# copy from https://github.com/huggingface/trl/blob/v0.7.6/examples/research_projects/stack_llama_2/scripts/dpo_llama2.py, enable it for Gaudi2
from dataclasses import dataclass, field
from typing import Dict, List, Optional

import torch
from datasets import Dataset, load_dataset
from peft import LoraConfig
from transformers import AutoModelForCausalLM, AutoTokenizer, HfArgumentParser
from transformers.integrations.deepspeed import (
    is_deepspeed_available,
)

from optimum.habana import GaudiConfig, GaudiTrainingArguments
from optimum.habana.trl import GaudiDPOTrainer
from optimum.habana.utils import set_seed


# Define and parse arguments.
@dataclass
class ScriptArguments:
    """
    The arguments for the DPO training script.
    """

    # data parameters
    beta: Optional[float] = field(default=0.1, metadata={"help": "the beta parameter for DPO loss"})

    # training parameters
    model_name_or_path: Optional[str] = field(
        default="../sft/results/final_checkpoint",
        metadata={"help": "the location of the SFT model name or path"},
    )
    tokenizer_name_or_path: Optional[str] = field(
        default="meta-llama/Llama-2-7b-hf",
        metadata={"help": "the location of the SFT model name or path"},
    )
    learning_rate: Optional[float] = field(default=5e-4, metadata={"help": "optimizer learning rate"})
    lr_scheduler_type: Optional[str] = field(default="cosine", metadata={"help": "the lr scheduler type"})
    warmup_steps: Optional[int] = field(default=100, metadata={"help": "the number of warmup steps"})
    weight_decay: Optional[float] = field(default=0.05, metadata={"help": "the weight decay"})
    optimizer_type: Optional[str] = field(default="paged_adamw_32bit", metadata={"help": "the optimizer type"})

    per_device_train_batch_size: Optional[int] = field(default=1, metadata={"help": "train batch size per device"})
    per_device_eval_batch_size: Optional[int] = field(default=1, metadata={"help": "eval batch size per device"})
    gradient_accumulation_steps: Optional[int] = field(
        default=4, metadata={"help": "the number of gradient accumulation steps"}
    )
    gradient_checkpointing: Optional[bool] = field(
        default=False, metadata={"help": "whether to use gradient checkpointing"}
    )

    lora_alpha: Optional[float] = field(default=16, metadata={"help": "the lora alpha parameter"})
    lora_dropout: Optional[float] = field(default=0.05, metadata={"help": "the lora dropout parameter"})
    lora_r: Optional[int] = field(default=8, metadata={"help": "the lora r parameter"})
    lora_target_modules: List[str] = field(
        default_factory=lambda: None,
        metadata={"help": "Target modules for the LoRA method."},
    )
    max_prompt_length: Optional[int] = field(default=512, metadata={"help": "the maximum prompt length"})
    max_length: Optional[int] = field(default=1024, metadata={"help": "the maximum sequence length"})
    max_steps: Optional[int] = field(default=1000, metadata={"help": "max number of training steps"})
    logging_steps: Optional[int] = field(default=10, metadata={"help": "the logging frequency"})
    save_steps: Optional[int] = field(default=100, metadata={"help": "the saving frequency"})
    eval_steps: Optional[int] = field(default=100, metadata={"help": "the evaluation frequency"})

    output_dir: Optional[str] = field(default="./results", metadata={"help": "the output directory"})
    log_freq: Optional[int] = field(default=1, metadata={"help": "the logging frequency"})

    # instrumentation
    sanity_check: Optional[bool] = field(default=False, metadata={"help": "only train on 1000 samples"})
    report_to: Optional[str] = field(
        default="wandb",
        metadata={
            "help": 'The list of integrations to report the results and logs to. Supported platforms are `"azure_ml"`,'
            '`"comet_ml"`, `"mlflow"`, `"neptune"`, `"tensorboard"`,`"clearml"` and `"wandb"`. '
            'Use `"all"` to report to all integrations installed, `"none"` for no integrations.'
        },
    )
    # debug argument for distributed training
    ignore_bias_buffers: Optional[bool] = field(
        default=False,
        metadata={
            "help": "fix for DDP issues with LM bias/mask buffers - invalid scalar type,`inplace operation. See"
            "https://github.com/huggingface/transformers/issues/22482#issuecomment-1595790992"
        },
    )
    seed: Optional[int] = field(
        default=0, metadata={"help": "Random seed that will be set at the beginning of training."}
    )
    deepspeed: Optional[str] = field(default=None, metadata={"help": "the deepspeed json config file"})
    num_workers: Optional[int] = field(default=None, metadata={"help": "the number of workers to map the data"})


def get_stack_exchange_paired(
    data_dir: str = "data/rl",
    sanity_check: bool = False,
    cache_dir: str = None,
    num_proc=24,
) -> Dataset:
    """Load the stack-exchange-paired dataset from Hugging Face and convert it to the necessary format.

    The dataset is converted to a dictionary with the following structure:
    {
        'prompt': List[str],
        'chosen': List[str],
        'rejected': List[str],
    }

    Prompts are structured as follows:
      "Question: " + <prompt> + "\n\nAnswer: "
    """
    dataset = load_dataset(
        "lvwerra/stack-exchange-paired",
        split="train",
        cache_dir=cache_dir,
        data_dir=data_dir,
<<<<<<< HEAD
        verification_mode="no_checks",
=======
        verification_mode="no_checks",  # TODO: remove this line when Datasets v2.19.2 is released
>>>>>>> 7f53300a
    )
    original_columns = dataset.column_names

    if sanity_check:
        dataset = dataset.select(range(min(len(dataset), 1000)))

    def return_prompt_and_responses(samples) -> Dict[str, str]:
        return {
            "prompt": ["Question: " + question + "\n\nAnswer: " for question in samples["question"]],
            "chosen": samples["response_j"],
            "rejected": samples["response_k"],
        }

    return dataset.map(
        return_prompt_and_responses,
        batched=True,
        num_proc=num_proc,
        remove_columns=original_columns,
    )


if __name__ == "__main__":
    parser = HfArgumentParser(ScriptArguments)
    script_args = parser.parse_args_into_dataclasses()[0]

    # 1. initialize training arguments:
    training_args = GaudiTrainingArguments(
        per_device_train_batch_size=script_args.per_device_train_batch_size,
        per_device_eval_batch_size=script_args.per_device_eval_batch_size,
        max_steps=script_args.max_steps,
        logging_steps=script_args.logging_steps,
        save_steps=script_args.save_steps,
        gradient_accumulation_steps=script_args.gradient_accumulation_steps,
        gradient_checkpointing=script_args.gradient_checkpointing,
        learning_rate=script_args.learning_rate,
        evaluation_strategy="steps",
        eval_steps=script_args.eval_steps,
        output_dir=script_args.output_dir,
        report_to=script_args.report_to,
        lr_scheduler_type=script_args.lr_scheduler_type,
        warmup_steps=script_args.warmup_steps,
        optim=script_args.optimizer_type,
        bf16=True,
        remove_unused_columns=False,
        run_name="dpo_llama2",
        use_habana=True,
        use_lazy_mode=True,
        use_hpu_graphs_for_training=not script_args.gradient_checkpointing and (not script_args.deepspeed),
        use_hpu_graphs_for_inference=not script_args.deepspeed,
        seed=script_args.seed,
        deepspeed=script_args.deepspeed,
        overwrite_output_dir=True,
    )

    # Set seed before initializing model.
    set_seed(training_args.seed)

    low_cpu_mem_usage = True
    if is_deepspeed_available():
        from transformers.integrations.deepspeed import is_deepspeed_zero3_enabled

        if is_deepspeed_zero3_enabled():
            low_cpu_mem_usage = False

    # 2. load a pretrained model
    model = AutoModelForCausalLM.from_pretrained(
        script_args.model_name_or_path,
        low_cpu_mem_usage=low_cpu_mem_usage,
        torch_dtype=torch.bfloat16,
    )
    model.config.use_cache = False

    if script_args.ignore_bias_buffers:
        # torch distributed hack
        model._ddp_params_and_buffers_to_ignore = [
            name for name, buffer in model.named_buffers() if buffer.dtype == torch.bool
        ]

    model_ref = AutoModelForCausalLM.from_pretrained(
        script_args.model_name_or_path,
        low_cpu_mem_usage=low_cpu_mem_usage,
        torch_dtype=torch.bfloat16,
    )
    model_ref.config.use_cache = False
    tokenizer = AutoTokenizer.from_pretrained(script_args.tokenizer_name_or_path)
    tokenizer.pad_token = tokenizer.eos_token

    # 3. Load the Stack-exchange paired dataset
    train_dataset = get_stack_exchange_paired(
        data_dir="data/rl", sanity_check=script_args.sanity_check, num_proc=script_args.num_workers
    )
    train_dataset = train_dataset.filter(
        lambda x: len(x["prompt"]) + len(x["chosen"]) <= script_args.max_length
        and len(x["prompt"]) + len(x["rejected"]) <= script_args.max_length
    )

    # 4. Load evaluation dataset
    eval_dataset = get_stack_exchange_paired(
        data_dir="data/evaluation", sanity_check=True, num_proc=script_args.num_workers
    )
    eval_dataset = eval_dataset.filter(
        lambda x: len(x["prompt"]) + len(x["chosen"]) <= script_args.max_length
        and len(x["prompt"]) + len(x["rejected"]) <= script_args.max_length
    )

    peft_config = LoraConfig(
        r=script_args.lora_r,
        lora_alpha=script_args.lora_alpha,
        lora_dropout=script_args.lora_dropout,
        target_modules=script_args.lora_target_modules,
        bias="none",
        task_type="CAUSAL_LM",
    )

    gaudi_config = GaudiConfig()
    gaudi_config.use_fused_adam = True
    gaudi_config.use_fused_clip_norm = True

    # 5. initialize the DPO trainer
    dpo_trainer = GaudiDPOTrainer(
        model,
        model_ref,
        gaudi_config=gaudi_config,
        args=training_args,
        beta=script_args.beta,
        train_dataset=train_dataset,
        eval_dataset=eval_dataset,
        tokenizer=tokenizer,
        peft_config=peft_config,
        max_prompt_length=script_args.max_prompt_length,
        max_length=script_args.max_length,
    )

    # 6. train
    train_result = dpo_trainer.train()

    # 7. save
    dpo_trainer.save_model(script_args.output_dir)

    # 8. save metric
    metrics = train_result.metrics
    dpo_trainer.log_metrics("train", metrics)
    dpo_trainer.save_metrics("train", metrics)<|MERGE_RESOLUTION|>--- conflicted
+++ resolved
@@ -114,11 +114,7 @@
         split="train",
         cache_dir=cache_dir,
         data_dir=data_dir,
-<<<<<<< HEAD
-        verification_mode="no_checks",
-=======
         verification_mode="no_checks",  # TODO: remove this line when Datasets v2.19.2 is released
->>>>>>> 7f53300a
     )
     original_columns = dataset.column_names
 
