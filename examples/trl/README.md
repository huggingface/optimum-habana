# Examples


## Requirements

First, you should install the requirements:
```bash
$ pip install -U -r requirements.txt
```

<<<<<<< HEAD
## GRPO Training

Installing DeepSpeed

```sh
pip install git+https://github.com/HabanaAI/DeepSpeed.git@1.20.0
```

Running single card training

```sh
python3 grpo.py \
    --model_name_or_path trl-internal-testing/tiny-Qwen2ForCausalLM-2.5 \
    --reward_model_name_or_path trl-internal-testing/tiny-Qwen2ForSequenceClassification-2.5 \
    --dataset_name trl-internal-testing/zen \
    --subset standard_prompt_only \
    --per_device_train_batch_size 8 \
    --per_device_eval_batch_size 8 \
    --do_train \
    --do_eval \
    --use_habana \
    --use_lazy_mode \
    --bf16 True
```


Runnig multi-card training

```sh
python3 ../gaudi_spawn.py --world_size 8 --use_deepspeed grpo.py \
    --deepspeed ../language-modeling/llama2_ds_zero3_config.json \
    --model_name_or_path Qwen/Qwen2-0.5B-Instruct \
    --dataset_name trl-lib/tldr \
    --per_device_train_batch_size 8 \
    --per_device_eval_batch_size 8 \
    --do_train \
    --do_eval \
    --use_habana \
    --use_lazy_mode \
    --bf16 True \
    --max_steps=500 \
    --logging_steps=10 \
    --save_steps=100
```


=======
>>>>>>> ea00dc25
## Supervised Finetuning

1. The following example is for the supervised Lora finetune with Qwen2 model for conversational format dataset.

    ```bash
    PT_HPU_LAZY_MODE=1 python sft.py \
        --model_name_or_path "Qwen/Qwen2-7B" \
        --dataset_name "philschmid/dolly-15k-oai-style" \
        --streaming False \
        --bf16 True \
        --subset '' \
        --output_dir ./model_qwen \
        --num_train_epochs 1 \
        --per_device_train_batch_size 16 \
        --eval_strategy "no" \
        --save_strategy "no" \
        --learning_rate 3e-4 \
        --warmup_ratio  0.03 \
        --lr_scheduler_type "cosine" \
        --max_grad_norm  0.3 \
        --logging_steps 1 \
        --do_train \
        --do_eval \
        --use_habana \
        --use_lazy_mode \
        --throughput_warmup_steps 3 \
        --use_peft True \
        --lora_r 4 \
        --lora_alpha=16 \
        --lora_dropout=0.05 \
        --lora_target_modules "q_proj" "v_proj" "k_proj" "o_proj" \
        --max_seq_length 512 \
        --adam_epsilon 1e-08 \
        --use_flash_attention
    ```

2. Supervised fine-tuning of the mistralai/Mixtral-8x7B-Instruct-v0.1 on 4 cards:

    ```bash
    PT_HPU_LAZY_MODE=1 DEEPSPEED_HPU_ZERO3_SYNC_MARK_STEP_REQUIRED=1 python ../gaudi_spawn.py --world_size 4 --use_deepspeed sft.py \
        --model_name_or_path mistralai/Mixtral-8x7B-Instruct-v0.1 \
        --dataset_name "philschmid/dolly-15k-oai-style" \
        --subset 'data/' \
        --streaming False \
        --deepspeed ../language-modeling/llama2_ds_zero3_config.json \
        --output_dir="./model_mixtral" \
        --do_train \
        --max_steps=500 \
        --logging_steps=10 \
        --save_steps=100 \
        --per_device_train_batch_size=2 \
        --per_device_eval_batch_size=1 \
        --gradient_accumulation_steps=2 \
        --learning_rate=1e-4 \
        --lr_scheduler_type="cosine" \
        --warmup_steps=100 \
        --weight_decay=0.05 \
        --optim="paged_adamw_32bit" \
        --lora_target_modules "q_proj" "v_proj" \
        --bf16 \
        --remove_unused_columns=False \
        --max_seq_length 512 \
        --run_name="sft_mixtral" \
        --report_to=none \
        --use_habana \
        --use_lazy_mode
    ```

## DPO pipeline

### Training

#### For meta-llama/Llama-2-70b-hf

The following example is for the creation of StackLlaMa 2: a Stack exchange llama-v2-70b model. There are two main steps to the DPO training process.

For large model like Llama2-70B, we could use DeepSpeed Zero-3 to enable DPO training in multi-card.
steps like:
1. Supervised fine-tuning of the base llama-v2-70b model to create llama-v2-70b-se:

    ```bash
    PT_HPU_LAZY_MODE=1 DEEPSPEED_HPU_ZERO3_SYNC_MARK_STEP_REQUIRED=1 python ../gaudi_spawn.py --world_size 8 --use_deepspeed sft.py \
        --model_name_or_path meta-llama/Llama-2-70b-hf \
        --dataset_name "lvwerra/stack-exchange-paired" \
        --deepspeed ../language-modeling/llama2_ds_zero3_config.json \
        --output_dir="./sft" \
        --do_train \
        --max_steps=500 \
        --logging_steps=10 \
        --save_steps=100 \
        --per_device_train_batch_size=1 \
        --per_device_eval_batch_size=1 \
        --gradient_accumulation_steps=2 \
        --learning_rate=1e-4 \
        --lr_scheduler_type="cosine" \
        --warmup_steps=100 \
        --weight_decay=0.05 \
        --optim="paged_adamw_32bit" \
        --lora_target_modules "q_proj" "v_proj" \
        --bf16 \
        --remove_unused_columns=False \
        --run_name="sft_llama2" \
        --report_to=none \
        --use_habana \
        --use_lazy_mode
    ```
    To merge the adaptors to get the final sft merged checkpoint, we can use the `merge_peft_adapter.py` helper script that comes with TRL:
    ```bash
    python merge_peft_adapter.py --base_model_name="meta-llama/Llama-2-70b-hf" --adapter_model_name="sft" --output_name="sft/final_merged_checkpoint"
    ```

2. Run the DPO trainer using the model saved by the previous step:
    ```bash
    PT_HPU_LAZY_MODE=1 DEEPSPEED_HPU_ZERO3_SYNC_MARK_STEP_REQUIRED=1 python ../gaudi_spawn.py --world_size 8 --use_deepspeed dpo.py \
        --model_name_or_path="sft/final_merged_checkpoint" \
        --tokenizer_name_or_path=meta-llama/Llama-2-70b-hf \
        --deepspeed ../language-modeling/llama2_ds_zero3_config.json \
        --lora_target_modules "q_proj" "v_proj" "k_proj" "out_proj" "fc_in" "fc_out" "wte" \
        --output_dir="dpo" \
        --max_prompt_length=256 \
        --max_length=512 \
        --report_to=none
    ```


### Merging the adaptors

To merge the adaptors into the base model we can use the `merge_peft_adapter.py` helper script that comes with TRL:

```bash
python merge_peft_adapter.py --base_model_name="meta-llama/Llama-2-70b-hf" --adapter_model_name="dpo" --output_name="stack-llama-2"
```

which will also push the model to your HuggingFace hub account.

### Running the model

We can load the DPO-trained LoRA adaptors which were saved by the DPO training step and run it through the [text-generation example](https://github.com/huggingface/optimum-habana/tree/main/examples/text-generation).

```bash
PT_HPU_LAZY_MODE=1 python ../gaudi_spawn.py --world_size 8 --use_deepspeed run_generation.py \
--model_name_or_path ../trl/stack-llama-2/ \
--use_hpu_graphs \
--use_kv_cache \
--batch_size 1 \
--bf16 \
--max_new_tokens 100 \
--prompt "Here is my prompt"
```


## PPO pipeline

### Training

The following example is for the creation of StackLlaMa 2: a Stack exchange llama-v2-7b model.
There are three main steps to the PPO training process:
1. Supervised fine-tuning of the base llama-v2-7b model to create llama-v2-7b-se:
    ```bash
    PT_HPU_LAZY_MODE=1 python ../gaudi_spawn.py --world_size 8 --use_mpi sft.py \
        --model_name_or_path meta-llama/Llama-2-7b-hf \
        --dataset_name "lvwerra/stack-exchange-paired" \
        --output_dir="./sft" \
        --do_train \
        --max_steps=500 \
        --logging_steps=10 \
        --save_steps=100 \
        --per_device_train_batch_size=4 \
        --per_device_eval_batch_size=1 \
        --gradient_accumulation_steps=2 \
        --learning_rate=1e-4 \
        --lr_scheduler_type="cosine" \
        --warmup_steps=100 \
        --weight_decay=0.05 \
        --optim="paged_adamw_32bit" \
        --lora_target_modules "q_proj" "v_proj" \
        --bf16 \
        --remove_unused_columns=False \
        --run_name="sft_llama2" \
        --report_to=none \
        --use_habana \
        --use_lazy_mode
    ```
    To merge the adaptors to get the final sft merged checkpoint, we can use the `merge_peft_adapter.py` helper script that comes with TRL:
    ```bash
    python merge_peft_adapter.py --base_model_name="meta-llama/Llama-2-7b-hf" --adapter_model_name="sft" --output_name="sft/final_merged_checkpoint"
    ```
2. Reward modeling using dialog pairs from the SE dataset on the llama-v2-7b-se to create llama-v2-7b-se-rm
    ```bash
    PT_HPU_LAZY_MODE=1 python ../gaudi_spawn.py --world_size 8 --use_mpi reward_modeling.py \
        --model_name_or_path=./sft/final_merged_checkpoint \
        --tokenizer_name_or_path=meta-llama/Llama-2-7b-hf \
        --output_dir=./rm
    ```
    To merge the adaptors into the base model we can use the `merge_peft_adapter.py` helper script that comes with TRL:

    ```bash
    python merge_peft_adapter.py --base_model_name="meta-llama/Llama-2-7b-hf" --adapter_model_name="rm" --output_name="rm_merged_checkpoint"
    ```

3. RL fine-tuning of llama-v2-7b-se with the llama-v2-7b-se-rm reward model:
    ```bash
    PT_HPU_LAZY_MODE=1 python ../gaudi_spawn.py --world_size 8 --use_mpi ppo.py \
        --model_name_or_path=./sft/final_merged_checkpoint \
        --reward_model_name=./rm_merged_checkpoint \
        --tokenizer_name_or_path=meta-llama/Llama-2-7b-hf \
        --adafactor=False \
        --output_max_length=128 \
        --batch_size=8 \
        --gradient_accumulation_steps=8 \
        --batched_gen=True \
        --ppo_epochs=4 \
        --seed=0 \
        --learning_rate=1.4e-5 \
        --early_stopping=True \
        --output_dir=llama-se-rl-finetune
    ```
    To merge the adaptors into the base model we can use the `merge_peft_adapter.py` helper script that comes with TRL:

    ```bash
    python merge_peft_adapter.py --base_model_name="meta-llama/Llama-2-7b-hf" --adapter_model_name="llama-se-rl-finetune" --output_name="rl_merged_checkpoint"
    ```

### Running the model
We can load the PPO-trained LoRA adaptors which were saved by the PPO training step and run it through the [text-generation example](https://github.com/huggingface/optimum-habana/tree/main/examples/text-generation).

```bash
PT_HPU_LAZY_MODE=1 python run_generation.py \
--model_name_or_path ../trl/rl_merged_checkpoint/ \
--use_hpu_graphs \
--use_kv_cache \
--batch_size 1 \
--bf16 \
--max_new_tokens 100 \
--prompt "Here is my prompt"
```

## DDPO pipeline

### Training
The following example is for fine-tuning stable diffusion using Denoising Diffusion Policy Optimization
([DDPO](https://huggingface.co/docs/trl/en/ddpo_trainer)). The implementation supports LoRA and
non-LoRA-based training. LoRA based training is faster and less finicky to converge than non-LoRA
based training. Recommendations for non-Lora based training (described [here](https://huggingface.co/blog/trl-ddpo))
are setting the learning rate relatively low (e.g., 1e-5) and disabling mixed precision training.
HPU graphs are enabled by default for better performance.

There are two main steps to the DDPO training process:

1. Fine-tuning of the base stable-diffusion model with LoRA to create ddpo-aesthetic-predictor:
```bash
PT_HPU_LAZY_MODE=1 python ddpo.py \
  --num_epochs=200 \
  --train_gradient_accumulation_steps=1 \
  --sample_num_steps=50 \
  --sample_batch_size=6 \
  --train_batch_size=3 \
  --sample_num_batches_per_epoch=4 \
  --per_prompt_stat_tracking=True \
  --per_prompt_stat_tracking_buffer_size=32 \
  --train_learning_rate=1e-05 \
  --tracker_project_name="stable_diffusion_training" \
  --log_with="tensorboard" \
  --use_habana \
  --use_hpu_graphs \
  --bf16 \
  --hf_hub_model_id="ddpo-finetuned-stable-diffusion" \
  --push_to_hub False \
  --sdp_on_bf16
```
> [!NOTE]
> Due to a known issue on Gaudi3, sample_batch_sizes should be changed to 3. The issue will be fixed in the future release.


2. Inference using the fine-tuned LoRA weights as shown in the example below:
```python
import torch

from optimum.habana import GaudiConfig
from optimum.habana.trl import GaudiDefaultDDPOStableDiffusionPipeline

gaudi_config = GaudiConfig.from_pretrained("Habana/stable-diffusion")
model_id = "CompVis/stable-diffusion-v1-4"
lora_model_id = "ddpo-finetuned-stable-diffusion"
pipeline = GaudiDefaultDDPOStableDiffusionPipeline(
    model_id,
    use_habana=True,
    use_hpu_graphs=True,
    gaudi_config=gaudi_config,
)
pipeline.sd_pipeline.load_lora_weights(lora_model_id)
device = torch.device("hpu")

# memory optimization
pipeline.vae.to(device, torch.bfloat16)
pipeline.text_encoder.to(device, torch.bfloat16)
pipeline.unet.to(device, torch.bfloat16)

prompts = ["lion", "squirrel", "crab", "starfish", "whale", "sponge", "plankton"]
results = pipeline(prompts)

for prompt, image in zip(prompts, results.images):
    image.save(f"{prompt}.png")
```<|MERGE_RESOLUTION|>--- conflicted
+++ resolved
@@ -8,40 +8,20 @@
 $ pip install -U -r requirements.txt
 ```
 
-<<<<<<< HEAD
 ## GRPO Training
 
 Installing DeepSpeed
 
 ```sh
-pip install git+https://github.com/HabanaAI/DeepSpeed.git@1.20.0
+pip install git+https://github.com/HabanaAI/DeepSpeed.git@1.21.0
 ```
 
 Running single card training
 
 ```sh
-python3 grpo.py \
-    --model_name_or_path trl-internal-testing/tiny-Qwen2ForCausalLM-2.5 \
-    --reward_model_name_or_path trl-internal-testing/tiny-Qwen2ForSequenceClassification-2.5 \
-    --dataset_name trl-internal-testing/zen \
-    --subset standard_prompt_only \
-    --per_device_train_batch_size 8 \
-    --per_device_eval_batch_size 8 \
-    --do_train \
-    --do_eval \
-    --use_habana \
-    --use_lazy_mode \
-    --bf16 True
-```
-
-
-Runnig multi-card training
-
-```sh
-python3 ../gaudi_spawn.py --world_size 8 --use_deepspeed grpo.py \
-    --deepspeed ../language-modeling/llama2_ds_zero3_config.json \
+PT_HPU_MAX_COMPOUND_OP_SIZE=10 PT_HPU_LAZY_MODE=1 python3 grpo.py \
     --model_name_or_path Qwen/Qwen2-0.5B-Instruct \
-    --dataset_name trl-lib/tldr \
+    --dataset_name AI-MO/NuminaMath-TIR \
     --per_device_train_batch_size 8 \
     --per_device_eval_batch_size 8 \
     --do_train \
@@ -49,14 +29,42 @@
     --use_habana \
     --use_lazy_mode \
     --bf16 True \
+    --gradient_accumulation_steps=16 \
+    --max_prompt_length 512 \
+    --num_generations 4 \
+    --max_completion_length 64 \
+    --use_peft True \
+    --lora_target_modules q_proj, k_proj \
+    --num_train_epochs 1 \
+    --save_strategy="epoch"
+```
+
+
+Runnig multi-card training
+
+```sh
+PT_HPU_MAX_COMPOUND_OP_SIZE=10 PT_HPU_LAZY_MODE=1 python3 ../gaudi_spawn.py --world_size 8 --use_deepspeed grpo.py \
+    --model_name_or_path Qwen/Qwen2-0.5B-Instruct \
+    --dataset_name AI-MO/NuminaMath-TIR \
+    --per_device_train_batch_size 8 \
+    --per_device_eval_batch_size 8 \
+    --do_train \
+    --do_eval \
+    --use_habana \
+    --use_lazy_mode \
+    --bf16 True \
+    --gradient_accumulation_steps=16 \
+    --gradient_checkpointing \
+    --max_prompt_length 512 \
+    --num_generations 4 \
+    --max_completion_length 64 \
+    --use_peft True \
+    --lora_target_modules q_proj, k_proj
     --max_steps=500 \
     --logging_steps=10 \
     --save_steps=100
 ```
 
-
-=======
->>>>>>> ea00dc25
 ## Supervised Finetuning
 
 1. The following example is for the supervised Lora finetune with Qwen2 model for conversational format dataset.
