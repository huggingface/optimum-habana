# Examples


## Requirements

First, you should install the requirements:
```bash
$ pip install -U -r requirements.txt
```

<<<<<<< HEAD
## GRPO Training

Installing DeepSpeed

```sh
pip install git+https://github.com/HabanaAI/DeepSpeed.git@1.20.0
```

Running single card training

```sh
python3 grpo.py \
    --model_name_or_path trl-internal-testing/tiny-Qwen2ForCausalLM-2.5 \
    --reward_model_name_or_path trl-internal-testing/tiny-Qwen2ForSequenceClassification-2.5 \
    --dataset_name trl-internal-testing/zen \
    --subset standard_prompt_only \
    --per_device_train_batch_size 8 \
    --per_device_eval_batch_size 8 \
    --do_train \
    --do_eval \
    --use_habana \
    --use_lazy_mode \
    --bf16 True
```


Runnig multi-card training

```sh
python3 ../gaudi_spawn.py --world_size 8 --use_deepspeed grpo.py \
    --deepspeed ../language-modeling/llama2_ds_zero3_config.json \
    --model_name_or_path Qwen/Qwen2-0.5B-Instruct \
    --dataset_name trl-lib/tldr \
    --per_device_train_batch_size 8 \
    --per_device_eval_batch_size 8 \
    --do_train \
    --do_eval \
    --use_habana \
    --use_lazy_mode \
    --bf16 True \
    --max_steps=500 \
    --logging_steps=10 \
    --save_steps=100
```


=======
>>>>>>> 3805ceaa
## Supervised Finetuning

1. The following example is for the supervised Lora finetune with Qwen2 model for conversational format dataset.

    ```bash
    PT_HPU_LAZY_MODE=1 python sft.py \
        --model_name_or_path "Qwen/Qwen2-7B" \
        --dataset_name "philschmid/dolly-15k-oai-style" \
        --streaming False \
        --bf16 True \
        --subset '' \
        --output_dir ./model_qwen \
        --num_train_epochs 1 \
        --per_device_train_batch_size 16 \
        --eval_strategy "no" \
        --save_strategy "no" \
        --learning_rate 3e-4 \
        --warmup_ratio  0.03 \
        --lr_scheduler_type "cosine" \
        --max_grad_norm  0.3 \
        --logging_steps 1 \
        --do_train \
        --do_eval \
        --use_habana \
        --use_lazy_mode \
        --throughput_warmup_steps 3 \
        --use_peft True \
        --lora_r 4 \
        --lora_alpha=16 \
        --lora_dropout=0.05 \
        --lora_target_modules "q_proj" "v_proj" "k_proj" "o_proj" \
        --max_seq_length 512 \
        --adam_epsilon 1e-08 \
        --use_flash_attention
    ```

2. Supervised fine-tuning of the mistralai/Mixtral-8x7B-Instruct-v0.1 on 4 cards:

    ```bash
    PT_HPU_LAZY_MODE=1 DEEPSPEED_HPU_ZERO3_SYNC_MARK_STEP_REQUIRED=1 python ../gaudi_spawn.py --world_size 4 --use_deepspeed sft.py \
        --model_name_or_path mistralai/Mixtral-8x7B-Instruct-v0.1 \
        --dataset_name "philschmid/dolly-15k-oai-style" \
        --subset 'data/' \
        --streaming False \
        --deepspeed ../language-modeling/llama2_ds_zero3_config.json \
        --output_dir="./model_mixtral" \
        --do_train \
        --max_steps=500 \
        --logging_steps=10 \
        --save_steps=100 \
        --per_device_train_batch_size=2 \
        --per_device_eval_batch_size=1 \
        --gradient_accumulation_steps=2 \
        --learning_rate=1e-4 \
        --lr_scheduler_type="cosine" \
        --warmup_steps=100 \
        --weight_decay=0.05 \
        --optim="paged_adamw_32bit" \
        --lora_target_modules "q_proj" "v_proj" \
        --bf16 \
        --remove_unused_columns=False \
        --max_seq_length 512 \
        --run_name="sft_mixtral" \
        --report_to=none \
        --use_habana \
        --use_lazy_mode
    ```

## DPO pipeline

### Training

#### For meta-llama/Llama-2-70b-hf

The following example is for the creation of StackLlaMa 2: a Stack exchange llama-v2-70b model. There are two main steps to the DPO training process.

For large model like Llama2-70B, we could use DeepSpeed Zero-3 to enable DPO training in multi-card.
steps like:
1. Supervised fine-tuning of the base llama-v2-70b model to create llama-v2-70b-se:

    ```bash
    PT_HPU_LAZY_MODE=1 DEEPSPEED_HPU_ZERO3_SYNC_MARK_STEP_REQUIRED=1 python ../gaudi_spawn.py --world_size 8 --use_deepspeed sft.py \
        --model_name_or_path meta-llama/Llama-2-70b-hf \
        --dataset_name "lvwerra/stack-exchange-paired" \
        --deepspeed ../language-modeling/llama2_ds_zero3_config.json \
        --output_dir="./sft" \
        --do_train \
        --max_steps=500 \
        --logging_steps=10 \
        --save_steps=100 \
        --per_device_train_batch_size=1 \
        --per_device_eval_batch_size=1 \
        --gradient_accumulation_steps=2 \
        --learning_rate=1e-4 \
        --lr_scheduler_type="cosine" \
        --warmup_steps=100 \
        --weight_decay=0.05 \
        --optim="paged_adamw_32bit" \
        --lora_target_modules "q_proj" "v_proj" \
        --bf16 \
        --remove_unused_columns=False \
        --run_name="sft_llama2" \
        --report_to=none \
        --use_habana \
        --use_lazy_mode
    ```
    To merge the adaptors to get the final sft merged checkpoint, we can use the `merge_peft_adapter.py` helper script that comes with TRL:
    ```bash
    python merge_peft_adapter.py --base_model_name="meta-llama/Llama-2-70b-hf" --adapter_model_name="sft" --output_name="sft/final_merged_checkpoint"
    ```

2. Run the DPO trainer using the model saved by the previous step:
    ```bash
    PT_HPU_LAZY_MODE=1 DEEPSPEED_HPU_ZERO3_SYNC_MARK_STEP_REQUIRED=1 python ../gaudi_spawn.py --world_size 8 --use_deepspeed dpo.py \
        --model_name_or_path="sft/final_merged_checkpoint" \
        --tokenizer_name_or_path=meta-llama/Llama-2-70b-hf \
        --deepspeed ../language-modeling/llama2_ds_zero3_config.json \
        --lora_target_modules "q_proj" "v_proj" "k_proj" "out_proj" "fc_in" "fc_out" "wte" \
        --output_dir="dpo" \
        --max_prompt_length=256 \
        --max_length=512 \
        --report_to=none
    ```


### Merging the adaptors

To merge the adaptors into the base model we can use the `merge_peft_adapter.py` helper script that comes with TRL:

```bash
python merge_peft_adapter.py --base_model_name="meta-llama/Llama-2-70b-hf" --adapter_model_name="dpo" --output_name="stack-llama-2"
```

which will also push the model to your HuggingFace hub account.

### Running the model

We can load the DPO-trained LoRA adaptors which were saved by the DPO training step and run it through the [text-generation example](https://github.com/huggingface/optimum-habana/tree/main/examples/text-generation).

```bash
PT_HPU_LAZY_MODE=1 python ../gaudi_spawn.py --world_size 8 --use_deepspeed run_generation.py \
--model_name_or_path ../trl/stack-llama-2/ \
--use_hpu_graphs \
--use_kv_cache \
--batch_size 1 \
--bf16 \
--max_new_tokens 100 \
--prompt "Here is my prompt"
```


## PPO pipeline

### Training

The following example is for the creation of StackLlaMa 2: a Stack exchange llama-v2-7b model.
There are three main steps to the PPO training process:
1. Supervised fine-tuning of the base llama-v2-7b model to create llama-v2-7b-se:
    ```bash
    PT_HPU_LAZY_MODE=1 python ../gaudi_spawn.py --world_size 8 --use_mpi sft.py \
        --model_name_or_path meta-llama/Llama-2-7b-hf \
        --dataset_name "lvwerra/stack-exchange-paired" \
        --output_dir="./sft" \
        --do_train \
        --max_steps=500 \
        --logging_steps=10 \
        --save_steps=100 \
        --per_device_train_batch_size=4 \
        --per_device_eval_batch_size=1 \
        --gradient_accumulation_steps=2 \
        --learning_rate=1e-4 \
        --lr_scheduler_type="cosine" \
        --warmup_steps=100 \
        --weight_decay=0.05 \
        --optim="paged_adamw_32bit" \
        --lora_target_modules "q_proj" "v_proj" \
        --bf16 \
        --remove_unused_columns=False \
        --run_name="sft_llama2" \
        --report_to=none \
        --use_habana \
        --use_lazy_mode
    ```
    To merge the adaptors to get the final sft merged checkpoint, we can use the `merge_peft_adapter.py` helper script that comes with TRL:
    ```bash
    python merge_peft_adapter.py --base_model_name="meta-llama/Llama-2-7b-hf" --adapter_model_name="sft" --output_name="sft/final_merged_checkpoint"
    ```
2. Reward modeling using dialog pairs from the SE dataset on the llama-v2-7b-se to create llama-v2-7b-se-rm
    ```bash
    PT_HPU_LAZY_MODE=1 python ../gaudi_spawn.py --world_size 8 --use_mpi reward_modeling.py \
        --model_name_or_path=./sft/final_merged_checkpoint \
        --tokenizer_name_or_path=meta-llama/Llama-2-7b-hf \
        --output_dir=./rm
    ```
    To merge the adaptors into the base model we can use the `merge_peft_adapter.py` helper script that comes with TRL:

    ```bash
    python merge_peft_adapter.py --base_model_name="meta-llama/Llama-2-7b-hf" --adapter_model_name="rm" --output_name="rm_merged_checkpoint"
    ```

3. RL fine-tuning of llama-v2-7b-se with the llama-v2-7b-se-rm reward model:
    ```bash
    PT_HPU_LAZY_MODE=1 python ../gaudi_spawn.py --world_size 8 --use_mpi ppo.py \
        --model_name_or_path=./sft/final_merged_checkpoint \
        --reward_model_name=./rm_merged_checkpoint \
        --tokenizer_name_or_path=meta-llama/Llama-2-7b-hf \
        --adafactor=False \
        --output_max_length=128 \
        --batch_size=8 \
        --gradient_accumulation_steps=8 \
        --batched_gen=True \
        --ppo_epochs=4 \
        --seed=0 \
        --learning_rate=1.4e-5 \
        --early_stopping=True \
        --output_dir=llama-se-rl-finetune
    ```
    To merge the adaptors into the base model we can use the `merge_peft_adapter.py` helper script that comes with TRL:

    ```bash
    python merge_peft_adapter.py --base_model_name="meta-llama/Llama-2-7b-hf" --adapter_model_name="llama-se-rl-finetune" --output_name="rl_merged_checkpoint"
    ```

### Running the model
We can load the PPO-trained LoRA adaptors which were saved by the PPO training step and run it through the [text-generation example](https://github.com/huggingface/optimum-habana/tree/main/examples/text-generation).

```bash
PT_HPU_LAZY_MODE=1 python run_generation.py \
--model_name_or_path ../trl/rl_merged_checkpoint/ \
--use_hpu_graphs \
--use_kv_cache \
--batch_size 1 \
--bf16 \
--max_new_tokens 100 \
--prompt "Here is my prompt"
```

## DDPO pipeline

### Training
The following example is for fine-tuning stable diffusion using Denoising Diffusion Policy Optimization
([DDPO](https://huggingface.co/docs/trl/en/ddpo_trainer)). The implementation supports LoRA and
non-LoRA-based training. LoRA based training is faster and less finicky to converge than non-LoRA
based training. Recommendations for non-Lora based training (described [here](https://huggingface.co/blog/trl-ddpo))
are setting the learning rate relatively low (e.g., 1e-5) and disabling mixed precision training.
HPU graphs are enabled by default for better performance.

There are two main steps to the DDPO training process:

1. Fine-tuning of the base stable-diffusion model with LoRA to create ddpo-aesthetic-predictor:
```bash
PT_HPU_LAZY_MODE=1 python ddpo.py \
  --num_epochs=200 \
  --train_gradient_accumulation_steps=1 \
  --sample_num_steps=50 \
  --sample_batch_size=6 \
  --train_batch_size=3 \
  --sample_num_batches_per_epoch=4 \
  --per_prompt_stat_tracking=True \
  --per_prompt_stat_tracking_buffer_size=32 \
  --train_learning_rate=1e-05 \
  --tracker_project_name="stable_diffusion_training" \
  --log_with="tensorboard" \
  --use_habana \
  --use_hpu_graphs \
  --bf16 \
  --hf_hub_model_id="ddpo-finetuned-stable-diffusion" \
  --push_to_hub False \
  --sdp_on_bf16
```
> [!NOTE]
> Due to a known issue on Gaudi3, sample_batch_sizes should be changed to 3. The issue will be fixed in the future release.


2. Inference using the fine-tuned LoRA weights as shown in the example below:
```python
import torch

from optimum.habana import GaudiConfig
from optimum.habana.trl import GaudiDefaultDDPOStableDiffusionPipeline

gaudi_config = GaudiConfig.from_pretrained("Habana/stable-diffusion")
model_id = "CompVis/stable-diffusion-v1-4"
lora_model_id = "ddpo-finetuned-stable-diffusion"
pipeline = GaudiDefaultDDPOStableDiffusionPipeline(
    model_id,
    use_habana=True,
    use_hpu_graphs=True,
    gaudi_config=gaudi_config,
)
pipeline.sd_pipeline.load_lora_weights(lora_model_id)
device = torch.device("hpu")

# memory optimization
pipeline.vae.to(device, torch.bfloat16)
pipeline.text_encoder.to(device, torch.bfloat16)
pipeline.unet.to(device, torch.bfloat16)

prompts = ["lion", "squirrel", "crab", "starfish", "whale", "sponge", "plankton"]
results = pipeline(prompts)

for prompt, image in zip(prompts, results.images):
    image.save(f"{prompt}.png")
```<|MERGE_RESOLUTION|>--- conflicted
+++ resolved
@@ -8,7 +8,6 @@
 $ pip install -U -r requirements.txt
 ```
 
-<<<<<<< HEAD
 ## GRPO Training
 
 Installing DeepSpeed
@@ -55,8 +54,6 @@
 ```
 
 
-=======
->>>>>>> 3805ceaa
 ## Supervised Finetuning
 
 1. The following example is for the supervised Lora finetune with Qwen2 model for conversational format dataset.
