--- conflicted
+++ resolved
@@ -160,7 +160,7 @@
         torch_dtype=torch.bfloat16,
         token=script_args.token,
     )
-<<<<<<< HEAD
+
     base_model.config.use_cache = False
     if not script_args.use_flash_attention and (
         script_args.flash_attention_recompute or script_args.flash_attention_recompute
@@ -220,55 +220,3 @@
 
         trainer.log_metrics("eval", metrics)
         trainer.save_metrics("eval", metrics)
-=======
-    return train_dataset, valid_dataset
-
-
-low_cpu_mem_usage = True
-if is_deepspeed_available():
-    from transformers.integrations.deepspeed import is_deepspeed_zero3_enabled
-
-    if is_deepspeed_zero3_enabled():
-        low_cpu_mem_usage = False
-
-base_model = AutoModelForCausalLM.from_pretrained(
-    script_args.model_name_or_path,
-    low_cpu_mem_usage=low_cpu_mem_usage,
-    torch_dtype=torch.bfloat16,
-    token=script_args.token,
-)
-base_model.config.use_cache = False
-base_model.config.use_fused_rope = False
-
-tokenizer = AutoTokenizer.from_pretrained(script_args.model_name_or_path, trust_remote_code=True)
-tokenizer.pad_token = tokenizer.eos_token
-tokenizer.padding_side = "right"  # Fix weird overflow issue with fp16 training
-
-log_level = training_args.get_process_log_level()
-logger.setLevel(log_level)
-transformers.utils.logging.set_verbosity(log_level)
-transformers.utils.logging.enable_default_handler()
-transformers.utils.logging.enable_explicit_format()
-
-train_dataset, eval_dataset = create_datasets(tokenizer, script_args, seed=training_args.seed)
-
-gaudi_config = GaudiConfig()
-gaudi_config.use_fused_adam = True
-gaudi_config.use_fused_clip_norm = True
-trainer = GaudiSFTTrainer(
-    model=base_model,
-    gaudi_config=gaudi_config,
-    train_dataset=train_dataset,
-    eval_dataset=eval_dataset,
-    peft_config=peft_config,
-    packing=script_args.packing,
-    max_seq_length=None,
-    tokenizer=tokenizer,
-    args=training_args,
-)
-train_result = trainer.train()
-trainer.save_model(training_args.output_dir)
-metrics = train_result.metrics
-trainer.log_metrics("train", metrics)
-trainer.save_metrics("train", metrics)
->>>>>>> 9e1319f2
