#!/usr/bin/env python
# coding=utf-8
# Copyright 2021 The HuggingFace Inc. team. All rights reserved.
#
# Licensed under the Apache License, Version 2.0 (the "License");
# you may not use this file except in compliance with the License.
# You may obtain a copy of the License at
#
#     http://www.apache.org/licenses/LICENSE-2.0
#
# Unless required by applicable law or agreed to in writing, software
# distributed under the License is distributed on an "AS IS" BASIS,
# WITHOUT WARRANTIES OR CONDITIONS OF ANY KIND, either express or implied.
# See the License for the specific language governing permissions and

import argparse
import logging
import sys
from pathlib import Path

import numpy as np
import torch
from accelerate import PartialState

from optimum.habana.diffusers import (
    GaudiDDIMScheduler,
    GaudiEulerAncestralDiscreteScheduler,
    GaudiEulerDiscreteScheduler,
)
from optimum.habana.utils import set_seed


try:
    from optimum.habana.utils import check_optimum_habana_min_version
except ImportError:

    def check_optimum_habana_min_version(*a, **b):
        return ()


# Will error if the minimal version of Optimum Habana is not installed. Remove at your own risks.
check_optimum_habana_min_version("1.11.0")


logger = logging.getLogger(__name__)


def main():
    parser = argparse.ArgumentParser()

    parser.add_argument(
        "--model_name_or_path",
        default="runwayml/stable-diffusion-v1-5",
        type=str,
        help="Path to pre-trained model",
    )

    parser.add_argument(
        "--controlnet_model_name_or_path",
        default="lllyasviel/sd-controlnet-canny",
        type=str,
        help="Path to pre-trained model",
    )

    parser.add_argument(
        "--scheduler",
        default="ddim",
        choices=["euler_discrete", "euler_ancestral_discrete", "ddim"],
        type=str,
        help="Name of scheduler",
    )

    parser.add_argument(
        "--timestep_spacing",
        default="linspace",
        choices=["linspace", "leading", "trailing"],
        type=str,
        help="The way the timesteps should be scaled.",
    )
    # Pipeline arguments
    parser.add_argument(
        "--prompts",
        type=str,
        nargs="*",
        default="An image of a squirrel in Picasso style",
        help="The prompt or prompts to guide the image generation.",
    )
    parser.add_argument(
        "--prompts_2",
        type=str,
        nargs="*",
        default=None,
        help="The second prompt or prompts to guide the image generation (applicable to SDXL).",
    )
    parser.add_argument(
        "--control_image",
        type=str,
        default=None,
        help=("Path to the controlnet conditioning image"),
    )
    parser.add_argument(
        "--control_preprocessing_type",
        type=str,
        default="canny",
        help=(
            "The type of preprocessing to apply on contol image. Only `canny` is supported."
            " Defaults to `canny`. Set to unsupported value to disable preprocessing."
        ),
    )
    parser.add_argument(
        "--num_images_per_prompt", type=int, default=1, help="The number of images to generate per prompt."
    )
    parser.add_argument("--batch_size", type=int, default=1, help="The number of images in a batch.")
    parser.add_argument(
        "--height",
        type=int,
        default=0,
        help="The height in pixels of the generated images (0=default from model config).",
    )
    parser.add_argument(
        "--width",
        type=int,
        default=0,
        help="The width in pixels of the generated images (0=default from model config).",
    )
    parser.add_argument(
        "--num_inference_steps",
        type=int,
        default=50,
        help=(
            "The number of denoising steps. More denoising steps usually lead to a higher quality image at the expense"
            " of slower inference."
        ),
    )
    parser.add_argument(
        "--guidance_scale",
        type=float,
        default=7.5,
        help=(
            "Guidance scale as defined in [Classifier-Free Diffusion Guidance](https://arxiv.org/abs/2207.12598)."
            " Higher guidance scale encourages to generate images that are closely linked to the text `prompt`,"
            " usually at the expense of lower image quality."
        ),
    )
    parser.add_argument(
        "--negative_prompts",
        type=str,
        nargs="*",
        default=None,
        help="The prompt or prompts not to guide the image generation.",
    )
    parser.add_argument(
        "--negative_prompts_2",
        type=str,
        nargs="*",
        default=None,
        help="The second prompt or prompts not to guide the image generation (applicable to SDXL).",
    )
    parser.add_argument(
        "--eta",
        type=float,
        default=0.0,
        help="Corresponds to parameter eta (η) in the DDIM paper: https://arxiv.org/abs/2010.02502.",
    )
    parser.add_argument(
        "--output_type",
        type=str,
        choices=["pil", "np"],
        default="pil",
        help="Whether to return PIL images or Numpy arrays.",
    )

    parser.add_argument(
        "--pipeline_save_dir",
        type=str,
        default=None,
        help="The directory where the generation pipeline will be saved.",
    )
    parser.add_argument(
        "--image_save_dir",
        type=str,
        default="./stable-diffusion-generated-images",
        help="The directory where images will be saved.",
    )

    parser.add_argument("--seed", type=int, default=42, help="Random seed for initialization.")

    # HPU-specific arguments
    parser.add_argument("--use_habana", action="store_true", help="Use HPU.")
    parser.add_argument(
        "--use_hpu_graphs", action="store_true", help="Use HPU graphs on HPU. This should lead to faster generations."
    )
    parser.add_argument(
        "--gaudi_config_name",
        type=str,
        default="Habana/stable-diffusion",
        help=(
            "Name or path of the Gaudi configuration. In particular, it enables to specify how to apply Habana Mixed"
            " Precision."
        ),
    )
    parser.add_argument("--bf16", action="store_true", help="Whether to perform generation in bf16 precision.")
    parser.add_argument(
        "--ldm3d", action="store_true", help="Use LDM3D to generate an image and a depth map from a given text prompt."
    )
    parser.add_argument(
        "--throughput_warmup_steps",
        type=int,
        default=None,
        help="Number of steps to ignore for throughput calculation.",
    )
    parser.add_argument(
        "--profiling_warmup_steps",
        type=int,
        default=0,
        help="Number of steps to ignore for profiling.",
    )
    parser.add_argument(
        "--profiling_steps",
        type=int,
        default=0,
        help="Number of steps to capture for profiling.",
    )
<<<<<<< HEAD

    parser.add_argument("--distributed", action="store_true", help="Use distributed inference on multi-cards")
=======
    parser.add_argument(
        "--unet_adapter_name_or_path",
        default=None,
        type=str,
        help="Path to pre-trained model",
    )
    parser.add_argument(
        "--text_encoder_adapter_name_or_path",
        default=None,
        type=str,
        help="Path to pre-trained model",
    )
    parser.add_argument(
        "--lora_id",
        default=None,
        type=str,
        help="Path to lora id",
    )
>>>>>>> 595cc3e4
    args = parser.parse_args()

    # Set image resolution
    kwargs_call = {}
    if args.width > 0 and args.height > 0:
        kwargs_call["width"] = args.width
        kwargs_call["height"] = args.height

    # ControlNet
    if args.control_image is not None:
        from diffusers.utils import load_image
        from PIL import Image

        # get control image
        control_image = load_image(args.control_image)
        if args.control_preprocessing_type == "canny":
            import cv2

            image = np.array(control_image)
            # get canny image
            image = cv2.Canny(image, 100, 200)
            image = image[:, :, None]
            image = np.concatenate([image, image, image], axis=2)
            control_image = Image.fromarray(image)

    # Import selected pipeline
    sdxl_models = ["stable-diffusion-xl", "sdxl"]

    if args.control_image is not None:
        from diffusers import ControlNetModel

        from optimum.habana.diffusers import GaudiStableDiffusionControlNetPipeline

        sdxl = False
    elif any(model in args.model_name_or_path for model in sdxl_models):
        from optimum.habana.diffusers import GaudiStableDiffusionXLPipeline

        sdxl = True
    else:
        if args.ldm3d:
            from optimum.habana.diffusers import GaudiStableDiffusionLDM3DPipeline as GaudiStableDiffusionPipeline

            if args.model_name_or_path == "runwayml/stable-diffusion-v1-5":
                args.model_name_or_path = "Intel/ldm3d-4c"
        else:
            from optimum.habana.diffusers import GaudiStableDiffusionPipeline
        sdxl = False

    # Setup logging
    logging.basicConfig(
        format="%(asctime)s - %(levelname)s - %(name)s - %(message)s",
        datefmt="%m/%d/%Y %H:%M:%S",
        handlers=[logging.StreamHandler(sys.stdout)],
    )
    logger.setLevel(logging.INFO)

    # Initialize the scheduler and the generation pipeline
    kwargs = {"timestep_spacing": args.timestep_spacing}
    if args.scheduler == "euler_discrete":
        scheduler = GaudiEulerDiscreteScheduler.from_pretrained(
            args.model_name_or_path, subfolder="scheduler", **kwargs
        )
    elif args.scheduler == "euler_ancestral_discrete":
        scheduler = GaudiEulerAncestralDiscreteScheduler.from_pretrained(
            args.model_name_or_path, subfolder="scheduler", **kwargs
        )
    else:
        scheduler = GaudiDDIMScheduler.from_pretrained(args.model_name_or_path, subfolder="scheduler", **kwargs)

    kwargs = {
        "scheduler": scheduler,
        "use_habana": args.use_habana,
        "use_hpu_graphs": args.use_hpu_graphs,
        "gaudi_config": args.gaudi_config_name,
    }

    if args.bf16:
        kwargs["torch_dtype"] = torch.bfloat16

<<<<<<< HEAD
    negative_prompts = args.negative_prompts
    if args.distributed:
        distributed_state = PartialState()
        if args.negative_prompts is not None:
            with distributed_state.split_between_processes(args.negative_prompts) as negative_prompt:
                negative_prompts = negative_prompt

    infer_kwargs = {
        "num_images_per_prompt": args.num_images_per_prompt,
        "batch_size": args.batch_size,
        "num_inference_steps": args.num_inference_steps,
        "guidance_scale": args.guidance_scale,
        "negative_prompt": negative_prompts,
        "eta": args.eta,
        "output_type": args.output_type,
        "profiling_warmup_steps": args.profiling_warmup_steps,
        "profiling_steps": args.profiling_steps,
    }
=======
    if args.throughput_warmup_steps is not None:
        kwargs_call["throughput_warmup_steps"] = args.throughput_warmup_steps
>>>>>>> 595cc3e4

    # Generate images
    if args.control_image is not None:
        model_dtype = torch.bfloat16 if args.bf16 else None
        controlnet = ControlNetModel.from_pretrained(args.controlnet_model_name_or_path, torch_dtype=model_dtype)
        pipeline = GaudiStableDiffusionControlNetPipeline.from_pretrained(
            args.model_name_or_path,
            controlnet=controlnet,
            **kwargs,
        )
        if args.lora_id:
            pipeline.load_lora_weights(args.lora_id)

        # Set seed before running the model
        set_seed(args.seed)
        infer_kwargs["image"] = control_image

<<<<<<< HEAD
=======
        outputs = pipeline(
            prompt=args.prompts,
            image=control_image,
            num_images_per_prompt=args.num_images_per_prompt,
            batch_size=args.batch_size,
            num_inference_steps=args.num_inference_steps,
            guidance_scale=args.guidance_scale,
            negative_prompt=args.negative_prompts,
            eta=args.eta,
            output_type=args.output_type,
            profiling_warmup_steps=args.profiling_warmup_steps,
            profiling_steps=args.profiling_steps,
            **kwargs_call,
        )
>>>>>>> 595cc3e4
    elif sdxl:
        pipeline = GaudiStableDiffusionXLPipeline.from_pretrained(
            args.model_name_or_path,
            **kwargs,
        )
        if args.lora_id:
            pipeline.load_lora_weights(args.lora_id)

        # Set seed before running the model
        set_seed(args.seed)

<<<<<<< HEAD
        prompts_2 = args.prompts_2
        negative_prompts_2 = args.negative_prompts_2
        if args.distributed and args.prompts_2 is not None:
            with distributed_state.split_between_processes(args.prompts_2) as prompt_2:
                prompts_2 = prompt_2
        if args.distributed and args.negative_prompts_2 is not None:
            with distributed_state.split_between_processes(args.negative_prompts_2) as negative_prompt_2:
                negative_prompts_2 = negative_prompt_2

        infer_kwargs["prompt_2"] = prompts_2
        infer_kwargs["negative_prompt_2"] = negative_prompts_2

=======
        outputs = pipeline(
            prompt=args.prompts,
            prompt_2=args.prompts_2,
            num_images_per_prompt=args.num_images_per_prompt,
            batch_size=args.batch_size,
            num_inference_steps=args.num_inference_steps,
            guidance_scale=args.guidance_scale,
            negative_prompt=args.negative_prompts,
            negative_prompt_2=args.negative_prompts_2,
            eta=args.eta,
            output_type=args.output_type,
            profiling_warmup_steps=args.profiling_warmup_steps,
            profiling_steps=args.profiling_steps,
            **kwargs_call,
        )
>>>>>>> 595cc3e4
    else:
        pipeline = GaudiStableDiffusionPipeline.from_pretrained(
            args.model_name_or_path,
            **kwargs,
        )
        if args.unet_adapter_name_or_path is not None:
            from peft import PeftModel

            pipeline.unet = PeftModel.from_pretrained(pipeline.unet, args.unet_adapter_name_or_path)
            pipeline.unet = pipeline.unet.merge_and_unload()
        if args.text_encoder_adapter_name_or_path is not None:
            from peft import PeftModel

            pipeline.text_encoder = PeftModel.from_pretrained(
                pipeline.text_encoder, args.text_encoder_adapter_name_or_path
            )
            pipeline.text_encoder = pipeline.text_encoder.merge_and_unload()
        set_seed(args.seed)
<<<<<<< HEAD
    if args.distributed:
        with distributed_state.split_between_processes(args.prompts) as prompt:
            outputs = pipeline(prompt=prompt, **infer_kwargs, **res)
    else:
        outputs = pipeline(prompt=args.prompts, **infer_kwargs, **res)
=======

        outputs = pipeline(
            prompt=args.prompts,
            num_images_per_prompt=args.num_images_per_prompt,
            batch_size=args.batch_size,
            num_inference_steps=args.num_inference_steps,
            guidance_scale=args.guidance_scale,
            negative_prompt=args.negative_prompts,
            eta=args.eta,
            output_type=args.output_type,
            profiling_warmup_steps=args.profiling_warmup_steps,
            profiling_steps=args.profiling_steps,
            **kwargs_call,
        )
>>>>>>> 595cc3e4

    # Save the pipeline in the specified directory if not None
    if args.pipeline_save_dir is not None:
        save_dir = args.pipeline_save_dir
        if args.distributed:
            save_dir = f"{args.pipeline_save_dir}_{distributed_state.process_index}"
        pipeline.save_pretrained(save_dir)

    # Save images in the specified directory if not None and if they are in PIL format
    if args.image_save_dir is not None:
        if args.output_type == "pil":
            image_save_dir = Path(args.image_save_dir)
            if args.distributed:
                image_save_dir = Path(f"{image_save_dir}_{distributed_state.process_index}")

            image_save_dir.mkdir(parents=True, exist_ok=True)
            logger.info(f"Saving images in {image_save_dir.resolve()}...")
            if args.ldm3d:
                for i, rgb in enumerate(outputs.rgb):
                    rgb.save(image_save_dir / f"rgb_{i+1}.png")
                for i, depth in enumerate(outputs.depth):
                    depth.save(image_save_dir / f"depth_{i+1}.png")
            else:
                for i, image in enumerate(outputs.images):
                    image.save(image_save_dir / f"image_{i+1}.png")
        else:
            logger.warning("--output_type should be equal to 'pil' to save images in --image_save_dir.")


if __name__ == "__main__":
    main()<|MERGE_RESOLUTION|>--- conflicted
+++ resolved
@@ -221,10 +221,7 @@
         default=0,
         help="Number of steps to capture for profiling.",
     )
-<<<<<<< HEAD
-
     parser.add_argument("--distributed", action="store_true", help="Use distributed inference on multi-cards")
-=======
     parser.add_argument(
         "--unet_adapter_name_or_path",
         default=None,
@@ -243,14 +240,13 @@
         type=str,
         help="Path to lora id",
     )
->>>>>>> 595cc3e4
     args = parser.parse_args()
 
     # Set image resolution
-    kwargs_call = {}
+    res = {}
     if args.width > 0 and args.height > 0:
-        kwargs_call["width"] = args.width
-        kwargs_call["height"] = args.height
+        res["width"] = args.width
+        res["height"] = args.height
 
     # ControlNet
     if args.control_image is not None:
@@ -323,7 +319,6 @@
     if args.bf16:
         kwargs["torch_dtype"] = torch.bfloat16
 
-<<<<<<< HEAD
     negative_prompts = args.negative_prompts
     if args.distributed:
         distributed_state = PartialState()
@@ -341,11 +336,9 @@
         "output_type": args.output_type,
         "profiling_warmup_steps": args.profiling_warmup_steps,
         "profiling_steps": args.profiling_steps,
+        "throughput_warmup_steps": args.throughput_warmup_steps,
     }
-=======
-    if args.throughput_warmup_steps is not None:
-        kwargs_call["throughput_warmup_steps"] = args.throughput_warmup_steps
->>>>>>> 595cc3e4
+
 
     # Generate images
     if args.control_image is not None:
@@ -363,23 +356,6 @@
         set_seed(args.seed)
         infer_kwargs["image"] = control_image
 
-<<<<<<< HEAD
-=======
-        outputs = pipeline(
-            prompt=args.prompts,
-            image=control_image,
-            num_images_per_prompt=args.num_images_per_prompt,
-            batch_size=args.batch_size,
-            num_inference_steps=args.num_inference_steps,
-            guidance_scale=args.guidance_scale,
-            negative_prompt=args.negative_prompts,
-            eta=args.eta,
-            output_type=args.output_type,
-            profiling_warmup_steps=args.profiling_warmup_steps,
-            profiling_steps=args.profiling_steps,
-            **kwargs_call,
-        )
->>>>>>> 595cc3e4
     elif sdxl:
         pipeline = GaudiStableDiffusionXLPipeline.from_pretrained(
             args.model_name_or_path,
@@ -391,7 +367,6 @@
         # Set seed before running the model
         set_seed(args.seed)
 
-<<<<<<< HEAD
         prompts_2 = args.prompts_2
         negative_prompts_2 = args.negative_prompts_2
         if args.distributed and args.prompts_2 is not None:
@@ -404,23 +379,6 @@
         infer_kwargs["prompt_2"] = prompts_2
         infer_kwargs["negative_prompt_2"] = negative_prompts_2
 
-=======
-        outputs = pipeline(
-            prompt=args.prompts,
-            prompt_2=args.prompts_2,
-            num_images_per_prompt=args.num_images_per_prompt,
-            batch_size=args.batch_size,
-            num_inference_steps=args.num_inference_steps,
-            guidance_scale=args.guidance_scale,
-            negative_prompt=args.negative_prompts,
-            negative_prompt_2=args.negative_prompts_2,
-            eta=args.eta,
-            output_type=args.output_type,
-            profiling_warmup_steps=args.profiling_warmup_steps,
-            profiling_steps=args.profiling_steps,
-            **kwargs_call,
-        )
->>>>>>> 595cc3e4
     else:
         pipeline = GaudiStableDiffusionPipeline.from_pretrained(
             args.model_name_or_path,
@@ -439,28 +397,13 @@
             )
             pipeline.text_encoder = pipeline.text_encoder.merge_and_unload()
         set_seed(args.seed)
-<<<<<<< HEAD
+  
     if args.distributed:
         with distributed_state.split_between_processes(args.prompts) as prompt:
             outputs = pipeline(prompt=prompt, **infer_kwargs, **res)
     else:
         outputs = pipeline(prompt=args.prompts, **infer_kwargs, **res)
-=======
-
-        outputs = pipeline(
-            prompt=args.prompts,
-            num_images_per_prompt=args.num_images_per_prompt,
-            batch_size=args.batch_size,
-            num_inference_steps=args.num_inference_steps,
-            guidance_scale=args.guidance_scale,
-            negative_prompt=args.negative_prompts,
-            eta=args.eta,
-            output_type=args.output_type,
-            profiling_warmup_steps=args.profiling_warmup_steps,
-            profiling_steps=args.profiling_steps,
-            **kwargs_call,
-        )
->>>>>>> 595cc3e4
+
 
     # Save the pipeline in the specified directory if not None
     if args.pipeline_save_dir is not None:
