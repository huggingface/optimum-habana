--- conflicted
+++ resolved
@@ -299,12 +299,7 @@
     inpainting = True if (args.base_image is not None) and (args.mask_image is not None) else False
 
     # Set the scheduler
-<<<<<<< HEAD
-    kwargs = {"timestep_spacing": args.timestep_spacing}
-
-=======
     kwargs = {"timestep_spacing": args.timestep_spacing, "rescale_betas_zero_snr": args.use_zero_snr}
->>>>>>> b06b6051
     if args.scheduler == "euler_discrete":
         scheduler = GaudiEulerDiscreteScheduler.from_pretrained(
             args.model_name_or_path, subfolder="scheduler", **kwargs
