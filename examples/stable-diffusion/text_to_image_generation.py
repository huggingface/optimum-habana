--- conflicted
+++ resolved
@@ -426,11 +426,8 @@
 
         elif args.optimize:
             # Import SDXL pipeline
-<<<<<<< HEAD
             # set PATCH_SDPA to enable fp8 varient of softmax in sdpa
             os.environ["PATCH_SDPA"] = "1"
-=======
->>>>>>> 82a1c964
             import habana_frameworks.torch.hpu as torch_hpu
 
             from optimum.habana.diffusers.pipelines.stable_diffusion_xl.pipeline_stable_diffusion_xl_mlperf import (
@@ -442,7 +439,6 @@
                 **kwargs,
             )
 
-<<<<<<< HEAD
             pipeline.unet.set_default_attn_processor(pipeline.unet)
             pipeline.to(torch.device("hpu"))
 
@@ -465,13 +461,7 @@
 
             if args.use_hpu_graphs:
                 pipeline.unet = torch_hpu.wrap_in_hpu_graph(pipeline.unet)
-
-=======
-            pipeline.to(torch.device("hpu"))
-            pipeline.unet.set_default_attn_processor(pipeline.unet)
-            if args.use_hpu_graphs:
-                pipeline.unet = torch_hpu.wrap_in_hpu_graph(pipeline.unet)
->>>>>>> 82a1c964
+    
         else:
             from optimum.habana.diffusers import GaudiStableDiffusionXLPipeline
 
