<!---
Copyright 2022 The HuggingFace Team. All rights reserved.

Licensed under the Apache License, Version 2.0 (the "License");
you may not use this file except in compliance with the License.
You may obtain a copy of the License at

    http://www.apache.org/licenses/LICENSE-2.0

Unless required by applicable law or agreed to in writing, software
distributed under the License is distributed on an "AS IS" BASIS,
WITHOUT WARRANTIES OR CONDITIONS OF ANY KIND, either express or implied.
See the License for the specific language governing permissions and
limitations under the License.
-->

# Stable Diffusion Examples

This directory contains a script that showcases how to perform text-to-image generation using Stable Diffusion on Habana Gaudi.

Stable Diffusion was proposed in [Stable Diffusion Announcement](https://stability.ai/blog/stable-diffusion-announcement) by Patrick Esser and Robin Rombach and the Stability AI team.


## Text-to-image Generation

### Single Prompt

Here is how to generate images with one prompt:
```python
python text_to_image_generation.py \
    --model_name_or_path runwayml/stable-diffusion-v1-5 \
    --prompts "An image of a squirrel in Picasso style" \
    --num_images_per_prompt 20 \
    --batch_size 4 \
    --image_save_dir /tmp/stable_diffusion_images \
    --use_habana \
    --use_hpu_graphs \
    --gaudi_config Habana/stable-diffusion
```

> HPU graphs are recommended when generating images by batches to get the fastest possible generations.
> The first batch of images entails a performance penalty. All subsequent batches will be generated much faster.
> You can enable this mode with `--use_hpu_graphs`.


### Multiple Prompts

Here is how to generate images with several prompts:
```python
python text_to_image_generation.py \
    --model_name_or_path runwayml/stable-diffusion-v1-5 \
    --prompts "An image of a squirrel in Picasso style" "A shiny flying horse taking off" \
    --num_images_per_prompt 20 \
    --batch_size 8 \
    --image_save_dir /tmp/stable_diffusion_images \
    --use_habana \
    --use_hpu_graphs \
    --gaudi_config Habana/stable-diffusion
```

> HPU graphs are recommended when generating images by batches to get the fastest possible generations.
> The first batch of images entails a performance penalty. All subsequent batches will be generated much faster.
> You can enable this mode with `--use_hpu_graphs`.


### Stable Diffusion 2

[Stable Diffusion 2](https://huggingface.co/docs/diffusers/main/en/api/pipelines/stable_diffusion_2) can also be used to generate images with this script. Here is an example for a single prompt:

```python
python text_to_image_generation.py \
    --model_name_or_path stabilityai/stable-diffusion-2-1 \
    --prompts "An image of a squirrel in Picasso style" \
    --num_images_per_prompt 10 \
    --batch_size 2 \
    --height 768 \
    --width 768 \
    --image_save_dir /tmp/stable_diffusion_images \
    --use_habana \
    --use_hpu_graphs \
<<<<<<< HEAD
    --gaudi_config Habana/stable-diffusion
```


## Textual Inversion

### Build a dataset

Download 3-4 images from [here](https://drive.google.com/drive/folders/1fmJMs25nxS_rSNqS5hTcRdLem_YQXbq5) and save them in a directory. This will be our training data.


### Launch training

Launch training with the following command:
```bash
python textual_inversion.py \
  --pretrained_model_name_or_path=runwayml/stable-diffusion-v1-5 \
  --train_data_dir=/root/workspace/textual_inversion_images \
  --learnable_property="object" \
  --placeholder_token="<cat-toy>" \
  --initializer_token="toy" \
  --resolution=512 \
  --train_batch_size=1 \
  --gradient_accumulation_steps=4 \
  --max_train_steps=3000 \
  --learning_rate=5.0e-04 \
  --scale_lr \
  --lr_scheduler="constant" \
  --lr_warmup_steps=0 \
  --output_dir="/tmp/textual_inversion_cat" \
  --use_lazy_mode \
  --gaudi_config_name Habana/stable-diffusion
```
=======
    --gaudi_config Habana/stable-diffusion-2
```

> There are two different checkpoints for Stable Diffusion 2:
> - use [stabilityai/stable-diffusion-2-1](https://huggingface.co/stabilityai/stable-diffusion-2-1) for generating 768x768 images
> - use [stabilityai/stable-diffusion-2-1-base](https://huggingface.co/stabilityai/stable-diffusion-2-1-base) for generating 512x512 images
>>>>>>> bda94570
<|MERGE_RESOLUTION|>--- conflicted
+++ resolved
@@ -78,9 +78,12 @@
     --image_save_dir /tmp/stable_diffusion_images \
     --use_habana \
     --use_hpu_graphs \
-<<<<<<< HEAD
-    --gaudi_config Habana/stable-diffusion
+    --gaudi_config Habana/stable-diffusion-2
 ```
+
+> There are two different checkpoints for Stable Diffusion 2:
+> - use [stabilityai/stable-diffusion-2-1](https://huggingface.co/stabilityai/stable-diffusion-2-1) for generating 768x768 images
+> - use [stabilityai/stable-diffusion-2-1-base](https://huggingface.co/stabilityai/stable-diffusion-2-1-base) for generating 512x512 images
 
 
 ## Textual Inversion
@@ -111,12 +114,4 @@
   --output_dir="/tmp/textual_inversion_cat" \
   --use_lazy_mode \
   --gaudi_config_name Habana/stable-diffusion
-```
-=======
-    --gaudi_config Habana/stable-diffusion-2
-```
-
-> There are two different checkpoints for Stable Diffusion 2:
-> - use [stabilityai/stable-diffusion-2-1](https://huggingface.co/stabilityai/stable-diffusion-2-1) for generating 768x768 images
-> - use [stabilityai/stable-diffusion-2-1-base](https://huggingface.co/stabilityai/stable-diffusion-2-1-base) for generating 512x512 images
->>>>>>> bda94570
+```