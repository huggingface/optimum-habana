--- conflicted
+++ resolved
@@ -88,7 +88,34 @@
 > - use [stabilityai/stable-diffusion-2-1-base](https://huggingface.co/stabilityai/stable-diffusion-2-1-base) for generating 512x512 images
 
 
-<<<<<<< HEAD
+### Latent Diffusion Model for 3D (LDM3D)
+
+[LDM3D](https://arxiv.org/abs/2305.10853) generates both image and depth map data from a given text prompt, allowing users to generate RGBD images from text prompts.
+
+[Original checkpoint](https://huggingface.co/Intel/ldm3d) and [latest checkpoint](https://huggingface.co/Intel/ldm3d-4c) are open source.
+A [demo](https://huggingface.co/spaces/Intel/ldm3d) is also available. Here is how to run this model:
+
+```python
+python text_to_image_generation.py \
+    --model_name_or_path "Intel/ldm3d-4c" \
+    --prompts "An image of a squirrel in Picasso style" \
+    --num_images_per_prompt 10 \
+    --batch_size 2 \
+    --height 768 \
+    --width 768 \
+    --image_save_dir /tmp/stable_diffusion_images \
+    --use_habana \
+    --use_hpu_graphs \
+    --gaudi_config Habana/stable-diffusion-2 \
+    --ldm3d
+```
+
+> There are three different checkpoints for LDM3D:
+> - use [original checkpoint](https://huggingface.co/Intel/ldm3d) to generate outputs from the paper
+> - use [the latest checkpoint](https://huggingface.co/Intel/ldm3d-4c) for generating improved results
+> - use [the pano checkpoint](https://huggingface.co/Intel/ldm3d-pano) to generate panoramic view
+
+
 ## Textual Inversion
 
 [Textual Inversion](https://arxiv.org/abs/2208.01618) is a method to personalize text2image models like Stable Diffusion on your own images using just 3-5 examples.
@@ -194,32 +221,4 @@
 image = pipe(prompt, num_inference_steps=50, guidance_scale=7.5).images[0]
 
 image.save("cat-backpack.png")
-```
-=======
-### Latent Diffusion Model for 3D (LDM3D)
-
-[LDM3D](https://arxiv.org/abs/2305.10853) generates both image and depth map data from a given text prompt, allowing users to generate RGBD images from text prompts.
-
-[Original checkpoint](https://huggingface.co/Intel/ldm3d) and [latest checkpoint](https://huggingface.co/Intel/ldm3d-4c) are open source.
-A [demo](https://huggingface.co/spaces/Intel/ldm3d) is also available. Here is how to run this model:
-
-```python
-python text_to_image_generation.py \
-    --model_name_or_path "Intel/ldm3d-4c" \
-    --prompts "An image of a squirrel in Picasso style" \
-    --num_images_per_prompt 10 \
-    --batch_size 2 \
-    --height 768 \
-    --width 768 \
-    --image_save_dir /tmp/stable_diffusion_images \
-    --use_habana \
-    --use_hpu_graphs \
-    --gaudi_config Habana/stable-diffusion-2 \
-    --ldm3d
-```
-
-> There are three different checkpoints for LDM3D:
-> - use [original checkpoint](https://huggingface.co/Intel/ldm3d) to generate outputs from the paper
-> - use [the latest checkpoint](https://huggingface.co/Intel/ldm3d-4c) for generating improved results
-> - use [the pano checkpoint](https://huggingface.co/Intel/ldm3d-pano) to generate panoramic view
->>>>>>> 168ec87b
+```