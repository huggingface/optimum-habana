<!---
Copyright 2022 The HuggingFace Team. All rights reserved.

Licensed under the Apache License, Version 2.0 (the "License");
you may not use this file except in compliance with the License.
You may obtain a copy of the License at

    http://www.apache.org/licenses/LICENSE-2.0

Unless required by applicable law or agreed to in writing, software
distributed under the License is distributed on an "AS IS" BASIS,
WITHOUT WARRANTIES OR CONDITIONS OF ANY KIND, either express or implied.
See the License for the specific language governing permissions and
limitations under the License.
-->

# Stable Diffusion Examples

This directory contains a script that showcases how to perform text-to-image generation using Stable Diffusion on Intel® Gaudi® AI Accelerators.

Stable Diffusion was proposed in [Stable Diffusion Announcement](https://stability.ai/blog/stable-diffusion-announcement) by Patrick Esser and Robin Rombach and the Stability AI team.


## Requirements

First, you should install the requirements:
```bash
pip install -r requirements.txt
```

## Text-to-image Generation

### Single Prompt

Here is how to generate images with one prompt:

```bash
python text_to_image_generation.py \
    --model_name_or_path CompVis/stable-diffusion-v1-4 \
    --prompts "An image of a squirrel in Picasso style" \
    --num_images_per_prompt 28 \
    --batch_size 7 \
    --image_save_dir /tmp/stable_diffusion_images \
    --use_habana \
    --use_hpu_graphs \
    --gaudi_config Habana/stable-diffusion \
    --bf16
```

> HPU graphs are recommended when generating images by batches to get the fastest possible generations.
> The first batch of images entails a performance penalty. All subsequent batches will be generated much faster.
> You can enable this mode with `--use_hpu_graphs`.

### Multiple Prompts

Here is how to generate images with several prompts:

```bash
python text_to_image_generation.py \
    --model_name_or_path CompVis/stable-diffusion-v1-4 \
    --prompts "An image of a squirrel in Picasso style" "A shiny flying horse taking off" \
    --num_images_per_prompt 32 \
    --batch_size 8 \
    --image_save_dir /tmp/stable_diffusion_images \
    --use_habana \
    --use_hpu_graphs \
    --gaudi_config Habana/stable-diffusion \
    --bf16
```

### Distributed inference with multiple HPUs

Here is how to generate images with two prompts on two HPUs:

```bash
python ../gaudi_spawn.py \
    --world_size 2 text_to_image_generation.py \
    --model_name_or_path CompVis/stable-diffusion-v1-4 \
    --prompts "An image of a squirrel in Picasso style" "A shiny flying horse taking off" \
    --num_images_per_prompt 20 \
    --batch_size 4 \
    --image_save_dir /tmp/stable_diffusion_images \
    --use_habana \
    --use_hpu_graphs \
    --gaudi_config Habana/stable-diffusion \
    --bf16 \
    --distributed
```

> HPU graphs are recommended when generating images by batches to get the fastest possible generations.
> The first batch of images entails a performance penalty. All subsequent batches will be generated much faster.
> You can enable this mode with `--use_hpu_graphs`.

### Stable Diffusion 2

[Stable Diffusion 2](https://huggingface.co/docs/diffusers/main/en/api/pipelines/stable_diffusion_2) can also be used to generate images with this script. Here is an example for a single prompt:

```bash
python text_to_image_generation.py \
    --model_name_or_path stabilityai/stable-diffusion-2-1 \
    --prompts "An image of a squirrel in Picasso style" \
    --num_images_per_prompt 28 \
    --batch_size 7 \
    --height 768 \
    --width 768 \
    --image_save_dir /tmp/stable_diffusion_images \
    --use_habana \
    --use_hpu_graphs \
    --gaudi_config Habana/stable-diffusion-2 \
    --bf16
```

> There are two different checkpoints for Stable Diffusion 2:
>
> - use [stabilityai/stable-diffusion-2-1](https://huggingface.co/stabilityai/stable-diffusion-2-1) for generating 768x768 images
> - use [stabilityai/stable-diffusion-2-1-base](https://huggingface.co/stabilityai/stable-diffusion-2-1-base) for generating 512x512 images

### Latent Diffusion Model for 3D (LDM3D)

[LDM3D](https://arxiv.org/abs/2305.10853) generates both image and depth map data from a given text prompt, allowing users to generate RGBD images from text prompts.

[Original checkpoint](https://huggingface.co/Intel/ldm3d) and [latest checkpoint](https://huggingface.co/Intel/ldm3d-4c) are open source.
A [demo](https://huggingface.co/spaces/Intel/ldm3d) is also available. Here is how to run this model:

```bash
python text_to_image_generation.py \
    --model_name_or_path "Intel/ldm3d-4c" \
    --prompts "An image of a squirrel in Picasso style" \
    --num_images_per_prompt 28 \
    --batch_size 7 \
    --height 768 \
    --width 768 \
    --image_save_dir /tmp/stable_diffusion_images \
    --use_habana \
    --use_hpu_graphs \
    --gaudi_config Habana/stable-diffusion-2 \
    --ldm3d \
    --bf16
```

Here is how to generate images and depth maps with two prompts on two HPUs:

```bash
python ../gaudi_spawn.py \
    --world_size 2 text_to_image_generation.py \
    --model_name_or_path "Intel/ldm3d-4c" \
    --prompts "An image of a squirrel in Picasso style" "A shiny flying horse taking off" \
    --num_images_per_prompt 10 \
    --batch_size 2 \
    --height 768 \
    --width 768 \
    --image_save_dir /tmp/stable_diffusion_images \
    --use_habana \
    --use_hpu_graphs \
    --gaudi_config Habana/stable-diffusion-2 \
    --ldm3d \
    --distributed
```

> There are three different checkpoints for LDM3D:
>
> - use [original checkpoint](https://huggingface.co/Intel/ldm3d) to generate outputs from the paper
> - use [the latest checkpoint](https://huggingface.co/Intel/ldm3d-4c) for generating improved results
> - use [the pano checkpoint](https://huggingface.co/Intel/ldm3d-pano) to generate panoramic view

### Stable Diffusion XL (SDXL)

Stable Diffusion XL was proposed in [SDXL: Improving Latent Diffusion Models for High-Resolution Image Synthesis](https://arxiv.org/pdf/2307.01952.pdf) by the Stability AI team.

Here is how to generate SDXL images with a single prompt:

```bash
python text_to_image_generation.py \
    --model_name_or_path stabilityai/stable-diffusion-xl-base-1.0 \
    --prompts "Sailing ship painting by Van Gogh" \
    --num_images_per_prompt 28 \
    --batch_size 7 \
    --image_save_dir /tmp/stable_diffusion_xl_images \
    --scheduler euler_discrete \
    --use_habana \
    --use_hpu_graphs \
    --gaudi_config Habana/stable-diffusion \
    --bf16
```

> HPU graphs are recommended when generating images by batches to get the fastest possible generations.
> The first batch of images entails a performance penalty. All subsequent batches will be generated much faster.
> You can enable this mode with `--use_hpu_graphs`.

Here is how to generate SDXL images with several prompts:

```bash
python text_to_image_generation.py \
    --model_name_or_path stabilityai/stable-diffusion-xl-base-1.0 \
    --prompts "Sailing ship painting by Van Gogh" "A shiny flying horse taking off" \
    --num_images_per_prompt 32 \
    --batch_size 8 \
    --image_save_dir /tmp/stable_diffusion_xl_images \
    --scheduler euler_discrete \
    --use_habana \
    --use_hpu_graphs \
    --gaudi_config Habana/stable-diffusion \
    --bf16
```

SDXL combines a second text encoder (OpenCLIP ViT-bigG/14) with the original text encoder to significantly
increase the number of parameters. Here is how to generate images with several prompts for both `prompt`
and `prompt_2` (2nd text encoder), as well as their negative prompts:

```bash
python text_to_image_generation.py \
    --model_name_or_path stabilityai/stable-diffusion-xl-base-1.0 \
    --prompts "Sailing ship painting by Van Gogh" "A shiny flying horse taking off" \
    --prompts_2 "Red tone" "Blue tone" \
    --negative_prompts "Low quality" "Sketch" \
    --negative_prompts_2 "Clouds" "Clouds" \
    --num_images_per_prompt 32 \
    --batch_size 8 \
    --image_save_dir /tmp/stable_diffusion_xl_images \
    --scheduler euler_discrete \
    --use_habana \
    --use_hpu_graphs \
    --gaudi_config Habana/stable-diffusion \
    --bf16
```

Here is how to generate SDXL images with two prompts on two HPUs:

```bash
python ../gaudi_spawn.py \
    --world_size 2 text_to_image_generation.py \
    --model_name_or_path stabilityai/stable-diffusion-xl-base-1.0 \
    --prompts "Sailing ship painting by Van Gogh" "A shiny flying horse taking off" \
    --prompts_2 "Red tone" "Blue tone" \
    --negative_prompts "Low quality" "Sketch" \
    --negative_prompts_2 "Clouds" "Clouds" \
    --num_images_per_prompt 32 \
    --batch_size 8 \
    --image_save_dir /tmp/stable_diffusion_xl_images \
    --scheduler euler_discrete \
    --use_habana \
    --use_hpu_graphs \
    --gaudi_config Habana/stable-diffusion \
    --bf16 \
    --distributed
```

<<<<<<< HEAD
Here is how to generate SDXL images with optimized pipeline:
```bash
python text_to_image_generation.py \
    --model_name_or_path stabilityai/stable-diffusion-xl-base-1.0 \
    --prompts "Sailing ship painting by Van Gogh" \
    --num_images_per_prompt 28 \
    --batch_size 7 \
    --image_save_dir /tmp/stable_diffusion_xl_images \
    --scheduler euler_discrete \
    --use_habana \
    --use_hpu_graphs \
    --gaudi_config Habana/stable-diffusion \
    --bf16 \
    --optimize
```

Here is how to generate SDXL images with optimized pipeline in fp8:
```bash
QUANT_CONFIG=./quantization/quant_config.json python text_to_image_generation.py \
    --model_name_or_path stabilityai/stable-diffusion-xl-base-1.0 \
    --prompts "Sailing ship painting by Van Gogh" \
    --num_images_per_prompt 28 \
    --batch_size 7 \
    --image_save_dir /tmp/stable_diffusion_xl_images \
    --scheduler euler_discrete \
    --use_habana \
    --use_hpu_graphs \
    --gaudi_config Habana/stable-diffusion \
    --bf16 \
    --optimize
```

=======
>>>>>>> 72df37df
> HPU graphs are recommended when generating images by batches to get the fastest possible generations.
> The first batch of images entails a performance penalty. All subsequent batches will be generated much faster.
> You can enable this mode with `--use_hpu_graphs`.

### SDXL-Turbo

SDXL-Turbo is a distilled version of SDXL 1.0, trained for real-time synthesis.

Here is how to generate images with multiple prompts:

```bash
python text_to_image_generation.py \
    --model_name_or_path stabilityai/sdxl-turbo \
    --prompts "Sailing ship painting by Van Gogh" "A shiny flying horse taking off" \
    --num_images_per_prompt 32 \
    --batch_size 8 \
    --image_save_dir /tmp/stable_diffusion_xl_turbo_images \
    --scheduler euler_ancestral_discrete \
    --use_habana \
    --use_hpu_graphs \
    --gaudi_config Habana/stable-diffusion \
    --bf16 \
    --num_inference_steps 1 \
    --guidance_scale 1.000001 \
    --timestep_spacing trailing
```

> HPU graphs are recommended when generating images by batches to get the fastest possible generations.
> The first batch of images entails a performance penalty. All subsequent batches will be generated much faster.
> You can enable this mode with `--use_hpu_graphs`.

> Note: there is a regression with "--guidance_scale 0.0" in current release which will be addressed in later releases. Setting `--guidance_scale` to a value larger than 1 resolves the regression.

### Stable Diffusion 3 (SD3)

Stable Diffusion 3 was introduced by Stability AI [here](https://stability.ai/news/stable-diffusion-3).
It uses Diffusion Transformer instead of UNet for denoising, which yields improved image quality.

Before running SD3 pipeline, you need to:

1. Agree to the Terms and Conditions for using SD3 model at [HuggingFace model page](https://huggingface.co/stabilityai/stable-diffusion-3-medium)
2. Authenticate with HuggingFace using your HF Token. For authentication, run:

```bash
huggingface-cli login
```

Here is how to generate SD3 images with a single prompt:

```bash
PT_HPU_MAX_COMPOUND_OP_SIZE=1 \
python text_to_image_generation.py \
    --model_name_or_path stabilityai/stable-diffusion-3-medium-diffusers \
    --prompts "Sailing ship painting by Van Gogh" \
    --num_images_per_prompt 10 \
    --batch_size 1 \
    --num_inference_steps 28 \
    --image_save_dir /tmp/stable_diffusion_3_images \
    --scheduler default \
    --use_habana \
    --use_hpu_graphs \
    --gaudi_config Habana/stable-diffusion \
    --bf16
```

> For improved performance of the SD3 pipeline on Gaudi, it is recommended to configure the environment
> by setting PT_HPU_MAX_COMPOUND_OP_SIZE to 1.

### FLUX.1

FLUX.1 was introduced by Black Forest Labs [here](https://blackforestlabs.ai/announcing-black-forest-labs/).

Here is how to run FLUX.1-schnell model (fast version of FLUX.1):

```bash
python text_to_image_generation.py \
    --model_name_or_path black-forest-labs/FLUX.1-schnell \
    --prompts "A cat holding a sign that says hello world" \
    --num_images_per_prompt 10 \
    --batch_size 1 \
    --num_inference_steps 4 \
    --image_save_dir /tmp/flux_1_images \
    --scheduler flow_match_euler_discrete\
    --use_habana \
    --use_hpu_graphs \
    --gaudi_config Habana/stable-diffusion \
    --bf16
```

Before running FLUX.1-dev model, you need to:

1. Agree to the Terms and Conditions for using FLUX.1-dev model at [HuggingFace model page](https://huggingface.co/black-forest-labs/FLUX.1-dev)
2. Authenticate with HuggingFace using your HF Token. For authentication, run:

```bash
huggingface-cli login
```

Here is how to run FLUX.1-dev model:

```bash
python text_to_image_generation.py \
    --model_name_or_path black-forest-labs/FLUX.1-dev \
    --prompts "A cat holding a sign that says hello world" \
    --num_images_per_prompt 10 \
    --batch_size 1 \
    --num_inference_steps 30 \
    --image_save_dir /tmp/flux_1_images \
    --scheduler flow_match_euler_discrete\
    --use_habana \
    --use_hpu_graphs \
    --gaudi_config Habana/stable-diffusion \
    --bf16
```

This model can also be quantized with some ops running in FP8 precision.

Before quantization, run stats collection using measure mode:

```bash
QUANT_CONFIG=quantization/flux/measure_config.json \
python text_to_image_generation.py \
    --model_name_or_path black-forest-labs/FLUX.1-dev \
    --prompts "A cat holding a sign that says hello world" \
    --num_images_per_prompt 10 \
    --batch_size 1 \
    --num_inference_steps 30 \
    --image_save_dir /tmp/flux_1_images \
    --scheduler flow_match_euler_discrete\
    --use_habana \
    --use_hpu_graphs \
    --gaudi_config Habana/stable-diffusion \
    --bf16 \
    --quant_mode measure
```

After stats collection, here is how to run FLUX.1-dev in quantization mode:

```bash
QUANT_CONFIG=quantization/flux/quantize_config.json \
python text_to_image_generation.py \
    --model_name_or_path black-forest-labs/FLUX.1-dev \
    --prompts "A cat holding a sign that says hello world" \
    --num_images_per_prompt 10 \
    --batch_size 1 \
    --num_inference_steps 30 \
    --image_save_dir /tmp/flux_1_images \
    --scheduler flow_match_euler_discrete\
    --use_habana \
    --use_hpu_graphs \
    --gaudi_config Habana/stable-diffusion \
    --bf16 \
    --quant_mode quantize
```

## ControlNet

ControlNet was introduced in [Adding Conditional Control to Text-to-Image Diffusion Models](https://huggingface.co/papers/2302.05543) by Lvmin Zhang and Maneesh Agrawala.
It is a type of model for controlling StableDiffusion by conditioning the model with an additional input image.

Here is how to generate images conditioned by canny edge model:

```bash
python text_to_image_generation.py \
    --model_name_or_path CompVis/stable-diffusion-v1-4 \
    --controlnet_model_name_or_path lllyasviel/sd-controlnet-canny \
    --prompts "futuristic-looking woman" \
    --control_image https://hf.co/datasets/huggingface/documentation-images/resolve/main/diffusers/input_image_vermeer.png \
    --num_images_per_prompt 28 \
    --batch_size 7 \
    --image_save_dir /tmp/controlnet_images \
    --use_habana \
    --use_hpu_graphs \
    --gaudi_config Habana/stable-diffusion \
    --bf16
```

Here is how to generate images conditioned by canny edge model and with multiple prompts:

```bash
python text_to_image_generation.py \
    --model_name_or_path CompVis/stable-diffusion-v1-4 \
    --controlnet_model_name_or_path lllyasviel/sd-controlnet-canny \
    --prompts "futuristic-looking woman" "a rusty robot" \
    --control_image https://hf.co/datasets/huggingface/documentation-images/resolve/main/diffusers/input_image_vermeer.png \
    --num_images_per_prompt 28 \
    --batch_size 7 \
    --image_save_dir /tmp/controlnet_images \
    --use_habana \
    --use_hpu_graphs \
    --gaudi_config Habana/stable-diffusion \
    --bf16
```

Here is how to generate images conditioned by canny edge model and with two prompts on two HPUs:

```bash
python ../gaudi_spawn.py \
    --world_size 2 text_to_image_generation.py \
    --model_name_or_path CompVis/stable-diffusion-v1-4 \
    --controlnet_model_name_or_path lllyasviel/sd-controlnet-canny \
    --prompts "futuristic-looking woman" "a rusty robot" \
    --control_image https://hf.co/datasets/huggingface/documentation-images/resolve/main/diffusers/input_image_vermeer.png \
    --num_images_per_prompt 16 \
    --batch_size 4 \
    --image_save_dir /tmp/controlnet_images \
    --use_habana \
    --use_hpu_graphs \
    --gaudi_config Habana/stable-diffusion \
    --bf16 \
    --distributed
```

Here is how to generate images conditioned by open pose model:

```bash
python text_to_image_generation.py \
    --model_name_or_path CompVis/stable-diffusion-v1-4 \
    --controlnet_model_name_or_path lllyasviel/sd-controlnet-openpose \
    --prompts "Chef in the kitchen" \
    --control_image https://huggingface.co/datasets/hf-internal-testing/diffusers-images/resolve/main/sd_controlnet/pose.png \
    --control_preprocessing_type "none" \
    --num_images_per_prompt 28 \
    --batch_size 7 \
    --image_save_dir /tmp/controlnet_images \
    --use_habana \
    --use_hpu_graphs \
    --gaudi_config Habana/stable-diffusion \
    --bf16
```

Here is how to generate images with conditioned by canny edge model using Stable Diffusion 2

```bash
python text_to_image_generation.py \
    --model_name_or_path stabilityai/stable-diffusion-2-1 \
    --controlnet_model_name_or_path thibaud/controlnet-sd21-canny-diffusers \
    --control_image https://huggingface.co/datasets/hf-internal-testing/diffusers-images/resolve/main/sd_controlnet/bird_canny.png \
    --control_preprocessing_type "none" \
    --prompts "bird" \
    --seed 0 \
    --num_images_per_prompt 28 \
    --batch_size 7 \
    --image_save_dir /tmp/controlnet-2-1_images \
    --use_habana \
    --use_hpu_graphs \
    --gaudi_config Habana/stable-diffusion-2 \
    --bf16
```

## Inpainting

Inpainting replaces or edits specific areas of an image. For more details,
please refer to [Hugging Face Diffusers doc](https://huggingface.co/docs/diffusers/en/using-diffusers/inpaint).

### Stable Diffusion Inpainting

```bash
python text_to_image_generation.py \
    --model_name_or_path  stabilityai/stable-diffusion-2-inpainting \
    --base_image https://huggingface.co/datasets/huggingface/documentation-images/resolve/main/diffusers/inpaint.png \
    --mask_image https://huggingface.co/datasets/huggingface/documentation-images/resolve/main/diffusers/inpaint_mask.png \
    --prompts "concept art digital painting of an elven castle, inspired by lord of the rings, highly detailed, 8k" \
    --seed 0 \
    --num_images_per_prompt 12 \
    --batch_size 4 \
    --image_save_dir /tmp/inpaiting_images \
    --use_habana \
    --use_hpu_graphs \
    --gaudi_config Habana/stable-diffusion \
    --bf16
```

### Stable Diffusion XL Inpainting

```bash
python text_to_image_generation.py \
    --model_name_or_path  diffusers/stable-diffusion-xl-1.0-inpainting-0.1\
    --base_image https://huggingface.co/datasets/huggingface/documentation-images/resolve/main/diffusers/inpaint.png \
    --mask_image https://huggingface.co/datasets/huggingface/documentation-images/resolve/main/diffusers/inpaint_mask.png \
    --prompts "concept art digital painting of an elven castle, inspired by lord of the rings, highly detailed, 8k" \
    --seed 0 \
    --scheduler euler_discrete \
    --num_images_per_prompt 12 \
    --batch_size 4 \
    --image_save_dir /tmp/xl_inpaiting_images \
    --use_habana \
    --use_hpu_graphs \
    --gaudi_config Habana/stable-diffusion \
    --bf16
```

## Image-to-image Generation

### Single Prompt

Here is how to generate images with one prompt and one image.
Take instruct-pix2pix as an example.

```bash
python image_to_image_generation.py \
    --model_name_or_path "timbrooks/instruct-pix2pix" \
    --src_image_path "https://raw.githubusercontent.com/timothybrooks/instruct-pix2pix/main/imgs/example.jpg" \
    --prompts "turn him into cyborg" \
    --num_images_per_prompt 20 \
    --batch_size 4 \
    --guidance_scale 7.5 \
    --image_guidance_scale 1 \
    --num_inference_steps 10 \
    --image_save_dir /tmp/stable_diffusion_images \
    --use_habana \
    --use_hpu_graphs \
    --gaudi_config Habana/stable-diffusion \
    --bf16
```

> HPU graphs are recommended when generating images by batches to get the fastest possible generations.
> The first batch of images entails a performance penalty. All subsequent batches will be generated much faster.
> You can enable this mode with `--use_hpu_graphs`.

### Multiple Prompts

Here is how to generate images with several prompts and one image.

```bash
python image_to_image_generation.py \
    --model_name_or_path "timbrooks/instruct-pix2pix" \
    --src_image_path "https://raw.githubusercontent.com/timothybrooks/instruct-pix2pix/main/imgs/example.jpg" \
    --prompts "turn him into cyborg" "a strong soldier"\
    --num_images_per_prompt 20 \
    --batch_size 4 \
    --guidance_scale 7.5 \
    --image_guidance_scale 1 \
    --num_inference_steps 10 \
    --image_save_dir /tmp/stable_diffusion_images \
    --use_habana \
    --use_hpu_graphs \
    --gaudi_config Habana/stable-diffusion \
    --bf16
```

> HPU graphs are recommended when generating images by batches to get the fastest possible generations.
> The first batch of images entails a performance penalty. All subsequent batches will be generated much faster.
> You can enable this mode with `--use_hpu_graphs`.

### Stable Diffusion XL Refiner

Here is how to generate SDXL images with a single prompt and one image:

```bash
python image_to_image_generation.py \
    --model_name_or_path "stabilityai/stable-diffusion-xl-refiner-1.0" \
    --src_image_path "https://raw.githubusercontent.com/timothybrooks/instruct-pix2pix/main/imgs/example.jpg" \
    --prompts "turn him into cyborg" \
    --num_images_per_prompt 20 \
    --batch_size 4 \
    --guidance_scale 7.5 \
    --num_inference_steps 10 \
    --image_save_dir /tmp/stable_diffusion_images \
    --use_habana \
    --use_hpu_graphs \
    --gaudi_config Habana/stable-diffusion \
    --bf16
```

### Stable Diffusion Image Variations

Here is how to generate images with one image, it does not accept prompt input

```bash
python image_to_image_generation.py \
    --model_name_or_path "lambdalabs/sd-image-variations-diffusers" \
    --src_image_path "https://github.com/SHI-Labs/Versatile-Diffusion/blob/master/assets/demo/reg_example/ghibli.jpg?raw=true" \
    --num_images_per_prompt 20 \
    --batch_size 4 \
    --image_save_dir /tmp/stable_diffusion_images \
    --guidance_scale 3 \
    --use_habana \
    --use_hpu_graphs \
    --gaudi_config Habana/stable-diffusion \
    --bf16
```

### Depth to Image Generation

Here is how to generate a depth2img-guided image generation using HPU graphs with BF16:

```bash
python depth_to_image_generation.py \
    --model_name_or_path "stabilityai/stable-diffusion-2-depth" \
    --prompts "two tigers" \
    --base_image "http://images.cocodataset.org/val2017/000000039769.jpg" \
    --image_save_dir /tmp/stable_diffusion_images \
    --use_habana \
    --use_hpu_graphs \
    --bf16
```

## Unconditional Image Generation Example

Here is how to perform unconditional-image-generation on Gaudi/HPU.

Original unconditional image generation pipeline is shared in here: [Unconditional Image Generation](https://huggingface.co/docs/diffusers/using-diffusers/unconditional_image_generation)

```bash
python unconditional_image_generation.py \
    --model_name_or_path "google/ddpm-ema-celebahq-256" \
    --batch_size 16 \
    --use_habana \
    --use_gaudi_ddim_scheduler \
    --use_hpu_graphs \
    --bf16 \
    --save_outputs \
    --output_dir "/tmp/"
```

## Additional inference techniques

Here is how to run the diffusers examples of inference techniques. For more details,
please refer to [Hugging Face Diffusers doc](https://huggingface.co/docs/diffusers/main/en/using-diffusers/overview_techniques).

### Controlling brightness

Here is how to run the example of controlling brightness. For more details,
please refer to [Hugging Face Diffusers doc](https://huggingface.co/docs/diffusers/main/en/using-diffusers/control_brightness).

```bash
python text_to_image_generation.py \
    --model_name_or_path ptx0/pseudo-journey-v2 \
    --prompts "A lion in galaxies, spirals, nebulae, stars, smoke, iridescent, intricate detail, octane render, 8k" \
    --num_images_per_prompt 1 \
    --batch_size 1 \
    --use_habana \
    --use_hpu_graphs \
    --image_save_dir /tmp/stable_diffusion_images_brightness \
    --seed 33 \
    --use_zero_snr \
    --guidance_scale 0.7 \
    --timestep_spacing trailing
```

### Prompt weighting

Here is how to run the example of prompt weighting. For more details,
please refer to [Hugging Face Diffusers doc](https://huggingface.co/docs/diffusers/main/en/using-diffusers/weighted_prompts).

```bash
python text_to_image_generation.py \
    --model_name_or_path CompVis/stable-diffusion-v1-4 \
    --prompts "a red cat playing with a ball+++" "a red cat playing with a ball---" \
    --num_images_per_prompt 4 \
    --batch_size 4 \
    --use_habana --use_hpu_graphs \
    --image_save_dir /tmp/stable_diffusion_images_compel \
    --seed 33 \
    --bf16 \
    --num_inference_steps 20 \
    --use_compel
```

### Controlling image quality

Here is how to run the example of improving image quality. For more details,
please refer to [Hugging Face Diffusers doc](https://huggingface.co/docs/diffusers/main/en/using-diffusers/image_quality).

```bash
python text_to_image_generation.py \
    --model_name_or_path CompVis/stable-diffusion-v1-4 \
    --prompts "A squirrel eating a burger" \
    --num_images_per_prompt 4 \
    --batch_size 4 \
    --use_habana \
    --image_save_dir /tmp/stable_diffusion_images_freeu \
    --seed 33 \
    --use_freeu \
    --bf16
```
# Stable Video Diffusion Examples

Stable Video Diffusion (SVD) was unveiled in [Stable Video Diffusion Announcement](https://stability.ai/news/stable-video-diffusion-open-ai-video-model)
by the Stability AI team. Stable Video Diffusion XT version (SVD-XT) is tuned to generate 25 frames of video from a single image.

## Image-to-video Generation

Script `image_to_video_generation.py` showcases how to perform image-to-video generation using Stable Video Diffusion on Intel Gaudi.

### Single Image Prompt

Here is how to generate video with one image prompt:

```bash
PT_HPU_MAX_COMPOUND_OP_SIZE=1 \
python image_to_video_generation.py \
    --model_name_or_path "stabilityai/stable-video-diffusion-img2vid-xt" \
    --image_path "https://huggingface.co/datasets/huggingface/documentation-images/resolve/main/diffusers/svd/rocket.png" \
    --num_videos_per_prompt 1 \
    --video_save_dir /tmp/stable_video_diffusion_xt \
    --save_frames_as_images \
    --use_habana \
    --use_hpu_graphs \
    --gaudi_config Habana/stable-diffusion \
    --bf16
```

> For improved performance of the image-to-video pipeline on Gaudi, it is recommended to configure the environment
> by setting PT_HPU_MAX_COMPOUND_OP_SIZE to 1.

### Multiple Image Prompts

Here is how to generate videos with several image prompts:

```bash
PT_HPU_MAX_COMPOUND_OP_SIZE=1 \
python image_to_video_generation.py \
    --model_name_or_path "stabilityai/stable-video-diffusion-img2vid-xt" \
    --image_path "https://huggingface.co/datasets/huggingface/documentation-images/resolve/main/diffusers/svd/rocket.png" \
                 "https://huggingface.co/datasets/huggingface/documentation-images/resolve/main/diffusers/cat.png" \
                 "https://hf.co/datasets/huggingface/documentation-images/resolve/main/diffusers/input_image_vermeer.png" \
                 "https://huggingface.co/datasets/hf-internal-testing/diffusers-images/resolve/main/sd_controlnet/hf-logo.png" \
    --num_videos_per_prompt 1 \
    --video_save_dir /tmp/stable_video_diffusion_xt \
    --save_frames_as_images \
    --use_habana \
    --use_hpu_graphs \
    --gaudi_config Habana/stable-diffusion \
    --bf16
```

> For improved performance of the image-to-video pipeline on Gaudi, it is recommended to configure the environment
> by setting PT_HPU_MAX_COMPOUND_OP_SIZE to 1.

### Image-to-video ControlNet

Here is how to generate video conditioned by depth:

```
python image_to_video_generation.py \
    --model_name_or_path "stabilityai/stable-video-diffusion-img2vid" \
    --controlnet_model_name_or_path "CiaraRowles/temporal-controlnet-depth-svd-v1" \
    --control_image_path "https://github.com/CiaraStrawberry/svd-temporal-controlnet/blob/main/validation_demo/depth/frame_0.png?raw=true" \
             "https://github.com/CiaraStrawberry/svd-temporal-controlnet/blob/main/validation_demo/depth/frame_1.png?raw=true" \
             "https://github.com/CiaraStrawberry/svd-temporal-controlnet/blob/main/validation_demo/depth/frame_2.png?raw=true" \
             "https://github.com/CiaraStrawberry/svd-temporal-controlnet/blob/main/validation_demo/depth/frame_3.png?raw=true" \
             "https://github.com/CiaraStrawberry/svd-temporal-controlnet/blob/main/validation_demo/depth/frame_4.png?raw=true" \
             "https://github.com/CiaraStrawberry/svd-temporal-controlnet/blob/main/validation_demo/depth/frame_5.png?raw=true" \
             "https://github.com/CiaraStrawberry/svd-temporal-controlnet/blob/main/validation_demo/depth/frame_6.png?raw=true" \
             "https://github.com/CiaraStrawberry/svd-temporal-controlnet/blob/main/validation_demo/depth/frame_7.png?raw=true" \
             "https://github.com/CiaraStrawberry/svd-temporal-controlnet/blob/main/validation_demo/depth/frame_8.png?raw=true" \
             "https://github.com/CiaraStrawberry/svd-temporal-controlnet/blob/main/validation_demo/depth/frame_9.png?raw=true" \
             "https://github.com/CiaraStrawberry/svd-temporal-controlnet/blob/main/validation_demo/depth/frame_10.png?raw=true" \
             "https://github.com/CiaraStrawberry/svd-temporal-controlnet/blob/main/validation_demo/depth/frame_11.png?raw=true" \
             "https://github.com/CiaraStrawberry/svd-temporal-controlnet/blob/main/validation_demo/depth/frame_12.png?raw=true" \
             "https://github.com/CiaraStrawberry/svd-temporal-controlnet/blob/main/validation_demo/depth/frame_13.png?raw=true" \
    --image_path "https://github.com/CiaraStrawberry/svd-temporal-controlnet/blob/main/validation_demo/chair.png?raw=true" \
    --video_save_dir SVD_controlnet \
    --save_frames_as_images \
    --use_habana \
    --use_hpu_graphs \
    --gaudi_config Habana/stable-diffusion \
    --bf16 \
    --num_frames 14 \
    --motion_bucket_id=14 \
    --width=512 \
    --height=512
```<|MERGE_RESOLUTION|>--- conflicted
+++ resolved
@@ -245,7 +245,6 @@
     --distributed
 ```
 
-<<<<<<< HEAD
 Here is how to generate SDXL images with optimized pipeline:
 ```bash
 python text_to_image_generation.py \
@@ -278,8 +277,6 @@
     --optimize
 ```
 
-=======
->>>>>>> 72df37df
 > HPU graphs are recommended when generating images by batches to get the fastest possible generations.
 > The first batch of images entails a performance penalty. All subsequent batches will be generated much faster.
 > You can enable this mode with `--use_hpu_graphs`.
