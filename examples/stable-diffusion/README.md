<!---
Copyright 2022 The HuggingFace Team. All rights reserved.

Licensed under the Apache License, Version 2.0 (the "License");
you may not use this file except in compliance with the License.
You may obtain a copy of the License at

    http://www.apache.org/licenses/LICENSE-2.0

Unless required by applicable law or agreed to in writing, software
distributed under the License is distributed on an "AS IS" BASIS,
WITHOUT WARRANTIES OR CONDITIONS OF ANY KIND, either express or implied.
See the License for the specific language governing permissions and
limitations under the License.
-->

# Stable Diffusion Examples

This directory contains a script that showcases how to perform text-to-image generation using Stable Diffusion on Intel® Gaudi® AI Accelerators.

Stable Diffusion was proposed in [Stable Diffusion Announcement](https://stability.ai/blog/stable-diffusion-announcement) by Patrick Esser and Robin Rombach and the Stability AI team.

<<<<<<< HEAD
=======

## Requirements

First, you should install the requirements:
```bash
pip install -r requirements.txt
```


>>>>>>> b6a2f689
## Text-to-image Generation

### Single Prompt

Here is how to generate images with one prompt:

```bash
python text_to_image_generation.py \
    --model_name_or_path CompVis/stable-diffusion-v1-4 \
    --prompts "An image of a squirrel in Picasso style" \
    --num_images_per_prompt 28 \
    --batch_size 7 \
    --image_save_dir /tmp/stable_diffusion_images \
    --use_habana \
    --use_hpu_graphs \
    --gaudi_config Habana/stable-diffusion \
    --bf16
```

> HPU graphs are recommended when generating images by batches to get the fastest possible generations.
> The first batch of images entails a performance penalty. All subsequent batches will be generated much faster.
> You can enable this mode with `--use_hpu_graphs`.

### Multiple Prompts

Here is how to generate images with several prompts:

```bash
python text_to_image_generation.py \
    --model_name_or_path CompVis/stable-diffusion-v1-4 \
    --prompts "An image of a squirrel in Picasso style" "A shiny flying horse taking off" \
    --num_images_per_prompt 32 \
    --batch_size 8 \
    --image_save_dir /tmp/stable_diffusion_images \
    --use_habana \
    --use_hpu_graphs \
    --gaudi_config Habana/stable-diffusion \
    --bf16
```

### Distributed inference with multiple HPUs

Here is how to generate images with two prompts on two HPUs:

```bash
python ../gaudi_spawn.py \
    --world_size 2 text_to_image_generation.py \
    --model_name_or_path CompVis/stable-diffusion-v1-4 \
    --prompts "An image of a squirrel in Picasso style" "A shiny flying horse taking off" \
    --num_images_per_prompt 20 \
    --batch_size 4 \
    --image_save_dir /tmp/stable_diffusion_images \
    --use_habana \
    --use_hpu_graphs \
    --gaudi_config Habana/stable-diffusion \
    --bf16 \
    --distributed
```

> HPU graphs are recommended when generating images by batches to get the fastest possible generations.
> The first batch of images entails a performance penalty. All subsequent batches will be generated much faster.
> You can enable this mode with `--use_hpu_graphs`.

### Stable Diffusion 2

[Stable Diffusion 2](https://huggingface.co/docs/diffusers/main/en/api/pipelines/stable_diffusion_2) can also be used to generate images with this script. Here is an example for a single prompt:

```bash
python text_to_image_generation.py \
    --model_name_or_path stabilityai/stable-diffusion-2-1 \
    --prompts "An image of a squirrel in Picasso style" \
    --num_images_per_prompt 28 \
    --batch_size 7 \
    --height 768 \
    --width 768 \
    --image_save_dir /tmp/stable_diffusion_images \
    --use_habana \
    --use_hpu_graphs \
    --gaudi_config Habana/stable-diffusion-2 \
    --bf16
```

> There are two different checkpoints for Stable Diffusion 2:
>
> - use [stabilityai/stable-diffusion-2-1](https://huggingface.co/stabilityai/stable-diffusion-2-1) for generating 768x768 images
> - use [stabilityai/stable-diffusion-2-1-base](https://huggingface.co/stabilityai/stable-diffusion-2-1-base) for generating 512x512 images

### Latent Diffusion Model for 3D (LDM3D)

[LDM3D](https://arxiv.org/abs/2305.10853) generates both image and depth map data from a given text prompt, allowing users to generate RGBD images from text prompts.

[Original checkpoint](https://huggingface.co/Intel/ldm3d) and [latest checkpoint](https://huggingface.co/Intel/ldm3d-4c) are open source.
A [demo](https://huggingface.co/spaces/Intel/ldm3d) is also available. Here is how to run this model:

```bash
python text_to_image_generation.py \
    --model_name_or_path "Intel/ldm3d-4c" \
    --prompts "An image of a squirrel in Picasso style" \
    --num_images_per_prompt 28 \
    --batch_size 7 \
    --height 768 \
    --width 768 \
    --image_save_dir /tmp/stable_diffusion_images \
    --use_habana \
    --use_hpu_graphs \
    --gaudi_config Habana/stable-diffusion-2 \
    --ldm3d \
    --bf16
```

Here is how to generate images and depth maps with two prompts on two HPUs:

```bash
python ../gaudi_spawn.py \
    --world_size 2 text_to_image_generation.py \
    --model_name_or_path "Intel/ldm3d-4c" \
    --prompts "An image of a squirrel in Picasso style" "A shiny flying horse taking off" \
    --num_images_per_prompt 10 \
    --batch_size 2 \
    --height 768 \
    --width 768 \
    --image_save_dir /tmp/stable_diffusion_images \
    --use_habana \
    --use_hpu_graphs \
    --gaudi_config Habana/stable-diffusion-2 \
    --ldm3d \
    --distributed
```

> There are three different checkpoints for LDM3D:
>
> - use [original checkpoint](https://huggingface.co/Intel/ldm3d) to generate outputs from the paper
> - use [the latest checkpoint](https://huggingface.co/Intel/ldm3d-4c) for generating improved results
> - use [the pano checkpoint](https://huggingface.co/Intel/ldm3d-pano) to generate panoramic view

### Stable Diffusion XL (SDXL)

Stable Diffusion XL was proposed in [SDXL: Improving Latent Diffusion Models for High-Resolution Image Synthesis](https://arxiv.org/pdf/2307.01952.pdf) by the Stability AI team.

Here is how to generate SDXL images with a single prompt:

```bash
python text_to_image_generation.py \
    --model_name_or_path stabilityai/stable-diffusion-xl-base-1.0 \
    --prompts "Sailing ship painting by Van Gogh" \
    --num_images_per_prompt 28 \
    --batch_size 7 \
    --image_save_dir /tmp/stable_diffusion_xl_images \
    --scheduler euler_discrete \
    --use_habana \
    --use_hpu_graphs \
    --gaudi_config Habana/stable-diffusion \
    --bf16
```

> HPU graphs are recommended when generating images by batches to get the fastest possible generations.
> The first batch of images entails a performance penalty. All subsequent batches will be generated much faster.
> You can enable this mode with `--use_hpu_graphs`.

Here is how to generate SDXL images with several prompts:

```bash
python text_to_image_generation.py \
    --model_name_or_path stabilityai/stable-diffusion-xl-base-1.0 \
    --prompts "Sailing ship painting by Van Gogh" "A shiny flying horse taking off" \
    --num_images_per_prompt 32 \
    --batch_size 8 \
    --image_save_dir /tmp/stable_diffusion_xl_images \
    --scheduler euler_discrete \
    --use_habana \
    --use_hpu_graphs \
    --gaudi_config Habana/stable-diffusion \
    --bf16
```

SDXL combines a second text encoder (OpenCLIP ViT-bigG/14) with the original text encoder to significantly
increase the number of parameters. Here is how to generate images with several prompts for both `prompt`
and `prompt_2` (2nd text encoder), as well as their negative prompts:

```bash
python text_to_image_generation.py \
    --model_name_or_path stabilityai/stable-diffusion-xl-base-1.0 \
    --prompts "Sailing ship painting by Van Gogh" "A shiny flying horse taking off" \
    --prompts_2 "Red tone" "Blue tone" \
    --negative_prompts "Low quality" "Sketch" \
    --negative_prompts_2 "Clouds" "Clouds" \
    --num_images_per_prompt 32 \
    --batch_size 8 \
    --image_save_dir /tmp/stable_diffusion_xl_images \
    --scheduler euler_discrete \
    --use_habana \
    --use_hpu_graphs \
    --gaudi_config Habana/stable-diffusion \
    --bf16
```

Here is how to generate SDXL images with two prompts on two HPUs:

```bash
python ../gaudi_spawn.py \
    --world_size 2 text_to_image_generation.py \
    --model_name_or_path stabilityai/stable-diffusion-xl-base-1.0 \
    --prompts "Sailing ship painting by Van Gogh" "A shiny flying horse taking off" \
    --prompts_2 "Red tone" "Blue tone" \
    --negative_prompts "Low quality" "Sketch" \
    --negative_prompts_2 "Clouds" "Clouds" \
    --num_images_per_prompt 32 \
    --batch_size 8 \
    --image_save_dir /tmp/stable_diffusion_xl_images \
    --scheduler euler_discrete \
    --use_habana \
    --use_hpu_graphs \
    --gaudi_config Habana/stable-diffusion \
    --bf16 \
    --distributed
```

> HPU graphs are recommended when generating images by batches to get the fastest possible generations.
> The first batch of images entails a performance penalty. All subsequent batches will be generated much faster.
> You can enable this mode with `--use_hpu_graphs`.

### SDXL-Turbo

SDXL-Turbo is a distilled version of SDXL 1.0, trained for real-time synthesis.

Here is how to generate images with multiple prompts:

```bash
python text_to_image_generation.py \
    --model_name_or_path stabilityai/sdxl-turbo \
    --prompts "Sailing ship painting by Van Gogh" "A shiny flying horse taking off" \
    --num_images_per_prompt 32 \
    --batch_size 8 \
    --image_save_dir /tmp/stable_diffusion_xl_turbo_images \
    --scheduler euler_ancestral_discrete \
    --use_habana \
    --use_hpu_graphs \
    --gaudi_config Habana/stable-diffusion \
    --bf16 \
    --num_inference_steps 1 \
    --guidance_scale 1.000001 \
    --timestep_spacing trailing
```

> HPU graphs are recommended when generating images by batches to get the fastest possible generations.
> The first batch of images entails a performance penalty. All subsequent batches will be generated much faster.
> You can enable this mode with `--use_hpu_graphs`.

> Note: there is a regression with "--guidance_scale 0.0" in current release which will be addressed in later releases. Setting `--guidance_scale` to a value larger than 1 resolves the regression.

### Stable Diffusion 3 (SD3)

Stable Diffusion 3 was introduced by Stability AI [here](https://stability.ai/news/stable-diffusion-3).
It uses Diffusion Transformer instead of UNet for denoising, which yields improved image quality.

Before running SD3 pipeline, you need to:

1. Agree to the Terms and Conditions for using SD3 model at [HuggingFace model page](https://huggingface.co/stabilityai/stable-diffusion-3-medium)
2. Authenticate with HuggingFace using your HF Token. For authentication, run:

```bash
huggingface-cli login
```

Here is how to generate SD3 images with a single prompt:

```bash
PT_HPU_MAX_COMPOUND_OP_SIZE=1 \
python text_to_image_generation.py \
    --model_name_or_path stabilityai/stable-diffusion-3-medium-diffusers \
    --prompts "Sailing ship painting by Van Gogh" \
    --num_images_per_prompt 10 \
    --batch_size 1 \
    --num_inference_steps 28 \
    --image_save_dir /tmp/stable_diffusion_3_images \
    --scheduler default \
    --use_habana \
    --use_hpu_graphs \
    --gaudi_config Habana/stable-diffusion \
    --bf16
```

> For improved performance of the SD3 pipeline on Gaudi, it is recommended to configure the environment
> by setting PT_HPU_MAX_COMPOUND_OP_SIZE to 1.

### FLUX.1

FLUX.1 was was introduced by Black Forest Labs [here](https://blackforestlabs.ai/announcing-black-forest-labs/)

```bash
python text_to_image_generation.py \
    --model_name_or_path black-forest-labs/FLUX.1-schnell \
    --prompts "A cat holding a sign that says hello world" \
    --num_images_per_prompt 10 \
    --batch_size 1 \
    --num_inference_steps 28 \
    --image_save_dir /tmp/flux_1_images \
    --scheduler flow_match_euler_discrete\
    --use_habana \
    --use_hpu_graphs \
    --gaudi_config Habana/stable-diffusion \
    --bf16
```

## ControlNet

ControlNet was introduced in [Adding Conditional Control to Text-to-Image Diffusion Models](https://huggingface.co/papers/2302.05543) by Lvmin Zhang and Maneesh Agrawala.
It is a type of model for controlling StableDiffusion by conditioning the model with an additional input image.

Here is how to generate images conditioned by canny edge model:

```bash
python text_to_image_generation.py \
    --model_name_or_path CompVis/stable-diffusion-v1-4 \
    --controlnet_model_name_or_path lllyasviel/sd-controlnet-canny \
    --prompts "futuristic-looking woman" \
    --control_image https://hf.co/datasets/huggingface/documentation-images/resolve/main/diffusers/input_image_vermeer.png \
    --num_images_per_prompt 28 \
    --batch_size 7 \
    --image_save_dir /tmp/controlnet_images \
    --use_habana \
    --use_hpu_graphs \
    --gaudi_config Habana/stable-diffusion \
    --bf16
```

Here is how to generate images conditioned by canny edge model and with multiple prompts:

```bash
python text_to_image_generation.py \
    --model_name_or_path CompVis/stable-diffusion-v1-4 \
    --controlnet_model_name_or_path lllyasviel/sd-controlnet-canny \
    --prompts "futuristic-looking woman" "a rusty robot" \
    --control_image https://hf.co/datasets/huggingface/documentation-images/resolve/main/diffusers/input_image_vermeer.png \
    --num_images_per_prompt 28 \
    --batch_size 7 \
    --image_save_dir /tmp/controlnet_images \
    --use_habana \
    --use_hpu_graphs \
    --gaudi_config Habana/stable-diffusion \
    --bf16
```

Here is how to generate images conditioned by canny edge model and with two prompts on two HPUs:

```bash
python ../gaudi_spawn.py \
    --world_size 2 text_to_image_generation.py \
    --model_name_or_path CompVis/stable-diffusion-v1-4 \
    --controlnet_model_name_or_path lllyasviel/sd-controlnet-canny \
    --prompts "futuristic-looking woman" "a rusty robot" \
    --control_image https://hf.co/datasets/huggingface/documentation-images/resolve/main/diffusers/input_image_vermeer.png \
    --num_images_per_prompt 16 \
    --batch_size 4 \
    --image_save_dir /tmp/controlnet_images \
    --use_habana \
    --use_hpu_graphs \
    --gaudi_config Habana/stable-diffusion \
    --bf16 \
    --distributed
```

Here is how to generate images conditioned by open pose model:

```bash
python text_to_image_generation.py \
    --model_name_or_path CompVis/stable-diffusion-v1-4 \
    --controlnet_model_name_or_path lllyasviel/sd-controlnet-openpose \
    --prompts "Chef in the kitchen" \
    --control_image https://huggingface.co/datasets/hf-internal-testing/diffusers-images/resolve/main/sd_controlnet/pose.png \
    --control_preprocessing_type "none" \
    --num_images_per_prompt 28 \
    --batch_size 7 \
    --image_save_dir /tmp/controlnet_images \
    --use_habana \
    --use_hpu_graphs \
    --gaudi_config Habana/stable-diffusion \
    --bf16
```

Here is how to generate images with conditioned by canny edge model using Stable Diffusion 2

```bash
python text_to_image_generation.py \
    --model_name_or_path stabilityai/stable-diffusion-2-1 \
    --controlnet_model_name_or_path thibaud/controlnet-sd21-canny-diffusers \
    --control_image https://huggingface.co/datasets/hf-internal-testing/diffusers-images/resolve/main/sd_controlnet/bird_canny.png \
    --control_preprocessing_type "none" \
    --prompts "bird" \
    --seed 0 \
    --num_images_per_prompt 28 \
    --batch_size 7 \
    --image_save_dir /tmp/controlnet-2-1_images \
    --use_habana \
    --use_hpu_graphs \
    --gaudi_config Habana/stable-diffusion-2 \
    --bf16
```

## Inpainting

Inpainting replaces or edits specific areas of an image. For more details,
please refer to [Hugging Face Diffusers doc](https://huggingface.co/docs/diffusers/en/using-diffusers/inpaint).

### Stable Diffusion Inpainting

```bash
python text_to_image_generation.py \
    --model_name_or_path  stabilityai/stable-diffusion-2-inpainting \
    --base_image https://huggingface.co/datasets/huggingface/documentation-images/resolve/main/diffusers/inpaint.png \
    --mask_image https://huggingface.co/datasets/huggingface/documentation-images/resolve/main/diffusers/inpaint_mask.png \
    --prompts "concept art digital painting of an elven castle, inspired by lord of the rings, highly detailed, 8k" \
    --seed 0 \
    --num_images_per_prompt 12 \
    --batch_size 4 \
    --image_save_dir /tmp/inpaiting_images \
    --use_habana \
    --use_hpu_graphs \
    --gaudi_config Habana/stable-diffusion \
    --bf16
```

### Stable Diffusion XL Inpainting

```bash
python text_to_image_generation.py \
    --model_name_or_path  diffusers/stable-diffusion-xl-1.0-inpainting-0.1\
    --base_image https://huggingface.co/datasets/huggingface/documentation-images/resolve/main/diffusers/inpaint.png \
    --mask_image https://huggingface.co/datasets/huggingface/documentation-images/resolve/main/diffusers/inpaint_mask.png \
    --prompts "concept art digital painting of an elven castle, inspired by lord of the rings, highly detailed, 8k" \
    --seed 0 \
    --scheduler euler_discrete \
    --num_images_per_prompt 12 \
    --batch_size 4 \
    --image_save_dir /tmp/xl_inpaiting_images \
    --use_habana \
    --use_hpu_graphs \
    --gaudi_config Habana/stable-diffusion \
    --bf16
```

## Image-to-image Generation

### Single Prompt

Here is how to generate images with one prompt and one image.
Take instruct-pix2pix as an example.

```bash
python image_to_image_generation.py \
    --model_name_or_path "timbrooks/instruct-pix2pix" \
    --src_image_path "https://raw.githubusercontent.com/timothybrooks/instruct-pix2pix/main/imgs/example.jpg" \
    --prompts "turn him into cyborg" \
    --num_images_per_prompt 20 \
    --batch_size 4 \
    --guidance_scale 7.5 \
    --image_guidance_scale 1 \
    --num_inference_steps 10 \
    --image_save_dir /tmp/stable_diffusion_images \
    --use_habana \
    --use_hpu_graphs \
    --gaudi_config Habana/stable-diffusion \
    --bf16
```

> HPU graphs are recommended when generating images by batches to get the fastest possible generations.
> The first batch of images entails a performance penalty. All subsequent batches will be generated much faster.
> You can enable this mode with `--use_hpu_graphs`.

### Multiple Prompts

Here is how to generate images with several prompts and one image.

```bash
python image_to_image_generation.py \
    --model_name_or_path "timbrooks/instruct-pix2pix" \
    --src_image_path "https://raw.githubusercontent.com/timothybrooks/instruct-pix2pix/main/imgs/example.jpg" \
    --prompts "turn him into cyborg" "a strong soldier"\
    --num_images_per_prompt 20 \
    --batch_size 4 \
    --guidance_scale 7.5 \
    --image_guidance_scale 1 \
    --num_inference_steps 10 \
    --image_save_dir /tmp/stable_diffusion_images \
    --use_habana \
    --use_hpu_graphs \
    --gaudi_config Habana/stable-diffusion \
    --bf16
```

> HPU graphs are recommended when generating images by batches to get the fastest possible generations.
> The first batch of images entails a performance penalty. All subsequent batches will be generated much faster.
> You can enable this mode with `--use_hpu_graphs`.

### Stable Diffusion XL Refiner

Here is how to generate SDXL images with a single prompt and one image:

```bash
python image_to_image_generation.py \
    --model_name_or_path "stabilityai/stable-diffusion-xl-refiner-1.0" \
    --src_image_path "https://raw.githubusercontent.com/timothybrooks/instruct-pix2pix/main/imgs/example.jpg" \
    --prompts "turn him into cyborg" \
    --num_images_per_prompt 20 \
    --batch_size 4 \
    --guidance_scale 7.5 \
    --num_inference_steps 10 \
    --image_save_dir /tmp/stable_diffusion_images \
    --use_habana \
    --use_hpu_graphs \
    --gaudi_config Habana/stable-diffusion \
    --bf16
```

### Stable Diffusion Image Variations

Here is how to generate images with one image, it does not accept prompt input

```bash
python image_to_image_generation.py \
    --model_name_or_path "lambdalabs/sd-image-variations-diffusers" \
    --src_image_path "https://github.com/SHI-Labs/Versatile-Diffusion/blob/master/assets/demo/reg_example/ghibli.jpg?raw=true" \
    --num_images_per_prompt 20 \
    --batch_size 4 \
    --image_save_dir /tmp/stable_diffusion_images \
    --guidance_scale 3 \
    --use_habana \
    --use_hpu_graphs \
    --gaudi_config Habana/stable-diffusion \
    --bf16
```

### Depth to Image Generation

Here is how to generate a depth2img-guided image generation using HPU graphs with BF16:

```bash
python depth_to_image_generation.py \
    --model_name_or_path "stabilityai/stable-diffusion-2-depth" \
    --prompts "two tigers" \
    --base_image "http://images.cocodataset.org/val2017/000000039769.jpg" \
    --image_save_dir /tmp/stable_diffusion_images \
    --use_habana \
    --use_hpu_graphs \
    --bf16
```

## Unconditional Image Generation Example

Here is how to perform unconditional-image-generation on Gaudi/HPU.

Original unconditional image generation pipeline is shared in here: [Unconditional Image Generation](https://huggingface.co/docs/diffusers/using-diffusers/unconditional_image_generation)

```bash
python unconditional_image_generation.py \
    --model_name_or_path "google/ddpm-ema-celebahq-256" \
    --batch_size 16 \
    --use_habana \
    --use_gaudi_ddim_scheduler \
    --use_hpu_graphs \
    --bf16 \
    --save_outputs \
    --output_dir "/tmp/"
```

# Stable Video Diffusion Examples

Stable Video Diffusion (SVD) was unveiled in [Stable Video Diffusion Announcement](https://stability.ai/news/stable-video-diffusion-open-ai-video-model)
by the Stability AI team. Stable Video Diffusion XT version (SVD-XT) is tuned to generate 25 frames of video from a single image.

## Image-to-video Generation

Script `image_to_video_generation.py` showcases how to perform image-to-video generation using Stable Video Diffusion on Intel Gaudi.

### Single Image Prompt

Here is how to generate video with one image prompt:

```bash
PT_HPU_MAX_COMPOUND_OP_SIZE=1 \
python image_to_video_generation.py \
    --model_name_or_path "stabilityai/stable-video-diffusion-img2vid-xt" \
    --image_path "https://huggingface.co/datasets/huggingface/documentation-images/resolve/main/diffusers/svd/rocket.png" \
    --num_videos_per_prompt 1 \
    --video_save_dir /tmp/stable_video_diffusion_xt \
    --save_frames_as_images \
    --use_habana \
    --use_hpu_graphs \
    --gaudi_config Habana/stable-diffusion \
    --bf16
```

> For improved performance of the image-to-video pipeline on Gaudi, it is recommended to configure the environment
> by setting PT_HPU_MAX_COMPOUND_OP_SIZE to 1.

### Multiple Image Prompts

Here is how to generate videos with several image prompts:

```bash
PT_HPU_MAX_COMPOUND_OP_SIZE=1 \
python image_to_video_generation.py \
    --model_name_or_path "stabilityai/stable-video-diffusion-img2vid-xt" \
    --image_path "https://huggingface.co/datasets/huggingface/documentation-images/resolve/main/diffusers/svd/rocket.png" \
                 "https://huggingface.co/datasets/huggingface/documentation-images/resolve/main/diffusers/cat.png" \
                 "https://hf.co/datasets/huggingface/documentation-images/resolve/main/diffusers/input_image_vermeer.png" \
                 "https://huggingface.co/datasets/hf-internal-testing/diffusers-images/resolve/main/sd_controlnet/hf-logo.png" \
    --num_videos_per_prompt 1 \
    --video_save_dir /tmp/stable_video_diffusion_xt \
    --save_frames_as_images \
    --use_habana \
    --use_hpu_graphs \
    --gaudi_config Habana/stable-diffusion \
    --bf16
```

> For improved performance of the image-to-video pipeline on Gaudi, it is recommended to configure the environment
> by setting PT_HPU_MAX_COMPOUND_OP_SIZE to 1.<|MERGE_RESOLUTION|>--- conflicted
+++ resolved
@@ -20,8 +20,6 @@
 
 Stable Diffusion was proposed in [Stable Diffusion Announcement](https://stability.ai/blog/stable-diffusion-announcement) by Patrick Esser and Robin Rombach and the Stability AI team.
 
-<<<<<<< HEAD
-=======
 
 ## Requirements
 
@@ -30,8 +28,6 @@
 pip install -r requirements.txt
 ```
 
-
->>>>>>> b6a2f689
 ## Text-to-image Generation
 
 ### Single Prompt
