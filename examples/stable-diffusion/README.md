<!---
Copyright 2022 The HuggingFace Team. All rights reserved.

Licensed under the Apache License, Version 2.0 (the "License");
you may not use this file except in compliance with the License.
You may obtain a copy of the License at

    http://www.apache.org/licenses/LICENSE-2.0

Unless required by applicable law or agreed to in writing, software
distributed under the License is distributed on an "AS IS" BASIS,
WITHOUT WARRANTIES OR CONDITIONS OF ANY KIND, either express or implied.
See the License for the specific language governing permissions and
limitations under the License.
-->

# Stable Diffusion Examples

This directory contains a script that showcases how to perform text-to-image generation using Stable Diffusion on Intel® Gaudi® AI Accelerators.

Stable Diffusion was proposed in [Stable Diffusion Announcement](https://stability.ai/blog/stable-diffusion-announcement) by Patrick Esser and Robin Rombach and the Stability AI team.


## Text-to-image Generation

### Single Prompt

Here is how to generate images with one prompt:
```python
python text_to_image_generation.py \
    --model_name_or_path runwayml/stable-diffusion-v1-5 \
    --prompts "An image of a squirrel in Picasso style" \
    --num_images_per_prompt 20 \
    --batch_size 4 \
    --image_save_dir /tmp/stable_diffusion_images \
    --use_habana \
    --use_hpu_graphs \
    --gaudi_config Habana/stable-diffusion \
    --bf16
```

> HPU graphs are recommended when generating images by batches to get the fastest possible generations.
> The first batch of images entails a performance penalty. All subsequent batches will be generated much faster.
> You can enable this mode with `--use_hpu_graphs`.


### Multiple Prompts

Here is how to generate images with several prompts:
```python
python text_to_image_generation.py \
    --model_name_or_path runwayml/stable-diffusion-v1-5 \
    --prompts "An image of a squirrel in Picasso style" "A shiny flying horse taking off" \
    --num_images_per_prompt 20 \
    --batch_size 8 \
    --image_save_dir /tmp/stable_diffusion_images \
    --use_habana \
    --use_hpu_graphs \
    --gaudi_config Habana/stable-diffusion \
    --bf16
```

> HPU graphs are recommended when generating images by batches to get the fastest possible generations.
> The first batch of images entails a performance penalty. All subsequent batches will be generated much faster.
> You can enable this mode with `--use_hpu_graphs`.


### Stable Diffusion 2

[Stable Diffusion 2](https://huggingface.co/docs/diffusers/main/en/api/pipelines/stable_diffusion_2) can also be used to generate images with this script. Here is an example for a single prompt:

```python
python text_to_image_generation.py \
    --model_name_or_path stabilityai/stable-diffusion-2-1 \
    --prompts "An image of a squirrel in Picasso style" \
    --num_images_per_prompt 10 \
    --batch_size 2 \
    --height 768 \
    --width 768 \
    --image_save_dir /tmp/stable_diffusion_images \
    --use_habana \
    --use_hpu_graphs \
    --gaudi_config Habana/stable-diffusion-2
```

> There are two different checkpoints for Stable Diffusion 2:
> - use [stabilityai/stable-diffusion-2-1](https://huggingface.co/stabilityai/stable-diffusion-2-1) for generating 768x768 images
> - use [stabilityai/stable-diffusion-2-1-base](https://huggingface.co/stabilityai/stable-diffusion-2-1-base) for generating 512x512 images


### Latent Diffusion Model for 3D (LDM3D)

[LDM3D](https://arxiv.org/abs/2305.10853) generates both image and depth map data from a given text prompt, allowing users to generate RGBD images from text prompts.

[Original checkpoint](https://huggingface.co/Intel/ldm3d) and [latest checkpoint](https://huggingface.co/Intel/ldm3d-4c) are open source.
A [demo](https://huggingface.co/spaces/Intel/ldm3d) is also available. Here is how to run this model:

```python
python text_to_image_generation.py \
    --model_name_or_path "Intel/ldm3d-4c" \
    --prompts "An image of a squirrel in Picasso style" \
    --num_images_per_prompt 10 \
    --batch_size 2 \
    --height 768 \
    --width 768 \
    --image_save_dir /tmp/stable_diffusion_images \
    --use_habana \
    --use_hpu_graphs \
    --gaudi_config Habana/stable-diffusion-2 \
    --ldm3d
```

> There are three different checkpoints for LDM3D:
> - use [original checkpoint](https://huggingface.co/Intel/ldm3d) to generate outputs from the paper
> - use [the latest checkpoint](https://huggingface.co/Intel/ldm3d-4c) for generating improved results
> - use [the pano checkpoint](https://huggingface.co/Intel/ldm3d-pano) to generate panoramic view

### Stable Diffusion XL (SDXL)

Stable Diffusion XL was proposed in [SDXL: Improving Latent Diffusion Models for High-Resolution Image Synthesis](https://arxiv.org/pdf/2307.01952.pdf) by the Stability AI team.

Here is how to generate SDXL images with a single prompt:
```python
python text_to_image_generation.py \
    --model_name_or_path stabilityai/stable-diffusion-xl-base-1.0 \
    --prompts "Sailing ship painting by Van Gogh" \
    --num_images_per_prompt 20 \
    --batch_size 4 \
    --image_save_dir /tmp/stable_diffusion_xl_images \
    --scheduler euler_discrete \
    --use_habana \
    --use_hpu_graphs \
    --gaudi_config Habana/stable-diffusion \
    --bf16
```

> HPU graphs are recommended when generating images by batches to get the fastest possible generations.
> The first batch of images entails a performance penalty. All subsequent batches will be generated much faster.
> You can enable this mode with `--use_hpu_graphs`.

Here is how to generate SDXL images with several prompts:
```python
python text_to_image_generation.py \
    --model_name_or_path stabilityai/stable-diffusion-xl-base-1.0 \
    --prompts "Sailing ship painting by Van Gogh" "A shiny flying horse taking off" \
    --num_images_per_prompt 20 \
    --batch_size 8 \
    --image_save_dir /tmp/stable_diffusion_xl_images \
    --scheduler euler_discrete \
    --use_habana \
    --use_hpu_graphs \
    --gaudi_config Habana/stable-diffusion \
    --bf16
```

SDXL combines a second text encoder (OpenCLIP ViT-bigG/14) with the original text encoder to significantly
increase the number of parameters. Here is how to generate images with several prompts for both `prompt`
and `prompt_2` (2nd text encoder), as well as their negative prompts:
```python
python text_to_image_generation.py \
    --model_name_or_path stabilityai/stable-diffusion-xl-base-1.0 \
    --prompts "Sailing ship painting by Van Gogh" "A shiny flying horse taking off" \
    --prompts_2 "Red tone" "Blue tone" \
    --negative_prompts "Low quality" "Sketch" \
    --negative_prompts_2 "Clouds" "Clouds" \
    --num_images_per_prompt 20 \
    --batch_size 8 \
    --image_save_dir /tmp/stable_diffusion_xl_images \
    --scheduler euler_discrete \
    --use_habana \
    --use_hpu_graphs \
    --gaudi_config Habana/stable-diffusion \
    --bf16
```

> HPU graphs are recommended when generating images by batches to get the fastest possible generations.
> The first batch of images entails a performance penalty. All subsequent batches will be generated much faster.
> You can enable this mode with `--use_hpu_graphs`.

### SDXL-Turbo
SDXL-Turbo is a distilled version of SDXL 1.0, trained for real-time synthesis.

Here is how to generate images with multiple prompts:
```bash
python text_to_image_generation.py \
    --model_name_or_path stabilityai/sdxl-turbo \
    --prompts "Sailing ship painting by Van Gogh" "A shiny flying horse taking off" \
    --num_images_per_prompt 20 \
    --batch_size 8 \
    --image_save_dir /tmp/stable_diffusion_xl_turbo_images \
    --scheduler euler_ancestral_discrete \
    --use_habana \
    --use_hpu_graphs \
    --gaudi_config Habana/stable-diffusion \
    --bf16 \
    --num_inference_steps 1 \
    --guidance_scale 0.0 \
    --timestep_spacing trailing
```

> HPU graphs are recommended when generating images by batches to get the fastest possible generations.
> The first batch of images entails a performance penalty. All subsequent batches will be generated much faster.
> You can enable this mode with `--use_hpu_graphs`.

### ControlNet

ControlNet was introduced in [Adding Conditional Control to Text-to-Image Diffusion Models ](https://huggingface.co/papers/2302.05543) by Lvmin Zhang and Maneesh Agrawala.
It is a type of model for controlling StableDiffusion by conditioning the model with an additional input image.

Here is how to generate images conditioned by canny edge model:
```bash
pip install -r requirements.txt
python text_to_image_generation.py \
    --model_name_or_path runwayml/stable-diffusion-v1-5 \
    --controlnet_model_name_or_path lllyasviel/sd-controlnet-canny \
    --prompts "futuristic-looking woman" \
    --control_image https://hf.co/datasets/huggingface/documentation-images/resolve/main/diffusers/input_image_vermeer.png \
    --num_images_per_prompt 20 \
    --batch_size 4 \
    --image_save_dir /tmp/controlnet_images \
    --use_habana \
    --use_hpu_graphs \
    --gaudi_config Habana/stable-diffusion \
    --bf16
```

Here is how to generate images conditioned by canny edge model and with multiple prompts:
```bash
pip install -r requirements.txt
python text_to_image_generation.py \
    --model_name_or_path runwayml/stable-diffusion-v1-5 \
    --controlnet_model_name_or_path lllyasviel/sd-controlnet-canny \
    --prompts "futuristic-looking woman" "a rusty robot" \
    --control_image https://hf.co/datasets/huggingface/documentation-images/resolve/main/diffusers/input_image_vermeer.png \
    --num_images_per_prompt 10 \
    --batch_size 4 \
    --image_save_dir /tmp/controlnet_images \
    --use_habana \
    --use_hpu_graphs \
    --gaudi_config Habana/stable-diffusion \
    --bf16
```

Here is how to generate images conditioned by open pose model:
```bash
pip install -r requirements.txt
python text_to_image_generation.py \
    --model_name_or_path runwayml/stable-diffusion-v1-5 \
    --controlnet_model_name_or_path lllyasviel/sd-controlnet-openpose \
    --prompts "Chef in the kitchen" \
    --control_image https://huggingface.co/datasets/hf-internal-testing/diffusers-images/resolve/main/sd_controlnet/pose.png \
    --control_preprocessing_type "none" \
    --num_images_per_prompt 20 \
    --batch_size 4 \
    --image_save_dir /tmp/controlnet_images \
    --use_habana \
    --use_hpu_graphs \
    --gaudi_config Habana/stable-diffusion \
    --bf16
```

Here is how to generate images with conditioned by canny edge model using Stable Diffusion 2
```bash
pip install -r requirements.txt
python text_to_image_generation.py \
    --model_name_or_path stabilityai/stable-diffusion-2-1 \
    --controlnet_model_name_or_path thibaud/controlnet-sd21-canny-diffusers \
    --control_image https://huggingface.co/datasets/hf-internal-testing/diffusers-images/resolve/main/sd_controlnet/bird_canny.png \
    --control_preprocessing_type "none" \
    --prompts "bird" \
    --seed 0 \
    --num_images_per_prompt 10 \
    --batch_size 2 \
    --image_save_dir /tmp/controlnet-2-1_images \
    --use_habana \
    --use_hpu_graphs \
    --gaudi_config Habana/stable-diffusion-2
```

<<<<<<< HEAD
## Inpainting Example
Inpainting replaces or edits specific areas of an image. For more details, please refer to [HugingFace inpaint](https://huggingface.co/docs/diffusers/en/using-diffusers/inpaint)
### Stable Diffusion Inpainting
```bash
python text_to_image_inpainting.py \
    --model_name_or_path  runwayml/stable-diffusion-inpainting \
    --base_image https://huggingface.co/datasets/huggingface/documentation-images/resolve/main/diffusers/inpaint.png \
    --mask_image https://huggingface.co/datasets/huggingface/documentation-images/resolve/main/diffusers/inpaint_mask.png \
    --prompts "concept art digital painting of an elven castle, inspired by lord of the rings, highly detailed, 8k" \
    --seed 0 \
    --num_images_per_prompt 12 \
    --batch_size 4 \
    --image_save_dir ./inpaiting_images \
    --use_habana \
    --use_hpu_graphs \
    --gaudi_config Habana/stable-diffusion
```

### Stable Diffusion XL Inpainting
```bash
python text_to_image_inpainting.py \
    --model_name_or_path  diffusers/stable-diffusion-xl-1.0-inpainting-0.1\
    --base_image https://huggingface.co/datasets/huggingface/documentation-images/resolve/main/diffusers/inpaint.png \
    --mask_image https://huggingface.co/datasets/huggingface/documentation-images/resolve/main/diffusers/inpaint_mask.png \
    --prompts "concept art digital painting of an elven castle, inspired by lord of the rings, highly detailed, 8k" \
    --seed 0 \
    --num_images_per_prompt 12 \
    --batch_size 4 \
    --image_save_dir ./xl_inpaiting_images \
    --use_habana \
    --use_hpu_graphs \
    --gaudi_config Habana/stable-diffusion
=======
# Stable Video Diffusion Examples

Stable Video Diffusion (SVD) was unveiled in [Stable Video Diffusion Announcement](https://stability.ai/news/stable-video-diffusion-open-ai-video-model)
by the Stability AI team. Stable Video Diffusion XT version (SVD-XT) is tuned to generate 25 frames of video from a single image.

## Image-to-video Generation

Script `image_to_video_generation.py` showcases how to perform image-to-video generation using Stable Video Diffusion on Intel Gaudi.

### Single Image Prompt

Here is how to generate video with one image prompt:
```bash
python image_to_video_generation.py \
    --model_name_or_path "stabilityai/stable-video-diffusion-img2vid-xt" \
    --image_path "https://huggingface.co/datasets/huggingface/documentation-images/resolve/main/diffusers/svd/rocket.png" \
    --num_videos_per_prompt 1 \
    --video_save_dir /tmp/stable_video_diffusion_xt \
    --save_frames_as_images \
    --use_habana \
    --use_hpu_graphs \
    --gaudi_config Habana/stable-diffusion \
    --bf16
```

### Multiple Image Prompts

Here is how to generate videos with several image prompts:
```bash
python image_to_video_generation.py \
    --model_name_or_path "stabilityai/stable-video-diffusion-img2vid-xt" \
    --image_path "https://huggingface.co/datasets/huggingface/documentation-images/resolve/main/diffusers/svd/rocket.png" \
                 "https://huggingface.co/datasets/huggingface/documentation-images/resolve/main/diffusers/cat.png" \
                 "https://hf.co/datasets/huggingface/documentation-images/resolve/main/diffusers/input_image_vermeer.png" \
                 "https://huggingface.co/datasets/hf-internal-testing/diffusers-images/resolve/main/sd_controlnet/hf-logo.png" \
    --num_videos_per_prompt 1 \
    --video_save_dir /tmp/stable_video_diffusion_xt \
    --save_frames_as_images \
    --use_habana \
    --use_hpu_graphs \
    --gaudi_config Habana/stable-diffusion \
    --bf16
>>>>>>> 63aa874d
```<|MERGE_RESOLUTION|>--- conflicted
+++ resolved
@@ -277,40 +277,6 @@
     --gaudi_config Habana/stable-diffusion-2
 ```
 
-<<<<<<< HEAD
-## Inpainting Example
-Inpainting replaces or edits specific areas of an image. For more details, please refer to [HugingFace inpaint](https://huggingface.co/docs/diffusers/en/using-diffusers/inpaint)
-### Stable Diffusion Inpainting
-```bash
-python text_to_image_inpainting.py \
-    --model_name_or_path  runwayml/stable-diffusion-inpainting \
-    --base_image https://huggingface.co/datasets/huggingface/documentation-images/resolve/main/diffusers/inpaint.png \
-    --mask_image https://huggingface.co/datasets/huggingface/documentation-images/resolve/main/diffusers/inpaint_mask.png \
-    --prompts "concept art digital painting of an elven castle, inspired by lord of the rings, highly detailed, 8k" \
-    --seed 0 \
-    --num_images_per_prompt 12 \
-    --batch_size 4 \
-    --image_save_dir ./inpaiting_images \
-    --use_habana \
-    --use_hpu_graphs \
-    --gaudi_config Habana/stable-diffusion
-```
-
-### Stable Diffusion XL Inpainting
-```bash
-python text_to_image_inpainting.py \
-    --model_name_or_path  diffusers/stable-diffusion-xl-1.0-inpainting-0.1\
-    --base_image https://huggingface.co/datasets/huggingface/documentation-images/resolve/main/diffusers/inpaint.png \
-    --mask_image https://huggingface.co/datasets/huggingface/documentation-images/resolve/main/diffusers/inpaint_mask.png \
-    --prompts "concept art digital painting of an elven castle, inspired by lord of the rings, highly detailed, 8k" \
-    --seed 0 \
-    --num_images_per_prompt 12 \
-    --batch_size 4 \
-    --image_save_dir ./xl_inpaiting_images \
-    --use_habana \
-    --use_hpu_graphs \
-    --gaudi_config Habana/stable-diffusion
-=======
 # Stable Video Diffusion Examples
 
 Stable Video Diffusion (SVD) was unveiled in [Stable Video Diffusion Announcement](https://stability.ai/news/stable-video-diffusion-open-ai-video-model)
@@ -353,5 +319,38 @@
     --use_hpu_graphs \
     --gaudi_config Habana/stable-diffusion \
     --bf16
->>>>>>> 63aa874d
+```
+
+## Inpainting Example
+Inpainting replaces or edits specific areas of an image. For more details, please refer to [HugingFace inpaint](https://huggingface.co/docs/diffusers/en/using-diffusers/inpaint)
+### Stable Diffusion Inpainting
+```bash
+python text_to_image_inpainting.py \
+    --model_name_or_path  runwayml/stable-diffusion-inpainting \
+    --base_image https://huggingface.co/datasets/huggingface/documentation-images/resolve/main/diffusers/inpaint.png \
+    --mask_image https://huggingface.co/datasets/huggingface/documentation-images/resolve/main/diffusers/inpaint_mask.png \
+    --prompts "concept art digital painting of an elven castle, inspired by lord of the rings, highly detailed, 8k" \
+    --seed 0 \
+    --num_images_per_prompt 12 \
+    --batch_size 4 \
+    --image_save_dir ./inpaiting_images \
+    --use_habana \
+    --use_hpu_graphs \
+    --gaudi_config Habana/stable-diffusion
+```
+
+### Stable Diffusion XL Inpainting
+```bash
+python text_to_image_inpainting.py \
+    --model_name_or_path  diffusers/stable-diffusion-xl-1.0-inpainting-0.1\
+    --base_image https://huggingface.co/datasets/huggingface/documentation-images/resolve/main/diffusers/inpaint.png \
+    --mask_image https://huggingface.co/datasets/huggingface/documentation-images/resolve/main/diffusers/inpaint_mask.png \
+    --prompts "concept art digital painting of an elven castle, inspired by lord of the rings, highly detailed, 8k" \
+    --seed 0 \
+    --num_images_per_prompt 12 \
+    --batch_size 4 \
+    --image_save_dir ./xl_inpaiting_images \
+    --use_habana \
+    --use_hpu_graphs \
+    --gaudi_config Habana/stable-diffusion
 ```