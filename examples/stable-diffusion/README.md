--- conflicted
+++ resolved
@@ -277,7 +277,6 @@
     --gaudi_config Habana/stable-diffusion-2
 ```
 
-<<<<<<< HEAD
 ## Image-to-image Generation
 
 ### Single Prompt
@@ -348,7 +347,30 @@
     --guidance_scale 7.5 \
     --num_inference_steps 10 \
     --image_save_dir /workspace/wangyi/stable_diffusion_images \
-=======
+    --use_habana \
+    --use_hpu_graphs \
+    --gaudi_config Habana/stable-diffusion \
+    --bf16
+```
+
+### Stable Diffusion Image Variations
+
+Here is how to generate images with one image, it does not accept prompt input
+```bash
+pip install -r requirements.txt
+python image_to_image_generation.py \
+    --model_name_or_path "lambdalabs/sd-image-variations-diffusers" \
+    --src_image_path "https://github.com/SHI-Labs/Versatile-Diffusion/blob/master/assets/demo/reg_example/ghibli.jpg?raw=true" \
+    --num_images_per_prompt 20 \
+    --batch_size 4 \
+    --image_save_dir /workspace/wangyi/stable_diffusion_images \
+    --guidance_scale 3 \
+    --use_habana \
+    --use_hpu_graphs \
+    --gaudi_config Habana/stable-diffusion \
+    --bf16
+```
+
 # Stable Video Diffusion Examples
 
 Stable Video Diffusion (SVD) was unveiled in [Stable Video Diffusion Announcement](https://stability.ai/news/stable-video-diffusion-open-ai-video-model)
@@ -368,27 +390,12 @@
     --num_videos_per_prompt 1 \
     --video_save_dir /tmp/stable_video_diffusion_xt \
     --save_frames_as_images \
->>>>>>> 895c598a
-    --use_habana \
-    --use_hpu_graphs \
-    --gaudi_config Habana/stable-diffusion \
-    --bf16
-```
-
-<<<<<<< HEAD
-### Stable Diffusion Image Variations
-
-Here is how to generate images with one image, it does not accept prompt input
-```bash
-pip install -r requirements.txt
-python image_to_image_generation.py \
-    --model_name_or_path "lambdalabs/sd-image-variations-diffusers" \
-    --src_image_path "https://github.com/SHI-Labs/Versatile-Diffusion/blob/master/assets/demo/reg_example/ghibli.jpg?raw=true" \
-    --num_images_per_prompt 20 \
-    --batch_size 4 \
-    --image_save_dir /workspace/wangyi/stable_diffusion_images \
-    --guidance_scale 3 \
-=======
+    --use_habana \
+    --use_hpu_graphs \
+    --gaudi_config Habana/stable-diffusion \
+    --bf16
+```
+
 ### Multiple Image Prompts
 
 Here is how to generate videos with several image prompts:
@@ -402,7 +409,6 @@
     --num_videos_per_prompt 1 \
     --video_save_dir /tmp/stable_video_diffusion_xt \
     --save_frames_as_images \
->>>>>>> 895c598a
     --use_habana \
     --use_hpu_graphs \
     --gaudi_config Habana/stable-diffusion \
