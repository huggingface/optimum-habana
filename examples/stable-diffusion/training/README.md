<!---
Copyright 2022 The HuggingFace Team. All rights reserved.

Licensed under the Apache License, Version 2.0 (the "License");
you may not use this file except in compliance with the License.
You may obtain a copy of the License at

    http://www.apache.org/licenses/LICENSE-2.0

Unless required by applicable law or agreed to in writing, software
distributed under the License is distributed on an "AS IS" BASIS,
WITHOUT WARRANTIES OR CONDITIONS OF ANY KIND, either express or implied.
See the License for the specific language governing permissions and
limitations under the License.
-->

# Stable Diffusion Training Examples

This directory contains scripts that showcase how to perform training/fine-tuning of Stable Diffusion models on Habana Gaudi.

## Textual Inversion XL

The `textual_inversion_sdxl.py` script shows how to implement textual inversion fine-tuning on Gaudi for XL diffusion models
such as `stabilityai/stable-diffusion-xl-base-1.0` or `cagliostrolab/animagine-xl-3.1` for example.

For this example we will use a set of cat toy images from the following dataset:
[https://huggingface.co/datasets/diffusers/cat_toy_example](https://huggingface.co/datasets/diffusers/cat_toy_example).

To download this and other example training datasets locally, run:
```bash
python download_train_datasets.py
```

Assuming the afforemenioned cat toy dataset has been obtained, we can launch textual inversion XL training using:

```bash
python textual_inversion_sdxl.py \
    --pretrained_model_name_or_path stabilityai/stable-diffusion-xl-base-1.0 \
    --train_data_dir ./cat \
    --learnable_property object \
    --placeholder_token "<cat-toy>" \
    --initializer_token toy \
    --resolution 768 \
    --train_batch_size 1 \
    --gradient_accumulation_steps 4 \
    --max_train_steps 500 \
    --learning_rate 5.0e-04 \
    --scale_lr \
    --lr_scheduler constant \
    --lr_warmup_steps 0 \
    --output_dir /tmp/textual_inversion_cat_sdxl \
    --save_as_full_pipeline \
    --gaudi_config_name Habana/stable-diffusion \
    --throughput_warmup_steps 3
```

> [!NOTE]
> As described in [the official paper](https://arxiv.org/abs/2208.01618), only one embedding vector is used for the placeholder token,
> e.g. `"<cat-toy>"`. However, one can also add multiple embedding vectors for the placeholder token to increase the number of fine-tuneable
> parameters. This can help the model to learn more complex details. To use multiple embedding vectors, you can define `--num_vectors` to
> a number larger than one, e.g.: `--num_vectors 5`. The saved textual inversion vectors will then be larger in size compared to the default case.

The script also supports training of both text encoders of SDXL, so inference can be executed by inserting a placeholder token into one or both prompts.

For example, after training you can use `text_to_image_generation.py` sample to run inference with the fine-tuned model as follows:

```bash
python ../text_to_image_generation.py \
    --model_name_or_path /tmp/textual_inversion_cat_sdxl \
    --prompts "A <cat-toy> backpack" \
    --num_images_per_prompt 5 \
    --batch_size 1 \
    --image_save_dir /tmp/textual_inversion_cat_sdxl_images \
    --use_habana \
    --use_hpu_graphs \
    --gaudi_config Habana/stable-diffusion \
    --sdp_on_bf16 \
    --bf16
```

## ControlNet Training

ControlNet was introduced in [Adding Conditional Control to Text-to-Image Diffusion Models ](https://huggingface.co/papers/2302.05543)
by Lvmin Zhang and Maneesh Agrawala. It is a type of model for controlling StableDiffusion by conditioning the model with an additional input image.
This example is adapted from [controlnet example in the diffusers repository](https://github.com/huggingface/diffusers/tree/main/examples/controlnet#training).

To download the example conditioning images locally, run:
```bash
python download_train_datasets.py
```

Then proceed to training with command:

```bash
python train_controlnet.py \
   --pretrained_model_name_or_path=stabilityai/stable-diffusion-2-1 \
   --output_dir=/tmp/stable_diffusion2_1 \
   --dataset_name=fusing/fill50k \
   --resolution=512 \
   --learning_rate=1e-5 \
   --validation_image "./cnet/conditioning_image_1.png" "./cnet/conditioning_image_2.png" \
   --validation_prompt "red circle with blue background" "cyan circle with brown floral background" \
   --train_batch_size=4 \
   --throughput_warmup_steps=3 \
   --use_hpu_graphs \
   --sdp_on_bf16 \
   --bf16 \
   --max_train_steps 2500 \
   --trust_remote_code
```

You can run inference on multiple HPUs by replacing `python train_controlnet.py`
with `python ../gaudi_spawn.py --world_size <num-HPUs> train_controlnet.py`.

### Inference

After training completes, you can use `text_to_image_generation.py` sample to run inference with the fine-tuned ControlNet model:

```bash
python ../text_to_image_generation.py \
    --model_name_or_path stabilityai/stable-diffusion-2-1 \
    --controlnet_model_name_or_path /tmp/stable_diffusion2_1 \
    --prompts "pale golden rod circle with old lace background" \
    --control_image "./cnet/conditioning_image_1.png" \
    --num_images_per_prompt 5 \
    --batch_size 1 \
    --image_save_dir /tmp/controlnet_images \
    --use_habana \
    --use_hpu_graphs \
    --gaudi_config Habana/stable-diffusion \
    --sdp_on_bf16 \
    --bf16
```
## Fine-Tuning for Stable Diffusion XL

The `train_text_to_image_sdxl.py` script shows how to implement the fine-tuning of Stable Diffusion XL models on Gaudi.

### Requirements

Install the requirements:
```bash
pip install -r requirements.txt
```

### Single Card Training

To train Stable Diffusion XL on a single Gaudi card, use:
```bash
python train_text_to_image_sdxl.py \
    --pretrained_model_name_or_path stabilityai/stable-diffusion-xl-base-1.0 \
    --pretrained_vae_model_name_or_path madebyollin/sdxl-vae-fp16-fix \
    --dataset_name lambdalabs/naruto-blip-captions \
    --resolution 512 \
    --crop_resolution 512 \
    --center_crop \
    --random_flip \
    --proportion_empty_prompts=0.2 \
    --train_batch_size 16 \
    --max_train_steps 2500 \
    --learning_rate 1e-05 \
    --max_grad_norm 1 \
    --lr_scheduler constant \
    --lr_warmup_steps 0 \
    --output_dir sdxl_model_output \
    --gaudi_config_name Habana/stable-diffusion \
    --throughput_warmup_steps 3 \
    --dataloader_num_workers 8 \
    --sdp_on_bf16 \
    --bf16 \
    --use_hpu_graphs_for_training \
    --use_hpu_graphs_for_inference \
    --validation_prompt="a cute naruto creature" \
    --validation_epochs 48 \
    --checkpointing_steps 2500 \
    --logging_step 10 \
    --adjust_throughput
```

> [!WARNING]
> There is a known issue that in the first 2 steps, graph compilation takes longer than 10 seconds. This will be fixed in a future release.

You can run inference on multiple HPUs by replacing `python train_text_to_image_sdxl.py`
with `PT_HPU_RECIPE_CACHE_CONFIG=/tmp/stdxl_recipe_cache,True,1024 python ../gaudi_spawn.py --world_size <num-HPUs> train_text_to_image_sdxl.py`.

### Inference

After training is finished, you can run inference using `text_to_image_generation.py` script as follows:

```bash
python ../text_to_image_generation.py \
    --model_name_or_path sdxl_model_output \
    --prompts "a cute naruto creature" \
    --num_images_per_prompt 5 \
    --batch_size 1 \
    --image_save_dir /tmp/stable_diffusion_xl_images \
    --scheduler euler_discrete \
    --use_habana \
    --use_hpu_graphs \
    --gaudi_config Habana/stable-diffusion \
    --sdp_on_bf16 \
    --bf16
```

## DreamBooth

DreamBooth is a technique for personalizing text-to-image models like Stable Diffusion using only a few images (typically 3-5)
of a specific subject. The `train_dreambooth.py` script demonstrates how to implement this training process and adapt it for
Stable Diffusion.

For DreamBooth examples we will use a set of dog images from the following dataset:
[https://huggingface.co/datasets/diffusers/dog-example](https://huggingface.co/datasets/diffusers/dog-example).

To download this and other example training datasets locally, run:
```bash
python download_train_datasets.py
```

### Full Model Fine-Tuning

To launch the multi-card Stable Diffusion training, use:
```bash
python ../../gaudi_spawn.py --world_size 8 --use_mpi train_dreambooth.py \
    --pretrained_model_name_or_path="stabilityai/stable-diffusion-2-1"  \
    --instance_data_dir="dog" \
    --output_dir="dog_sd" \
    --class_data_dir="path-to-class-images" \
    --with_prior_preservation --prior_loss_weight=1.0 \
    --instance_prompt="a photo of sks dog" \
    --class_prompt="a photo of dog" \
    --resolution=512 \
    --train_batch_size=1 \
    --num_class_images=200 \
    --gradient_accumulation_steps=1 \
    --learning_rate=5e-6 \
    --lr_scheduler="constant" \
    --lr_warmup_steps=0 \
    --max_train_steps=800 \
    --mixed_precision=bf16 \
    --use_hpu_graphs_for_training \
    --use_hpu_graphs_for_inference \
    --sdp_on_bf16 \
    --gaudi_config_name Habana/stable-diffusion \
    full
```

Prior preservation is used to prevent overfitting and language drift. For more details, refer to the original paper.
In this process, we first generate images using the model with a class prompt and then use those images during training
alongside our data. According to the paper, it's recommended to generate `num_epochs * num_samples` images for prior
preservation, with 200-300 images being effective in most cases. The `num_class_images` flag controls how many images
are generated with the class prompt. You can place existing images in the `class_data_dir`, and the training script will
generate any additional images needed to meet the `num_class_images` requirement during training.

### PEFT Model Fine-Tuning

We provide DreamBooth examples demonstrating how to use LoRA, LoKR, LoHA, OFT and BOFT adapters to fine-tune the
UNet or text encoder.

To run the multi-card training, use:
```bash
python ../../gaudi_spawn.py --world_size 8 --use_mpi train_dreambooth.py \
    --pretrained_model_name_or_path="stabilityai/stable-diffusion-2-1"  \
    --instance_data_dir="dog" \
    --output_dir="dog_sd" \
    --class_data_dir="path-to-class-images" \
    --with_prior_preservation \
    --prior_loss_weight=1.0 \
    --instance_prompt="a photo of sks dog" \
    --class_prompt="a photo of dog" \
    --resolution=512 \
    --train_batch_size=1 \
    --num_class_images=200 \
    --gradient_accumulation_steps=1 \
    --learning_rate=1e-4 \
    --lr_scheduler="constant" \
    --lr_warmup_steps=0 \
    --max_train_steps=800 \
    --mixed_precision=bf16 \
    --use_hpu_graphs_for_training \
    --use_hpu_graphs_for_inference \
    --sdp_on_bf16 \
    --gaudi_config_name Habana/stable-diffusion \
    lora --unet_r 8 --unet_alpha 8
```
> [!NOTE]
> When using PEFT method we can use a much higher learning rate compared to vanilla dreambooth.
> Here we use `1e-4` instead of the usual `5e-6`

Similar command could be applied with `loha`, `lokr`, `oft` or `boft` adapters.

You could check each adapter's specific arguments with `--help`, for example:

```bash
python train_dreambooth.py oft --help
```
<<<<<<< HEAD
> [!NOTE]
> Currently, the `oft` and `boft` adapter are not supported in HPU graph mode, as it triggers `torch.inverse`  `torch.linalg.solve`,
=======
> [!WARNING]
> Currently, the `oft` adapter is not supported in HPU graph mode, as it triggers `torch.inverse`,
>>>>>>> d7f72bd0
> causing a CPU fallback that is incompatible with HPU graph capturing.

After training completes, you can use `text_to_image_generation.py` sample for inference as follows:

```bash
python ../text_to_image_generation.py \
    --model_name_or_path stabilityai/stable-diffusion-2-1  \
    --unet_adapter_name_or_path dog_sd/unet \
    --prompts "a sks dog" \
    --num_images_per_prompt 5 \
    --batch_size 1 \
    --image_save_dir /tmp/stable_diffusion_images \
    --use_habana \
    --use_hpu_graphs \
    --gaudi_config Habana/stable-diffusion \
    --sdp_on_bf16 \
    --bf16
```

### DreamBooth LoRA Fine-Tuning with Stable Diffusion XL

We can use the same `dog` dataset for the following examples.

To launch Stable Diffusion XL LoRA training on a multi-card Gaudi system, use:"
```bash
python train_dreambooth_lora_sdxl.py \
    --pretrained_model_name_or_path="stabilityai/stable-diffusion-xl-base-1.0"  \
    --instance_data_dir="dog" \
    --pretrained_vae_model_name_or_path="madebyollin/sdxl-vae-fp16-fix" \
    --output_dir="lora-trained-xl" \
    --mixed_precision="bf16" \
    --instance_prompt="a photo of sks dog" \
    --resolution=1024 \
    --train_batch_size=1 \
    --gradient_accumulation_steps=4 \
    --learning_rate=1e-4 \
    --lr_scheduler="constant" \
    --lr_warmup_steps=0 \
    --max_train_steps=500 \
    --validation_prompt="A photo of sks dog in a bucket" \
    --validation_epochs=25 \
    --seed=0 \
    --use_hpu_graphs_for_inference \
    --use_hpu_graphs_for_training \
    --sdp_on_bf16 \
    --gaudi_config_name Habana/stable-diffusion
```

<<<<<<< HEAD
To launch Stable Diffusion XL LoRA training on a multi-card Gaudi system, use:"
```bash
python ../../gaudi_spawn.py --world_size 8 --use_mpi train_dreambooth_lora_sdxl.py \
    --pretrained_model_name_or_path="stabilityai/stable-diffusion-xl-base-1.0"  \
    --instance_data_dir="dog" \
    --pretrained_vae_model_name_or_path="madebyollin/sdxl-vae-fp16-fix" \
    --output_dir="lora-trained-xl" \
    --mixed_precision="bf16" \
    --instance_prompt="a photo of sks dog" \
    --resolution=1024 \
    --train_batch_size=1 \
    --gradient_accumulation_steps=4 \
    --learning_rate=1e-4 \
    --lr_scheduler="constant" \
    --lr_warmup_steps=0 \
    --max_train_steps=500 \
    --validation_prompt="A photo of sks dog in a bucket" \
    --validation_epochs=25 \
    --seed=0 \
    --use_hpu_graphs_for_inference \
    --use_hpu_graphs_for_training \
    --sdp_on_bf16 \
    --gaudi_config_name Habana/stable-diffusion
```
=======
>>>>>>> d7f72bd0
> [!NOTE]
> To use DeepSpeed instead of MPI, replace `--use_mpi` with `--deepspeed` in the previous example.

You can run inference on multiple HPUs by replacing `python train_dreambooth_lora_sdxl.py`
with `python ../gaudi_spawn.py --world_size <num-HPUs> train_dreambooth_lora_sdxl.py`.

After training is completed, you can directly use `text_to_image_generation.py` sample for inference, as shown below:
```bash
python ../text_to_image_generation.py \
    --model_name_or_path stabilityai/stable-diffusion-xl-base-1.0  \
    --lora_id lora-trained-xl \
    --prompts "A picture of a sks dog in a bucket" \
    --num_images_per_prompt 5 \
    --batch_size 1 \
    --image_save_dir /tmp/stable_diffusion_xl_images \
    --use_habana \
    --use_hpu_graphs \
    --gaudi_config Habana/stable-diffusion \
    --sdp_on_bf16 \
    --bf16
```

### DreamBooth LoRA Fine-Tuning with FLUX.1-dev

We can use the same `dog` dataset for the following examples.

To launch FLUX.1-dev LoRA training on a single Gaudi card, use:"
```bash
python train_dreambooth_lora_flux.py \
    --pretrained_model_name_or_path="black-forest-labs/FLUX.1-dev" \
    --dataset="dog" \
    --prompt="a photo of sks dog" \
    --output_dir="dog_lora_flux" \
    --mixed_precision="bf16" \
    --weighting_scheme="none" \
    --resolution=1024 \
    --train_batch_size=1 \
    --learning_rate=1e-4 \
    --guidance_scale=1 \
    --report_to="tensorboard" \
    --gradient_accumulation_steps=4 \
    --gradient_checkpointing \
    --lr_scheduler="constant" \
    --lr_warmup_steps=0 \
    --cache_latents \
    --rank=4 \
    --max_train_steps=500 \
    --seed="0" \
    --use_hpu_graphs_for_inference \
    --use_hpu_graphs_for_training \
    --gaudi_config_name="Habana/stable-diffusion"
```

> [!NOTE]
> To use DeepSpeed instead of MPI, replace `--use_mpi` with `--use_deepspeed` in the previous example

You can run inference on multiple HPUs by replacing `python train_dreambooth_lora_flux.py`
with `python ../gaudi_spawn.py --world_size <num-HPUs> train_dreambooth_lora_flux.py`.

After training completes, you could directly use `text_to_image_generation.py` sample for inference as follows:
```bash
python ../text_to_image_generation.py \
    --model_name_or_path "black-forest-labs/FLUX.1-dev" \
    --lora_id dog_lora_flux \
    --prompts "A picture of a sks dog in a bucket" \
    --num_images_per_prompt 5 \
    --batch_size 1 \
    --image_save_dir /tmp/flux_images \
    --use_habana \
    --use_hpu_graphs \
    --gaudi_config Habana/stable-diffusion \
    --sdp_on_bf16 \
    --bf16
```<|MERGE_RESOLUTION|>--- conflicted
+++ resolved
@@ -292,13 +292,10 @@
 ```bash
 python train_dreambooth.py oft --help
 ```
-<<<<<<< HEAD
+
 > [!NOTE]
 > Currently, the `oft` and `boft` adapter are not supported in HPU graph mode, as it triggers `torch.inverse`  `torch.linalg.solve`,
-=======
-> [!WARNING]
-> Currently, the `oft` adapter is not supported in HPU graph mode, as it triggers `torch.inverse`,
->>>>>>> d7f72bd0
+
 > causing a CPU fallback that is incompatible with HPU graph capturing.
 
 After training completes, you can use `text_to_image_generation.py` sample for inference as follows:
@@ -347,7 +344,7 @@
     --gaudi_config_name Habana/stable-diffusion
 ```
 
-<<<<<<< HEAD
+
 To launch Stable Diffusion XL LoRA training on a multi-card Gaudi system, use:"
 ```bash
 python ../../gaudi_spawn.py --world_size 8 --use_mpi train_dreambooth_lora_sdxl.py \
@@ -372,8 +369,7 @@
     --sdp_on_bf16 \
     --gaudi_config_name Habana/stable-diffusion
 ```
-=======
->>>>>>> d7f72bd0
+
 > [!NOTE]
 > To use DeepSpeed instead of MPI, replace `--use_mpi` with `--deepspeed` in the previous example.
 
