--- conflicted
+++ resolved
@@ -240,12 +240,9 @@
     --gaudi_config_name Habana/gpt2 \
     --use_habana \
     --use_lazy_mode \
-<<<<<<< HEAD
-    --use_hpu_graphs \
-=======
+    --use_hpu_graphs \
     --gradient_checkpointing \
     --use_cache False \
->>>>>>> 4ca46ff9
     --throughput_warmup_steps 2 \
     --deepspeed path_to_my_deepspeed_config
 ```
