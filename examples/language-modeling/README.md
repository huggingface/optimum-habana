<!---
Copyright 2022 The HuggingFace Team. All rights reserved.

Licensed under the Apache License, Version 2.0 (the "License");
you may not use this file except in compliance with the License.
You may obtain a copy of the License at

    http://www.apache.org/licenses/LICENSE-2.0

Unless required by applicable law or agreed to in writing, software
distributed under the License is distributed on an "AS IS" BASIS,
WITHOUT WARRANTIES OR CONDITIONS OF ANY KIND, either express or implied.
See the License for the specific language governing permissions and
limitations under the License.
-->

# Language Model Training

Fine-tuning (or training from scratch) the library models for language modeling on a text dataset.
GPT-2 is trained or fine-tuned using a causal language modeling (CLM) loss while ALBERT, BERT, DistilBERT and RoBERTa are trained or fine-tuned using a masked language modeling (MLM) loss. You can find more information about the differences between those objectives in our [model summary](https://huggingface.co/transformers/model_summary.html).

The following examples will run on datasets hosted on our [hub](https://huggingface.co/datasets) or with your own
text files for training and validation. We give examples of both below.

## GPT2/GPT-J/GPT-NeoX and causal language modeling

The following examples fine-tune GPT-2, GPT-J-6B and GPT-NeoX-20B on WikiText-2. We're using the raw WikiText-2 (no tokens were replaced before the tokenization). The loss here is the one of causal language modeling.


### Single-card Training (GPT2)

```bash
python run_clm.py \
    --model_name_or_path gpt2 \
    --dataset_name wikitext \
    --dataset_config_name wikitext-2-raw-v1 \
    --per_device_train_batch_size 4 \
    --per_device_eval_batch_size 4 \
    --do_train \
    --do_eval \
    --output_dir /tmp/test-clm \
    --gaudi_config_name Habana/gpt2 \
    --use_habana \
    --use_lazy_mode \
    --use_hpu_graphs_for_inference \
    --throughput_warmup_steps 3
```

This takes about 13 minutes to train on a single HPU. It reaches
a perplexity of about 20.9963 once fine-tuned on the dataset.

To run on your own training and validation files, use the following command:

```bash
python run_clm.py \
    --model_name_or_path gpt2 \
    --train_file path_to_train_file \
    --validation_file path_to_validation_file \
    --per_device_train_batch_size 8 \
    --per_device_eval_batch_size 8 \
    --do_train \
    --do_eval \
    --output_dir /tmp/test-clm \
    --gaudi_config_name Habana/gpt2 \
    --use_habana \
    --use_lazy_mode \
    --use_hpu_graphs_for_inference \
    --throughput_warmup_steps 3
```

<<<<<<< HEAD
### Multi-card Training
=======

### Multi-card Training (GPT2)
>>>>>>> 27d88a8d

```bash
python ../gaudi_spawn.py \
    --world_size 8 --use_mpi run_clm.py \
    --model_name_or_path gpt2 \
    --dataset_name wikitext \
    --dataset_config_name wikitext-2-raw-v1 \
    --per_device_train_batch_size 4 \
    --per_device_eval_batch_size 4 \
    --do_train \
    --do_eval \
    --output_dir /tmp/test-clm \
    --gaudi_config_name Habana/gpt2 \
    --use_habana \
    --use_lazy_mode \
    --use_hpu_graphs_for_inference \
    --gradient_checkpointing \
    --use_cache False \
    --throughput_warmup_steps 3
```

This takes about 4 minutes to train on 8 HPUs. It reaches
a perplexity of 21.7968 once fine-tuned on the dataset.


### Multi-card Training with Deepspeed (GPT-J)

The following command triggers the fine-tuning of [GPT-J-6B](https://huggingface.co/EleutherAI/gpt-j-6b) on WikiText-2 with DeepSpeed ZeRO-2.
Fine tuning on 8 HPU cards takes around 6 minutes with a batch size of 32 (4 per device).
It reaches a perplexity of 14.011.

```bash
python ../gaudi_spawn.py \
    --world_size 8 --use_deepspeed run_clm.py \
    --model_name_or_path EleutherAI/gpt-j-6b \
    --dataset_name wikitext \
    --dataset_config_name wikitext-2-raw-v1 \
    --per_device_train_batch_size 4 \
    --per_device_eval_batch_size 4 \
    --do_train \
    --do_eval \
    --output_dir /tmp/test-clm-xl-1 \
    --gaudi_config_name Habana/gpt2 \
    --use_habana \
    --use_lazy_mode \
    --gradient_checkpointing \
    --use_hpu_graphs_for_inference \
    --throughput_warmup_steps 3 \
    --deepspeed path_for_deepspeed_config
```

This example has been validated with the following DeepSpeed ZeRO-2 config: https://github.com/huggingface/optimum-habana/blob/main/tests/configs/deepspeed_zero_2.json


## Multi-Node Training with Deepspeed (GPT-NeoX)

The following command triggers the fine-tuning of [GPT-NeoX-20B](https://huggingface.co/EleutherAI/gpt-neox-20b) on WikiText-2 with Deepspeed ZeRO-2.
Fine-tuning on 16 HPU cards (2 Gaudi2 nodes) takes around 9 minutes with a batch size of 32 (2 per device).
It reaches a perplexity of 10.469.

> Please refer to [this page](https://github.com/huggingface/optimum-habana/tree/main/examples/multi-node-training) for performing multi-node training properly.

```bash
python ../gaudi_spawn.py \
    --hostfile path_to_my_hostfile --world_size 16 --use_deepspeed run_clm.py \
    --model_name_or_path EleutherAI/gpt-neox-20b \
    --dataset_name wikitext \
    --dataset_config_name wikitext-2-raw-v1 \
    --per_device_train_batch_size 2\
    --per_device_eval_batch_size 2 \
    --do_train \
    --do_eval \
    --output_dir /tmp/test-clm-xl-bs2 \
    --gaudi_config_name Habana/gpt2 \
    --use_habana \
    --use_lazy_mode \
    --gradient_checkpointing \
    --use_hpu_graphs_for_inference \
    --throughput_warmup_steps 3 \
    --deepspeed path_for_deepspeed_config
```

This example has been validated with the following DeepSpeed ZeRO-2 config: https://github.com/huggingface/optimum-habana/blob/main/tests/configs/deepspeed_zero_2.json


## RoBERTa/BERT/DistilBERT and masked language modeling

The following examples fine-tune RoBERTa on WikiText-2. Here too, we're using the raw WikiText-2. The loss is different as BERT/RoBERTa have a bidirectional mechanism; we're therefore using the same loss that was used during their pre-training: masked language modeling.
Following the RoBERTa paper, we use dynamic masking rather than static masking. The model may, therefore,
converge slightly slower (over-fitting takes more epochs).


### Single-card Training

```bash
python run_mlm.py \
    --model_name_or_path roberta-base \
    --dataset_name wikitext \
    --dataset_config_name wikitext-2-raw-v1 \
    --per_device_train_batch_size 8 \
    --per_device_eval_batch_size 8 \
    --do_train \
    --do_eval \
    --output_dir /tmp/test-mlm \
    --use_habana \
    --use_lazy_mode \
    --use_hpu_graphs_for_inference \
    --gaudi_config_name Habana/roberta-base \
    --throughput_warmup_steps 3
```

To run on your own training and validation files, use the following command:

```bash
python run_mlm.py \
    --model_name_or_path roberta-base \
    --train_file path_to_train_file \
    --validation_file path_to_validation_file \
    --per_device_train_batch_size 8 \
    --per_device_eval_batch_size 8 \
    --do_train \
    --do_eval \
    --output_dir /tmp/test-mlm \
    --use_habana \
    --use_lazy_mode \
    --use_hpu_graphs_for_inference \
    --gaudi_config_name Habana/roberta-base \
    --throughput_warmup_steps 3
```

If your dataset is organized with one sample per line, you can use the `--line_by_line` flag (otherwise the script
concatenates all texts and then splits them into blocks of the same length).

**Note:** On HPU, you should use the flag `--pad_to_max_length` in conjunction with the `--line_by_line` flag to make sure all your batches have the same length.


### Multi-card Training

```bash
python ../gaudi_spawn.py \
    --world_size 8 --use_mpi run_mlm.py \
    --model_name_or_path roberta-base \
    --dataset_name wikitext \
    --dataset_config_name wikitext-2-raw-v1 \
    --per_device_train_batch_size 8 \
    --per_device_eval_batch_size 8 \
    --do_train \
    --do_eval \
    --output_dir /tmp/test-mlm \
    --use_habana \
    --use_lazy_mode \
    --use_hpu_graphs_for_inference \
    --gaudi_config_name Habana/roberta-base \
    --throughput_warmup_steps 3
```


## Pretraining

You can easily train a model from scratch by replacing `--model_name_or_path my_model_name` by `--config_name my_model_name --tokenizer_name my_model_name`.

For example with GPT2:
```bash
python run_clm.py \
    --config_name gpt2 \
    --tokenizer_name gpt2 \
    --dataset_name wikitext \
    --dataset_config_name wikitext-2-raw-v1 \
    --per_device_train_batch_size 4 \
    --per_device_eval_batch_size 4 \
    --do_train \
    --do_eval \
    --output_dir /tmp/test-clm \
    --gaudi_config_name Habana/gpt2 \
    --use_habana \
    --use_lazy_mode \
    --use_hpu_graphs_for_inference \
    --throughput_warmup_steps 3
```


## Using DeepSpeed

Multi-card examples can be simply adapted to be run with DeepSpeed. Here is the CLM example with GPT2-XL:

```bash
python ../gaudi_spawn.py \
    --world_size 8 --use_deepspeed run_clm.py \
    --model_name_or_path gpt2-xl \
    --dataset_name wikitext \
    --dataset_config_name wikitext-2-raw-v1 \
    --per_device_train_batch_size 16 \
    --per_device_eval_batch_size 4 \
    --do_train \
    --do_eval \
    --learning_rate 4e-4 \
    --output_dir /tmp/test-clm \
    --gaudi_config_name Habana/gpt2 \
    --use_habana \
    --use_lazy_mode \
    --use_hpu_graphs_for_inference \
    --gradient_checkpointing \
    --use_cache False \
    --throughput_warmup_steps 3 \
    --deepspeed path_to_my_deepspeed_config
```

You can look at the [documentation](https://huggingface.co/docs/optimum/habana/usage_guides/deepspeed) for more information about how to use DeepSpeed in Optimum Habana.
Here is a DeepSpeed configuration you can use to train your models on Gaudi:
```json
{
    "steps_per_print": 64,
    "train_batch_size": "auto",
    "train_micro_batch_size_per_gpu": "auto",
    "gradient_accumulation_steps": "auto",
    "bf16": {
        "enabled": true
    },
    "gradient_clipping": 1.0,
    "zero_optimization": {
        "stage": 2,
        "overlap_comm": false,
        "reduce_scatter": false,
        "contiguous_gradients": false
    }
}
```


## Inference

To run only inference, you can start from the commands above and you just have to remove the training-only arguments such as `--do_train`, `--per_device_train_batch_size`, `--num_train_epochs`, etc...

For instance, you can run inference with GPT2 on the Wikitext dataset on 1 Gaudi card with the following command:
```bash
python run_clm.py \
    --model_name_or_path gpt2 \
    --dataset_name wikitext \
    --dataset_config_name wikitext-2-raw-v1 \
    --per_device_eval_batch_size 4 \
    --do_eval \
    --output_dir /tmp/test-clm \
    --gaudi_config_name Habana/gpt2 \
    --use_habana \
    --use_lazy_mode \
    --use_hpu_graphs_for_inference
```


<<<<<<< HEAD
## Streaming

To use the streaming dataset mode which can be very useful for large datasets, add `--streaming` with `--max_steps` specified to the command line. This is currently supported by `run_mlm.py` and `run_clm.py`.

To run with streaming dataset, use the '--streaming' flag with '--max_steps' and optionally'--max_eval_samples' (only when evaluation is enabled) specified like so:

For example:
```bash
python run_clm.py \
    --model_name_or_path gpt2 \
    --dataset_name wikitext \
    --dataset_config_name wikitext-2-raw-v1 \
    --per_device_train_batch_size 4 \
    --per_device_eval_batch_size 4 \
    --do_train \
    --output_dir /tmp/test-clm \
    --gaudi_config_name Habana/gpt2 \
    --use_habana \
    --use_lazy_mode \
    --use_hpu_graphs_for_inference \
    --throughput_warmup_steps 3 \
    --streaming \
    --max_steps 1000 \
    --do_eval
```


## Low Cpu Memory Usage

To use low cpu memory mode which can be very useful for LLM, add `--low_cpu_mem_usage` to the command line.



=======
>>>>>>> 27d88a8d
## PEFT

To run LoRA finetuning and inference. you could use `run_lora_clm.py` as an example. Multi-card examples can be simply adapted to run LoRA finetuning. Here is the CLM example with Llama:

Single-card finetuning:
```bash
python3 run_lora_clm.py \
    --model_name_or_path huggyllama/llama-7b \
    --dataset_name tatsu-lab/alpaca \
    --bf16 True \
    --output_dir ./model_lora_llama \
    --num_train_epochs 3 \
    --per_device_train_batch_size 2 \
    --per_device_eval_batch_size 2 \
    --gradient_accumulation_steps 4 \
    --evaluation_strategy "no" \
    --save_strategy "steps" \
    --save_steps 2000 \
    --save_total_limit 1 \
    --learning_rate 1e-4 \
    --logging_steps 1 \
    --dataset_concatenation \
    --do_train \
    --use_habana \
    --use_lazy_mode \
    --throughput_warmup_steps 3
```

Multi-card finetuning:
```bash
python ../gaudi_spawn.py \
    --world_size 8 --use_mpi run_lora_clm.py \
    --model_name_or_path huggyllama/llama-7b \
    --dataset_name tatsu-lab/alpaca \
    --bf16 True \
    --output_dir ./model_lora_llama \
    --num_train_epochs 3 \
    --per_device_train_batch_size 2 \
    --per_device_eval_batch_size 2 \
    --gradient_accumulation_steps 4 \
    --evaluation_strategy "no" \
    --save_strategy "steps" \
    --save_steps 2000 \
    --save_total_limit 1 \
    --learning_rate 1e-4 \
    --logging_steps 1 \
    --dataset_concatenation \
    --do_train \
    --use_habana \
    --use_lazy_mode \
    --throughput_warmup_steps 3
```


## Streaming

To use the streaming dataset mode which can be very useful for large datasets, add `--streaming` to the command line. This is currently supported by `run_mlm.py` and `run_clm.py`.


## Creating a model on the fly

When training a model from scratch, configuration values may be overridden with the help of `--config_overrides`:

```bash
python run_clm.py \
    --model_type gpt2 \
    --tokenizer_name gpt2 \
    --config_overrides="n_embd=1024,n_head=16,n_layer=48,n_positions=1024" \
    --dataset_name wikitext \
    --dataset_config_name wikitext-2-raw-v1 \
    --per_device_train_batch_size 2 \
    --per_device_eval_batch_size 2 \
    --do_train \
    --do_eval \
    --gradient_checkpointing \
    --use_cache False \
    --output_dir /tmp/test-clm \
    --use_habana \
    --use_lazy_mode \
    --use_hpu_graphs_for_inference \
    --gaudi_config_name Habana/gpt2 \
    --throughput_warmup_steps 3
```

<!-- This feature is only available in `run_clm.py` and `run_mlm.py`. -->


## Low Cpu Memory Usage

To use low cpu memory mode which can be very useful for LLM, add `--low_cpu_mem_usage` to the command line.<|MERGE_RESOLUTION|>--- conflicted
+++ resolved
@@ -68,12 +68,8 @@
     --throughput_warmup_steps 3
 ```
 
-<<<<<<< HEAD
-### Multi-card Training
-=======
 
 ### Multi-card Training (GPT2)
->>>>>>> 27d88a8d
 
 ```bash
 python ../gaudi_spawn.py \
@@ -323,42 +319,6 @@
 ```
 
 
-<<<<<<< HEAD
-## Streaming
-
-To use the streaming dataset mode which can be very useful for large datasets, add `--streaming` with `--max_steps` specified to the command line. This is currently supported by `run_mlm.py` and `run_clm.py`.
-
-To run with streaming dataset, use the '--streaming' flag with '--max_steps' and optionally'--max_eval_samples' (only when evaluation is enabled) specified like so:
-
-For example:
-```bash
-python run_clm.py \
-    --model_name_or_path gpt2 \
-    --dataset_name wikitext \
-    --dataset_config_name wikitext-2-raw-v1 \
-    --per_device_train_batch_size 4 \
-    --per_device_eval_batch_size 4 \
-    --do_train \
-    --output_dir /tmp/test-clm \
-    --gaudi_config_name Habana/gpt2 \
-    --use_habana \
-    --use_lazy_mode \
-    --use_hpu_graphs_for_inference \
-    --throughput_warmup_steps 3 \
-    --streaming \
-    --max_steps 1000 \
-    --do_eval
-```
-
-
-## Low Cpu Memory Usage
-
-To use low cpu memory mode which can be very useful for LLM, add `--low_cpu_mem_usage` to the command line.
-
-
-
-=======
->>>>>>> 27d88a8d
 ## PEFT
 
 To run LoRA finetuning and inference. you could use `run_lora_clm.py` as an example. Multi-card examples can be simply adapted to run LoRA finetuning. Here is the CLM example with Llama:
@@ -415,7 +375,27 @@
 
 ## Streaming
 
-To use the streaming dataset mode which can be very useful for large datasets, add `--streaming` to the command line. This is currently supported by `run_mlm.py` and `run_clm.py`.
+To use the streaming dataset mode which can be very useful for large datasets, add `--streaming` with `--max_steps` specified in the command line. This is currently supported by `run_mlm.py` and `run_clm.py`.
+
+For example:
+```bash
+python run_clm.py \
+    --model_name_or_path gpt2 \
+    --dataset_name wikitext \
+    --dataset_config_name wikitext-2-raw-v1 \
+    --per_device_train_batch_size 4 \
+    --per_device_eval_batch_size 4 \
+    --do_train \
+    --output_dir /tmp/test-clm \
+    --gaudi_config_name Habana/gpt2 \
+    --use_habana \
+    --use_lazy_mode \
+    --use_hpu_graphs_for_inference \
+    --throughput_warmup_steps 3 \
+    --streaming \
+    --max_steps 1000 \
+    --do_eval
+```
 
 
 ## Creating a model on the fly
