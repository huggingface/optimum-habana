#!/usr/bin/env python
# coding=utf-8
# Copyright 2021 The HuggingFace Inc. team. All rights reserved.
#
# Licensed under the Apache License, Version 2.0 (the "License");
# you may not use this file except in compliance with the License.
# You may obtain a copy of the License at
#
#     http://www.apache.org/licenses/LICENSE-2.0
#
# Unless required by applicable law or agreed to in writing, software
# distributed under the License is distributed on an "AS IS" BASIS,
# WITHOUT WARRANTIES OR CONDITIONS OF ANY KIND, either express or implied.
# See the License for the specific language governing permissions and

import argparse
import json
import logging
import os
import time
from pathlib import Path

import PIL.Image
import requests
import torch
from transformers import AutoConfig, AutoModelForVision2Seq, AutoProcessor, pipeline

from optimum.habana.utils import (
    set_seed,
)


logging.basicConfig(
    format="%(asctime)s - %(levelname)s - %(name)s - %(message)s",
    datefmt="%m/%d/%Y %H:%M:%S",
    level=logging.INFO,
)
logger = logging.getLogger(__name__)


def override_print(enable):
    import builtins as __builtin__

    builtin_print = __builtin__.print

    def print(*args, **kwargs):
        force = kwargs.pop("force", False)
        if force or enable:
            builtin_print(*args, **kwargs)

    __builtin__.print = print


def override_logger(logger, enable):
    logger_info = logger.info

    def info(*args, **kwargs):
        force = kwargs.pop("force", False)
        if force or enable:
            logger_info(*args, **kwargs)

    logger.info = info


def initialize_distributed_model(args, model, logger, model_dtype):
    override_print(args.global_rank == 0)
    override_logger(logger, args.global_rank == 0)

    import deepspeed

    logger.info(f"Initializing DeepSpeed with world size: {args.world_size}")
    deepspeed.init_distributed(
        dist_backend="hccl",
        verbose=args.global_rank == 0,
    )
    model.eval()

    ds_inference_kwargs = {"dtype": model_dtype}
    ds_inference_kwargs["tensor_parallel"] = {"tp_size": args.world_size}
    ds_inference_kwargs["enable_cuda_graph"] = args.use_hpu_graphs
    ds_inference_kwargs["injection_policy"] = {}

    model = deepspeed.init_inference(model, **ds_inference_kwargs).module

    return model


def setup_quantization(model, args):
    from neural_compressor.torch.quantization import FP8Config, convert, prepare

    config = FP8Config.from_json_file(args.quant_config)
    if config.measure:
        model = prepare(model, config)
    elif config.quantize:
        model = convert(model, config)

    return model


def finalize_quantization(model):
    from neural_compressor.torch.quantization import finalize_calibration

    finalize_calibration(model)


def main():
    parser = argparse.ArgumentParser()

    parser.add_argument(
        "--model_name_or_path",
        default=None,
        type=str,
        help="Path to pre-trained model",
    )
    parser.add_argument(
        "--image_path",
        default=None,
        type=str,
        nargs="*",
        help='Path to image as input. Can be a single string (eg: --image_path "URL1"), or a list of space-separated strings (eg: --image_path "URL1" "URL2")',
    )

    parser.add_argument(
        "--prompt",
        default=None,
        type=str,
        help='Optional argument to give a prompt of your choice as input. is a single string (eg: --prompt "Hello world")',
    )
    parser.add_argument(
        "--use_hpu_graphs",
        action="store_true",
        help="Whether to use HPU graphs or not. Using HPU graphs should give better latencies.",
    )
    parser.add_argument("--max_new_tokens", type=int, default=100, help="Number of tokens to generate.")
    parser.add_argument(
        "--bf16",
        action="store_true",
        help="Whether to perform generation in bf16 precision.",
    )
    parser.add_argument(
        "--output_dir",
        default=None,
        type=str,
        help="Output directory to store results in.",
    )
    parser.add_argument(
        "--token",
        default=None,
        type=str,
        help="The token to use as HTTP bearer authorization for remote files. If not specified, will use the token "
        "generated when running `huggingface-cli login` (stored in `~/.huggingface`).",
    )
    parser.add_argument("--batch_size", type=int, default=1, help="Input batch size.")
    parser.add_argument("--warmup", type=int, default=3, help="Number of warmup iterations for benchmarking.")
    parser.add_argument("--n_iterations", type=int, default=5, help="Number of inference iterations for benchmarking.")
    parser.add_argument(
        "--ignore_eos",
        action="store_true",
        help="Whether to disable stopping with eos token when calling `generate`.",
    )
    parser.add_argument(
        "--use_flash_attention",
        action="store_true",
        help="Whether to enable Habana Flash Attention, provided that the model supports it.",
    )
    parser.add_argument(
        "--flash_attention_recompute",
        action="store_true",
        help="Whether to enable Habana Flash Attention in recompute mode on first token generation. This gives an opportunity of splitting graph internally which helps reduce memory consumption.",
    )
    parser.add_argument(
        "--limit_hpu_graphs",
        action="store_true",
        help="Whether to Skip HPU Graph usage for first token to save memory",
    )
    parser.add_argument(
        "--use_kv_cache",
        action="store_true",
        help="Whether to use the key/value cache for decoding. It should speed up generation.",
    )
    parser.add_argument(
        "--sdp_on_bf16",
        action="store_true",
        help="Allow PyTorch to use reduced precision in the SDPA math backend",
    )
    parser.add_argument(
        "--max_input_tokens",
        type=int,
        default=None,
        help="If > 0 then pad the input sequences to this specified length of tokens. will not apply truncate to avoid deleting the image tag",
    )
    parser.add_argument(
        "--do_sample",
        action="store_true",
        help="Whether to use sampling for generation.",
    )
    parser.add_argument(
        "--seed",
        default=27,
        type=int,
        help="Seed to use for random generation. Useful to reproduce your runs with `--do_sample`.",
    )
    parser.add_argument(
<<<<<<< HEAD
        "--torch_compile",
        action="store_true",
        help="Run pipeline using Torch Compile mode",
=======
        "--logits_bf16",
        action="store_true",
        help="Compute logits in bf16",
>>>>>>> 231e923c
    )

    args = parser.parse_args()

    use_lazy_mode = True

    if args.torch_compile:
        args.use_hpu_graphs = False
        use_lazy_mode = False

    # set args.quant_config with env variable if it is set
    args.quant_config = os.getenv("QUANT_CONFIG", "")

    args.local_rank = int(os.getenv("LOCAL_RANK", "0"))
    args.world_size = int(os.getenv("WORLD_SIZE", "0"))
    args.global_rank = int(os.getenv("RANK", "0"))

    os.environ.setdefault("EXPERIMENTAL_WEIGHT_SHARING", "FALSE")
    if args.world_size > 0:
        os.environ.setdefault("PT_HPU_ENABLE_LAZY_COLLECTIVES", "true")
        os.environ.setdefault("DEEPSPEED_USE_HABANA_FRAMEWORKS_DETERMINISTIC_API", "1")

    from optimum.habana.transformers.modeling_utils import adapt_transformers_to_gaudi

    adapt_transformers_to_gaudi()

    set_seed(args.seed)

    config = AutoConfig.from_pretrained(args.model_name_or_path)
    model_type = config.model_type

    if args.image_path is None and model_type in ["llava", "idefics2", "mllama", "qwen2_vl"]:
        args.image_path = ["https://llava-vl.github.io/static/images/view.jpg"]
    elif args.image_path is None and model_type == "paligemma":
        args.image_path = [
            "https://huggingface.co/datasets/huggingface/documentation-images/resolve/main/transformers/tasks/car.jpg?download=true"
        ]
    elif args.image_path is None and model_type == "llava_next":
        args.image_path = [
            "https://github.com/haotian-liu/LLaVA/blob/1a91fc274d7c35a9b50b3cb29c4247ae5837ce39/images/llava_v1_5_radar.jpg?raw=true"
        ]

    if model_type in ["llava", "idefics2", "llava_next", "mllama", "paligemma", "qwen2_vl"]:
        processor = AutoProcessor.from_pretrained(args.model_name_or_path, padding_side="left")
        if args.prompt is None:
            if processor.chat_template is not None:
                conversation = [
                    {
                        "role": "user",
                        "content": [
                            {"type": "text", "text": "What is shown in this image?"},
                            {"type": "image"},
                        ],
                    }
                ]
                args.prompt = processor.apply_chat_template(conversation, add_generation_prompt=True)
            else:
                image_token_id = None
                if hasattr(config, "image_token_id"):
                    # idefics
                    image_token_id = config.image_token_id
                elif hasattr(config, "image_token_index"):
                    # mllama/falcon_vlm
                    image_token_id = config.image_token_index
                if image_token_id is None:
                    image_str = "<image>"
                else:
                    image_str = str(processor.tokenizer.added_tokens_decoder[image_token_id])
                if model_type == "paligemma":
                    args.prompt = "caption es"
                else:
                    args.prompt = f"User:{image_str}\nWhat is shown in this image?\nAssistant:"

    image_paths = args.image_path
    image_paths_len = len(image_paths)

    if args.batch_size > image_paths_len:
        # Dynamically extends to support larger batch sizes
        num_path_to_add = args.batch_size - image_paths_len
        for i in range(num_path_to_add):
            image_paths.append(image_paths[i % image_paths_len])
    elif args.batch_size < image_paths_len:
        image_paths = image_paths[: args.batch_size]

    images = []

    for image_path in image_paths:
        images.append(PIL.Image.open(requests.get(image_path, stream=True, timeout=3000).raw))

    if args.bf16:
        model_dtype = torch.bfloat16
    else:
        model_dtype = torch.float32

    if args.quant_config:
        import habana_frameworks.torch.core as htcore

        htcore.hpu_set_env()

    if args.world_size > 1:
        import deepspeed

        with deepspeed.OnDevice(dtype=model_dtype, device="cpu"):
            model = AutoModelForVision2Seq.from_pretrained(args.model_name_or_path, torch_dtype=model_dtype)
        if model_type == "mllama":
            model.language_model = initialize_distributed_model(args, model.language_model, logger, model_dtype)
        else:
            model = initialize_distributed_model(args, model, logger, model_dtype)
        generator = pipeline(
            "image-to-text",
            model=model,
            config=args.model_name_or_path,
            tokenizer=args.model_name_or_path,
            image_processor=args.model_name_or_path,
            torch_dtype=model_dtype,
            device="hpu",
        )
    else:
        generator = pipeline(
            "image-to-text",
            model=args.model_name_or_path,
            config=args.model_name_or_path,
            tokenizer=args.model_name_or_path,
            image_processor=args.model_name_or_path,
            torch_dtype=model_dtype,
            device="hpu",
        )
        if args.use_hpu_graphs:
            from habana_frameworks.torch.hpu import wrap_in_hpu_graph

            generator.model = wrap_in_hpu_graph(generator.model)

    if "falcon-11B-vlm" in args.model_name_or_path:
        # WA falcon vlm issue that image_token_id == embed size.
        generator.model.resize_token_embeddings(generator.tokenizer.vocab_size + 1)
        processor.patch_size = config.vision_config.patch_size
    generate_kwargs = {
        "lazy_mode": use_lazy_mode,
        "hpu_graphs": args.use_hpu_graphs,
        "max_new_tokens": args.max_new_tokens,
        "ignore_eos": args.ignore_eos,
        "use_flash_attention": args.use_flash_attention,
        "flash_attention_recompute": args.flash_attention_recompute,
        "limit_hpu_graphs": args.limit_hpu_graphs,
        "do_sample": args.do_sample,
        "logits_bf16": args.logits_bf16,
    }

    if args.sdp_on_bf16:
        torch._C._set_math_sdp_allow_fp16_bf16_reduction(True)

    if args.use_kv_cache:
        generate_kwargs["use_cache"] = args.use_kv_cache

    if model_type == "qwen2_vl":
        generate_kwargs["use_cache"] = True
        generate_kwargs["cache_implementation"] = "static"

    if args.quant_config:
        generator.model = setup_quantization(generator.model, args)
        htcore.hpu_initialize(generator.model)

    # delete once pipeline integrate AutoProcessor as preprocess engine
    # could use "image-text-to-text" pipeline in transformers 4.47

    if model_type in ["idefics2", "mllama", "paligemma", "qwen2_vl", "llava", "llava_next"]:
        from transformers.image_utils import load_image

        def preprocess(self, image, prompt=None, timeout=None):
            kwargs = {}
            if args.max_input_tokens is not None and args.max_input_tokens > 0:
                kwargs["max_length"] = args.max_input_tokens
                kwargs["padding"] = "max_length"
            image = load_image(image, timeout=timeout)
            model_inputs = processor(images=image, text=prompt, return_tensors=self.framework, **kwargs)
            return model_inputs

        generator.__class__.preprocess = preprocess

    # warm up
    for i in range(args.warmup):
        generator(images, prompt=args.prompt, batch_size=args.batch_size, generate_kwargs=generate_kwargs)
    torch.hpu.synchronize()
    if args.quant_config:
        finalize_quantization(generator.model)

    start = time.perf_counter()
    for i in range(args.n_iterations):
        result = generator(images, prompt=args.prompt, batch_size=args.batch_size, generate_kwargs=generate_kwargs)
    end = time.perf_counter()
    duration = end - start

    # Let's calculate the number of generated tokens
    n_input_tokens = len(generator.tokenizer(args.prompt).input_ids) if args.prompt is not None else 0
    n_output_tokens = 0
    for sequence in result:
        # We have to subtract the number of input tokens as they are part of the returned sequence
        # TODO this is not accurate, args.prompt contains flag like <|im_start|>, <|im_end|>, while generated_text does not contain it
        # if it's text+image prompt, should use "image-text-to-text" pipeline after transformers 4.47
        if not args.ignore_eos:
            n_output_tokens += len(generator.tokenizer(sequence[0]["generated_text"]).input_ids) - n_input_tokens
        else:
            n_output_tokens += args.max_new_tokens

    total_new_tokens_generated = args.n_iterations * n_output_tokens
    throughput = total_new_tokens_generated / duration
    logger.info(f"result = {result}")
    logger.info(
        f"time = {(end - start) * 1000 / args.n_iterations}ms, Throughput (including tokenization) = {throughput} tokens/second"
    )

    # Store results if necessary
    if args.output_dir is not None:
        output_dir = Path(args.output_dir)
        output_dir.mkdir(parents=True, exist_ok=True)

        results = {
            "throughput": throughput,
            "output": result,
        }
        with (output_dir / "results.json").open("w", encoding="utf-8") as f:
            json.dump(results, f, ensure_ascii=False, indent=4)


if __name__ == "__main__":
    main()<|MERGE_RESOLUTION|>--- conflicted
+++ resolved
@@ -201,15 +201,14 @@
         help="Seed to use for random generation. Useful to reproduce your runs with `--do_sample`.",
     )
     parser.add_argument(
-<<<<<<< HEAD
         "--torch_compile",
         action="store_true",
         help="Run pipeline using Torch Compile mode",
-=======
+    )
+    parser.add_argument(
         "--logits_bf16",
         action="store_true",
         help="Compute logits in bf16",
->>>>>>> 231e923c
     )
 
     args = parser.parse_args()
