--- conflicted
+++ resolved
@@ -233,13 +233,8 @@
             "https://github.com/haotian-liu/LLaVA/blob/1a91fc274d7c35a9b50b3cb29c4247ae5837ce39/images/llava_v1_5_radar.jpg?raw=true"
         ]
 
-<<<<<<< HEAD
     if model_type in ["llava", "idefics2", "llava_next", "mllama", "paligemma", "qwen2_vl"]:
-        processor = AutoProcessor.from_pretrained(args.model_name_or_path)
-=======
-    if model_type in ["llava", "idefics2", "llava_next", "mllama", "paligemma"]:
         processor = AutoProcessor.from_pretrained(args.model_name_or_path, padding_side="left")
->>>>>>> c5d679d7
         if args.prompt is None:
             if processor.chat_template is not None:
                 conversation = [
@@ -356,12 +351,8 @@
         htcore.hpu_initialize(generator.model)
 
     # delete once pipeline integrate AutoProcessor as preprocess engine
-<<<<<<< HEAD
+    # could use "image-text-to-text" pipeline in transformers 4.47
     if model_type in ["idefics2", "mllama", "paligemma", "qwen2_vl"]:
-=======
-    # could use "image-text-to-text" pipeline in transformers 4.47
-    if model_type in ["idefics2", "mllama", "paligemma"]:
->>>>>>> c5d679d7
         from transformers.image_utils import load_image
 
         def preprocess(self, image, prompt=None, timeout=None):
