#!/usr/bin/env python
# coding=utf-8
# Copyright 2021 The HuggingFace Inc. team. All rights reserved.
#
# Licensed under the Apache License, Version 2.0 (the "License");
# you may not use this file except in compliance with the License.
# You may obtain a copy of the License at
#
#     http://www.apache.org/licenses/LICENSE-2.0
#
# Unless required by applicable law or agreed to in writing, software
# distributed under the License is distributed on an "AS IS" BASIS,
# WITHOUT WARRANTIES OR CONDITIONS OF ANY KIND, either express or implied.
# See the License for the specific language governing permissions and

import argparse
import glob
import json
import logging
import os
import time
from pathlib import Path

import PIL.Image
import requests
import torch
from transformers import AutoConfig, AutoModelForVision2Seq, AutoProcessor, pipeline

from optimum.habana.utils import get_hpu_memory_stats, set_seed


logging.basicConfig(
    format="%(asctime)s - %(levelname)s - %(name)s - %(message)s",
    datefmt="%m/%d/%Y %H:%M:%S",
    level=logging.INFO,
)
logger = logging.getLogger(__name__)


def count_hpu_graphs():
    return len(glob.glob(".graph_dumps/*PreGraph*"))


def override_print(enable):
    import builtins as __builtin__

    builtin_print = __builtin__.print

    def print(*args, **kwargs):
        force = kwargs.pop("force", False)
        if force or enable:
            builtin_print(*args, **kwargs)

    __builtin__.print = print


def override_logger(logger, enable):
    logger_info = logger.info

    def info(*args, **kwargs):
        force = kwargs.pop("force", False)
        if force or enable:
            logger_info(*args, **kwargs)

    logger.info = info


def initialize_distributed_model(args, model, logger, model_dtype):
    override_print(args.global_rank == 0)
    override_logger(logger, args.global_rank == 0)

    import deepspeed

    logger.info(f"Initializing DeepSpeed with world size: {args.world_size}")
    deepspeed.init_distributed(
        dist_backend="hccl",
        verbose=args.global_rank == 0,
    )
    model.eval()

    ds_inference_kwargs = {"dtype": model_dtype}
    ds_inference_kwargs["tensor_parallel"] = {"tp_size": args.world_size}
    ds_inference_kwargs["enable_cuda_graph"] = args.use_hpu_graphs
    ds_inference_kwargs["injection_policy"] = {}

    model = deepspeed.init_inference(model, **ds_inference_kwargs).module

    return model


def setup_quantization(model, args):
    from neural_compressor.torch.quantization import FP8Config, convert, prepare

    config = FP8Config.from_json_file(args.quant_config)
    if config.measure:
        model = prepare(model, config)
    elif config.quantize:
        model = convert(model, config)

    return model


def finalize_quantization(model):
    from neural_compressor.torch.quantization import finalize_calibration

    finalize_calibration(model)


def main():
    parser = argparse.ArgumentParser()

    parser.add_argument(
        "--model_name_or_path",
        default=None,
        type=str,
        help="Path to pre-trained model",
    )
    parser.add_argument(
        "--image_path",
        default=None,
        type=str,
        nargs="*",
        help='Path to image as input. Can be a single string (eg: --image_path "URL1"), or a list of space-separated strings (eg: --image_path "URL1" "URL2")',
    )

    parser.add_argument(
        "--prompt",
        default=None,
        type=str,
        help='Optional argument to give a prompt of your choice as input. is a single string (eg: --prompt "Hello world")',
    )
    parser.add_argument(
        "--use_hpu_graphs",
        action="store_true",
        help="Whether to use HPU graphs or not. Using HPU graphs should give better latencies.",
    )
    parser.add_argument("--max_new_tokens", type=int, default=100, help="Number of tokens to generate.")
    parser.add_argument(
        "--bf16",
        action="store_true",
        help="Whether to perform generation in bf16 precision.",
    )
    parser.add_argument(
        "--output_dir",
        default=None,
        type=str,
        help="Output directory to store results in.",
    )
    parser.add_argument(
        "--token",
        default=None,
        type=str,
        help="The token to use as HTTP bearer authorization for remote files. If not specified, will use the token "
        "generated when running `huggingface-cli login` (stored in `~/.huggingface`).",
    )
    parser.add_argument("--batch_size", type=int, default=1, help="Input batch size.")
    parser.add_argument("--warmup", type=int, default=3, help="Number of warmup iterations for benchmarking.")
    parser.add_argument("--n_iterations", type=int, default=5, help="Number of inference iterations for benchmarking.")
    parser.add_argument(
        "--ignore_eos",
        action="store_true",
        help="Whether to disable stopping with eos token when calling `generate`.",
    )
    parser.add_argument(
        "--use_flash_attention",
        action="store_true",
        help="Whether to enable Habana Flash Attention, provided that the model supports it.",
    )
    parser.add_argument(
        "--flash_attention_recompute",
        action="store_true",
        help="Whether to enable Habana Flash Attention in recompute mode on first token generation. This gives an opportunity of splitting graph internally which helps reduce memory consumption.",
    )
    parser.add_argument(
        "--limit_hpu_graphs",
        action="store_true",
        help="Whether to Skip HPU Graph usage for first token to save memory",
    )
    parser.add_argument(
        "--use_kv_cache",
        action="store_true",
        help="Whether to use the key/value cache for decoding. It should speed up generation.",
    )
    parser.add_argument(
        "--sdp_on_bf16",
        action="store_true",
        help="Allow PyTorch to use reduced precision in the SDPA math backend",
    )
    parser.add_argument(
        "--max_input_tokens",
        type=int,
        default=None,
        help="If > 0 then pad the input sequences to this specified length of tokens. will not apply truncate to avoid deleting the image tag",
    )
    parser.add_argument(
        "--do_sample",
        action="store_true",
        help="Whether to use sampling for generation.",
    )
    parser.add_argument(
        "--seed",
        default=27,
        type=int,
        help="Seed to use for random generation. Useful to reproduce your runs with `--do_sample`.",
    )
    parser.add_argument(
<<<<<<< HEAD
        "--trim_logits",
        action="store_true",
        help="Calculate logits only for the last token to save memory in the first step.",
=======
        "--torch_compile",
        action="store_true",
        help="Run pipeline using Torch Compile mode",
    )
    parser.add_argument(
        "--logits_bf16",
        action="store_true",
        help="Compute logits in bf16",
>>>>>>> d6380741
    )

    args = parser.parse_args()

    use_lazy_mode = True

    if args.torch_compile:
        args.use_hpu_graphs = False
        use_lazy_mode = False

    # set args.quant_config with env variable if it is set
    args.quant_config = os.getenv("QUANT_CONFIG", "")

    args.local_rank = int(os.getenv("LOCAL_RANK", "0"))
    args.world_size = int(os.getenv("WORLD_SIZE", "0"))
    args.global_rank = int(os.getenv("RANK", "0"))

    os.environ.setdefault("EXPERIMENTAL_WEIGHT_SHARING", "FALSE")
    if args.world_size > 0:
        os.environ.setdefault("PT_HPU_ENABLE_LAZY_COLLECTIVES", "true")
        os.environ.setdefault("DEEPSPEED_USE_HABANA_FRAMEWORKS_DETERMINISTIC_API", "1")

    from optimum.habana.transformers.modeling_utils import adapt_transformers_to_gaudi

    adapt_transformers_to_gaudi()

    set_seed(args.seed)

    config = AutoConfig.from_pretrained(args.model_name_or_path)
    model_type = config.model_type

    if args.image_path is None and model_type in ["llava", "idefics2", "mllama", "qwen2_vl"]:
        args.image_path = ["https://llava-vl.github.io/static/images/view.jpg"]
    elif args.image_path is None and model_type == "paligemma":
        args.image_path = [
            "https://huggingface.co/datasets/huggingface/documentation-images/resolve/main/transformers/tasks/car.jpg?download=true"
        ]
    elif args.image_path is None and model_type == "llava_next":
        args.image_path = [
            "https://github.com/haotian-liu/LLaVA/blob/1a91fc274d7c35a9b50b3cb29c4247ae5837ce39/images/llava_v1_5_radar.jpg?raw=true"
        ]

    if model_type in ["llava", "idefics2", "llava_next", "mllama", "paligemma", "qwen2_vl"]:
        processor = AutoProcessor.from_pretrained(args.model_name_or_path, padding_side="left")
        if args.prompt is None:
            if processor.chat_template is not None:
                conversation = [
                    {
                        "role": "user",
                        "content": [
                            {"type": "text", "text": "What is shown in this image?"},
                            {"type": "image"},
                        ],
                    }
                ]
                args.prompt = processor.apply_chat_template(conversation, add_generation_prompt=True)
            else:
                image_token_id = None
                if hasattr(config, "image_token_id"):
                    # idefics
                    image_token_id = config.image_token_id
                elif hasattr(config, "image_token_index"):
                    # mllama/falcon_vlm
                    image_token_id = config.image_token_index
                if image_token_id is None:
                    image_str = "<image>"
                else:
                    image_str = str(processor.tokenizer.added_tokens_decoder[image_token_id])
                if model_type == "paligemma":
                    args.prompt = "caption es"
                else:
                    args.prompt = f"User:{image_str}\nWhat is shown in this image?\nAssistant:"

        else:
            conversation = [
                {
                    "role": "user",
                    "content": [
                        {"type": "text", "text": f"{args.prompt}"},
                        {"type": "image"},
                    ],
                }
            ]
            args.prompt = processor.apply_chat_template(conversation, add_generation_prompt=True)

    image_paths = args.image_path
    image_paths_len = len(image_paths)

    if args.batch_size > image_paths_len:
        # Dynamically extends to support larger batch sizes
        num_path_to_add = args.batch_size - image_paths_len
        for i in range(num_path_to_add):
            image_paths.append(image_paths[i % image_paths_len])
    elif args.batch_size < image_paths_len:
        image_paths = image_paths[: args.batch_size]

    images = []

    for image_path in image_paths:
        images.append(PIL.Image.open(requests.get(image_path, stream=True, timeout=3000).raw))

    if args.bf16:
        model_dtype = torch.bfloat16
    else:
        model_dtype = torch.float32

    if args.quant_config:
        import habana_frameworks.torch.core as htcore

        htcore.hpu_set_env()

    if args.world_size > 1:
        import deepspeed

        with deepspeed.OnDevice(dtype=model_dtype, device="cpu"):
            model = AutoModelForVision2Seq.from_pretrained(args.model_name_or_path, torch_dtype=model_dtype)
        if model_type == "mllama":
            model.language_model = initialize_distributed_model(args, model.language_model, logger, model_dtype)
        else:
            model = initialize_distributed_model(args, model, logger, model_dtype)
        generator = pipeline(
            "image-to-text",
            model=model,
            config=args.model_name_or_path,
            tokenizer=args.model_name_or_path,
            image_processor=args.model_name_or_path,
            torch_dtype=model_dtype,
            device="hpu",
        )
    else:
        generator = pipeline(
            "image-to-text",
            model=args.model_name_or_path,
            config=args.model_name_or_path,
            tokenizer=args.model_name_or_path,
            image_processor=args.model_name_or_path,
            torch_dtype=model_dtype,
            device="hpu",
        )
        if args.use_hpu_graphs:
            from habana_frameworks.torch.hpu import wrap_in_hpu_graph

            generator.model = wrap_in_hpu_graph(generator.model)

    if "falcon-11B-vlm" in args.model_name_or_path:
        # WA falcon vlm issue that image_token_id == embed size.
        generator.model.resize_token_embeddings(generator.tokenizer.vocab_size + 1)
        processor.patch_size = config.vision_config.patch_size
    generate_kwargs = {
        "lazy_mode": use_lazy_mode,
        "hpu_graphs": args.use_hpu_graphs,
        "max_new_tokens": args.max_new_tokens,
        "ignore_eos": args.ignore_eos,
        "use_flash_attention": args.use_flash_attention,
        "flash_attention_recompute": args.flash_attention_recompute,
        "limit_hpu_graphs": args.limit_hpu_graphs,
        "do_sample": args.do_sample,
<<<<<<< HEAD
        "trim_logits": args.trim_logits,
=======
        "logits_bf16": args.logits_bf16,
>>>>>>> d6380741
    }

    if args.sdp_on_bf16:
        torch._C._set_math_sdp_allow_fp16_bf16_reduction(True)

    if args.use_kv_cache:
        generate_kwargs["use_cache"] = args.use_kv_cache

    if model_type == "qwen2_vl":
        generate_kwargs["use_cache"] = True
        generate_kwargs["cache_implementation"] = "static"

    if args.quant_config:
        generator.model = setup_quantization(generator.model, args)
        htcore.hpu_initialize(generator.model)

    # delete once pipeline integrate AutoProcessor as preprocess engine
    # could use "image-text-to-text" pipeline in transformers 4.47

    if model_type in ["idefics2", "mllama", "paligemma", "qwen2_vl", "llava", "llava_next"]:
        from transformers.image_utils import load_image

        def preprocess(self, image, prompt=None, timeout=None):
            kwargs = {}
            if args.max_input_tokens is not None and args.max_input_tokens > 0:
                kwargs["max_length"] = args.max_input_tokens
                kwargs["padding"] = "max_length"
            image = load_image(image, timeout=timeout)
            model_inputs = processor(images=image, text=prompt, return_tensors=self.framework, **kwargs)
            return model_inputs

        generator.__class__.preprocess = preprocess

    t0 = time.perf_counter()
    # warm up
    for i in range(args.warmup):
        generator(images, prompt=args.prompt, batch_size=args.batch_size, generate_kwargs=generate_kwargs)
    torch.hpu.synchronize()
    compilation_duration = time.perf_counter() - t0
    if args.quant_config:
        finalize_quantization(generator.model)

    start = time.perf_counter()
    for i in range(args.n_iterations):
        result = generator(images, prompt=args.prompt, batch_size=args.batch_size, generate_kwargs=generate_kwargs)
    end = time.perf_counter()
    duration = end - start

    # Let's calculate the number of generated tokens
    n_input_tokens = len(generator.tokenizer(args.prompt).input_ids) if args.prompt is not None else 0
    n_output_tokens = 0
    for sequence in result:
        # We have to subtract the number of input tokens as they are part of the returned sequence
        # TODO this is not accurate, args.prompt contains flag like <|im_start|>, <|im_end|>, while generated_text does not contain it
        # if it's text+image prompt, should use "image-text-to-text" pipeline after transformers 4.47
        if not args.ignore_eos:
            n_output_tokens += len(generator.tokenizer(sequence[0]["generated_text"]).input_ids) - n_input_tokens
        else:
            n_output_tokens += args.max_new_tokens

    total_new_tokens_generated = args.n_iterations * n_output_tokens
    throughput = total_new_tokens_generated / duration
    logger.info(f"result = {result}")
    logger.info(
        f"time = {(end - start) * 1000 / args.n_iterations}ms, Throughput (including tokenization) = {throughput} tokens/second"
    )

    stats = ""
    stats = stats + f"\nThroughput (including tokenization) = {throughput} tokens/second"
    stats = stats + f"\nNumber of HPU graphs                = {count_hpu_graphs()}"
    separator = "-" * len(stats)
    print()
    print("Stats:")
    print(separator)
    print(stats)
    mem = get_hpu_memory_stats()
    for k, v in mem.items():
        print("{:35} = {} GB".format(k[:-5].replace("_", " ").capitalize(), v))
    print(f"Graph compilation duration          = {compilation_duration} seconds")
    print(separator)
    print()

    # Store results if necessary
    if args.output_dir is not None:
        output_dir = Path(args.output_dir)
        output_dir.mkdir(parents=True, exist_ok=True)

        results = {
            "throughput": throughput,
            "output": result,
        }
        with (output_dir / "results.json").open("w", encoding="utf-8") as f:
            json.dump(results, f, ensure_ascii=False, indent=4)


if __name__ == "__main__":
    main()<|MERGE_RESOLUTION|>--- conflicted
+++ resolved
@@ -204,20 +204,19 @@
         help="Seed to use for random generation. Useful to reproduce your runs with `--do_sample`.",
     )
     parser.add_argument(
-<<<<<<< HEAD
+        "--torch_compile",
+        action="store_true",
+        help="Run pipeline using Torch Compile mode",
+    )
+    parser.add_argument(
+        "--logits_bf16",
+        action="store_true",
+        help="Compute logits in bf16",
+    )
+    parser.add_argument(
         "--trim_logits",
         action="store_true",
         help="Calculate logits only for the last token to save memory in the first step.",
-=======
-        "--torch_compile",
-        action="store_true",
-        help="Run pipeline using Torch Compile mode",
-    )
-    parser.add_argument(
-        "--logits_bf16",
-        action="store_true",
-        help="Compute logits in bf16",
->>>>>>> d6380741
     )
 
     args = parser.parse_args()
@@ -375,11 +374,8 @@
         "flash_attention_recompute": args.flash_attention_recompute,
         "limit_hpu_graphs": args.limit_hpu_graphs,
         "do_sample": args.do_sample,
-<<<<<<< HEAD
         "trim_logits": args.trim_logits,
-=======
         "logits_bf16": args.logits_bf16,
->>>>>>> d6380741
     }
 
     if args.sdp_on_bf16:
