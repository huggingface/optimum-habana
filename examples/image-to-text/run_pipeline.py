#!/usr/bin/env python
# coding=utf-8
# Copyright 2021 The HuggingFace Inc. team. All rights reserved.
#
# Licensed under the Apache License, Version 2.0 (the "License");
# you may not use this file except in compliance with the License.
# You may obtain a copy of the License at
#
#     http://www.apache.org/licenses/LICENSE-2.0
#
# Unless required by applicable law or agreed to in writing, software
# distributed under the License is distributed on an "AS IS" BASIS,
# WITHOUT WARRANTIES OR CONDITIONS OF ANY KIND, either express or implied.
# See the License for the specific language governing permissions and

import argparse
import json
import logging
import os
import time
from pathlib import Path

import PIL.Image
import requests
import torch
from transformers import AutoConfig, LlavaNextProcessor, LlavaProcessor, pipeline

from optimum.habana.transformers.modeling_utils import adapt_transformers_to_gaudi


logging.basicConfig(
    format="%(asctime)s - %(levelname)s - %(name)s - %(message)s",
    datefmt="%m/%d/%Y %H:%M:%S",
    level=logging.INFO,
)
logger = logging.getLogger(__name__)


def setup_quantization(model, args):
    if os.getenv("USE_INC", "1") != "0":
        try:
            from neural_compressor.torch.quantization import FP8Config, convert, prepare
        except ImportError:
            raise ImportError(
                "Module neural_compressor is missing. Please use a newer Synapse version to use quantization, or set the environment variable to USE_INC=0"
            )

        config = FP8Config.from_json_file(args.quant_config)
        if config.measure:
            model = prepare(model, config)
        elif config.quantize:
            model = convert(model, config)
    else:
        import habana_frameworks.torch.core as htcore
        import habana_quantization_toolkit

        habana_quantization_toolkit.prep_model(model)
        htcore.hpu_initialize(model)

    return model


def finalize_quantization(model):
    if os.getenv("USE_INC", "1") != "0":
        try:
            from neural_compressor.torch.quantization import finalize_calibration
        except ImportError:
            raise ImportError(
                "Module neural_compressor is missing. Please use a newer Synapse version to use quantization, or set the environment variable to USE_INC=0"
            )

        finalize_calibration(model)
    else:
        import habana_quantization_toolkit

        habana_quantization_toolkit.finish_measurements(model)


def main():
    parser = argparse.ArgumentParser()

    parser.add_argument(
        "--model_name_or_path",
        default=None,
        type=str,
        help="Path to pre-trained model",
    )
    parser.add_argument(
        "--image_path",
        default=None,
        type=str,
        nargs="*",
        help='Path to image as input. Can be a single string (eg: --image_path "URL1"), or a list of space-separated strings (eg: --image_path "URL1" "URL2")',
    )

    parser.add_argument(
        "--prompt",
        default=None,
        type=str,
        help='Optional argument to give a prompt of your choice as input. is a single string (eg: --prompt "Hello world")',
    )
    parser.add_argument(
        "--use_hpu_graphs",
        action="store_true",
        help="Whether to use HPU graphs or not. Using HPU graphs should give better latencies.",
    )
    parser.add_argument("--max_new_tokens", type=int, default=100, help="Number of tokens to generate.")
    parser.add_argument(
        "--bf16",
        action="store_true",
        help="Whether to perform generation in bf16 precision.",
    )
    parser.add_argument(
        "--output_dir",
        default=None,
        type=str,
        help="Output directory to store results in.",
    )
    parser.add_argument(
        "--token",
        default=None,
        type=str,
        help="The token to use as HTTP bearer authorization for remote files. If not specified, will use the token "
        "generated when running `huggingface-cli login` (stored in `~/.huggingface`).",
    )
    parser.add_argument("--batch_size", type=int, default=1, help="Input batch size.")
    parser.add_argument("--warmup", type=int, default=3, help="Number of warmup iterations for benchmarking.")
    parser.add_argument("--n_iterations", type=int, default=5, help="Number of inference iterations for benchmarking.")
    parser.add_argument(
        "--ignore_eos",
        action="store_true",
        help="Whether to disable stopping with eos token when calling `generate`.",
    )
    parser.add_argument(
        "--use_flash_attention",
        action="store_true",
        help="Whether to enable Habana Flash Attention, provided that the model supports it.",
    )
    parser.add_argument(
        "--flash_attention_recompute",
        action="store_true",
        help="Whether to enable Habana Flash Attention in recompute mode on first token generation. This gives an opportunity of splitting graph internally which helps reduce memory consumption.",
    )
    parser.add_argument(
        "--use_kv_cache",
        action="store_true",
        help="Whether to use the key/value cache for decoding. It should speed up generation.",
    )

    args = parser.parse_args()

    # set args.quant_config with env variable if it is set
    args.quant_config = os.getenv("QUANT_CONFIG", "")

    adapt_transformers_to_gaudi()

    model_type = AutoConfig.from_pretrained(args.model_name_or_path).model_type
    if args.image_path is None and model_type == "llava":
        args.image_path = ["https://llava-vl.github.io/static/images/view.jpg"]
    elif args.image_path is None and model_type == "paligemma":
        args.image_path = [
            "https://huggingface.co/datasets/huggingface/documentation-images/resolve/main/transformers/tasks/car.jpg?download=true"
        ]
    elif args.image_path is None and model_type == "llava_next":
        args.image_path = [
            "https://github.com/haotian-liu/LLaVA/blob/1a91fc274d7c35a9b50b3cb29c4247ae5837ce39/images/llava_v1_5_radar.jpg?raw=true"
        ]
<<<<<<< HEAD

    if args.prompt is None:
        if model_type == "paligemma":
            args.prompt = "caption es"
        else:
            if model_type == "llava":
                processor = LlavaProcessor.from_pretrained(args.model_name_or_path)
            elif model_type == "llava_next":
                processor = LlavaNextProcessor.from_pretrained(args.model_name_or_path)
            conversation = [
                {
                    "role": "user",
                    "content": [
                        {"type": "text", "text": "What is shown in this image?"},
                        {"type": "image"},
                    ],
                }
            ]
            args.prompt = processor.apply_chat_template(conversation, add_generation_prompt=True)
=======
    if args.prompt is None and model_type in ("llava", "llava_next"):
        if model_type == "llava":
            processor = LlavaProcessor.from_pretrained(args.model_name_or_path)
        elif model_type == "llava_next":
            processor = LlavaNextProcessor.from_pretrained(args.model_name_or_path)
        conversation = [
            {
                "role": "user",
                "content": [
                    {"type": "text", "text": "What is shown in this image?"},
                    {"type": "image"},
                ],
            }
        ]
        args.prompt = processor.apply_chat_template(conversation, add_generation_prompt=True)
>>>>>>> 04c0f00c

    image_paths = args.image_path
    image_paths_len = len(image_paths)

    if args.batch_size > image_paths_len:
        # Dynamically extends to support larger batch sizes
        num_path_to_add = args.batch_size - image_paths_len
        for i in range(num_path_to_add):
            image_paths.append(image_paths[i % image_paths_len])
    elif args.batch_size < image_paths_len:
        image_paths = image_paths[: args.batch_size]

    images = []

    for image_path in image_paths:
        images.append(PIL.Image.open(requests.get(image_path, stream=True, timeout=3000).raw))

    if args.bf16:
        model_dtype = torch.bfloat16
    else:
        model_dtype = torch.float32

    if args.quant_config:
        import habana_frameworks.torch.core as htcore

        htcore.hpu_set_env()

    generator = pipeline(
        "image-to-text",
        model=args.model_name_or_path,
        torch_dtype=model_dtype,
        device="hpu",
    )
    generate_kwargs = {
        "lazy_mode": True,
        "use_cache": args.use_kv_cache,
        "hpu_graphs": args.use_hpu_graphs,
        "max_new_tokens": args.max_new_tokens,
        "ignore_eos": args.ignore_eos,
        "use_flash_attention": args.use_flash_attention,
        "flash_attention_recompute": args.flash_attention_recompute,
    }
    if args.use_hpu_graphs:
        from habana_frameworks.torch.hpu import wrap_in_hpu_graph

        generator.model = wrap_in_hpu_graph(generator.model)

    if args.quant_config:
        generator.model = setup_quantization(generator.model, args)

    # delete once pipeline integrate AutoProcessor as preprocess engine
    if model_type == "paligemma":
        from transformers import AutoProcessor

        processor = AutoProcessor.from_pretrained(args.model_name_or_path)
        from transformers.image_utils import load_image

        def preprocess(self, image, prompt=None, timeout=None):
            image = load_image(image, timeout=timeout)
            model_inputs = processor(images=image, text=prompt, return_tensors=self.framework)
            return model_inputs

        generator.__class__.preprocess = preprocess

    # warm up
    for i in range(args.warmup):
        generator(images, prompt=args.prompt, batch_size=args.batch_size, generate_kwargs=generate_kwargs)
    torch.hpu.synchronize()
    if args.quant_config:
        finalize_quantization(generator.model)

    start = time.perf_counter()
    for i in range(args.n_iterations):
        result = generator(images, prompt=args.prompt, batch_size=args.batch_size, generate_kwargs=generate_kwargs)
    end = time.perf_counter()
    duration = end - start

    # Let's calculate the number of generated tokens
    n_input_tokens = len(generator.tokenizer(args.prompt).input_ids) if args.prompt is not None else 0
    n_output_tokens = 0
    for sequence in result:
        # We have to subtract the number of input tokens as they are part of the returned sequence
        n_output_tokens += len(generator.tokenizer(sequence[0]["generated_text"]).input_ids) - n_input_tokens

    total_new_tokens_generated = args.n_iterations * n_output_tokens
    throughput = total_new_tokens_generated / duration
    logger.info(f"result = {result}")
    logger.info(
        f"time = {(end-start) * 1000 / args.n_iterations }ms, Throughput (including tokenization) = {throughput} tokens/second"
    )

    # Store results if necessary
    if args.output_dir is not None:
        output_dir = Path(args.output_dir)
        output_dir.mkdir(parents=True, exist_ok=True)

        results = {
            "throughput": throughput,
            "output": result,
        }
        with (output_dir / "results.json").open("w", encoding="utf-8") as f:
            json.dump(results, f, ensure_ascii=False, indent=4)


if __name__ == "__main__":
    main()<|MERGE_RESOLUTION|>--- conflicted
+++ resolved
@@ -165,12 +165,9 @@
         args.image_path = [
             "https://github.com/haotian-liu/LLaVA/blob/1a91fc274d7c35a9b50b3cb29c4247ae5837ce39/images/llava_v1_5_radar.jpg?raw=true"
         ]
-<<<<<<< HEAD
 
     if args.prompt is None:
-        if model_type == "paligemma":
-            args.prompt = "caption es"
-        else:
+        if model_type in ("llava", "llava_next"):
             if model_type == "llava":
                 processor = LlavaProcessor.from_pretrained(args.model_name_or_path)
             elif model_type == "llava_next":
@@ -185,23 +182,8 @@
                 }
             ]
             args.prompt = processor.apply_chat_template(conversation, add_generation_prompt=True)
-=======
-    if args.prompt is None and model_type in ("llava", "llava_next"):
-        if model_type == "llava":
-            processor = LlavaProcessor.from_pretrained(args.model_name_or_path)
-        elif model_type == "llava_next":
-            processor = LlavaNextProcessor.from_pretrained(args.model_name_or_path)
-        conversation = [
-            {
-                "role": "user",
-                "content": [
-                    {"type": "text", "text": "What is shown in this image?"},
-                    {"type": "image"},
-                ],
-            }
-        ]
-        args.prompt = processor.apply_chat_template(conversation, add_generation_prompt=True)
->>>>>>> 04c0f00c
+        elif model_type == "paligemma":
+            args.prompt = "caption es"
 
     image_paths = args.image_path
     image_paths_len = len(image_paths)
