--- conflicted
+++ resolved
@@ -37,7 +37,6 @@
 
 
 def setup_quantization(model, args):
-<<<<<<< HEAD
     from neural_compressor.torch.quantization import FP8Config, convert, prepare
 
     config = FP8Config.from_json_file(args.quant_config)
@@ -45,51 +44,13 @@
         model = prepare(model, config)
     elif config.quantize:
         model = convert(model, config)
-=======
-    if os.getenv("USE_INC", "1") != "0":
-        try:
-            from neural_compressor.torch.quantization import FP8Config, convert, prepare
-        except ImportError:
-            raise ImportError(
-                "Module neural_compressor is missing. Please use a newer Synapse version to use quantization, or set the environment variable to USE_INC=0"
-            )
-
-        config = FP8Config.from_json_file(args.quant_config)
-        if config.measure:
-            model = prepare(model, config)
-        elif config.quantize:
-            model = convert(model, config)
-    else:
-        import habana_frameworks.torch.core as htcore
-        import habana_quantization_toolkit
-
-        habana_quantization_toolkit.prep_model(model)
-        htcore.hpu_initialize(model)
-
->>>>>>> d28bae92
+
     return model
 
 
 def finalize_quantization(model):
-<<<<<<< HEAD
     from neural_compressor.torch.quantization import finalize_calibration
-
     finalize_calibration(model)
-=======
-    if os.getenv("USE_INC", "1") != "0":
-        try:
-            from neural_compressor.torch.quantization import finalize_calibration
-        except ImportError:
-            raise ImportError(
-                "Module neural_compressor is missing. Please use a newer Synapse version to use quantization, or set the environment variable to USE_INC=0"
-            )
-
-        finalize_calibration(model)
-    else:
-        import habana_quantization_toolkit
-
-        habana_quantization_toolkit.finish_measurements(model)
->>>>>>> d28bae92
 
 
 def main():
@@ -241,10 +202,7 @@
 
     if args.quant_config:
         generator.model = setup_quantization(generator.model, args)
-<<<<<<< HEAD
         htcore.hpu_initialize(generator.model)
-=======
->>>>>>> d28bae92
 
     # warm up
     for i in range(args.warmup):
