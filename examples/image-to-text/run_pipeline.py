--- conflicted
+++ resolved
@@ -98,7 +98,11 @@
         help="Whether to enable Habana Flash Attention, provided that the model supports it.",
     )
     parser.add_argument(
-<<<<<<< HEAD
+        "--flash_attention_recompute",
+        action="store_true",
+        help="Whether to enable Habana Flash Attention in recompute mode on first token generation. This gives an opportunity of splitting graph internally which helps reduce memory consumption.",
+    )
+    parser.add_argument(
         "--use_kv_cache",
         action="store_true",
         help="Whether to use the key/value cache for decoding. It should speed up generation."
@@ -108,13 +112,7 @@
         action="store_true",
         help="enable profiling"
     )
-=======
-        "--flash_attention_recompute",
-        action="store_true",
-        help="Whether to enable Habana Flash Attention in recompute mode on first token generation. This gives an opportunity of splitting graph internally which helps reduce memory consumption.",
-    )
-
->>>>>>> 586b7730
+    
     args = parser.parse_args()
 
     # set args.quant_config with env variable if it is set
