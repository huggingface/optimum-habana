#!/usr/bin/env python
# coding=utf-8
# Copyright 2021 The HuggingFace Inc. team. All rights reserved.
#
# Licensed under the Apache License, Version 2.0 (the "License");
# you may not use this file except in compliance with the License.
# You may obtain a copy of the License at
#
#     http://www.apache.org/licenses/LICENSE-2.0
#
# Unless required by applicable law or agreed to in writing, software
# distributed under the License is distributed on an "AS IS" BASIS,
# WITHOUT WARRANTIES OR CONDITIONS OF ANY KIND, either express or implied.
# See the License for the specific language governing permissions and

import argparse
import json
import logging
import os
import time
from pathlib import Path

import PIL.Image
import requests
import torch
from transformers import AutoConfig, AutoModelForVision2Seq, AutoProcessor, pipeline

from optimum.habana.transformers.modeling_utils import adapt_transformers_to_gaudi


logging.basicConfig(
    format="%(asctime)s - %(levelname)s - %(name)s - %(message)s",
    datefmt="%m/%d/%Y %H:%M:%S",
    level=logging.INFO,
)
logger = logging.getLogger(__name__)


def override_print(enable):
    import builtins as __builtin__

    builtin_print = __builtin__.print

    def print(*args, **kwargs):
        force = kwargs.pop("force", False)
        if force or enable:
            builtin_print(*args, **kwargs)

    __builtin__.print = print


def override_logger(logger, enable):
    logger_info = logger.info

    def info(*args, **kwargs):
        force = kwargs.pop("force", False)
        if force or enable:
            logger_info(*args, **kwargs)

    logger.info = info


def initialize_distributed_model(args, model, logger, model_dtype):
    override_print(args.global_rank == 0)
    override_logger(logger, args.global_rank == 0)

    import deepspeed

    logger.info(f"Initializing DeepSpeed with world size: {args.world_size}")
    deepspeed.init_distributed(
        dist_backend="hccl",
        verbose=args.global_rank == 0,
    )
    model.eval()

    ds_inference_kwargs = {"dtype": model_dtype}
    ds_inference_kwargs["tensor_parallel"] = {"tp_size": args.world_size}
    ds_inference_kwargs["enable_cuda_graph"] = args.use_hpu_graphs
    ds_inference_kwargs["injection_policy"] = {}

    model = deepspeed.init_inference(model, **ds_inference_kwargs).module

    return model


def setup_quantization(model, args):
    from neural_compressor.torch.quantization import FP8Config, convert, prepare

    config = FP8Config.from_json_file(args.quant_config)
    if config.measure:
        model = prepare(model, config)
    elif config.quantize:
        model = convert(model, config)

    return model


def finalize_quantization(model):
    from neural_compressor.torch.quantization import finalize_calibration

    finalize_calibration(model)


def main():
    parser = argparse.ArgumentParser()

    parser.add_argument(
        "--model_name_or_path",
        default=None,
        type=str,
        help="Path to pre-trained model",
    )
    parser.add_argument(
        "--image_path",
        default=None,
        type=str,
        nargs="*",
        help='Path to image as input. Can be a single string (eg: --image_path "URL1"), or a list of space-separated strings (eg: --image_path "URL1" "URL2")',
    )

    parser.add_argument(
        "--prompt",
        default=None,
        type=str,
        help='Optional argument to give a prompt of your choice as input. is a single string (eg: --prompt "Hello world")',
    )
    parser.add_argument(
        "--use_hpu_graphs",
        action="store_true",
        help="Whether to use HPU graphs or not. Using HPU graphs should give better latencies.",
    )
    parser.add_argument("--max_new_tokens", type=int, default=100, help="Number of tokens to generate.")
    parser.add_argument(
        "--bf16",
        action="store_true",
        help="Whether to perform generation in bf16 precision.",
    )
    parser.add_argument(
        "--output_dir",
        default=None,
        type=str,
        help="Output directory to store results in.",
    )
    parser.add_argument(
        "--token",
        default=None,
        type=str,
        help="The token to use as HTTP bearer authorization for remote files. If not specified, will use the token "
        "generated when running `huggingface-cli login` (stored in `~/.huggingface`).",
    )
    parser.add_argument("--batch_size", type=int, default=1, help="Input batch size.")
    parser.add_argument("--warmup", type=int, default=3, help="Number of warmup iterations for benchmarking.")
    parser.add_argument("--n_iterations", type=int, default=5, help="Number of inference iterations for benchmarking.")
    parser.add_argument(
        "--ignore_eos",
        action="store_true",
        help="Whether to disable stopping with eos token when calling `generate`.",
    )
    parser.add_argument(
        "--use_flash_attention",
        action="store_true",
        help="Whether to enable Habana Flash Attention, provided that the model supports it.",
    )
    parser.add_argument(
        "--flash_attention_recompute",
        action="store_true",
        help="Whether to enable Habana Flash Attention in recompute mode on first token generation. This gives an opportunity of splitting graph internally which helps reduce memory consumption.",
    )
    parser.add_argument(
        "--use_kv_cache",
        action="store_true",
        help="Whether to use the key/value cache for decoding. It should speed up generation.",
    )

    args = parser.parse_args()

    # set args.quant_config with env variable if it is set
    args.quant_config = os.getenv("QUANT_CONFIG", "")

    args.local_rank = int(os.getenv("LOCAL_RANK", "0"))
    args.world_size = int(os.getenv("WORLD_SIZE", "0"))
    args.global_rank = int(os.getenv("RANK", "0"))

    os.environ.setdefault("EXPERIMENTAL_WEIGHT_SHARING", "FALSE")
    adapt_transformers_to_gaudi()

    model_type = AutoConfig.from_pretrained(args.model_name_or_path).model_type
    if args.image_path is None and model_type in ["llava", "idefics2", "mllama"]:
        args.image_path = ["https://llava-vl.github.io/static/images/view.jpg"]
    elif args.image_path is None and model_type == "paligemma":
        args.image_path = [
            "https://huggingface.co/datasets/huggingface/documentation-images/resolve/main/transformers/tasks/car.jpg?download=true"
        ]
    elif args.image_path is None and model_type == "llava_next":
        args.image_path = [
            "https://github.com/haotian-liu/LLaVA/blob/1a91fc274d7c35a9b50b3cb29c4247ae5837ce39/images/llava_v1_5_radar.jpg?raw=true"
        ]
<<<<<<< HEAD

    if args.prompt is None and model_type in ["llava", "idefics2", "llava_next", "paligemma"]:
=======
    if args.prompt is None and model_type in ["llava", "idefics2", "llava_next", "mllama"]:
>>>>>>> f488ab66
        processor = AutoProcessor.from_pretrained(args.model_name_or_path)
        conversation = [
            {
                "role": "user",
                "content": [
                    {"type": "text", "text": "What is shown in this image?"},
                    {"type": "image"},
                ],
            }
        ]
        if model_type == "paligemma":
            args.prompt = "caption es"
        else:
            args.prompt = processor.apply_chat_template(conversation, add_generation_prompt=True)

    image_paths = args.image_path
    image_paths_len = len(image_paths)

    if args.batch_size > image_paths_len:
        # Dynamically extends to support larger batch sizes
        num_path_to_add = args.batch_size - image_paths_len
        for i in range(num_path_to_add):
            image_paths.append(image_paths[i % image_paths_len])
    elif args.batch_size < image_paths_len:
        image_paths = image_paths[: args.batch_size]

    images = []

    for image_path in image_paths:
        images.append(PIL.Image.open(requests.get(image_path, stream=True, timeout=3000).raw))

    if args.bf16:
        model_dtype = torch.bfloat16
    else:
        model_dtype = torch.float32

    if args.quant_config:
        import habana_frameworks.torch.core as htcore

        htcore.hpu_set_env()

    if args.world_size > 1:
        import deepspeed

        with deepspeed.OnDevice(dtype=model_dtype, device="cpu"):
            model = AutoModelForVision2Seq.from_pretrained(args.model_name_or_path, torch_dtype=model_dtype)
        if model_type == "mllama":
            model.language_model = initialize_distributed_model(args, model.language_model, logger, model_dtype)
        else:
            model = initialize_distributed_model(args, model, logger, model_dtype)
        generator = pipeline(
            "image-to-text",
            model=model,
            config=args.model_name_or_path,
            tokenizer=args.model_name_or_path,
            image_processor=args.model_name_or_path,
            torch_dtype=model_dtype,
            device="hpu",
        )
    else:
        generator = pipeline(
            "image-to-text",
            model=args.model_name_or_path,
            torch_dtype=model_dtype,
            device="hpu",
        )
        if args.use_hpu_graphs:
            from habana_frameworks.torch.hpu import wrap_in_hpu_graph

            generator.model = wrap_in_hpu_graph(generator.model)

    generate_kwargs = {
        "lazy_mode": True,
        "hpu_graphs": args.use_hpu_graphs,
        "max_new_tokens": args.max_new_tokens,
        "ignore_eos": args.ignore_eos,
        "use_flash_attention": args.use_flash_attention,
        "flash_attention_recompute": args.flash_attention_recompute,
    }
    if args.use_kv_cache:
        generate_kwargs["use_cache"] = args.use_kv_cache

    if args.quant_config:
        generator.model = setup_quantization(generator.model, args)
        htcore.hpu_initialize(generator.model)

    # delete once pipeline integrate AutoProcessor as preprocess engine
<<<<<<< HEAD
    if model_type in ["idefics2", "paligemma"]:
=======
    if model_type in ["idefics2", "mllama"]:
>>>>>>> f488ab66
        from transformers.image_utils import load_image

        def preprocess(self, image, prompt=None, timeout=None):
            image = load_image(image, timeout=timeout)
            model_inputs = processor(images=image, text=prompt, return_tensors=self.framework)
            return model_inputs

        generator.__class__.preprocess = preprocess

    # warm up
    for i in range(args.warmup):
        generator(images, prompt=args.prompt, batch_size=args.batch_size, generate_kwargs=generate_kwargs)
    torch.hpu.synchronize()
    if args.quant_config:
        finalize_quantization(generator.model)

    start = time.perf_counter()
    for i in range(args.n_iterations):
        result = generator(images, prompt=args.prompt, batch_size=args.batch_size, generate_kwargs=generate_kwargs)
    end = time.perf_counter()
    duration = end - start

    # Let's calculate the number of generated tokens
    n_input_tokens = len(generator.tokenizer(args.prompt).input_ids) if args.prompt is not None else 0
    n_output_tokens = 0
    for sequence in result:
        # We have to subtract the number of input tokens as they are part of the returned sequence
        n_output_tokens += len(generator.tokenizer(sequence[0]["generated_text"]).input_ids) - n_input_tokens

    total_new_tokens_generated = args.n_iterations * n_output_tokens
    throughput = total_new_tokens_generated / duration
    logger.info(f"result = {result}")
    logger.info(
        f"time = {(end-start) * 1000 / args.n_iterations }ms, Throughput (including tokenization) = {throughput} tokens/second"
    )

    # Store results if necessary
    if args.output_dir is not None:
        output_dir = Path(args.output_dir)
        output_dir.mkdir(parents=True, exist_ok=True)

        results = {
            "throughput": throughput,
            "output": result,
        }
        with (output_dir / "results.json").open("w", encoding="utf-8") as f:
            json.dump(results, f, ensure_ascii=False, indent=4)


if __name__ == "__main__":
    main()<|MERGE_RESOLUTION|>--- conflicted
+++ resolved
@@ -195,12 +195,8 @@
         args.image_path = [
             "https://github.com/haotian-liu/LLaVA/blob/1a91fc274d7c35a9b50b3cb29c4247ae5837ce39/images/llava_v1_5_radar.jpg?raw=true"
         ]
-<<<<<<< HEAD
-
-    if args.prompt is None and model_type in ["llava", "idefics2", "llava_next", "paligemma"]:
-=======
-    if args.prompt is None and model_type in ["llava", "idefics2", "llava_next", "mllama"]:
->>>>>>> f488ab66
+
+    if args.prompt is None and model_type in ["llava", "idefics2", "llava_next", "mllama", "paligemma"]:
         processor = AutoProcessor.from_pretrained(args.model_name_or_path)
         conversation = [
             {
@@ -288,11 +284,7 @@
         htcore.hpu_initialize(generator.model)
 
     # delete once pipeline integrate AutoProcessor as preprocess engine
-<<<<<<< HEAD
-    if model_type in ["idefics2", "paligemma"]:
-=======
-    if model_type in ["idefics2", "mllama"]:
->>>>>>> f488ab66
+    if model_type in ["idefics2", "mllama", "paligemma"]:
         from transformers.image_utils import load_image
 
         def preprocess(self, image, prompt=None, timeout=None):
