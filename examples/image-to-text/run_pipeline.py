--- conflicted
+++ resolved
@@ -185,22 +185,13 @@
     adapt_transformers_to_gaudi()
 
     model_type = AutoConfig.from_pretrained(args.model_name_or_path).model_type
-<<<<<<< HEAD
-    if args.image_path is None and model_type in ["llava", "mllama"]:
-=======
-    if args.image_path is None and model_type in ["llava", "idefics2"]:
->>>>>>> 7ac1db1a
+    if args.image_path is None and model_type in ["llava", "idefics2", "mllama"]:
         args.image_path = ["https://llava-vl.github.io/static/images/view.jpg"]
     elif args.image_path is None and model_type == "llava_next":
         args.image_path = [
             "https://github.com/haotian-liu/LLaVA/blob/1a91fc274d7c35a9b50b3cb29c4247ae5837ce39/images/llava_v1_5_radar.jpg?raw=true"
         ]
-<<<<<<< HEAD
-    if args.prompt is None and model_type in ["llava", "llava_next", "mllama"]:
-=======
-
-    if args.prompt is None and model_type in ["llava", "idefics2", "llava_next"]:
->>>>>>> 7ac1db1a
+    if args.prompt is None and model_type in ["llava", "idefics2", "llava_next", "mllama"]:
         processor = AutoProcessor.from_pretrained(args.model_name_or_path)
         conversation = [
             {
