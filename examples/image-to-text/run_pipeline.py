--- conflicted
+++ resolved
@@ -275,12 +275,7 @@
             "http://images.cocodataset.org/val2017/000000039769.jpg"
         ]
 
-<<<<<<< HEAD
-
-    if model_type in ["llava", "idefics2", "llava_next", "mllama", "paligemma", "qwen2_vl", "llava_onevision"]:
-=======
-    if model_type in ["llava", "idefics2", "llava_next", "mllama", "paligemma", "qwen2_vl", "chatglm"]:
->>>>>>> 30022ab3
+    if model_type in ["llava", "idefics2", "llava_next", "mllama", "paligemma", "qwen2_vl", "chatglm", "llava_onevision"]:
         processor = AutoProcessor.from_pretrained(args.model_name_or_path, padding_side="left")
         if args.prompt is None:
             if processor.chat_template is not None:
@@ -421,11 +416,7 @@
     # delete once pipeline integrate AutoProcessor as preprocess engine
     # could use "image-text-to-text" pipeline in transformers 4.47
 
-<<<<<<< HEAD
-    if model_type in ["idefics2", "mllama", "paligemma", "qwen2_vl", "llava", "llava_next", "llava_onevision"]:
-=======
-    if model_type in ["idefics2", "mllama", "paligemma", "qwen2_vl", "llava", "llava_next", "chatglm"]:
->>>>>>> 30022ab3
+    if model_type in ["idefics2", "mllama", "paligemma", "qwen2_vl", "llava", "llava_next", "chatglm", "llava_onevision"]:
         from transformers.image_utils import load_image
 
         def preprocess(self, image, prompt=None, timeout=None):
