#!/usr/bin/env python
# coding=utf-8
# Copyright 2021 The HuggingFace Inc. team. All rights reserved.
#
# Licensed under the Apache License, Version 2.0 (the "License");
# you may not use this file except in compliance with the License.
# You may obtain a copy of the License at
#
#     http://www.apache.org/licenses/LICENSE-2.0
#
# Unless required by applicable law or agreed to in writing, software
# distributed under the License is distributed on an "AS IS" BASIS,
# WITHOUT WARRANTIES OR CONDITIONS OF ANY KIND, either express or implied.
# See the License for the specific language governing permissions and

import argparse
import json
import logging
import os
import time
from pathlib import Path

import PIL.Image
import requests
import torch
from transformers import AutoConfig, AutoProcessor, pipeline

from optimum.habana.transformers.modeling_utils import adapt_transformers_to_gaudi


logging.basicConfig(
    format="%(asctime)s - %(levelname)s - %(name)s - %(message)s",
    datefmt="%m/%d/%Y %H:%M:%S",
    level=logging.INFO,
)
logger = logging.getLogger(__name__)


def override_print(enable):
    import builtins as __builtin__

    builtin_print = __builtin__.print

    def print(*args, **kwargs):
        force = kwargs.pop("force", False)
        if force or enable:
            builtin_print(*args, **kwargs)

    __builtin__.print = print


def override_logger(logger, enable):
    logger_info = logger.info

    def info(*args, **kwargs):
        force = kwargs.pop("force", False)
        if force or enable:
            logger_info(*args, **kwargs)

    logger.info = info


def initialize_distributed_model(args, model, logger, model_dtype):
    override_print(args.global_rank == 0)
    override_logger(logger, args.global_rank == 0)

    import deepspeed

    logger.info(f"Initializing DeepSpeed with world size: {args.world_size}")
    deepspeed.init_distributed(
        dist_backend="hccl",
        verbose=args.global_rank == 0,
    )
    model.eval()

    ds_inference_kwargs = {"dtype": model_dtype}
    ds_inference_kwargs["tensor_parallel"] = {"tp_size": args.world_size}
    ds_inference_kwargs["enable_cuda_graph"] = args.use_hpu_graphs
    ds_inference_kwargs["injection_policy"] = {}

    model = deepspeed.init_inference(model, **ds_inference_kwargs).module

    return model


def setup_quantization(model, args):
    from neural_compressor.torch.quantization import FP8Config, convert, prepare

    config = FP8Config.from_json_file(args.quant_config)
    if config.measure:
        model = prepare(model, config)
    elif config.quantize:
        model = convert(model, config)

    return model


def finalize_quantization(model):
    from neural_compressor.torch.quantization import finalize_calibration

    finalize_calibration(model)


def main():
    parser = argparse.ArgumentParser()

    parser.add_argument(
        "--model_name_or_path",
        default=None,
        type=str,
        help="Path to pre-trained model",
    )
    parser.add_argument(
        "--image_path",
        default=None,
        type=str,
        nargs="*",
        help='Path to image as input. Can be a single string (eg: --image_path "URL1"), or a list of space-separated strings (eg: --image_path "URL1" "URL2")',
    )

    parser.add_argument(
        "--prompt",
        default=None,
        type=str,
        help='Optional argument to give a prompt of your choice as input. is a single string (eg: --prompt "Hello world")',
    )
    parser.add_argument(
        "--use_hpu_graphs",
        action="store_true",
        help="Whether to use HPU graphs or not. Using HPU graphs should give better latencies.",
    )
    parser.add_argument("--max_new_tokens", type=int, default=100, help="Number of tokens to generate.")
    parser.add_argument(
        "--bf16",
        action="store_true",
        help="Whether to perform generation in bf16 precision.",
    )
    parser.add_argument(
        "--output_dir",
        default=None,
        type=str,
        help="Output directory to store results in.",
    )
    parser.add_argument(
        "--token",
        default=None,
        type=str,
        help="The token to use as HTTP bearer authorization for remote files. If not specified, will use the token "
        "generated when running `huggingface-cli login` (stored in `~/.huggingface`).",
    )
    parser.add_argument("--batch_size", type=int, default=1, help="Input batch size.")
    parser.add_argument("--warmup", type=int, default=3, help="Number of warmup iterations for benchmarking.")
    parser.add_argument("--n_iterations", type=int, default=5, help="Number of inference iterations for benchmarking.")
    parser.add_argument(
        "--ignore_eos",
        action="store_true",
        help="Whether to disable stopping with eos token when calling `generate`.",
    )
    parser.add_argument(
        "--use_flash_attention",
        action="store_true",
        help="Whether to enable Habana Flash Attention, provided that the model supports it.",
    )
    parser.add_argument(
        "--flash_attention_recompute",
        action="store_true",
        help="Whether to enable Habana Flash Attention in recompute mode on first token generation. This gives an opportunity of splitting graph internally which helps reduce memory consumption.",
    )
    parser.add_argument(
        "--use_kv_cache",
        action="store_true",
        help="Whether to use the key/value cache for decoding. It should speed up generation.",
    )

    args = parser.parse_args()

    # set args.quant_config with env variable if it is set
    args.quant_config = os.getenv("QUANT_CONFIG", "")

    args.local_rank = int(os.getenv("LOCAL_RANK", "0"))
    args.world_size = int(os.getenv("WORLD_SIZE", "0"))
    args.global_rank = int(os.getenv("RANK", "0"))

    os.environ.setdefault("EXPERIMENTAL_WEIGHT_SHARING", "FALSE")
    adapt_transformers_to_gaudi()

    model_type = AutoConfig.from_pretrained(args.model_name_or_path).model_type
    if args.image_path is None and model_type in ["llava", "idefics2"]:
        args.image_path = ["https://llava-vl.github.io/static/images/view.jpg"]
    elif args.image_path is None and model_type == "paligemma":
        args.image_path = [
            "https://huggingface.co/datasets/huggingface/documentation-images/resolve/main/transformers/tasks/car.jpg?download=true"
        ]
    elif args.image_path is None and model_type == "llava_next":
        args.image_path = [
            "https://github.com/haotian-liu/LLaVA/blob/1a91fc274d7c35a9b50b3cb29c4247ae5837ce39/images/llava_v1_5_radar.jpg?raw=true"
        ]

<<<<<<< HEAD
    if args.prompt is None:
        if model_type in ("llava", "llava_next"):
            if model_type == "llava":
                processor = LlavaProcessor.from_pretrained(args.model_name_or_path)
            elif model_type == "llava_next":
                processor = LlavaNextProcessor.from_pretrained(args.model_name_or_path)
            conversation = [
                {
                    "role": "user",
                    "content": [
                        {"type": "text", "text": "What is shown in this image?"},
                        {"type": "image"},
                    ],
                }
            ]
            args.prompt = processor.apply_chat_template(conversation, add_generation_prompt=True)
        elif model_type == "paligemma":
            args.prompt = "caption es"
=======
    if args.prompt is None and model_type in ["llava", "idefics2", "llava_next"]:
        processor = AutoProcessor.from_pretrained(args.model_name_or_path)
        conversation = [
            {
                "role": "user",
                "content": [
                    {"type": "text", "text": "What is shown in this image?"},
                    {"type": "image"},
                ],
            }
        ]
        args.prompt = processor.apply_chat_template(conversation, add_generation_prompt=True)
>>>>>>> 7ac1db1a

    image_paths = args.image_path
    image_paths_len = len(image_paths)

    if args.batch_size > image_paths_len:
        # Dynamically extends to support larger batch sizes
        num_path_to_add = args.batch_size - image_paths_len
        for i in range(num_path_to_add):
            image_paths.append(image_paths[i % image_paths_len])
    elif args.batch_size < image_paths_len:
        image_paths = image_paths[: args.batch_size]

    images = []

    for image_path in image_paths:
        images.append(PIL.Image.open(requests.get(image_path, stream=True, timeout=3000).raw))

    if args.bf16:
        model_dtype = torch.bfloat16
    else:
        model_dtype = torch.float32

    if args.quant_config:
        import habana_frameworks.torch.core as htcore

        htcore.hpu_set_env()

    generator = pipeline(
        "image-to-text",
        model=args.model_name_or_path,
        torch_dtype=model_dtype,
        device="hpu",
    )

    if args.world_size > 1:
        generator.model = initialize_distributed_model(args, generator.model, logger, model_dtype)

    else:
        if args.use_hpu_graphs:
            from habana_frameworks.torch.hpu import wrap_in_hpu_graph

            generator.model = wrap_in_hpu_graph(generator.model)

    generate_kwargs = {
        "lazy_mode": True,
        "hpu_graphs": args.use_hpu_graphs,
        "max_new_tokens": args.max_new_tokens,
        "ignore_eos": args.ignore_eos,
        "use_flash_attention": args.use_flash_attention,
        "flash_attention_recompute": args.flash_attention_recompute,
    }
    if args.use_kv_cache:
        generate_kwargs["use_cache"] = args.use_kv_cache

    if args.quant_config:
        generator.model = setup_quantization(generator.model, args)
        htcore.hpu_initialize(generator.model)

    # delete once pipeline integrate AutoProcessor as preprocess engine
    if model_type in ["idefics2"]:
        from transformers.image_utils import load_image

        def preprocess(self, image, prompt=None, timeout=None):
            image = load_image(image, timeout=timeout)
            model_inputs = processor(images=image, text=prompt, return_tensors=self.framework)
            return model_inputs

        generator.__class__.preprocess = preprocess

    # delete once pipeline integrate AutoProcessor as preprocess engine
    if model_type == "paligemma":
        from transformers import AutoProcessor

        processor = AutoProcessor.from_pretrained(args.model_name_or_path)
        from transformers.image_utils import load_image

        def preprocess(self, image, prompt=None, timeout=None):
            image = load_image(image, timeout=timeout)
            model_inputs = processor(images=image, text=prompt, return_tensors=self.framework)
            return model_inputs

        generator.__class__.preprocess = preprocess

    # warm up
    for i in range(args.warmup):
        generator(images, prompt=args.prompt, batch_size=args.batch_size, generate_kwargs=generate_kwargs)
    torch.hpu.synchronize()
    if args.quant_config:
        finalize_quantization(generator.model)

    start = time.perf_counter()
    for i in range(args.n_iterations):
        result = generator(images, prompt=args.prompt, batch_size=args.batch_size, generate_kwargs=generate_kwargs)
    end = time.perf_counter()
    duration = end - start

    # Let's calculate the number of generated tokens
    n_input_tokens = len(generator.tokenizer(args.prompt).input_ids) if args.prompt is not None else 0
    n_output_tokens = 0
    for sequence in result:
        # We have to subtract the number of input tokens as they are part of the returned sequence
        n_output_tokens += len(generator.tokenizer(sequence[0]["generated_text"]).input_ids) - n_input_tokens

    total_new_tokens_generated = args.n_iterations * n_output_tokens
    throughput = total_new_tokens_generated / duration
    logger.info(f"result = {result}")
    logger.info(
        f"time = {(end-start) * 1000 / args.n_iterations }ms, Throughput (including tokenization) = {throughput} tokens/second"
    )

    # Store results if necessary
    if args.output_dir is not None:
        output_dir = Path(args.output_dir)
        output_dir.mkdir(parents=True, exist_ok=True)

        results = {
            "throughput": throughput,
            "output": result,
        }
        with (output_dir / "results.json").open("w", encoding="utf-8") as f:
            json.dump(results, f, ensure_ascii=False, indent=4)


if __name__ == "__main__":
    main()<|MERGE_RESOLUTION|>--- conflicted
+++ resolved
@@ -196,27 +196,7 @@
             "https://github.com/haotian-liu/LLaVA/blob/1a91fc274d7c35a9b50b3cb29c4247ae5837ce39/images/llava_v1_5_radar.jpg?raw=true"
         ]
 
-<<<<<<< HEAD
-    if args.prompt is None:
-        if model_type in ("llava", "llava_next"):
-            if model_type == "llava":
-                processor = LlavaProcessor.from_pretrained(args.model_name_or_path)
-            elif model_type == "llava_next":
-                processor = LlavaNextProcessor.from_pretrained(args.model_name_or_path)
-            conversation = [
-                {
-                    "role": "user",
-                    "content": [
-                        {"type": "text", "text": "What is shown in this image?"},
-                        {"type": "image"},
-                    ],
-                }
-            ]
-            args.prompt = processor.apply_chat_template(conversation, add_generation_prompt=True)
-        elif model_type == "paligemma":
-            args.prompt = "caption es"
-=======
-    if args.prompt is None and model_type in ["llava", "idefics2", "llava_next"]:
+    if args.prompt is None and model_type in ["llava", "idefics2", "llava_next", "paligemma"]:
         processor = AutoProcessor.from_pretrained(args.model_name_or_path)
         conversation = [
             {
@@ -227,8 +207,10 @@
                 ],
             }
         ]
-        args.prompt = processor.apply_chat_template(conversation, add_generation_prompt=True)
->>>>>>> 7ac1db1a
+        if model_type = "paligemma":
+            args.prompt = "caption es"
+        else:
+            args.prompt = processor.apply_chat_template(conversation, add_generation_prompt=True)
 
     image_paths = args.image_path
     image_paths_len = len(image_paths)
@@ -288,21 +270,7 @@
         htcore.hpu_initialize(generator.model)
 
     # delete once pipeline integrate AutoProcessor as preprocess engine
-    if model_type in ["idefics2"]:
-        from transformers.image_utils import load_image
-
-        def preprocess(self, image, prompt=None, timeout=None):
-            image = load_image(image, timeout=timeout)
-            model_inputs = processor(images=image, text=prompt, return_tensors=self.framework)
-            return model_inputs
-
-        generator.__class__.preprocess = preprocess
-
-    # delete once pipeline integrate AutoProcessor as preprocess engine
-    if model_type == "paligemma":
-        from transformers import AutoProcessor
-
-        processor = AutoProcessor.from_pretrained(args.model_name_or_path)
+    if model_type in ["idefics2", "paligemma"]:
         from transformers.image_utils import load_image
 
         def preprocess(self, image, prompt=None, timeout=None):
