--- conflicted
+++ resolved
@@ -30,12 +30,10 @@
   - [llava-hf/llava-v1.6-vicuna-13b-hf](https://huggingface.co/llava-hf/llava-v1.6-vicuna-13b-hf)
   - [llava-hf/llava-v1.6-34b-hf](https://huggingface.co/llava-hf/llava-v1.6-34b-hf)
   - [llava-hf/llama3-llava-next-8b-hf](https://huggingface.co/llava-hf/llama3-llava-next-8b-hf)
-<<<<<<< HEAD
-  - [Qwen/Qwen2-VL-7B-Instruct](https://huggingface.co/Qwen/Qwen2-VL-7B-Instruct)
-=======
   - [HuggingFaceM4/idefics2-8b](https://huggingface.co/HuggingFaceM4/idefics2-8b)
   - [meta-llama/Llama-3.2-11B-Vision-Instruct](https://huggingface.co/meta-llama/Llama-3.2-11B-Vision-Instruct)
->>>>>>> f488ab66
+  - [Qwen/Qwen2-VL-7B-Instruct](https://huggingface.co/Qwen/Qwen2-VL-7B-Instruct)
+
 
 ### Inference with BF16
 
@@ -98,28 +96,28 @@
     --bf16
 ```
 
-<<<<<<< HEAD
+To run idefics2 inference, use the following command:
+
+```bash
+python3 run_pipeline.py \
+    --model_name_or_path HuggingFaceM4/idefics2-8b \
+    --use_hpu_graphs \
+    --bf16
+```
+
+To run mllama inference, use the following command:
+
+```bash
+python3 run_pipeline.py \
+    --model_name_or_path meta-llama/Llama-3.2-11B-Vision-Instruct \
+    --use_hpu_graphs \
+    --bf16
+```
 To run Qwen/Qwen2-VL-7B-Instruct inference, use the following command:
 
 ```bash
 python3 run_pipeline.py \
     --model_name_or_path Qwen/Qwen2-VL-7B-Instruct \
-=======
-To run idefics2 inference, use the following command:
-
-```bash
-python3 run_pipeline.py \
-    --model_name_or_path HuggingFaceM4/idefics2-8b \
-    --use_hpu_graphs \
-    --bf16
-```
-
-To run mllama inference, use the following command:
-
-```bash
-python3 run_pipeline.py \
-    --model_name_or_path meta-llama/Llama-3.2-11B-Vision-Instruct \
->>>>>>> f488ab66
     --use_hpu_graphs \
     --bf16
 ```
