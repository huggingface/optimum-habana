--- conflicted
+++ resolved
@@ -168,7 +168,7 @@
     --lora_target_modules '".*(language_model).*(down_proj|gate_proj|up_proj|k_proj|q_proj|v_proj|o_proj).*$"'
 ```
 
-<<<<<<< HEAD
+
 Here are single card training command examples for llava-hf/llava-1.5-7b-hf.
 
 ```
@@ -254,8 +254,7 @@
     --use_flash_attention \
     --flash_attention_recompute
 ```
-=======
+
 >  For different models, please adjust training parameters and `lora_target_modules`. Such as replace `lora_target_modules`
 >  with below for HuggingFaceM4/idefics2-8b.
 >  '".*(text_model|modality_projection|perceiver_resampler).*(down_proj|gate_proj|up_proj|k_proj|q_proj|v_proj|o_proj).*$"'
->>>>>>> 1e9bd356
