<!---
Copyright 2021 The HuggingFace Team. All rights reserved.

Licensed under the Apache License, Version 2.0 (the "License");
you may not use this file except in compliance with the License.
You may obtain a copy of the License at

    http://www.apache.org/licenses/LICENSE-2.0

Unless required by applicable law or agreed to in writing, software
distributed under the License is distributed on an "AS IS" BASIS,
WITHOUT WARRANTIES OR CONDITIONS OF ANY KIND, either express or implied.
See the License for the specific language governing permissions and
limitations under the License.
-->

# Image to Text Examples
This directory contains a script that showcases how to perform image to text generation on Intel® Gaudi® AI Accelerators.

## Single-HPU inference

Models that have been validated:
  - [nlpconnect/vit-gpt2-image-captioning](https://huggingface.co/nlpconnect/vit-gpt2-image-captioning)
  - [Salesforce/blip-image-captioning-large](https://huggingface.co/Salesforce/blip-image-captioning-large)
  - [Salesforce/blip-image-captioning-base](https://huggingface.co/Salesforce/blip-image-captioning-base)
  - [llava-hf/llava-1.5-7b-hf](https://huggingface.co/llava-hf/llava-1.5-7b-hf)
  - [llava-hf/llava-1.5-13b-hf](https://huggingface.co/llava-hf/llava-1.5-13b-hf)
  - [llava-hf/llava-v1.6-mistral-7b-hf](https://huggingface.co/llava-hf/llava-v1.6-mistral-7b-hf)
  - [llava-hf/llava-v1.6-vicuna-7b-hf](https://huggingface.co/llava-hf/llava-v1.6-vicuna-7b-hf)
  - [llava-hf/llava-v1.6-vicuna-13b-hf](https://huggingface.co/llava-hf/llava-v1.6-vicuna-13b-hf)
  - [llava-hf/llava-v1.6-34b-hf](https://huggingface.co/llava-hf/llava-v1.6-34b-hf)
  - [llava-hf/llama3-llava-next-8b-hf](https://huggingface.co/llava-hf/llama3-llava-next-8b-hf)

### Inference with BF16

To run Salesforce/blip-image-captioning-large inference, use the following command:
```bash
python3 run_pipeline.py \
    --model_name_or_path Salesforce/blip-image-captioning-large \
    --image_path "https://ankur3107.github.io/assets/images/image-captioning-example.png" \
    --use_hpu_graphs \
    --bf16
```

To run Llava-1.5-7b inference, use the following command:
```bash
python3 run_pipeline.py \
    --model_name_or_path llava-hf/llava-1.5-7b-hf \
    --use_hpu_graphs \
    --bf16
```

To run Llava-1.5-13b inference, use the following command:
```bash
python3 run_pipeline.py \
    --model_name_or_path llava-hf/llava-1.5-13b-hf \
    --use_hpu_graphs \
    --bf16
```

To run Llava-v1.6-mistral-7b inference, use the following command:
```bash
python3 run_pipeline.py \
    --model_name_or_path llava-hf/llava-v1.6-mistral-7b-hf \
    --use_hpu_graphs \
    --bf16
```

To run Llava-v1.6-vicuna-13b inference, use the following command:
```bash
python3 run_pipeline.py \
    --model_name_or_path llava-hf/llava-v1.6-vicuna-13b-hf \
    --use_hpu_graphs \
    --bf16
```

<<<<<<< HEAD
To run paligemma inference, use the following command:
```bash
python3 run_pipeline.py \
    --model_name_or_path google/paligemma-3b-mix-224 \
=======
To run Llava-hf/llava-v1.6-34b-hf inference, use the following command:

```bash
python3 run_pipeline.py \
    --model_name_or_path llava-hf/llava-v1.6-34b-hf \
>>>>>>> 1a8ad124
    --use_hpu_graphs \
    --bf16
```

<<<<<<< HEAD
### Inference with FP8
=======
To run Llava-hf/llama3-llava-next-8b-hf inference, use the following command:
>>>>>>> 1a8ad124

```bash
python3 run_pipeline.py \
    --model_name_or_path llava-hf/llama3-llava-next-8b-hf \
    --use_hpu_graphs \
    --bf16
```

### Inference with FP8
Inference for Llava-1.5-7b, Llava-1.5-13b, Llava-v1.6-mistral-7b and Llava-v1.6-vicuna-13b in FP8 precision are enabled using  [Intel Neural Compressor (INC)](https://docs.habana.ai/en/latest/PyTorch/Inference_on_PyTorch/Inference_Using_FP8.html), which provides model measurement and quantization capabilities in PyTorch. INC is used by default for measuring and quantization. Habana Quantization Toolkit (HQT), which was used earlier, will be removed in future releases. To use HQT, disable INC by setting the following environment variable: `USE_INC=0`.

More information on enabling FP8 in SynapseAI is available here:
https://docs.habana.ai/en/latest/PyTorch/Inference_on_PyTorch/Inference_Using_FP8.html

Here is an example to measure the tensor quantization statistics on Llava-1.5-7b:
```bash
QUANT_CONFIG=./quantization_config/maxabs_measure.json python run_pipeline.py \
--model_name_or_path llava-hf/llava-1.5-7b-hf \
--image_path "https://llava-vl.github.io/static/images/view.jpg" \
--use_hpu_graphs \
--bf16
```

Here is an example to quantize the model based on previous measurements for Llava-1.5-7b:
```bash
QUANT_CONFIG=./quantization_config/maxabs_quant.json python run_pipeline.py \
--model_name_or_path llava-hf/llava-1.5-7b-hf \
--image_path "https://llava-vl.github.io/static/images/view.jpg" \
--use_hpu_graphs \
--bf16
```


Here is an example to measure the tensor quantization statistics on Llava-v1.6-mistral-7b:
```bash
QUANT_CONFIG=./quantization_config/maxabs_measure.json python run_pipeline.py \
--model_name_or_path llava-hf/llava-v1.6-mistral-7b-hf \
--image_path "https://llava-vl.github.io/static/images/view.jpg" \
--use_hpu_graphs \
--bf16
```

Here is an example to quantize the model based on previous measurements for Llava-v1.6-mistral-7b:
```bash
QUANT_CONFIG=./quantization_config/maxabs_quant.json python run_pipeline.py \
--model_name_or_path llava-hf/llava-v1.6-mistral-7b-hf \
--image_path "https://llava-vl.github.io/static/images/view.jpg" \
--use_hpu_graphs \
--bf16
```

Here is an example to measure the tensor quantization statistics on Llava-v1.6-vicuna-13b:
```bash
QUANT_CONFIG=./quantization_config/maxabs_measure.json python run_pipeline.py \
--model_name_or_path llava-hf/llava-v1.6-vicuna-13b-hf \
--image_path "https://llava-vl.github.io/static/images/view.jpg" \
--use_hpu_graphs \
--bf16
```

Here is an example to quantize the model based on previous measurements for Llava-v1.6-vicuna-13b:
```bash
QUANT_CONFIG=./quantization_config/maxabs_quant.json python run_pipeline.py \
--model_name_or_path llava-hf/llava-v1.6-vicuna-13b-hf \
--image_path "https://llava-vl.github.io/static/images/view.jpg" \
--use_hpu_graphs \
--bf16
```

### Inference with FusedSDPA

Habana FusedSDPA is a fused and optimized implementation of torch.nn.functional.scaled_dot_product_attention() for Gaudi. For more details, refer to [Gaudi online documentation](https://docs.habana.ai/en/latest/PyTorch/Model_Optimization_PyTorch/Optimization_in_PyTorch_Models.html?highlight=fusedsdpa#using-fused-scaled-dot-product-attention-fusedsdpa).

Use the following command to run Llava-1.5-7b BF16 inference with FusedSDPA
```bash
python3 run_pipeline.py \
    --model_name_or_path llava-hf/llava-1.5-7b-hf \
    --image_path "https://llava-vl.github.io/static/images/view.jpg" \
    --use_hpu_graphs \
    --bf16 \
    --use_flash_attention \
    --flash_attention_recompute
```


Use the following command to run Llava-v1.6-mistral-7b BF16 inference with FusedSDPA
```bash
python3 run_pipeline.py \
    --model_name_or_path llava-hf/llava-v1.6-mistral-7b-hf \
    --image_path "https://llava-vl.github.io/static/images/view.jpg" \
    --use_hpu_graphs \
    --bf16 \
    --use_flash_attention \
    --flash_attention_recompute
```


Use the following commands to run Llava-v1.6-mistral-7b FP8 inference with FusedSDPA

Here is an example of measuring the tensor quantization statistics on Llava-v1.6-mistral-7b:
```bash
QUANT_CONFIG=./quantization_config/maxabs_measure.json python run_pipeline.py \
--model_name_or_path llava-hf/llava-v1.6-mistral-7b-hf \
--image_path "https://llava-vl.github.io/static/images/view.jpg" \
--use_hpu_graphs \
--bf16 \
--use_flash_attention \
--flash_attention_recompute
```

Here is an example of quantizing the model based on previous measurements for Llava-v1.6-mistral-7b:
```bash
QUANT_CONFIG=./quantization_config/maxabs_quant.json python run_pipeline.py \
--model_name_or_path llava-hf/llava-v1.6-mistral-7b-hf \
--image_path "https://llava-vl.github.io/static/images/view.jpg" \
--use_hpu_graphs \
--bf16 \
--use_flash_attention \
--flash_attention_recompute
```<|MERGE_RESOLUTION|>--- conflicted
+++ resolved
@@ -74,28 +74,23 @@
     --bf16
 ```
 
-<<<<<<< HEAD
 To run paligemma inference, use the following command:
 ```bash
 python3 run_pipeline.py \
     --model_name_or_path google/paligemma-3b-mix-224 \
-=======
+    --use_hpu_graphs \
+    --bf16
+```
+
 To run Llava-hf/llava-v1.6-34b-hf inference, use the following command:
-
 ```bash
 python3 run_pipeline.py \
     --model_name_or_path llava-hf/llava-v1.6-34b-hf \
->>>>>>> 1a8ad124
-    --use_hpu_graphs \
-    --bf16
-```
-
-<<<<<<< HEAD
-### Inference with FP8
-=======
+    --use_hpu_graphs \
+    --bf16
+```
+
 To run Llava-hf/llama3-llava-next-8b-hf inference, use the following command:
->>>>>>> 1a8ad124
-
 ```bash
 python3 run_pipeline.py \
     --model_name_or_path llava-hf/llama3-llava-next-8b-hf \
