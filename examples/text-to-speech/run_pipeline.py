#!/usr/bin/env python
# coding=utf-8
# Copyright 2021 The HuggingFace Inc. team. All rights reserved.
#
# Licensed under the Apache License, Version 2.0 (the "License");
# you may not use this file except in compliance with the License.
# You may obtain a copy of the License at
#
#     http://www.apache.org/licenses/LICENSE-2.0
#
# Unless required by applicable law or agreed to in writing, software
# distributed under the License is distributed on an "AS IS" BASIS,
# WITHOUT WARRANTIES OR CONDITIONS OF ANY KIND, either express or implied.
# See the License for the specific language governing permissions and

import argparse
import logging
import time

import soundfile as sf
import torch
from datasets import load_dataset
from transformers import pipeline

from optimum.habana.transformers.modeling_utils import adapt_transformers_to_gaudi
from optimum.habana.utils import set_seed


logging.basicConfig(
    format="%(asctime)s - %(levelname)s - %(name)s - %(message)s",
    datefmt="%m/%d/%Y %H:%M:%S",
    level=logging.INFO,
)
logger = logging.getLogger(__name__)


def main():
    parser = argparse.ArgumentParser()

    parser.add_argument(
        "--model_name_or_path",
        default=None,
        type=str,
        help="Path to pre-trained model",
    )
    parser.add_argument(
        "--text",
        default=None,
        type=str,
        nargs="*",
        help='Text input. Can be a single string (eg: --text "text1"), or a list of space-separated strings (eg: --text "text1" "text2")',
    )
    parser.add_argument(
        "--bf16",
        action="store_true",
        help="Whether to perform generation in bf16 precision.",
    )
    parser.add_argument("--batch_size", type=int, default=1, help="Input batch size.")
    parser.add_argument("--warmup", type=int, default=3, help="Number of warmup iterations for benchmarking.")
    parser.add_argument("--n_iterations", type=int, default=5, help="Number of inference iterations for benchmarking.")
    parser.add_argument("--seed", type=int, default=555, help="make speech generation deterministic")
    parser.add_argument(
        "--use_hpu_graphs",
        action="store_true",
        help="Whether to use HPU graphs or not. Using HPU graphs should give better latencies.",
    )
    args = parser.parse_args()

    adapt_transformers_to_gaudi()
    text = args.text
    text_bs = len(text)
    set_seed(args.seed)

    if args.batch_size > text_bs:
        # Dynamically extends to support larger batch sizes
        text_to_add = args.batch_size - text_bs
        for i in range(text_to_add):
            text.append(text[i % text_bs])
    elif args.batch_size < text_bs:
        text = text[: args.batch_size]

    if args.bf16 and "mms-tts-eng" not in args.model_name_or_path:
        model_dtype = torch.bfloat16
    else:
        model_dtype = torch.float32

    generator = pipeline(
        "text-to-speech",
        model=args.model_name_or_path,
        torch_dtype=model_dtype,
        device="hpu",
    )

    if args.use_hpu_graphs:
        from habana_frameworks.torch.hpu import wrap_in_hpu_graph

        generator.model = wrap_in_hpu_graph(generator.model)

    forward_params = None
    if generator.model.config.model_type == "speecht5":
        embeddings_dataset = load_dataset("Matthijs/cmu-arctic-xvectors", split="validation")
        speaker_embedding = torch.tensor(embeddings_dataset[7306]["xvector"]).unsqueeze(0).to("hpu")
        forward_params = {"speaker_embeddings": speaker_embedding}
    if generator.model.config.model_type == "seamless_m4t":
        forward_params = {"tgt_lang": "eng"}

    generate_kwargs = None
    if generator.model.can_generate():
        generate_kwargs = {"lazy_mode": True, "ignore_eos": False, "hpu_graphs": args.use_hpu_graphs}

    with torch.autocast("hpu", torch.bfloat16, enabled=args.bf16), torch.no_grad(), torch.inference_mode():
        # warm up
        for i in range(args.warmup):
<<<<<<< HEAD
            generator(text, batch_size=args.batch_size, forward_params=forward_params, generate_kwargs=generate_kwargs)
=======
            if generator.model.config.model_type == "speecht5":
                # SpeechT5 forces a dropout with training=True, which may zero out some elements randomly.
                # A random dropout may need different lengths of spectrograms to fit probability thresholds,
                # which violates the HPU static shape, so we have to fix the seed here.
                set_seed(555)
            generator(text, batch_size=args.batch_size, forward_params={"speaker_embeddings": speaker_embedding})
>>>>>>> 94d45009

        start = time.time()
        for i in range(args.n_iterations):
            if generator.model.config.model_type == "speecht5":
                # SpeechT5 forces a dropout with training=True, which may zero out some elements randomly.
                # A random dropout may need different lengths of spectrograms to fit probability thresholds,
                # which violates the HPU static shape, so we have to fix the seed here.
                set_seed(555)
            speech = generator(
                text, batch_size=args.batch_size, forward_params=forward_params, generate_kwargs=generate_kwargs
            )
        end = time.time()
        logger.info(f"speech = {speech} time = {(end-start) * 1000 / args.n_iterations }ms")
        sf.write("speech.wav", speech[0]["audio"].squeeze(), samplerate=speech[0]["sampling_rate"])


if __name__ == "__main__":
    main()<|MERGE_RESOLUTION|>--- conflicted
+++ resolved
@@ -111,16 +111,12 @@
     with torch.autocast("hpu", torch.bfloat16, enabled=args.bf16), torch.no_grad(), torch.inference_mode():
         # warm up
         for i in range(args.warmup):
-<<<<<<< HEAD
-            generator(text, batch_size=args.batch_size, forward_params=forward_params, generate_kwargs=generate_kwargs)
-=======
             if generator.model.config.model_type == "speecht5":
                 # SpeechT5 forces a dropout with training=True, which may zero out some elements randomly.
                 # A random dropout may need different lengths of spectrograms to fit probability thresholds,
                 # which violates the HPU static shape, so we have to fix the seed here.
                 set_seed(555)
-            generator(text, batch_size=args.batch_size, forward_params={"speaker_embeddings": speaker_embedding})
->>>>>>> 94d45009
+            generator(text, batch_size=args.batch_size, forward_params=forward_params, generate_kwargs=generate_kwargs)
 
         start = time.time()
         for i in range(args.n_iterations):
