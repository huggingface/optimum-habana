--- conflicted
+++ resolved
@@ -18,13 +18,8 @@
 This folder contains actively maintained examples of use of 🤗 Optimum Habana for various ML tasks.
 
 Other [examples](https://github.com/huggingface/transformers/tree/main/examples/pytorch) from the 🤗 Transformers library can be adapted the same way to enable deployment on Gaudi processors. This simply consists in:
-<<<<<<< HEAD
-- replacing the `Trainer` from 🤗 Transformers with the `GaudiTrainer`` from 🤗 Optimum Habana,
-- replacing the `TrainingArguments` from 🤗 Transformers with the `GaudiTrainingArguments`` from 🤗 Optimum Habana.
-=======
 - replacing the `Trainer` from 🤗 Transformers with the `GaudiTrainer` from 🤗 Optimum Habana,
 - replacing the `TrainingArguments` from 🤗 Transformers with the `GaudiTrainingArguments` from 🤗 Optimum Habana.
->>>>>>> 8e3b1bef
 
 
 ## Distributed training
