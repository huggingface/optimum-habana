<!---
Copyright 2021 The HuggingFace Team. All rights reserved.

Licensed under the Apache License, Version 2.0 (the "License");
you may not use this file except in compliance with the License.
You may obtain a copy of the License at

    http://www.apache.org/licenses/LICENSE-2.0

Unless required by applicable law or agreed to in writing, software
distributed under the License is distributed on an "AS IS" BASIS,
WITHOUT WARRANTIES OR CONDITIONS OF ANY KIND, either express or implied.
See the License for the specific language governing permissions and
limitations under the License.
-->

# Image Classification Examples

This directory contains a script that showcases how to fine-tune any model supported by the [`AutoModelForImageClassification` API](https://huggingface.co/docs/transformers/main/en/model_doc/auto#transformers.AutoModelForImageClassification) (such as [ViT](https://huggingface.co/docs/transformers/main/en/model_doc/vit) or [Swin Transformer](https://huggingface.co/docs/transformers/main/en/model_doc/swin)) on HPUs. They can be used to fine-tune models on both [datasets from the hub](#using-datasets-from-hub) as well as on [your own custom data](#using-your-own-data).


## Single-HPU training

### Using datasets from Hub

Here we show how to fine-tune a Vision Transformer (`ViT`) on Cifar10:

```bash
python run_image_classification.py \
    --model_name_or_path google/vit-base-patch16-224-in21k \
    --dataset_name cifar10 \
    --output_dir /tmp/outputs/ \
    --remove_unused_columns False \
    --do_train \
    --do_eval \
    --learning_rate 3e-5 \
    --num_train_epochs 5 \
    --per_device_train_batch_size 64 \
    --per_device_eval_batch_size 64 \
    --evaluation_strategy epoch \
    --save_strategy epoch \
    --load_best_model_at_end True \
    --save_total_limit 3 \
    --seed 1337 \
    --use_habana \
    --use_lazy_mode \
    --use_hpu_graphs \
    --gaudi_config_name Habana/vit \
<<<<<<< HEAD
    --throughput_warmup_steps 3
=======
    --throughput_warmup_steps 2 \
>>>>>>> 2df74256
    --dataloader_num_workers 1
```

For Swin, you need to change/add the following arguments:
- `--model_name_or_path microsoft/swin-base-patch4-window7-224-in22k`
- `--gaudi_config_name Habana/swin`
- `--ignore_mismatched_sizes`

> If your model classification head dimensions do not fit the number of labels in the dataset, you can specify `--ignore_mismatched_sizes` to adapt it.


### Using your own data

To use your own dataset, there are 2 ways:
- you can either provide your own folders as `--train_dir` and/or `--validation_dir` arguments
- you can upload your dataset to the hub (possibly as a private repo, if you prefer so), and simply pass the `--dataset_name` argument.

Below, we explain both in more detail.

#### Provide them as folders

If you provide your own folders with images, the script expects the following directory structure:

```bash
root/dog/xxx.png
root/dog/xxy.png
root/dog/[...]/xxz.png

root/cat/123.png
root/cat/nsdf3.png
root/cat/[...]/asd932_.png
```

In other words, you need to organize your images in subfolders, based on their class. You can then run the script like this:

```bash
python run_image_classification.py \
    --model_name_or_path google/vit-base-patch16-224-in21k \
    --train_dir <path-to-train-root> \
    --output_dir /tmp/outputs/ \
    --remove_unused_columns False \
    --do_train \
    --do_eval \
    --use_habana \
    --use_lazy_mode \
    --use_hpu_graphs \
    --gaudi_config_name Habana/vit \
<<<<<<< HEAD
    --throughput_warmup_steps 3
=======
    --throughput_warmup_steps 2 \
>>>>>>> 2df74256
    --dataloader_num_workers 1
```

Internally, the script will use the [`ImageFolder`](https://huggingface.co/docs/datasets/v2.0.0/en/image_process#imagefolder) feature which will automatically turn the folders into 🤗 Dataset objects.

##### 💡 The above will split the train dir into training and evaluation sets
  - To control the split amount, use the `--train_val_split` flag.
  - To provide your own validation split in its own directory, you can pass the `--validation_dir <path-to-val-root>` flag.

#### Upload your data to the hub, as a (possibly private) repo

It's very easy (and convenient) to upload your image dataset to the hub using the [`ImageFolder`](https://huggingface.co/docs/datasets/v2.0.0/en/image_process#imagefolder) feature available in 🤗 Datasets. Simply do the following:

```python
from datasets import load_dataset

# example 1: local folder
dataset = load_dataset("imagefolder", data_dir="path_to_your_folder")

# example 2: local files (suppoted formats are tar, gzip, zip, xz, rar, zstd)
dataset = load_dataset("imagefolder", data_files="path_to_zip_file")

# example 3: remote files (suppoted formats are tar, gzip, zip, xz, rar, zstd)
dataset = load_dataset("imagefolder", data_files="https://download.microsoft.com/download/3/E/1/3E1C3F21-ECDB-4869-8368-6DEBA77B919F/kagglecatsanddogs_3367a.zip")

# example 4: providing several splits
dataset = load_dataset("imagefolder", data_files={"train": ["path/to/file1", "path/to/file2"], "test": ["path/to/file3", "path/to/file4"]})
```

`ImageFolder` will create a `label` column, and the label name is based on the directory name.

Next, push it to the hub!

```python
# assuming you have ran the huggingface-cli login command in a terminal
dataset.push_to_hub("name_of_your_dataset")

# if you want to push to a private repo, simply pass private=True:
dataset.push_to_hub("name_of_your_dataset", private=True)
```

and that's it! You can now train your model by simply setting the `--dataset_name` argument to the name of your dataset on the hub (as explained in [Using datasets from the 🤗 hub](#using-datasets-from-hub)).

More on this can also be found in [this blog post](https://huggingface.co/blog/image-search-datasets).

### Sharing your model on 🤗 Hub

0. If you haven't already, [sign up](https://huggingface.co/join) for a 🤗 account.

1. Make sure you have `git-lfs` installed and git set up.

```bash
$ apt install git-lfs
$ git config --global user.email "you@example.com"
$ git config --global user.name "Your Name"
```

2. Log in with your HuggingFace account credentials using `huggingface-cli`:

```bash
$ huggingface-cli login
# ...follow the prompts
```

3. When running the script, pass the following arguments:

```bash
python run_image_classification.py \
    --push_to_hub \
    --push_to_hub_model_id <name-your-model> \
    ...
```


## Multi-HPU training

Here is how you would fine-tune ViT on Cifar10 using 8 HPUs:

```bash
python ../gaudi_spawn.py \
    --world_size 8 --use_mpi run_image_classification.py \
    --model_name_or_path google/vit-base-patch16-224-in21k \
    --dataset_name cifar10 \
    --output_dir /tmp/outputs/ \
    --remove_unused_columns False \
    --do_train \
    --do_eval \
    --learning_rate 2e-4 \
    --num_train_epochs 5 \
    --per_device_train_batch_size 64 \
    --per_device_eval_batch_size 64 \
    --evaluation_strategy epoch \
    --save_strategy epoch \
    --load_best_model_at_end True \
    --save_total_limit 3 \
    --seed 1337 \
    --use_habana \
    --use_lazy_mode \
    --use_hpu_graphs \
    --gaudi_config_name Habana/vit \
<<<<<<< HEAD
    --throughput_warmup_steps 3
=======
    --throughput_warmup_steps 2 \
>>>>>>> 2df74256
    --dataloader_num_workers 1
```

For Swin, you need to change/add the following arguments:
- `--model_name_or_path microsoft/swin-base-patch4-window7-224-in22k`
- `--gaudi_config_name Habana/swin`
- `--ignore_mismatched_sizes`

> If your model classification head dimensions do not fit the number of labels in the dataset, you can specify `--ignore_mismatched_sizes` to adapt it.


## Using DeepSpeed

Similarly to multi-HPU training, here is how you would fine-tune ViT on Cifar10 using 8 HPUs with DeepSpeed:

```bash
python ../gaudi_spawn.py \
    --world_size 8 --use_deepspeed run_image_classification.py \
    --model_name_or_path google/vit-base-patch16-224-in21k \
    --dataset_name cifar10 \
    --output_dir /tmp/outputs/ \
    --remove_unused_columns False \
    --do_train \
    --do_eval \
    --learning_rate 2e-4 \
    --num_train_epochs 5 \
    --per_device_train_batch_size 64 \
    --per_device_eval_batch_size 64 \
    --evaluation_strategy epoch \
    --save_strategy epoch \
    --load_best_model_at_end True \
    --save_total_limit 3 \
    --seed 1337 \
    --use_habana \
    --use_lazy_mode \
    --use_hpu_graphs \
    --gaudi_config_name Habana/vit \
<<<<<<< HEAD
    --throughput_warmup_steps 3 \
=======
    --throughput_warmup_steps 2 \
    --dataloader_num_workers 1 \
>>>>>>> 2df74256
    --deepspeed path_to_my_deepspeed_config
```

You can look at the [documentation](https://huggingface.co/docs/optimum/habana/usage_guides/deepspeed) for more information about how to use DeepSpeed in Optimum Habana.
Here is a DeepSpeed configuration you can use to train your models on Gaudi:
```json
{
    "steps_per_print": 64,
    "train_batch_size": "auto",
    "train_micro_batch_size_per_gpu": "auto",
    "gradient_accumulation_steps": "auto",
    "bf16": {
        "enabled": true
    },
    "gradient_clipping": 1.0,
    "zero_optimization": {
        "stage": 2,
        "overlap_comm": false,
        "reduce_scatter": false,
        "contiguous_gradients": false
    }
}
```

> If your model classification head dimensions do not fit the number of labels in the dataset, you can specify `--ignore_mismatched_sizes` to adapt it.<|MERGE_RESOLUTION|>--- conflicted
+++ resolved
@@ -46,11 +46,7 @@
     --use_lazy_mode \
     --use_hpu_graphs \
     --gaudi_config_name Habana/vit \
-<<<<<<< HEAD
-    --throughput_warmup_steps 3
-=======
-    --throughput_warmup_steps 2 \
->>>>>>> 2df74256
+    --throughput_warmup_steps 3 \
     --dataloader_num_workers 1
 ```
 
@@ -98,11 +94,7 @@
     --use_lazy_mode \
     --use_hpu_graphs \
     --gaudi_config_name Habana/vit \
-<<<<<<< HEAD
-    --throughput_warmup_steps 3
-=======
-    --throughput_warmup_steps 2 \
->>>>>>> 2df74256
+    --throughput_warmup_steps 3 \
     --dataloader_num_workers 1
 ```
 
@@ -203,11 +195,7 @@
     --use_lazy_mode \
     --use_hpu_graphs \
     --gaudi_config_name Habana/vit \
-<<<<<<< HEAD
-    --throughput_warmup_steps 3
-=======
-    --throughput_warmup_steps 2 \
->>>>>>> 2df74256
+    --throughput_warmup_steps 3 \
     --dataloader_num_workers 1
 ```
 
@@ -245,12 +233,8 @@
     --use_lazy_mode \
     --use_hpu_graphs \
     --gaudi_config_name Habana/vit \
-<<<<<<< HEAD
-    --throughput_warmup_steps 3 \
-=======
-    --throughput_warmup_steps 2 \
+    --throughput_warmup_steps 3 \
     --dataloader_num_workers 1 \
->>>>>>> 2df74256
     --deepspeed path_to_my_deepspeed_config
 ```
 
