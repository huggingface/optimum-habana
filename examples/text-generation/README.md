--- conflicted
+++ resolved
@@ -704,20 +704,10 @@
 Currently, the support is for UINT4 inference of pre-quantized models only.
 
 ```bash
-BUILD_CUDA_EXT=0 python -m pip install -vvv --no-build-isolation git+https://github.com/AutoGPTQ/AutoGPTQ 
-```
-
-<<<<<<< HEAD
+BUILD_CUDA_EXT=0 python -m pip install -vvv --no-build-isolation git+https://github.com/AutoGPTQ/AutoGPTQ
+```
+
 You can run a *UINT4 weight quantized* model using AutoGPTQ by adding the argument `--load_quantized_model_with_autogptq`.
-=======
-You can run a *UINT4 weight quantized* model using AutoGPTQ by setting the following environment variables:
-`SRAM_SLICER_SHARED_MME_INPUT_EXPANSION_ENABLED=false ENABLE_EXPERIMENTAL_FLAGS=true` before running the command,
-and by adding the argument `--load_quantized_model_with_autogptq`.
-
-***Note:***
-Setting the above environment variables improves performance. These variables will be removed in future releases.
-
->>>>>>> f8b496a1
 
 Here is an example to run a quantized model <quantized_gptq_model>:
 ```bash
