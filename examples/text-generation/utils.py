# coding=utf-8
# Copyright 2022 The HuggingFace Team. All rights reserved.
#
# Licensed under the Apache License, Version 2.0 (the "License");
# you may not use this file except in compliance with the License.
# You may obtain a copy of the License at
#
#     http://www.apache.org/licenses/LICENSE-2.0
#
# Unless required by applicable law or agreed to in writing, software
# distributed under the License is distributed on an "AS IS" BASIS,
# WITHOUT WARRANTIES OR CONDITIONS OF ANY KIND, either express or implied.
# See the License for the specific language governing permissions and
# limitations under the License.

###############################################################################
# Copyright (C) 2020-2021 Habana Labs, Ltd. an Intel Company
###############################################################################

import copy
import glob
import os
import shutil
import tempfile
import time
from pathlib import Path

import torch
from transformers import AutoConfig, AutoModelForCausalLM, AutoTokenizer
from transformers.utils import check_min_version

from optimum.habana.checkpoint_utils import (
    get_ds_injection_policy,
    get_repo_root,
    model_is_optimized,
    model_on_meta,
    write_checkpoints_json,
)
from optimum.habana.utils import check_habana_frameworks_min_version, check_optimum_habana_min_version, set_seed


def adjust_batch(batch, size):
    curr_size = batch["input_ids"].shape[1]
    if curr_size >= size:
        adjusted_batch = {
            "input_ids": batch["input_ids"][:, :size],
            "attention_mask": batch["attention_mask"][:, :size],
        }
    else:
        adjusted_batch = {}
        for k in batch.keys():
            last_colm = batch[k][:, -1]
            expanded = last_colm.tile((size - curr_size, 1)).T
            adjusted_batch[k] = torch.concat([batch[k], expanded], 1)
    assert adjusted_batch["input_ids"].shape[1] == size
    assert adjusted_batch["attention_mask"].shape[1] == size
    return adjusted_batch


def override_print(enable):
    import builtins as __builtin__

    builtin_print = __builtin__.print

    def print(*args, **kwargs):
        force = kwargs.pop("force", False)
        if force or enable:
            builtin_print(*args, **kwargs)

    __builtin__.print = print


def override_logger(logger, enable):
    logger_info = logger.info

    def info(*args, **kwargs):
        force = kwargs.pop("force", False)
        if force or enable:
            logger_info(*args, **kwargs)

    logger.info = info


def count_hpu_graphs():
    return len(glob.glob(".graph_dumps/*PreGraph*"))


def override_prints(enable, logger):
    override_print(enable)
    override_logger(logger, enable)


def setup_distributed(args):
    args.local_rank = int(os.getenv("LOCAL_RANK", "0"))
    args.world_size = int(os.getenv("WORLD_SIZE", "0"))
    args.global_rank = int(os.getenv("RANK", "0"))


def setup_quantization(model):
    import habana_frameworks.torch.core as htcore
    from habana_frameworks.torch.core.quantization import _check_params_as_const, _mark_params_as_const
    from habana_frameworks.torch.hpu import hpu

    print("Initializing inference with quantization")
    _mark_params_as_const(model)
    _check_params_as_const(model)

    hpu.enable_quantization()
    htcore.hpu_initialize(model)
    return model


def setup_env(args):
    # Will error if the minimal version of Transformers is not installed. Remove at your own risks.
    check_min_version("4.34.0")
    check_optimum_habana_min_version("1.9.0.dev0")

    if args.global_rank == 0:
        os.environ.setdefault("GRAPH_VISUALIZATION", "true")
        shutil.rmtree(".graph_dumps", ignore_errors=True)

    if args.world_size > 0:
        os.environ.setdefault("PT_HPU_LAZY_ACC_PAR_MODE", "0")
        os.environ.setdefault("PT_HPU_ENABLE_LAZY_COLLECTIVES", "true")

    # Tweak generation so that it runs faster on Gaudi
    from optimum.habana.transformers.modeling_utils import adapt_transformers_to_gaudi

    adapt_transformers_to_gaudi()


def setup_device(args):
    if args.device == "hpu":
        import habana_frameworks.torch.core as htcore

        if args.fp8:
            htcore.hpu_set_env()
    return torch.device(args.device)


def setup_model(args, model_dtype, model_kwargs, logger):
    logger.info("Single-device run.")

    if args.peft_model is not None:
        model = peft_model(args, model_dtype, logger, **model_kwargs)
    else:
        model = AutoModelForCausalLM.from_pretrained(args.model_name_or_path, torch_dtype=model_dtype, **model_kwargs)
    model = model.eval().to(args.device)

    if args.use_hpu_graphs:
        from habana_frameworks.torch.hpu import wrap_in_hpu_graph

        if check_habana_frameworks_min_version("1.13.0"):
            if model.config.model_type == "falcon":
                args.skip_hash_with_views = True
            model = wrap_in_hpu_graph(model, hash_with_views=not args.skip_hash_with_views)
        else:
            model = wrap_in_hpu_graph(model)
    return model


def setup_distributed_model(args, model_dtype, model_kwargs, logger):
    import deepspeed

    logger.info("DeepSpeed is enabled.")
    deepspeed.init_distributed(dist_backend="hccl")
    config = AutoConfig.from_pretrained(args.model_name_or_path, **model_kwargs)
    load_to_meta = model_on_meta(config)

    if load_to_meta:
        # Construct model with fake meta tensors, later will be replaced on devices during ds-inference ckpt load
        with deepspeed.OnDevice(dtype=model_dtype, device="meta"):
            model = AutoModelForCausalLM.from_config(config, torch_dtype=model_dtype)

        # Model loaded to meta is managed differently
        checkpoints_json = tempfile.NamedTemporaryFile(suffix=".json", mode="+w")

        # For PEFT models, write the merged model on disk to be able to load it on the meta device
        if args.peft_model is not None:
            merged_model_dir = "/tmp/text_generation_merged_peft_model"
            if args.local_rank == 0:
                if Path(merged_model_dir).is_dir():
                    shutil.rmtree(merged_model_dir)
                peft_model(args, model_dtype, logger, **model_kwargs).save_pretrained(merged_model_dir)
            torch.distributed.barrier()

        write_checkpoints_json(
            merged_model_dir if args.peft_model is not None else args.model_name_or_path,
            args.local_rank,
            checkpoints_json,
            token=args.token,
        )
    else:
        # TODO: revisit placement on CPU when auto-injection is possible
        with deepspeed.OnDevice(dtype=model_dtype, device="cpu"):
            if args.peft_model is not None:
                model = peft_model(args, model_dtype, logger, **model_kwargs)
            else:
                model = AutoModelForCausalLM.from_pretrained(
                    args.model_name_or_path, torch_dtype=model_dtype, **model_kwargs
                )
    model.eval()

    # Initialize the model
    ds_inference_kwargs = {"dtype": model_dtype}
    ds_inference_kwargs["tensor_parallel"] = {"tp_size": args.world_size}
    ds_inference_kwargs["enable_cuda_graph"] = args.use_hpu_graphs
    ds_inference_kwargs["injection_policy"] = get_ds_injection_policy(config)
    if load_to_meta:
        ds_inference_kwargs["checkpoint"] = checkpoints_json.name

    model = deepspeed.init_inference(model, **ds_inference_kwargs)
    model = model.module
    return model


def peft_model(args, model_dtype, logger, **model_kwargs):
    import importlib.util

    if importlib.util.find_spec("peft") is None:
        raise ImportError("The `peft` package is not installed, please run: `pip install peft`.")
    from peft import AutoPeftModelForCausalLM
    from peft.config import PeftConfigMixin

    base_model_name = PeftConfigMixin.from_pretrained(
        args.peft_model,
        token=model_kwargs["token"] if "token" in model_kwargs else None,
    ).base_model_name_or_path

    base_model_is_local = Path(base_model_name).is_dir()
    if not base_model_is_local:
        # Check if the base model path to a remote repository on the HF Hub exists
        from huggingface_hub import list_repo_files

        try:
            list_repo_files(base_model_name)
            base_model_is_remote = True
        except Exception:
            base_model_is_remote = False

    if base_model_is_local or base_model_is_remote:
        model = AutoPeftModelForCausalLM.from_pretrained(args.peft_model, torch_dtype=model_dtype, **model_kwargs)
    else:
        # Since the base model doesn't exist locally nor remotely, use `args.model_name_or_path` as the base model
        logger.warning(
            f"The base model `{base_model_name}` of the LoRA configuration associated"
            f" to `{args.peft_model}` does not exist locally or remotely. Using "
            f"`--model_name_or_path {args.model_name_or_path}` as a fall back for the base model."
        )
        from peft import PeftModel

        model = AutoModelForCausalLM.from_pretrained(args.model_name_or_path, torch_dtype=model_dtype, **model_kwargs)
        model = PeftModel.from_pretrained(model, args.peft_model, torch_dtype=model_dtype, **model_kwargs)

    return model.merge_and_unload()


def setup_tokenizer(args, model):
    tokenizer_kwargs = {
        "revision": args.model_revision,
        "token": args.token,
    }
    if args.bad_words is not None or args.force_words is not None:
        tokenizer_kwargs["add_prefix_space"] = True
    tokenizer = AutoTokenizer.from_pretrained(args.model_name_or_path, **tokenizer_kwargs)
    if not model.config.is_encoder_decoder:
        tokenizer.padding_side = "left"
    # Some models like GPT2 do not have a PAD token so we have to set it if necessary
    if model.config.model_type == "llama":
        # unwind broken decapoda-research config
        model.generation_config.pad_token_id = 0
        model.generation_config.bos_token_id = 1
        model.generation_config.eos_token_id = 2
        tokenizer.bos_token_id = model.generation_config.bos_token_id
        tokenizer.eos_token_id = model.generation_config.eos_token_id
        tokenizer.pad_token_id = model.generation_config.pad_token_id
        tokenizer.pad_token = tokenizer.decode(tokenizer.pad_token_id)
        tokenizer.eos_token = tokenizer.decode(tokenizer.eos_token_id)
        tokenizer.bos_token = tokenizer.decode(tokenizer.bos_token_id)

    if tokenizer.pad_token is None:
        tokenizer.pad_token = tokenizer.eos_token
        model.generation_config.pad_token_id = model.generation_config.eos_token_id
    return tokenizer, model


def setup_generation_config(args, model, tokenizer):
    bad_words_ids = None
    force_words_ids = None
    if args.bad_words is not None:
        bad_words_ids = [tokenizer.encode(bad_word, add_special_tokens=False) for bad_word in args.bad_words]
    if args.force_words is not None:
        force_words_ids = [tokenizer.encode(force_word, add_special_tokens=False) for force_word in args.force_words]

    is_optimized = model_is_optimized(model.config)
    # Generation configuration
    generation_config = copy.deepcopy(model.generation_config)
    generation_config.max_new_tokens = args.max_new_tokens
    generation_config.use_cache = args.use_kv_cache
    generation_config.static_shapes = is_optimized
    generation_config.bucket_size = args.bucket_size if is_optimized else -1
    generation_config.do_sample = args.do_sample
    generation_config.num_beams = args.num_beams
    generation_config.bad_words_ids = bad_words_ids
    generation_config.force_words_ids = force_words_ids
    generation_config.num_return_sequences = args.num_return_sequences
    generation_config.trim_logits = args.trim_logits
    generation_config.attn_softmax_bf16 = args.attn_softmax_bf16
    generation_config.limit_hpu_graphs = args.limit_hpu_graphs
    generation_config.reuse_cache = args.reuse_cache
<<<<<<< HEAD
    generation_config.reduce_recompile = args.reduce_recompile
    if generation_config.reduce_recompile:
        assert generation_config.bucket_size > 0
=======
    generation_config.kv_cache_fp8 = args.kv_cache_fp8
>>>>>>> 5dc75772
    return generation_config


def initialize_model(args, logger):
    init_start = time.perf_counter()
    setup_distributed(args)
    override_prints(args.global_rank == 0 or args.verbose_workers, logger)
    setup_env(args)
    setup_device(args)
    set_seed(args.seed)
    get_repo_root(args.model_name_or_path, local_rank=args.local_rank, token=args.token)
    use_deepspeed = args.world_size > 0
    if use_deepspeed or args.bf16 or args.fp8:
        model_dtype = torch.bfloat16
    else:
        model_dtype = torch.float
        args.attn_softmax_bf16 = False

    model_kwargs = {
        "revision": args.model_revision,
        "token": args.token,
    }
    model = (
        setup_model(args, model_dtype, model_kwargs, logger)
        if not use_deepspeed
        else setup_distributed_model(args, model_dtype, model_kwargs, logger)
    )
    tokenizer, model = setup_tokenizer(args, model)
    generation_config = setup_generation_config(args, model, tokenizer)
    if args.fp8:
        model = setup_quantization(model)
    init_end = time.perf_counter()
    logger.info(f"Args: {args}")
    logger.info(f"device: {args.device}, n_hpu: {args.world_size}, bf16: {model_dtype == torch.bfloat16}")
    logger.info(f"Model initialization took {(init_end - init_start):.3f}s")
    return model, tokenizer, generation_config<|MERGE_RESOLUTION|>--- conflicted
+++ resolved
@@ -308,13 +308,10 @@
     generation_config.attn_softmax_bf16 = args.attn_softmax_bf16
     generation_config.limit_hpu_graphs = args.limit_hpu_graphs
     generation_config.reuse_cache = args.reuse_cache
-<<<<<<< HEAD
     generation_config.reduce_recompile = args.reduce_recompile
     if generation_config.reduce_recompile:
         assert generation_config.bucket_size > 0
-=======
     generation_config.kv_cache_fp8 = args.kv_cache_fp8
->>>>>>> 5dc75772
     return generation_config
 
 
