# coding=utf-8
# Copyright 2022 The HuggingFace Team. All rights reserved.
#
# Licensed under the Apache License, Version 2.0 (the "License");
# you may not use this file except in compliance with the License.
# You may obtain a copy of the License at
#
#     http://www.apache.org/licenses/LICENSE-2.0
#
# Unless required by applicable law or agreed to in writing, software
# distributed under the License is distributed on an "AS IS" BASIS,
# WITHOUT WARRANTIES OR CONDITIONS OF ANY KIND, either express or implied.
# See the License for the specific language governing permissions and
# limitations under the License.

###############################################################################
# Copyright (C) 2020-2021 Habana Labs, Ltd. an Intel Company
###############################################################################

import copy
import glob
import os
import shutil
import tempfile
import time
from pathlib import Path

import torch
from transformers import AutoConfig, AutoModelForCausalLM, AutoTokenizer
from transformers.utils import check_min_version

from optimum.habana.checkpoint_utils import (
    get_ds_injection_policy,
    get_repo_root,
    model_is_optimized,
    model_on_meta,
    write_checkpoints_json,
)
from optimum.habana.utils import check_habana_frameworks_version, check_optimum_habana_min_version, set_seed


def adjust_batch(batch, size):
    curr_size = batch["input_ids"].shape[1]
    if curr_size >= size:
        adjusted_batch = {
            "input_ids": batch["input_ids"][:, :size],
            "attention_mask": batch["attention_mask"][:, :size],
        }
    else:
        adjusted_batch = {}
        for k in batch.keys():
            last_colm = batch[k][:, -1]
            expanded = last_colm.tile((size - curr_size, 1)).T
            adjusted_batch[k] = torch.concat([batch[k], expanded], 1)
    assert adjusted_batch["input_ids"].shape[1] == size
    assert adjusted_batch["attention_mask"].shape[1] == size
    return adjusted_batch


def override_print(enable):
    import builtins as __builtin__

    builtin_print = __builtin__.print

    def print(*args, **kwargs):
        force = kwargs.pop("force", False)
        if force or enable:
            builtin_print(*args, **kwargs)

    __builtin__.print = print


def override_logger(logger, enable):
    logger_info = logger.info

    def info(*args, **kwargs):
        force = kwargs.pop("force", False)
        if force or enable:
            logger_info(*args, **kwargs)

    logger.info = info


def count_hpu_graphs():
    return len(glob.glob(".graph_dumps/*PreGraph*"))


def override_prints(enable, logger):
    override_print(enable)
    override_logger(logger, enable)


def setup_distributed(args):
    args.local_rank = int(os.getenv("LOCAL_RANK", "0"))
    args.world_size = int(os.getenv("WORLD_SIZE", "0"))
    args.global_rank = int(os.getenv("RANK", "0"))


def setup_const_serialization(const_serialization_path):
    import uuid

    const_serialization_path = os.path.join(const_serialization_path + uuid.uuid4().hex)
    os.makedirs(const_serialization_path)
    from habana_frameworks.torch.hpu import enable_const_section_serialization

    print("Serializing const params to {}".format(const_serialization_path))
    enable_const_section_serialization(const_serialization_path, True)


def setup_env(args):
    # Will error if the minimal version of Transformers is not installed. Remove at your own risks.
    check_min_version("4.34.0")
    check_optimum_habana_min_version("1.9.0.dev0")
    # TODO: SW-167588 - WA for memory issue in hqt prep_model
    os.environ.setdefault("EXPERIMENTAL_WEIGHT_SHARING", "FALSE")

    if args.global_rank == 0 and not args.torch_compile:
        os.environ.setdefault("GRAPH_VISUALIZATION", "true")
        shutil.rmtree(".graph_dumps", ignore_errors=True)

    if args.world_size > 0:
        os.environ.setdefault("PT_HPU_LAZY_ACC_PAR_MODE", "0")
        os.environ.setdefault("PT_HPU_ENABLE_LAZY_COLLECTIVES", "true")

    # Tweak generation so that it runs faster on Gaudi
    from optimum.habana.transformers.modeling_utils import adapt_transformers_to_gaudi

    adapt_transformers_to_gaudi()


def setup_device(args):
    if args.device == "hpu":
        import habana_frameworks.torch.core as htcore

        if args.fp8:
            htcore.hpu_set_env()
    return torch.device(args.device)


# patching LinearAllreduce to use ScopedLinearAllReduce
def patch_scoped_linear_all_reduce(model):
    from deepspeed.module_inject.layers import LinearAllreduce

    from optimum.habana.transformers.models.modeling_all_models import ScopedLinearAllReduce

    for name, module in model.named_children():
        if type(module) is LinearAllreduce:
            SL = ScopedLinearAllReduce(mod=module)
            setattr(model, name, SL)
        patch_scoped_linear_all_reduce(module)


def get_torch_compiled_model(model):
    model.model = torch.compile(model.model, backend="hpu_backend")
    return model


def setup_model(args, model_dtype, model_kwargs, logger):
    logger.info("Single-device run.")

    if args.peft_model is not None:
        model = peft_model(args, model_dtype, logger, **model_kwargs)
    else:
        model = AutoModelForCausalLM.from_pretrained(args.model_name_or_path, torch_dtype=model_dtype, **model_kwargs)
    if args.quant_config:
        import habana_quantization_toolkit

        habana_quantization_toolkit.prep_model(model)
    model = model.eval().to(args.device)

    if args.use_hpu_graphs:
        from habana_frameworks.torch.hpu import wrap_in_hpu_graph

        from optimum.habana.transformers.trainer import _is_peft_model

        if check_habana_frameworks_version("1.13.0") and model.config.model_type == "falcon":
            model = wrap_in_hpu_graph(model, hash_with_views=False)
        else:
            model = wrap_in_hpu_graph(model)
        if _is_peft_model(model):
            model.base_model = wrap_in_hpu_graph(model.base_model)

    if args.torch_compile and model.config.model_type == "llama":
        model = get_torch_compiled_model(model)

    return model


def setup_distributed_model(args, model_dtype, model_kwargs, logger):
    import deepspeed

    logger.info("DeepSpeed is enabled.")
    deepspeed.init_distributed(dist_backend="hccl")
    config = AutoConfig.from_pretrained(args.model_name_or_path, torch_dtype=model_dtype, **model_kwargs)
    load_to_meta = model_on_meta(config)

    if load_to_meta:
        # Construct model with fake meta tensors, later will be replaced on devices during ds-inference ckpt load
        with deepspeed.OnDevice(dtype=model_dtype, device="meta"):
            model = AutoModelForCausalLM.from_config(config, torch_dtype=model_dtype)

        # Model loaded to meta is managed differently
        checkpoints_json = tempfile.NamedTemporaryFile(suffix=".json", mode="+w")

        # For PEFT models, write the merged model on disk to be able to load it on the meta device
        if args.peft_model is not None:
            merged_model_dir = "/tmp/text_generation_merged_peft_model"
            if args.local_rank == 0:
                if Path(merged_model_dir).is_dir():
                    shutil.rmtree(merged_model_dir)
                peft_model(args, model_dtype, logger, **model_kwargs).save_pretrained(merged_model_dir)
            torch.distributed.barrier()

        write_checkpoints_json(
            merged_model_dir if args.peft_model is not None else args.model_name_or_path,
            args.local_rank,
            checkpoints_json,
            token=args.token,
        )
    else:
        # TODO: revisit placement on CPU when auto-injection is possible
        with deepspeed.OnDevice(dtype=model_dtype, device="cpu"):
            if args.peft_model is not None:
                model = peft_model(args, model_dtype, logger, **model_kwargs)
            else:
                model = AutoModelForCausalLM.from_pretrained(
                    args.model_name_or_path, torch_dtype=model_dtype, **model_kwargs
                )
    model.eval()

    # Initialize the model
    ds_inference_kwargs = {"dtype": model_dtype}
    ds_inference_kwargs["tensor_parallel"] = {"tp_size": args.world_size}
    ds_inference_kwargs["enable_cuda_graph"] = args.use_hpu_graphs
    ds_inference_kwargs["injection_policy"] = get_ds_injection_policy(config)
    if load_to_meta:
        ds_inference_kwargs["checkpoint"] = checkpoints_json.name

    model = deepspeed.init_inference(model, **ds_inference_kwargs)
    model = model.module
    if model.config.model_type in ["llama", "falcon"]:
        patch_scoped_linear_all_reduce(model)

    if args.quant_config:
        import habana_quantization_toolkit

        habana_quantization_toolkit.prep_model(model)

    if args.torch_compile and model.config.model_type == "llama":
        model = get_torch_compiled_model(model)

    return model


def peft_model(args, model_dtype, logger, **model_kwargs):
    import importlib.util

    if importlib.util.find_spec("peft") is None:
        raise ImportError("The `peft` package is not installed, please run: `pip install peft`.")
    from peft import AutoPeftModelForCausalLM
    from peft.config import PeftConfigMixin

    base_model_name = PeftConfigMixin.from_pretrained(
        args.peft_model,
        token=model_kwargs["token"] if "token" in model_kwargs else None,
    ).base_model_name_or_path

    base_model_is_local = Path(base_model_name).is_dir()
    if not base_model_is_local:
        # Check if the base model path to a remote repository on the HF Hub exists
        from huggingface_hub import list_repo_files

        try:
            list_repo_files(base_model_name)
            base_model_is_remote = True
        except Exception:
            base_model_is_remote = False

    if base_model_is_local or base_model_is_remote:
        model = AutoPeftModelForCausalLM.from_pretrained(args.peft_model, torch_dtype=model_dtype, **model_kwargs)
    else:
        # Since the base model doesn't exist locally nor remotely, use `args.model_name_or_path` as the base model
        logger.warning(
            f"The base model `{base_model_name}` of the LoRA configuration associated"
            f" to `{args.peft_model}` does not exist locally or remotely. Using "
            f"`--model_name_or_path {args.model_name_or_path}` as a fall back for the base model."
        )
        from peft import PeftModel

        model = AutoModelForCausalLM.from_pretrained(args.model_name_or_path, torch_dtype=model_dtype, **model_kwargs)
        model = PeftModel.from_pretrained(model, args.peft_model, torch_dtype=model_dtype, **model_kwargs)
    if hasattr(model, "merge_and_unload"):
        return model.merge_and_unload()
    else:
        from optimum.habana.peft.peft_model import gaudi_generate, gaudi_prepare_inputs_for_generation

<<<<<<< HEAD
        model.__class__.generate = gaudi_generate
        model.__class__.prepare_inputs_for_generation = gaudi_prepare_inputs_for_generation
        return model
=======
    model = model.merge_and_unload()
    if model_dtype == torch.bfloat16:
        model = model.to(torch.bfloat16)
    return model
>>>>>>> 081130d5


def setup_tokenizer(args, model):
    tokenizer_kwargs = {
        "revision": args.model_revision,
        "token": args.token,
    }
    if args.bad_words is not None or args.force_words is not None:
        tokenizer_kwargs["add_prefix_space"] = True
    tokenizer = AutoTokenizer.from_pretrained(args.model_name_or_path, **tokenizer_kwargs)
    if not model.config.is_encoder_decoder:
        tokenizer.padding_side = "left"
    # Some models like GPT2 do not have a PAD token so we have to set it if necessary
    if model.config.model_type == "llama":
        # unwind broken decapoda-research config
        model.generation_config.pad_token_id = 0
        model.generation_config.bos_token_id = 1
        model.generation_config.eos_token_id = 2
        tokenizer.bos_token_id = model.generation_config.bos_token_id
        tokenizer.eos_token_id = model.generation_config.eos_token_id
        tokenizer.pad_token_id = model.generation_config.pad_token_id
        tokenizer.pad_token = tokenizer.decode(tokenizer.pad_token_id)
        tokenizer.eos_token = tokenizer.decode(tokenizer.eos_token_id)
        tokenizer.bos_token = tokenizer.decode(tokenizer.bos_token_id)

    if tokenizer.pad_token is None:
        tokenizer.pad_token = tokenizer.eos_token
        model.generation_config.pad_token_id = model.generation_config.eos_token_id
    return tokenizer, model


def setup_generation_config(args, model, tokenizer):
    bad_words_ids = None
    force_words_ids = None
    if args.bad_words is not None:
        bad_words_ids = [tokenizer.encode(bad_word, add_special_tokens=False) for bad_word in args.bad_words]
    if args.force_words is not None:
        force_words_ids = [tokenizer.encode(force_word, add_special_tokens=False) for force_word in args.force_words]

    is_optimized = model_is_optimized(model.config)
    # Generation configuration
    generation_config = copy.deepcopy(model.generation_config)
    generation_config.max_new_tokens = args.max_new_tokens
    generation_config.use_cache = args.use_kv_cache
    generation_config.static_shapes = is_optimized
    generation_config.bucket_size = args.bucket_size if is_optimized else -1
    generation_config.bucket_internal = args.bucket_internal
    generation_config.do_sample = args.do_sample
    generation_config.num_beams = args.num_beams
    generation_config.bad_words_ids = bad_words_ids
    generation_config.force_words_ids = force_words_ids
    generation_config.num_return_sequences = args.num_return_sequences
    generation_config.trim_logits = args.trim_logits
    generation_config.attn_softmax_bf16 = args.attn_softmax_bf16
    generation_config.limit_hpu_graphs = args.limit_hpu_graphs
    generation_config.reuse_cache = args.reuse_cache
    generation_config.reduce_recompile = args.reduce_recompile
    if generation_config.reduce_recompile:
        assert generation_config.bucket_size > 0
    generation_config.use_flash_attention = args.use_flash_attention
    generation_config.flash_attention_recompute = args.flash_attention_recompute
    generation_config.flash_attention_causal_mask = args.flash_attention_causal_mask
    return generation_config


def initialize_model(args, logger):
    init_start = time.perf_counter()
    setup_distributed(args)
    override_prints(args.global_rank == 0 or args.verbose_workers, logger)
    setup_env(args)
    setup_device(args)
    set_seed(args.seed)
    get_repo_root(args.model_name_or_path, local_rank=args.local_rank, token=args.token)
    use_deepspeed = args.world_size > 0
    if use_deepspeed or args.bf16 or args.fp8:
        model_dtype = torch.bfloat16
    else:
        model_dtype = torch.float
        args.attn_softmax_bf16 = False

    model_kwargs = {
        "revision": args.model_revision,
        "token": args.token,
    }
    if args.disk_offload:
        model_kwargs["device_map"] = "auto"
        model_kwargs["offload_folder"] = "/tmp/offload_folder/"

    model = (
        setup_model(args, model_dtype, model_kwargs, logger)
        if not use_deepspeed
        else setup_distributed_model(args, model_dtype, model_kwargs, logger)
    )
    tokenizer, model = setup_tokenizer(args, model)
    generation_config = setup_generation_config(args, model, tokenizer)

    if args.const_serialization_path:
        setup_const_serialization(args.const_serialization_path)
    if args.fp8:
        import habana_frameworks.torch.core as htcore

        print("Initializing inference mode")
        const_marking = os.getenv("ENABLE_CONST_MARKING", "True")
        if const_marking == "True":
            htcore.hpu_initialize(model)
    init_end = time.perf_counter()
    logger.info(f"Args: {args}")
    logger.info(f"device: {args.device}, n_hpu: {args.world_size}, bf16: {model_dtype == torch.bfloat16}")
    logger.info(f"Model initialization took {(init_end - init_start):.3f}s")
    return model, tokenizer, generation_config<|MERGE_RESOLUTION|>--- conflicted
+++ resolved
@@ -290,21 +290,15 @@
         model = AutoModelForCausalLM.from_pretrained(args.model_name_or_path, torch_dtype=model_dtype, **model_kwargs)
         model = PeftModel.from_pretrained(model, args.peft_model, torch_dtype=model_dtype, **model_kwargs)
     if hasattr(model, "merge_and_unload"):
-        return model.merge_and_unload()
+        model = model.merge_and_unload()
+        if model_dtype == torch.bfloat16:
+            model = model.to(torch.bfloat16)
+        return model
     else:
         from optimum.habana.peft.peft_model import gaudi_generate, gaudi_prepare_inputs_for_generation
-
-<<<<<<< HEAD
         model.__class__.generate = gaudi_generate
         model.__class__.prepare_inputs_for_generation = gaudi_prepare_inputs_for_generation
         return model
-=======
-    model = model.merge_and_unload()
-    if model_dtype == torch.bfloat16:
-        model = model.to(torch.bfloat16)
-    return model
->>>>>>> 081130d5
-
 
 def setup_tokenizer(args, model):
     tokenizer_kwargs = {
