# coding=utf-8
# Copyright 2022 The HuggingFace Team. All rights reserved.
#
# Licensed under the Apache License, Version 2.0 (the "License");
# you may not use this file except in compliance with the License.
# You may obtain a copy of the License at
#
#     http://www.apache.org/licenses/LICENSE-2.0
#
# Unless required by applicable law or agreed to in writing, software
# distributed under the License is distributed on an "AS IS" BASIS,
# WITHOUT WARRANTIES OR CONDITIONS OF ANY KIND, either express or implied.
# See the License for the specific language governing permissions and
# limitations under the License.

###############################################################################
# Copyright (C) 2020-2021 Habana Labs, Ltd. an Intel Company
###############################################################################

import copy
import glob
import os
import shutil
import tempfile
import time
from pathlib import Path

import torch
from transformers import AutoConfig, AutoModelForCausalLM, AutoTokenizer
from transformers.utils import check_min_version

from optimum.habana.checkpoint_utils import (
    get_ds_injection_policy,
    get_repo_root,
    model_is_optimized,
    model_on_meta,
    write_checkpoints_json,
)
from optimum.habana.utils import check_habana_frameworks_min_version, check_optimum_habana_min_version, set_seed


def override_print(enable):
    import builtins as __builtin__

    builtin_print = __builtin__.print

    def print(*args, **kwargs):
        force = kwargs.pop("force", False)
        if force or enable:
            builtin_print(*args, **kwargs)

    __builtin__.print = print


def override_logger(logger, enable):
    logger_info = logger.info

    def info(*args, **kwargs):
        force = kwargs.pop("force", False)
        if force or enable:
            logger_info(*args, **kwargs)

    logger.info = info


def count_hpu_graphs():
    return len(glob.glob(".graph_dumps/*PreGraph*"))


def override_prints(enable, logger):
    override_print(enable)
    override_logger(logger, enable)


def setup_distributed(args):
    args.local_rank = int(os.getenv("LOCAL_RANK", "0"))
    args.world_size = int(os.getenv("WORLD_SIZE", "0"))
    args.global_rank = int(os.getenv("RANK", "0"))


def setup_env(args):
    # Will error if the minimal version of Transformers is not installed. Remove at your own risks.
    check_min_version("4.34.0")
    check_optimum_habana_min_version("1.9.0.dev0")

    if args.global_rank == 0:
        os.environ.setdefault("GRAPH_VISUALIZATION", "true")
        shutil.rmtree(".graph_dumps", ignore_errors=True)

    if args.world_size > 0:
        os.environ.setdefault("PT_HPU_LAZY_ACC_PAR_MODE", "0")
        os.environ.setdefault("PT_HPU_ENABLE_LAZY_COLLECTIVES", "true")

    # Tweak generation so that it runs faster on Gaudi
    from optimum.habana.transformers.modeling_utils import adapt_transformers_to_gaudi

    adapt_transformers_to_gaudi()


def setup_device(args):
    return torch.device(args.device)


def setup_model(args, model_dtype, model_kwargs, logger):
    logger.info("Single-device run.")

    if args.peft_model is not None:
        model = peft_model(args, model_dtype, **model_kwargs)
    else:
        model = AutoModelForCausalLM.from_pretrained(args.model_name_or_path, torch_dtype=model_dtype, **model_kwargs)
    model = model.eval().to(args.device)
<<<<<<< HEAD
=======
    if args.peft_model:
        model = peft_model(args, model, model_dtype)
>>>>>>> de586e54

    if args.use_hpu_graphs:
        from habana_frameworks.torch.hpu import wrap_in_hpu_graph

<<<<<<< HEAD
        model = wrap_in_hpu_graph(model)

=======
        if check_habana_frameworks_min_version("1.13.0"):
            model = wrap_in_hpu_graph(model, hash_with_views=not args.skip_hash_with_views)
        else:
            model = wrap_in_hpu_graph(model)
>>>>>>> de586e54
    return model


def setup_distributed_model(args, model_dtype, model_kwargs, logger):
    import deepspeed

    logger.info("DeepSpeed is enabled.")
    deepspeed.init_distributed(dist_backend="hccl")
    config = AutoConfig.from_pretrained(args.model_name_or_path, **model_kwargs)
    load_to_meta = model_on_meta(config)

    if load_to_meta:
        # Construct model with fake meta tensors, later will be replaced on devices during ds-inference ckpt load
        with deepspeed.OnDevice(dtype=model_dtype, device="meta"):
            model = AutoModelForCausalLM.from_config(config, torch_dtype=model_dtype)

        # Model loaded to meta is managed differently
        checkpoints_json = tempfile.NamedTemporaryFile(suffix=".json", mode="+w")

        # For PEFT models, write the merged model on disk to be able to load it on the meta device
        if args.peft_model is not None:
            merged_model_dir = "/tmp/text_generation_merged_peft_model"
            if args.local_rank == 0:
                if Path(merged_model_dir).is_dir():
                    shutil.rmtree(merged_model_dir)
                peft_model(args, model_dtype, **model_kwargs).save_pretrained(merged_model_dir)
            torch.distributed.barrier()

        write_checkpoints_json(
            merged_model_dir if args.peft_model is not None else args.model_name_or_path,
            args.local_rank,
            checkpoints_json,
            token=args.token,
        )
    else:
        # TODO: revisit placement on CPU when auto-injection is possible
        with deepspeed.OnDevice(dtype=model_dtype, device="cpu"):
            if args.peft_model is not None:
                model = peft_model(args, model_dtype, **model_kwargs)
            else:
                model = AutoModelForCausalLM.from_pretrained(
                    args.model_name_or_path, torch_dtype=model_dtype, **model_kwargs
                )
    model.eval()

    # Initialize the model
    ds_inference_kwargs = {"dtype": model_dtype}
    ds_inference_kwargs["tensor_parallel"] = {"tp_size": args.world_size}
    ds_inference_kwargs["enable_cuda_graph"] = args.use_hpu_graphs
    ds_inference_kwargs["injection_policy"] = get_ds_injection_policy(config)
    if load_to_meta:
        ds_inference_kwargs["checkpoint"] = checkpoints_json.name

    model = deepspeed.init_inference(model, **ds_inference_kwargs)
    model = model.module
    return model


def peft_model(args, model_dtype, **model_kwargs):
    import importlib.util

    if importlib.util.find_spec("peft") is None:
        raise ImportError("The `peft` package is not installed, please run: `pip install peft`.")
    from peft import AutoPeftModelForCausalLM

    model = AutoPeftModelForCausalLM.from_pretrained(args.peft_model, torch_dtype=model_dtype, **model_kwargs)

    return model.merge_and_unload()


def setup_tokenizer(args, model):
    tokenizer_kwargs = {
        "revision": args.model_revision,
        "token": args.token,
    }
    if args.bad_words is not None or args.force_words is not None:
        tokenizer_kwargs["add_prefix_space"] = True
    tokenizer = AutoTokenizer.from_pretrained(args.model_name_or_path, **tokenizer_kwargs)
    if not model.config.is_encoder_decoder:
        tokenizer.padding_side = "left"
    # Some models like GPT2 do not have a PAD token so we have to set it if necessary
    if model.config.model_type == "llama":
        # unwind broken decapoda-research config
        model.generation_config.pad_token_id = 0
        model.generation_config.bos_token_id = 1
        model.generation_config.eos_token_id = 2
        tokenizer.bos_token_id = model.generation_config.bos_token_id
        tokenizer.eos_token_id = model.generation_config.eos_token_id
        tokenizer.pad_token_id = model.generation_config.pad_token_id
        tokenizer.pad_token = tokenizer.decode(tokenizer.pad_token_id)
        tokenizer.eos_token = tokenizer.decode(tokenizer.eos_token_id)
        tokenizer.bos_token = tokenizer.decode(tokenizer.bos_token_id)

    if tokenizer.pad_token is None:
        tokenizer.pad_token = tokenizer.eos_token
        model.generation_config.pad_token_id = model.generation_config.eos_token_id
    return tokenizer, model


def setup_generation_config(args, model, tokenizer):
    bad_words_ids = None
    force_words_ids = None
    if args.bad_words is not None:
        bad_words_ids = [tokenizer.encode(bad_word, add_special_tokens=False) for bad_word in args.bad_words]
    if args.force_words is not None:
        force_words_ids = [tokenizer.encode(force_word, add_special_tokens=False) for force_word in args.force_words]

    is_optimized = model_is_optimized(model.config)
    # Generation configuration
    generation_config = copy.deepcopy(model.generation_config)
    generation_config.max_new_tokens = args.max_new_tokens
    generation_config.use_cache = args.use_kv_cache
    generation_config.static_shapes = is_optimized
    generation_config.bucket_size = args.bucket_size if is_optimized else -1
    generation_config.do_sample = args.do_sample
    generation_config.num_beams = args.num_beams
    generation_config.bad_words_ids = bad_words_ids
    generation_config.force_words_ids = force_words_ids
    generation_config.num_return_sequences = args.num_return_sequences
    generation_config.trim_logits = args.trim_logits
    generation_config.attn_softmax_bf16 = args.attn_softmax_bf16
    generation_config.limit_hpu_graphs = args.limit_hpu_graphs
    generation_config.reuse_cache = args.reuse_cache
    return generation_config


def initialize_model(args, logger):
    init_start = time.perf_counter()
    setup_distributed(args)
    override_prints(args.global_rank == 0 or args.verbose_workers, logger)
    setup_env(args)
    setup_device(args)
    set_seed(args.seed)
    get_repo_root(args.model_name_or_path, local_rank=args.local_rank, token=args.token)
    use_deepspeed = args.world_size > 0
    if use_deepspeed or args.bf16:
        model_dtype = torch.bfloat16
    else:
        model_dtype = torch.float
        args.attn_softmax_bf16 = False

    model_kwargs = {
        "revision": args.model_revision,
        "token": args.token,
    }
    model = (
        setup_model(args, model_dtype, model_kwargs, logger)
        if not use_deepspeed
        else setup_distributed_model(args, model_dtype, model_kwargs, logger)
    )
    tokenizer, model = setup_tokenizer(args, model)
    generation_config = setup_generation_config(args, model, tokenizer)
    init_end = time.perf_counter()
    logger.info(f"Args: {args}")
    logger.info(f"device: {args.device}, n_hpu: {args.world_size}, bf16: {model_dtype == torch.bfloat16}")
    logger.info(f"Model initialization took {(init_end - init_start):.3f}s")
    return model, tokenizer, generation_config<|MERGE_RESOLUTION|>--- conflicted
+++ resolved
@@ -109,24 +109,14 @@
     else:
         model = AutoModelForCausalLM.from_pretrained(args.model_name_or_path, torch_dtype=model_dtype, **model_kwargs)
     model = model.eval().to(args.device)
-<<<<<<< HEAD
-=======
-    if args.peft_model:
-        model = peft_model(args, model, model_dtype)
->>>>>>> de586e54
 
     if args.use_hpu_graphs:
         from habana_frameworks.torch.hpu import wrap_in_hpu_graph
 
-<<<<<<< HEAD
-        model = wrap_in_hpu_graph(model)
-
-=======
         if check_habana_frameworks_min_version("1.13.0"):
             model = wrap_in_hpu_graph(model, hash_with_views=not args.skip_hash_with_views)
         else:
             model = wrap_in_hpu_graph(model)
->>>>>>> de586e54
     return model
 
 
