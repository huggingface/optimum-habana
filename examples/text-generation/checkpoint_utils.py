--- conflicted
+++ resolved
@@ -83,18 +83,11 @@
 
 
 def get_optimized_model_name(config):
-<<<<<<< HEAD
-    model_names = ["bloom", "gpt2", "opt", "gptj", "gpt_neox", "llama"]
-    for model_name in model_names:
-        if model_name == config.model_type:
-            return model_name
-=======
     from optimum.habana.transformers.generation import MODELS_OPTIMIZED_WITH_STATIC_SHAPES
 
     for model_type in MODELS_OPTIMIZED_WITH_STATIC_SHAPES:
         if model_type == config.model_type:
             return model_type
->>>>>>> 873fe7c9
 
     return None
 
