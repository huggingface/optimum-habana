# coding=utf-8
# Copyright 2022 The HuggingFace Team. All rights reserved.
#
# Licensed under the Apache License, Version 2.0 (the "License");
# you may not use this file except in compliance with the License.
# You may obtain a copy of the License at
#
#     http://www.apache.org/licenses/LICENSE-2.0
#
# Unless required by applicable law or agreed to in writing, software
# distributed under the License is distributed on an "AS IS" BASIS,
# WITHOUT WARRANTIES OR CONDITIONS OF ANY KIND, either express or implied.
# See the License for the specific language governing permissions and
# limitations under the License.

###############################################################################
# Copyright (C) 2020-2025 Habana Labs, Ltd. an Intel Company
###############################################################################

import argparse
import json
import multiprocessing as mp
import os
import time
from typing import Literal, Optional

import psutil
import torch
import torch.nn.functional as F
from lm_eval import evaluator, utils
from lm_eval.models.huggingface import HFLM, TemplateLM

# Local imports
from run_generation import setup_parser
from transformers import AutoModelForCausalLM, AutoTokenizer
from transformers.generation import GenerationConfig
from utils import finalize_quantization, initialize_model

from optimum.habana.utils import get_hpu_memory_stats


os.environ.setdefault("TOKENIZERS_PARALLELISM", "false")
logger = utils.eval_logger

# This hack is a workaround to limitations of lm_eval which always allocates
# mp.Pool with max cpu count which explodes on multinode scenarios and for hpu
# create multiprocess with spawn context
OrigPool = mp.Pool


def LimitedSpawnPool(_):
    spawn_context = mp.get_context("spawn")
    physical_cpu_count = psutil.cpu_count(logical=False)
    pool_size = physical_cpu_count
    world_size = int(os.getenv("WORLD_SIZE", 1))
    pool_size //= max(world_size, 1)
    if (pool_size * world_size) != physical_cpu_count:
        pool_size -= 1
    return spawn_context.Pool(pool_size)


mp.Pool = LimitedSpawnPool


def setup_lm_eval_parser():
    parser = argparse.ArgumentParser(
        formatter_class=argparse.ArgumentDefaultsHelpFormatter, description="Evaluation script for HPU"
    )
    parser.add_argument(
        "--buckets",
        type=int,
        nargs="+",
        help="Input length buckets to use with static_shapes",
        default=[16, 32, 64, 128, 189, 284, 384],
    )

    parser.add_argument(
        "--output_file", "-o", type=str, help="Output file with end results and runtime parameters", required=True
    )
    parser.add_argument(
        "--tasks",
        type=str,
        nargs="+",
        help="Tasks to run",
        default=["hellaswag", "lambada_openai", "piqa", "winogrande"],
    )
    parser.add_argument("--limit_iters", type=int, help="limit examples to run that many iterations", default=None)
    parser.add_argument(
        "--show_config",
        action="store_true",
        default=False,
        help="If True, shows the the full config of all tasks at the end of the evaluation.",
    )
    parser.add_argument("--max_graphs", type=int, help="Maximum number of HPU graphs", default=None)
    args = setup_parser(parser)

    return args


class HabanaModelAdapter(HFLM):
    def __init__(
        self,
        tokenizer: AutoTokenizer,
        model: AutoModelForCausalLM,
        args: argparse.Namespace,
        options: GenerationConfig,
        backend: Literal["default", "causal", "seq2seq"] = "default",
        logits_cache: bool = True,
        add_bos_token: Optional[bool] = False,
        delta: Optional[str] = None,
        **kwargs,
    ) -> None:
        # To skip cuda code of the HFLM init
        TemplateLM.__init__(self)
        self.tokenizer = tokenizer
        self._model = model
        self._config = self._model.config
        self._batch_size = args.batch_size
        self.buckets: list[int] = sorted(args.buckets)
        self.options = options
        self.device_ = args.device
        self.pretrained = model
        self.peft = args.peft_model
        self.delta = delta
        # determine which of 'causal' and 'seq2seq' backends to use for HF models
        self._get_backend(config=self._config, backend=backend, trust_remote_code=args.trust_remote_code)
        self.logits_cache = logits_cache
        self.add_bos_token = add_bos_token
        self._max_length = options.max_length
        self.batch_size_per_gpu = int(args.batch_size)
        self.revision = args.model_revision
        self.model_inputs = {"use_cache": self.options.use_cache}
        if self._model.config.model_type in [
            "llama",
            "mistral",
            "falcon",
            "phi",
            "mixtral",
            "qwen2",
            "gptj",
            "starcoder2",
            "gemma",
            "baichuan",
        ]:
            self.model_inputs.update(
                {
                    "reuse_cache": self.options.reuse_cache,
                }
            )
<<<<<<< HEAD
        if self.model.config.model_type in [
            "llama",
            "mistral",
            "qwen2",
            "falcon",
            "starcoder2",
            "gemma",
            "baichuan",
            "gpt_bigcode",
        ]:
            if self.model.config.model_type not in ["falcon", "gpt_bigcode"]:
=======
        if self._model.config.model_type in ["llama", "mistral", "qwen2", "falcon", "starcoder2", "gemma", "baichuan"]:
            if self._model.config.model_type != "falcon":
>>>>>>> 088bdeca
                self.model_inputs.update(
                    {
                        "attn_softmax_bf16": self.options.attn_softmax_bf16,
                    }
                )
            self.model_inputs.update(
                {
                    "use_flash_attention": self.options.use_flash_attention,
                    "flash_attention_recompute": self.options.flash_attention_recompute,
                    "flash_attention_causal_mask": self.options.flash_attention_causal_mask,
                }
            )
            if self.model.config.model_type in ["llama", "qwen2", "baichuan", "gpt_bigcode"]:
                self.model_inputs.update({"flash_attention_fast_softmax": self.options.flash_attention_fast_softmax})
        if args.warmup:
            self.warm_up()

    def warm_up(self) -> None:
        for bucket_size in reversed(self.buckets):
            inps = torch.ones((self._batch_size, bucket_size), dtype=torch.int64)
            self._model_call(inps)

    @property
    def eot_token_id(self) -> int:
        return self._model.config.eos_token_id

    @property
    def max_length(self) -> int:
        return self.buckets[-1]

    @property
    def device(self):
        # We need to do padding ourselves, otherwise we'll end up with recompilations
        # Returning 'cpu' to keep tensors on CPU in lm_eval code
        return "cpu"

    def find_bucket(self, length: int) -> list[int]:
        return [b for b in self.buckets if b >= length][0]

    def _model_call(self, inps: torch.Tensor) -> torch.Tensor:
        bs, seq_length = inps.shape
        padding_length = 0
        if self.options.static_shapes:
            bucket_length = self.find_bucket(seq_length)
            if self.options.use_cache and self.options.reuse_cache:
                self._model.allocate_kv_cache(bs, bucket_length + 1, bucket_length)
            padding_length = bucket_length - seq_length
            inps = F.pad(inps, (0, padding_length), value=self._model.config.pad_token_id)
        logits = self._model(inps.to(self.device_), **self.model_inputs)["logits"].cpu()

        if self.options.static_shapes and padding_length > 0:
            logits = logits[:, :-padding_length, :]
        logits = logits.to(torch.float32)
        return logits


def main() -> None:
    # Modified based on cli_evaluate function in https://github.com/EleutherAI/lm-evaluation-harness/blob/v0.4.7/lm_eval/__main__.py/#L268
    args = setup_lm_eval_parser()
    model, _, tokenizer, generation_config = initialize_model(args, logger)
    if args.trust_remote_code:
        # trust_remote_code fix was introduced in lm_eval 0.4.3
        import datasets

        datasets.config.HF_DATASETS_TRUST_REMOTE_CODE = True

    with torch.no_grad():
        lm = HabanaModelAdapter(tokenizer, model, args, generation_config)

    eval_start = time.perf_counter()
    with torch.no_grad():
        results = evaluator.simple_evaluate(lm, tasks=args.tasks, limit=args.limit_iters)
    if args.device == "hpu":
        import habana_frameworks.torch.hpu as torch_hpu

        torch_hpu.synchronize()
    eval_end = time.perf_counter()

    results["args"] = vars(args)
    results["duration"] = eval_end - eval_start

    if args.local_rank == 0:
        if args.device == "hpu":
            mem = get_hpu_memory_stats()
            for k, v in mem.items():
                print("{:35} = {} GB".format(k[:-5].replace("_", " ").capitalize(), v))

        json_str = json.dumps(results, indent=2, default=utils.handle_non_serializable, ensure_ascii=False)
        with open(args.output_file, "w", encoding="utf-8") as f:
            f.write(json_str)
        if args.show_config:
            print(json_str)

    if args.quant_config:
        finalize_quantization(model)

    if args.const_serialization_path and os.path.isdir(args.const_serialization_path):
        import shutil

        shutil.rmtree(args.const_serialization_path)


if __name__ == "__main__":
    main()<|MERGE_RESOLUTION|>--- conflicted
+++ resolved
@@ -147,7 +147,7 @@
                     "reuse_cache": self.options.reuse_cache,
                 }
             )
-<<<<<<< HEAD
+
         if self.model.config.model_type in [
             "llama",
             "mistral",
@@ -159,10 +159,6 @@
             "gpt_bigcode",
         ]:
             if self.model.config.model_type not in ["falcon", "gpt_bigcode"]:
-=======
-        if self._model.config.model_type in ["llama", "mistral", "qwen2", "falcon", "starcoder2", "gemma", "baichuan"]:
-            if self._model.config.model_type != "falcon":
->>>>>>> 088bdeca
                 self.model_inputs.update(
                     {
                         "attn_softmax_bf16": self.options.attn_softmax_bf16,
