--- conflicted
+++ resolved
@@ -75,11 +75,7 @@
         self.options = options
         self._device = args.device
         self.model_inputs = {"use_cache": self.options.use_cache}
-<<<<<<< HEAD
-        if self.model.config.model_type in ["llama", "falcon", "phi"]:
-=======
-        if self.model.config.model_type in ["llama", "mistral", "falcon"]:
->>>>>>> 9f6eba31
+        if self.model.config.model_type in ["llama", "mistral", "falcon", "phi"]:
             self.model_inputs.update(
                 {
                     "reuse_cache": self.options.reuse_cache,
