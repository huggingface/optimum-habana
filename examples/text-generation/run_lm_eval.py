--- conflicted
+++ resolved
@@ -215,7 +215,6 @@
 
     with HabanaGenerationTime() as timer:
         with torch.no_grad():
-<<<<<<< HEAD
             results = evaluator.simple_evaluate(
                 lm,
                 tasks=args.tasks,
@@ -229,15 +228,6 @@
                 apply_chat_template=args.apply_chat_template,
                 metadata=metadata,
                 confirm_run_unsafe_code=args.confirm_run_unsafe_code,
-=======
-            log_samples = args.log_samples
-            results = evaluator.simple_evaluate(
-                lm,
-                tasks=args.tasks,
-                limit=args.limit_iters,
-                log_samples=log_samples,
-                system_instruction=args.system_instruction,
->>>>>>> 63ac110f
             )
         if args.device == "hpu":
             import habana_frameworks.torch.hpu as torch_hpu
