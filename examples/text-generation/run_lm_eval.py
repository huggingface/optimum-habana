--- conflicted
+++ resolved
@@ -28,12 +28,7 @@
 import torch
 import torch.nn.functional as F
 from lm_eval import evaluator, utils
-<<<<<<< HEAD
-from lm_eval.models.huggingface import HFLM
-from lm_eval.models.utils import get_dtype
-=======
 from lm_eval.models.huggingface import HFLM, TemplateLM
->>>>>>> d38ff53f
 
 # Local imports
 from run_generation import setup_parser
@@ -109,12 +104,6 @@
         model: AutoModelForCausalLM,
         args: argparse.Namespace,
         options: GenerationConfig,
-<<<<<<< HEAD
-    ) -> None:
-        super().__init__(pretrained=args.model_name_or_path, device=args.device)
-        self.tokenizer = tokenizer
-        self._model = model
-=======
         backend: Literal["default", "causal", "seq2seq"] = "default",
         logits_cache: bool = True,
         add_bos_token: Optional[bool] = False,
@@ -126,13 +115,10 @@
         self.tokenizer = tokenizer
         self._model = model
         self._config = self._model.config
->>>>>>> d38ff53f
         self._batch_size = args.batch_size
         self.buckets: list[int] = sorted(args.buckets)
         self.options = options
         self.device_ = args.device
-<<<<<<< HEAD
-=======
         self.pretrained = model
         self.peft = args.peft_model
         self.delta = delta
@@ -143,7 +129,6 @@
         self._max_length = options.max_length
         self.batch_size_per_gpu = int(args.batch_size)
         self.revision = args.model_revision
->>>>>>> d38ff53f
         self.model_inputs = {"use_cache": self.options.use_cache}
         if self._model.config.model_type in [
             "llama",
@@ -217,41 +202,6 @@
         logits = logits.to(torch.float32)
         return logits
 
-<<<<<<< HEAD
-    def _create_model(
-        self,
-        pretrained: str,
-        revision="main",
-        dtype="auto",
-        trust_remote_code=False,
-        # arguments used for splitting a model across GPUs naively.
-        # only used if `parallelize=True`.
-        # (accelerate naive PP (device_map) options)
-        parallelize=False,
-        gpus=None,
-        max_memory_per_gpu=None,
-        max_cpu_memory=None,
-        offload_folder="./offload",
-        # PEFT, delta weights and quantization options
-        peft=None,
-        delta=None,
-        autogptq=False,
-        gptqmodel=False,
-        **kwargs,
-    ) -> None:
-        from optimum.habana.transformers.modeling_utils import adapt_transformers_to_gaudi
-
-        adapt_transformers_to_gaudi()
-
-        self._model = self.AUTO_MODEL_CLASS.from_pretrained(
-            pretrained,
-            revision=revision,
-            torch_dtype=get_dtype(dtype),
-            trust_remote_code=trust_remote_code,
-        )
-
-=======
->>>>>>> d38ff53f
 
 def main() -> None:
     # Modified based on cli_evaluate function in https://github.com/EleutherAI/lm-evaluation-harness/blob/v0.4.7/lm_eval/__main__.py/#L268
@@ -284,19 +234,11 @@
             for k, v in mem.items():
                 print("{:35} = {} GB".format(k[:-5].replace("_", " ").capitalize(), v))
 
-<<<<<<< HEAD
-        json.dump(
-            results, open(args.output_file, "w"), indent=2, default=utils.handle_non_serializable, ensure_ascii=False
-        )
-        if args.show_config:
-            print(json.dumps(results, indent=2, default=utils.handle_non_serializable, ensure_ascii=False))
-=======
         json_str = json.dumps(results, indent=2, default=utils.handle_non_serializable, ensure_ascii=False)
         with open(args.output_file, "w", encoding="utf-8") as f:
             f.write(json_str)
         if args.show_config:
             print(json_str)
->>>>>>> d38ff53f
 
     if args.quant_config:
         finalize_quantization(model)
