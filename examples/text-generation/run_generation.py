--- conflicted
+++ resolved
@@ -23,11 +23,8 @@
 import logging
 import math
 import os
-<<<<<<< HEAD
 import sys
-=======
 import struct
->>>>>>> 052624ed
 from itertools import cycle
 from pathlib import Path
 
