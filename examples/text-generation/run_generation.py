#!/usr/bin/env python
# coding=utf-8
# Copyright 2018 Google AI, Google Brain and Carnegie Mellon University Authors and the HuggingFace Inc. team.
# Copyright (c) 2018, NVIDIA CORPORATION.  All rights reserved.
#
# Licensed under the Apache License, Version 2.0 (the "License");
# you may not use this file except in compliance with the License.
# You may obtain a copy of the License at
#
#     http://www.apache.org/licenses/LICENSE-2.0
#
# Unless required by applicable law or agreed to in writing, software
# distributed under the License is distributed on an "AS IS" BASIS,
# WITHOUT WARRANTIES OR CONDITIONS OF ANY KIND, either express or implied.
# See the License for the specific language governing permissions and
# limitations under the License.
"""
Conditional text generation on Habana Gaudi/Gaudi2.
"""

import argparse
import json
import logging
import math
import os
import time
from itertools import cycle
from pathlib import Path

import torch
from utils import adjust_batch, count_hpu_graphs, initialize_model

from optimum.habana.utils import get_hpu_memory_stats


logging.basicConfig(
    format="%(asctime)s - %(levelname)s - %(name)s - %(message)s",
    datefmt="%m/%d/%Y %H:%M:%S",
    level=logging.INFO,
)
logger = logging.getLogger(__name__)


def setup_parser(parser):
    # Arguments management
    parser.add_argument("--device", "-d", type=str, choices=["hpu"], help="Device to run", default="hpu")
    parser.add_argument(
        "--model_name_or_path",
        default=None,
        type=str,
        required=True,
        help="Path to pre-trained model (on the HF Hub or locally).",
    )
    parser.add_argument(
        "--bf16",
        action="store_true",
        help="Whether to perform generation in bf16 precision.",
    )
    parser.add_argument("--max_new_tokens", type=int, default=100, help="Number of tokens to generate.")
    parser.add_argument(
        "--max_input_tokens",
        type=int,
        default=0,
        help="If > 0 then pad and truncate the input sequences to this specified length of tokens. \
            if == 0, then truncate to 16 (original default) \
            if < 0, then do not truncate, use full input prompt",
    )
    parser.add_argument("--batch_size", type=int, default=1, help="Input batch size.")
    parser.add_argument("--warmup", type=int, default=3, help="Number of warmup iterations for benchmarking.")
    parser.add_argument("--n_iterations", type=int, default=5, help="Number of inference iterations for benchmarking.")
    parser.add_argument("--local_rank", type=int, default=0, metavar="N", help="Local process rank.")
    parser.add_argument(
        "--use_kv_cache",
        action="store_true",
        help="Whether to use the key/value cache for decoding. It should speed up generation.",
    )
    parser.add_argument(
        "--use_hpu_graphs",
        action="store_true",
        help="Whether to use HPU graphs or not. Using HPU graphs should give better latencies.",
    )
    parser.add_argument(
        "--dataset_name",
        default=None,
        type=str,
        help="Optional argument if you want to assess your model on a given dataset of the HF Hub.",
    )
    parser.add_argument(
        "--column_name",
        default=None,
        type=str,
        help="If `--dataset_name` was given, this will be the name of the column to use as prompts for generation.",
    )
    parser.add_argument(
        "--do_sample",
        action="store_true",
        help="Whether to use sampling for generation.",
    )
    parser.add_argument(
        "--num_beams",
        default=1,
        type=int,
        help="Number of beams used for beam search generation. 1 means greedy search will be performed.",
    )
    parser.add_argument(
        "--trim_logits",
        action="store_true",
        help="Calculate logits only for the last token to save memory in the first step.",
    )
    parser.add_argument(
        "--seed",
        default=27,
        type=int,
        help="Seed to use for random generation. Useful to reproduce your runs with `--do_sample`.",
    )
    parser.add_argument(
        "--profiling_warmup_steps",
        default=0,
        type=int,
        help="Number of steps to ignore for profiling.",
    )
    parser.add_argument(
        "--profiling_steps",
        default=0,
        type=int,
        help="Number of steps to capture for profiling.",
    )
    parser.add_argument(
        "--prompt",
        default=None,
        type=str,
        nargs="*",
        help='Optional argument to give a prompt of your choice as input. Can be a single string (eg: --prompt "Hello world"), or a list of space-separated strings (eg: --prompt "Hello world" "How are you?")',
    )
    parser.add_argument(
        "--bad_words",
        default=None,
        type=str,
        nargs="+",
        help="Optional argument list of words that are not allowed to be generated.",
    )
    parser.add_argument(
        "--force_words",
        default=None,
        type=str,
        nargs="+",
        help="Optional argument list of words that must be generated.",
    )
    parser.add_argument(
        "--peft_model",
        default=None,
        type=str,
        help="Optional argument to give a path to a PEFT model.",
    )
    parser.add_argument("--num_return_sequences", type=int, default=1)
    parser.add_argument(
        "--token",
        default=None,
        type=str,
        help="The token to use as HTTP bearer authorization for remote files. If not specified, will use the token "
        "generated when running `huggingface-cli login` (stored in `~/.huggingface`).",
    )
    parser.add_argument(
        "--model_revision",
        default="main",
        type=str,
        help="The specific model version to use (can be a branch name, tag name or commit id).",
    )
    parser.add_argument(
        "--attn_softmax_bf16",
        action="store_true",
        help="Whether to run attention softmax layer in lower precision provided that the model supports it and "
        "is also running in lower precision.",
    )
    parser.add_argument(
        "--output_dir",
        default=None,
        type=str,
        help="Output directory to store results in.",
    )
    parser.add_argument(
        "--bucket_size",
        default=-1,
        type=int,
        help="Bucket size to maintain static shapes. If this number is negative (default is -1) \
            then we use `shape = prompt_length + max_new_tokens`. If a positive number is passed \
            we increase the bucket in steps of `bucket_size` instead of allocating to max (`prompt_length + max_new_tokens`).",
    )
    parser.add_argument(
        "--bucket_internal",
        action="store_true",
        help="Split kv sequence into buckets in decode phase. It improves throughput when max_new_tokens is large.",
    )
    parser.add_argument(
        "--dataset_max_samples",
        default=-1,
        type=int,
        help="If a negative number is passed (default = -1) perform inference on the whole dataset, else use only `dataset_max_samples` samples.",
    )
    parser.add_argument(
        "--limit_hpu_graphs",
        action="store_true",
        help="Skip HPU Graph usage for first token to save memory",
    )
    parser.add_argument(
        "--reuse_cache",
        action="store_true",
        help="Whether to reuse key/value cache for decoding. It should save memory.",
    )
    parser.add_argument("--verbose_workers", action="store_true", help="Enable output from non-master workers")
    parser.add_argument(
        "--simulate_dyn_prompt",
        default=None,
        type=int,
        nargs="*",
        help="If empty, static prompt is used. If a comma separated list of integers is passed, we warmup and use those shapes for prompt length.",
    )
    parser.add_argument(
        "--reduce_recompile",
        action="store_true",
        help="Preprocess on cpu, and some other optimizations. Useful to prevent recompilations when using dynamic prompts (simulate_dyn_prompt)",
    )

    parser.add_argument("--fp8", action="store_true", help="Enable Quantization to fp8")
    parser.add_argument(
        "--use_flash_attention",
        action="store_true",
        help="Whether to enable Habana Flash Attention, provided that the model supports it.",
    )
    parser.add_argument(
        "--flash_attention_recompute",
        action="store_true",
        help="Whether to enable Habana Flash Attention in recompute mode on first token generation. This gives an opportunity of splitting graph internally which helps reduce memory consumption.",
    )
    parser.add_argument(
        "--flash_attention_causal_mask",
        action="store_true",
        help="Whether to enable Habana Flash Attention in causal mode on first token generation.",
    )
    parser.add_argument(
        "--book_source",
        action="store_true",
        help="Whether to use project Guttenberg books data as input. Usefull for testing large sequence lenghts.",
    )
    parser.add_argument(
        "--torch_compile",
        action="store_true",
        help="Whether to use torch compiled model or not.",
    )
    parser.add_argument("--temperature", default=1.0, type=float, help="Temperature value for text generation")
    parser.add_argument("--top_p", default=1.0, type=float, help="Top_p value for generating text via sampling")
    parser.add_argument(
<<<<<<< HEAD
        "--split_model_markstep",
        action="store_true",
        help="Split model in the middle with a mark_step. This could help support higher batchsizes",
    )

=======
        "--const_serialization_path",
        "--csp",
        type=str,
        help="Path to serialize const params. Const params will be held on disk memory instead of being allocated on host memory.",
    )
    parser.add_argument(
        "--disk_offload",
        action="store_true",
        help="Whether to enable device map auto. In case no space left on cpu, weights will be offloaded to disk.",
    )
>>>>>>> 081130d5
    args = parser.parse_args()

    if args.torch_compile:
        args.use_hpu_graphs = False

    if not args.use_hpu_graphs:
        args.limit_hpu_graphs = False

    args.quant_config = os.getenv("QUANT_CONFIG", "")
    return args


def main():
    parser = argparse.ArgumentParser()
    args = setup_parser(parser)
    model, tokenizer, generation_config = initialize_model(args, logger)

    use_lazy_mode = True
    if args.torch_compile and model.config.model_type == "llama":
        use_lazy_mode = False

    import habana_frameworks.torch.hpu as torch_hpu

    if args.dataset_name is None:
        # Benchmark over the prompts below
        if args.prompt:
            input_sentences = args.prompt
        elif args.book_source:

            def download_book(book_id):
                import os

                import requests

                url = f"https://www.gutenberg.org/cache/epub/{book_id}/pg{book_id}.txt"
                response = requests.get(url)
                if response.status_code == 200:
                    pid = os.getpid()
                    save_path = f"/tmp/{book_id}_{pid}.txt"
                    with open(save_path, "wb") as file:
                        file.write(response.content)
                    print(f"Book downloaded and saved to: {save_path}")
                    return save_path
                else:
                    print("Failed to download book! Exiting...")
                    import sys

                    sys.exit()

            def assemble_prompt(prompt_size, book_path):
                prompt = ""
                counter = 0
                book_lines = open(book_path).readlines()
                for line in book_lines:
                    for word in line.split():
                        counter += 1
                        prompt += word + " "
                        if counter == prompt_size:
                            return [prompt] * args.batch_size

            book_ids = [
                2701,  # Moby Dick; Or, The Whale
                1513,  # Romeo and Juliet
                1342,  # Pride and Prejudice
            ]
            input_sentences = assemble_prompt(prompt_size=args.max_input_tokens, book_path=download_book(book_ids[0]))
        else:
            input_sentences = [
                "DeepSpeed is a machine learning framework",
                "He is working on",
                "He has a",
                "He got all",
                "Everyone is happy and I can",
                "The new movie that got Oscar this year",
                "In the far far distance from our galaxy,",
                "Peace is the only way",
            ]

        if args.batch_size > len(input_sentences):
            # Dynamically extends to support larger batch sizes
            num_sentences_to_add = args.batch_size - len(input_sentences)
            for i in range(num_sentences_to_add):
                input_sentences.append(input_sentences[i % len(input_sentences)])
        elif args.batch_size < len(input_sentences):
            input_sentences = input_sentences[: args.batch_size]

        def generate(size=None, reduce_recompile=False):
            """Generates sequences from the input sentences and returns them."""

            # Tokenization
            if args.max_input_tokens > 0:
                input_tokens = tokenizer.batch_encode_plus(
                    input_sentences,
                    return_tensors="pt",
                    padding="max_length",
                    max_length=args.max_input_tokens,
                    truncation=True,
                )
            else:
                input_tokens = tokenizer.batch_encode_plus(input_sentences, return_tensors="pt", padding=True)

            if size is not None:
                input_tokens = adjust_batch(input_tokens, size)
            if not reduce_recompile:
                # Move inputs to target device(s)
                for t in input_tokens:
                    if torch.is_tensor(input_tokens[t]):
                        input_tokens[t] = input_tokens[t].to(args.device)

            outputs = model.generate(
                **input_tokens,
                generation_config=generation_config,
                lazy_mode=use_lazy_mode,
                hpu_graphs=args.use_hpu_graphs,
                profiling_steps=args.profiling_steps,
                profiling_warmup_steps=args.profiling_warmup_steps,
            ).cpu()
            return tokenizer.batch_decode(outputs, skip_special_tokens=True)

        from optimum.habana.utils import HabanaProfile

        # compilation stage disable profiling
        HabanaProfile.disable()
        # Compilation
        logger.info("Graph compilation...")
        dyn_prompt_lens = args.simulate_dyn_prompt
        t0 = time.perf_counter()
        # The first three iterations take longer because of graph compilation
        if dyn_prompt_lens is None or len(set(dyn_prompt_lens)) == 1:
            for _ in range(args.warmup):
                if dyn_prompt_lens is None:
                    print("Warming up", flush=True)
                    generate(None, args.reduce_recompile)
                else:
                    print("Warming up for shape,", dyn_prompt_lens[0], flush=True)
                    generate(dyn_prompt_lens[0], args.reduce_recompile)
        else:
            if args.bucket_size > 0:
                mn = min(dyn_prompt_lens)
                mx = max(dyn_prompt_lens)

                def rounder(x):
                    return int(math.ceil(x / args.bucket_size) * args.bucket_size)

                min_prompt_len = rounder(mn)
                max_sentence_len = rounder(mx)
                for _ in range(args.warmup):
                    lst = list(range(min_prompt_len, max_sentence_len + 1, args.bucket_size))
                    for sz in lst:
                        print("Warming up for shape,", sz - 1, flush=True)
                        generate(sz - 1, args.reduce_recompile)
        torch_hpu.synchronize()
        compilation_duration = time.perf_counter() - t0
        HabanaProfile.enable()
        total_new_tokens_generated = 0
        logger.info("Running generate...")
        t0 = time.perf_counter()
        # Benchmark over n_iterations iterations
        if dyn_prompt_lens is None:
            for i in range(args.n_iterations):
                generated = generate(None, args.reduce_recompile)
        else:
            repeated_prompt_len = cycle(dyn_prompt_lens)
            for i in range(args.n_iterations):
                prompt_len = next(repeated_prompt_len)
                print("Generating for shape,", prompt_len)
                generated = generate(prompt_len, args.reduce_recompile)
        duration = time.perf_counter() - t0
        total_new_tokens_generated = args.n_iterations * args.batch_size * args.max_new_tokens
        throughput = total_new_tokens_generated / duration

        print()
        print("Input/outputs:")
        for i, input_sentence in enumerate(zip(input_sentences)):
            print(f"input {i+1}: {input_sentence}")
            for j, output in enumerate(
                zip(generated[args.num_return_sequences * i : args.num_return_sequences * (i + 1)])
            ):
                print(f"output {j+1}: {output}")
            print()

        # Store results if necessary
        if args.output_dir is not None and args.global_rank == 0:
            output_dir = Path(args.output_dir)
            output_dir.mkdir(parents=True, exist_ok=True)

            results = {
                "throughput": throughput,
                "output": output,
            }
            with (output_dir / "results.json").open("w", encoding="utf-8") as f:
                json.dump(results, f, ensure_ascii=False, indent=4)

        stats = f"Throughput (including tokenization) = {throughput} tokens/second"
        stats = stats + f"\nNumber of HPU graphs                = {count_hpu_graphs()}"
        separator = "-" * len(stats)
        print()
        print("Stats:")
        print(separator)
        print(stats)
        mem = get_hpu_memory_stats()
        for k, v in mem.items():
            print("{:35} = {} GB".format(k[:-5].replace("_", " ").capitalize(), v))
        print(f"Graph compilation duration          = {compilation_duration} seconds")
        print(separator)
        print()
    else:
        # Downloading and loading a dataset from the hub.
        from datasets import load_dataset
        from torch.utils.data import DataLoader

        assert args.simulate_dyn_prompt == "", "Both dataset_name and simulate_dyn_prompt are set"

        raw_dataset = load_dataset(args.dataset_name)
        if "test" in raw_dataset:
            split = "test"
        elif "validation" in raw_dataset:
            split = "validation"
        else:
            split = "train"
        raw_dataset = (
            raw_dataset[split]
            .shuffle()
            .select(range(args.dataset_max_samples if args.dataset_max_samples > 0 else (raw_dataset[split]).num_rows))
        )

        if args.column_name is None:
            # If no column name is given, take the first column that has strings
            column_name = [key for key in raw_dataset.features.keys() if raw_dataset.features[key].dtype == "string"][
                0
            ]
            logger.info(
                f"No column name was given so automatically choosing '{column_name}' for prompts. If you would like to use another column of the dataset, you can set the argument `--column_name`."
            )
        else:
            column_name = args.column_name

        # Remove unused columns
        raw_dataset = raw_dataset.remove_columns([name for name in raw_dataset.column_names if name != column_name])

        # Set the prompt length to args.max_input_tokens if > 0 else (if 0 truncate to 16, otherwise use full length)
        prompt_length = args.max_input_tokens if args.max_input_tokens > 0 else (-1, 16)[args.max_input_tokens == 0]

        def preprocess_function(examples):
            # Tokenize the texts
            return tokenizer(
                examples[column_name],
                padding="max_length",
                max_length=prompt_length if prompt_length > 0 else None,
                truncation=prompt_length > 0,
            )

        raw_dataset = raw_dataset.map(
            preprocess_function,
            batched=True,
            desc="Running tokenizer on dataset",
        )
        # After tokenization, we can remove the column of interest
        raw_dataset = raw_dataset.remove_columns([column_name])
        raw_dataset.set_format(type="torch")

        if prompt_length <= 0:
            # Todo please check if this collate function is suitable for your model
            # This has been tested for OPT, llama, and Bloom
            assert model.config.model_type in ["opt", "bloom", "llama"]

            def collate_fn(data):
                collect = {k: [dt[k] for dt in data] for k in data[0]}
                result = {}
                for k in collect:
                    tensors = collect[k]
                    max_shape = max([item.shape[0] for item in tensors])
                    result[k] = torch.stack(
                        [torch.cat((torch.zeros(max_shape - t.shape[0], dtype=t.dtype), t)) for t in tensors], 0
                    )
                return result

        else:
            collate_fn = None

        dataloader = DataLoader(raw_dataset, batch_size=args.batch_size, collate_fn=collate_fn)

        def generate_dataset(batch):
            prompt = tokenizer.batch_decode(batch["input_ids"], skip_special_tokens=True)
            # Move inputs to target device(s)
            for t in batch:
                if torch.is_tensor(batch[t]):
                    batch[t] = batch[t].to(args.device)
            # Generate new sequences
            outputs = model.generate(
                **batch,
                generation_config=generation_config,
                lazy_mode=use_lazy_mode,
                hpu_graphs=args.use_hpu_graphs,
                profiling_steps=args.profiling_steps,
                profiling_warmup_steps=args.profiling_warmup_steps,
            ).cpu()
            return prompt, outputs

        # warmup
        if prompt_length > 0:
            from optimum.habana.utils import HabanaProfile

            # compilation stage disable profiling
            HabanaProfile.disable()
            # Compilation
            logger.info("Graph compilation...")
            t0 = time.perf_counter()
            for i, batch in enumerate(dataloader):
                generate_dataset(batch)
                # The first three iterations take longer because of graph compilation
                if (i + 1) == 3:
                    break
            torch_hpu.synchronize()
            compilation_duration = time.perf_counter() - t0
            HabanaProfile.enable()

        total_new_tokens_generated = 0
        duration = 0
        separator = "-" * 50
        logger.info("Running generate dataset...")
        t_start = time.time()
        for i, batch in enumerate(dataloader):
            t0 = time.perf_counter()
            prompt, outputs = generate_dataset(batch)
            duration += time.perf_counter() - t0
            total_new_tokens_generated += args.batch_size * args.max_new_tokens
            print(separator)
            print(f"Batch n°{i+1}")
            print(f"Input: {prompt[:args.batch_size]}")
            print(
                f"Output: {tokenizer.batch_decode(outputs, skip_special_tokens=True)[:args.batch_size*args.num_return_sequences]}"
            )
            print(separator)
        t_end = time.time()

        throughput = total_new_tokens_generated / duration
        # Print Stats

        stats = f"Throughput (including tokenization) = {throughput} tokens/second"
        separator = "-" * len(stats)
        print()
        print("Stats:")
        print(separator)
        print(stats)
        print("Total runtime for dataset:", t_end - t_start)
        mem = get_hpu_memory_stats()
        for k, v in mem.items():
            print("{:35} = {} GB".format(k[:-5].replace("_", " ").capitalize(), v))
        if prompt_length > 0:
            print(f"Graph compilation duration          = {compilation_duration} seconds")
        print(separator)
    if args.quant_config:
        import habana_quantization_toolkit

        habana_quantization_toolkit.finish_measurements(model)
    if args.const_serialization_path and os.path.isdir(args.const_serialization_path):
        import shutil

        shutil.rmtree(args.const_serialization_path)


if __name__ == "__main__":
    main()<|MERGE_RESOLUTION|>--- conflicted
+++ resolved
@@ -250,13 +250,6 @@
     parser.add_argument("--temperature", default=1.0, type=float, help="Temperature value for text generation")
     parser.add_argument("--top_p", default=1.0, type=float, help="Top_p value for generating text via sampling")
     parser.add_argument(
-<<<<<<< HEAD
-        "--split_model_markstep",
-        action="store_true",
-        help="Split model in the middle with a mark_step. This could help support higher batchsizes",
-    )
-
-=======
         "--const_serialization_path",
         "--csp",
         type=str,
@@ -267,7 +260,11 @@
         action="store_true",
         help="Whether to enable device map auto. In case no space left on cpu, weights will be offloaded to disk.",
     )
->>>>>>> 081130d5
+    parser.add_argument(
+        "--split_model_markstep",
+        action="store_true",
+        help="Split model in the middle with a mark_step. This could help support higher batchsizes",
+    )
     args = parser.parse_args()
 
     if args.torch_compile:
