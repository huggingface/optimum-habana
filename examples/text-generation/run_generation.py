--- conflicted
+++ resolved
@@ -178,7 +178,6 @@
         help="Output directory to store results in.",
     )
     parser.add_argument(
-<<<<<<< HEAD
         "--bucketsize",
         default=-1,
         type=int,
@@ -197,7 +196,8 @@
         default=-1,
         type=int,
         help="If negative number is passed (default = -1) perform inference on whole dataset, else use only dataset_max_elems elements"
-=======
+    )
+    parser.add_argument(
         "--limit_hpu_graphs",
         action="store_true",
         help="Skip HPU Graph usage for first token to save memory",
@@ -206,7 +206,6 @@
         "--reuse_cache",
         action="store_true",
         help="Whether to reuse key/value cache for decoding. It should save memory.",
->>>>>>> 355c54bb
     )
 
     args = parser.parse_args()
