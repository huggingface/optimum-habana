#!/usr/bin/env python
# coding=utf-8
# Copyright 2018 Google AI, Google Brain and Carnegie Mellon University Authors and the HuggingFace Inc. team.
# Copyright (c) 2018, NVIDIA CORPORATION.  All rights reserved.
#
# Licensed under the Apache License, Version 2.0 (the "License");
# you may not use this file except in compliance with the License.
# You may obtain a copy of the License at
#
#     http://www.apache.org/licenses/LICENSE-2.0
#
# Unless required by applicable law or agreed to in writing, software
# distributed under the License is distributed on an "AS IS" BASIS,
# WITHOUT WARRANTIES OR CONDITIONS OF ANY KIND, either express or implied.
# See the License for the specific language governing permissions and
# limitations under the License.
"""
Conditional text generation on Habana Gaudi/Gaudi2.
"""

import argparse
import copy
import json
import logging
import os
import time
from pathlib import Path

import torch
from checkpoint_utils import (
    get_ds_injection_policy,
    get_repo_root,
    model_is_optimized,
    model_on_meta,
    write_checkpoints_json,
)
from transformers import AutoConfig, AutoModelForCausalLM, AutoTokenizer
from transformers.utils import check_min_version


# Will error if the minimal version of Transformers is not installed. Remove at your own risks.
check_min_version("4.33.0")

logging.basicConfig(
    format="%(asctime)s - %(levelname)s - %(name)s - %(message)s",
    datefmt="%m/%d/%Y %H:%M:%S",
    level=logging.INFO,
)
logger = logging.getLogger(__name__)


def main():
    # Arguments management
    parser = argparse.ArgumentParser()
    parser.add_argument(
        "--model_name_or_path",
        default=None,
        type=str,
        required=True,
        help="Path to pre-trained model (on the HF Hub or locally).",
    )
    parser.add_argument(
        "--bf16",
        action="store_true",
        help="Whether to perform generation in bf16 precision.",
    )
    parser.add_argument("--max_new_tokens", type=int, default=100, help="Number of tokens to generate.")
    parser.add_argument(
        "--max_input_tokens",
        type=int,
        default=0,
        help="If > 0 then pad and truncate the input sequences to this specified length of tokens.",
    )
    parser.add_argument("--batch_size", type=int, default=1, help="Input batch size.")
    parser.add_argument("--warmup", type=int, default=3, help="Number of warmup iterations for benchmarking.")
    parser.add_argument("--n_iterations", type=int, default=5, help="Number of inference iterations for benchmarking.")
    parser.add_argument("--local_rank", type=int, default=-1, metavar="N", help="Local process rank.")
    parser.add_argument(
        "--use_kv_cache",
        action="store_true",
        help="Whether to use the key/value cache for decoding. It should speed up generation.",
    )
    parser.add_argument(
        "--use_hpu_graphs",
        action="store_true",
        help="Whether to use HPU graphs or not. Using HPU graphs should give better latencies.",
    )
    parser.add_argument(
        "--dataset_name",
        default=None,
        type=str,
        help="Optional argument if you want to assess your model on a given dataset of the HF Hub.",
    )
    parser.add_argument(
        "--column_name",
        default=None,
        type=str,
        help="If `--dataset_name` was given, this will be the name of the column to use as prompts for generation.",
    )
    parser.add_argument(
        "--do_sample",
        action="store_true",
        help="Whether to use sampling for generation.",
    )
    parser.add_argument(
        "--num_beams",
        default=1,
        type=int,
        help="Number of beams used for beam search generation. 1 means greedy search will be performed.",
    )
    parser.add_argument(
        "--trim_logits",
        action="store_true",
        help="Calculate logits only for the last token to save memory in the first step.",
    )
    parser.add_argument(
        "--seed",
        default=27,
        type=int,
        help="Seed to use for random generation. Useful to reproduce your runs with `--do_sample`.",
    )
    parser.add_argument(
        "--profiling_warmup_steps",
        default=0,
        type=int,
        help="Number of steps to ignore for profiling.",
    )
    parser.add_argument(
        "--profiling_steps",
        default=0,
        type=int,
        help="Number of steps to capture for profiling.",
    )
    parser.add_argument(
        "--prompt",
        default=None,
        type=str,
        help="Optional argument to give a prompt of your choice as input.",
    )
    parser.add_argument(
        "--bad_words",
        default=None,
        type=str,
        nargs="+",
        help="Optional argument list of words that are not allowed to be generated.",
    )
    parser.add_argument(
        "--force_words",
        default=None,
        type=str,
        nargs="+",
        help="Optional argument list of words that must be generated.",
    )
    parser.add_argument(
        "--peft_model",
        default=None,
        type=str,
        help="Optional argument to give a path to a PEFT model.",
    )
    parser.add_argument("--num_return_sequences", type=int, default=1)
    parser.add_argument(
        "--token",
        default=None,
        type=str,
        help="The token to use as HTTP bearer authorization for remote files. If not specified, will use the token "
        "generated when running `huggingface-cli login` (stored in `~/.huggingface`).",
    )
    parser.add_argument(
        "--model_revision",
        default="main",
        type=str,
        help="The specific model version to use (can be a branch name, tag name or commit id).",
    )
    parser.add_argument(
        "--attn_softmax_bf16",
        action="store_true",
        help="Whether to run attention softmax layer in lower precision provided that the model supports it and "
        "is also running in lower precision.",
    )
    parser.add_argument(
        "--output_dir",
        default=None,
        type=str,
        help="Output directory to store results in.",
    )
    parser.add_argument(
        "--bucketsize",
        default=-1,
        type=int,
        help="Bucket size to maintain static shapes. If this number is negative (default is -1) \
            then we use shape = prompt_length + max_new_tokens. If a positive number is passed \
            we increate the bucket in steps of bucketsize instead of allocating to max (prompt_length + max_new_tokens)",
    )
    parser.add_argument(
        "--dataset_prompt_length",
        default=16,
        type=int,
        help="Chop dataset to this length. If dataset_prompt_length<=0, do not chop (use full prompt). Default=16"
    )
    parser.add_argument(
        "--dataset_max_elems",
        default=-1,
        type=int,
        help="If negative number is passed (default = -1) perform inference on whole dataset, else use only dataset_max_elems elements"
    )
    parser.add_argument(
        "--limit_hpu_graphs",
        action="store_true",
        help="Skip HPU Graph usage for first token to save memory",
    )
    parser.add_argument(
        "--reuse_cache",
        action="store_true",
        help="Whether to reuse key/value cache for decoding. It should save memory.",
    )

    args = parser.parse_args()

    # If the DeepSpeed launcher is used, the env variable _ will be equal to /usr/local/bin/deepspeed
    # For multi node, the value of the env variable WORLD_SIZE should be larger than 8
    use_deepspeed = "deepspeed" in os.environ["_"] or (
        "WORLD_SIZE" in os.environ and int(os.environ["WORLD_SIZE"]) > 8
    )
    if use_deepspeed:
        # Set necessary env variables
        os.environ.setdefault("PT_HPU_LAZY_ACC_PAR_MODE", "0")
        os.environ.setdefault("PT_HPU_ENABLE_LAZY_COLLECTIVES", "true")

    if not args.use_hpu_graphs:
        args.limit_hpu_graphs = False
        args.reuse_cache = False

    # Device is HPU
    args.device = "hpu"
    import habana_frameworks.torch.hpu as torch_hpu

    # Get world size, rank and local rank
    from habana_frameworks.torch.distributed.hccl import initialize_distributed_hpu

    world_size, rank, args.local_rank = initialize_distributed_hpu()

    if use_deepspeed:
        # Check if DeepSpeed is installed
        from transformers.integrations.deepspeed import is_deepspeed_available

        if not is_deepspeed_available():
            raise ImportError(
                "This script requires deepspeed: `pip install"
                " git+https://github.com/HabanaAI/DeepSpeed.git@1.11.0`."
            )
        import deepspeed

        # Initialize process(es) for DeepSpeed
        deepspeed.init_distributed(dist_backend="hccl")
        logger.info("DeepSpeed is enabled.")
    else:
        logger.info("Single-device run.")

    # Tweak generation so that it runs faster on Gaudi
    from optimum.habana.transformers.modeling_utils import adapt_transformers_to_gaudi

    adapt_transformers_to_gaudi()

    # Set seed before initializing model.
    from optimum.habana.utils import set_seed

    try:
        from optimum.habana.utils import check_optimum_habana_min_version
    except ImportError:

        def check_optimum_habana_min_version(*a, **b):
            return ()

    # Will error if the minimal version of Optimum Habana is not installed. Remove at your own risks.
    check_optimum_habana_min_version("1.8.0.dev0")

    set_seed(args.seed)

    # TODO: remove the following hack when Falcon is available in Transformers
    # Temporary hack for Falcon
    if args.model_name_or_path == "tiiuae/falcon-7b":
        args.model_revision = "4e2d06f0a7c6370ebabbc30c6f59377ae8f73d76"
    elif args.model_name_or_path == "tiiuae/falcon-7b-instruct":
        args.model_revision = "f8dac3fff96d5debd43edf56fb4e1abcfffbef28"
    elif args.model_name_or_path == "tiiuae/falcon-40b":
        args.model_revision = "f1ba7d328c06aa6fbb4a8afd3c756f46d7e6b232"
    elif args.model_name_or_path == "tiiuae/falcon-40b-instruct":
        args.model_revision = "7475ff8cfc36ed9a962b658ae3c33391566a85a5"

    tokenizer_kwargs = {
        "revision": args.model_revision,
        "token": args.token,
    }
    if args.bad_words is not None or args.force_words is not None:
        tokenizer_kwargs["add_prefix_space"] = True
    tokenizer = AutoTokenizer.from_pretrained(args.model_name_or_path, **tokenizer_kwargs)

    if use_deepspeed or args.bf16:
        model_dtype = torch.bfloat16
    else:
        model_dtype = torch.float
        args.attn_softmax_bf16 = False

    model_kwargs = {
        "revision": args.model_revision,
        "token": args.token,
    }

    if use_deepspeed:
        config = AutoConfig.from_pretrained(args.model_name_or_path, **model_kwargs)
        is_optimized = model_is_optimized(config)
        load_to_meta = model_on_meta(config)

        if load_to_meta:
            # Construct model with fake meta tensors, later will be replaced on devices during ds-inference ckpt load
            with deepspeed.OnDevice(dtype=model_dtype, device="meta"):
                model = AutoModelForCausalLM.from_config(config, torch_dtype=model_dtype)
        else:
            get_repo_root(args.model_name_or_path, local_rank=args.local_rank, token=args.token)
            # TODO: revisit placement on CPU when auto-injection is possible
            with deepspeed.OnDevice(dtype=model_dtype, device="cpu"):
                model = AutoModelForCausalLM.from_pretrained(
                    args.model_name_or_path, torch_dtype=model_dtype, **model_kwargs
                )
        model = model.eval()

        # Initialize the model
        ds_inference_kwargs = {"dtype": model_dtype}
        ds_inference_kwargs["tensor_parallel"] = {"tp_size": world_size}
        ds_inference_kwargs["enable_cuda_graph"] = args.use_hpu_graphs

        if load_to_meta:
            # model loaded to meta is managed differently
            checkpoints_json = "checkpoints.json"
            write_checkpoints_json(args.model_name_or_path, args.local_rank, checkpoints_json)

        # Make sure all devices/nodes have access to the model checkpoints
        torch.distributed.barrier()

        ds_inference_kwargs["injection_policy"] = get_ds_injection_policy(config)
        if load_to_meta:
            ds_inference_kwargs["checkpoint"] = checkpoints_json

        model = deepspeed.init_inference(model, **ds_inference_kwargs)
        model = model.module
    else:
        get_repo_root(args.model_name_or_path, token=args.token)
        model = AutoModelForCausalLM.from_pretrained(args.model_name_or_path, torch_dtype=model_dtype, **model_kwargs)
        model = model.eval().to(args.device)
        is_optimized = model_is_optimized(model.config)

        if args.use_hpu_graphs:
            from habana_frameworks.torch.hpu import wrap_in_hpu_graph

            model = wrap_in_hpu_graph(model)

    if not model.config.is_encoder_decoder:
        tokenizer.padding_side = "left"
    # Some models like GPT2 do not have a PAD token so we have to set it if necessary
    if model.config.model_type == "llama":
        # unwind broken decapoda-research config
        model.generation_config.pad_token_id = 0
        model.generation_config.bos_token_id = 1
        model.generation_config.eos_token_id = 2
        tokenizer.bos_token_id = model.generation_config.bos_token_id
        tokenizer.eos_token_id = model.generation_config.eos_token_id
        tokenizer.pad_token_id = model.generation_config.pad_token_id
        tokenizer.pad_token = tokenizer.decode(tokenizer.pad_token_id)
        tokenizer.eos_token = tokenizer.decode(tokenizer.eos_token_id)
        tokenizer.bos_token = tokenizer.decode(tokenizer.bos_token_id)

    if tokenizer.pad_token is None:
        tokenizer.pad_token = tokenizer.eos_token
        model.generation_config.pad_token_id = model.generation_config.eos_token_id

    if rank in [-1, 0]:
        logger.info(f"Args: {args}")
        logger.info(f"device: {args.device}, n_hpu: {world_size}, bf16: {use_deepspeed or args.bf16}")

    bad_words_ids = None
    force_words_ids = None
    if args.bad_words is not None:
        bad_words_ids = [tokenizer.encode(bad_word, add_special_tokens=False) for bad_word in args.bad_words]
    if args.force_words is not None:
        force_words_ids = [tokenizer.encode(force_word, add_special_tokens=False) for force_word in args.force_words]

    if args.peft_model:
        import importlib.util

        if importlib.util.find_spec("peft") is None:
            raise ImportError("The `peft` package is not installed, please run: `pip install peft`.")
        from peft import PeftModel

        model = PeftModel.from_pretrained(model, args.peft_model)
        model = model.to(model_dtype)

    # Generation configuration
    generation_config = copy.deepcopy(model.generation_config)
    generation_config.max_new_tokens = args.max_new_tokens
    generation_config.use_cache = args.use_kv_cache
    generation_config.static_shapes = is_optimized
    generation_config.bucketsize = args.bucketsize if is_optimized else -1
    generation_config.do_sample = args.do_sample
    generation_config.num_beams = args.num_beams
    generation_config.bad_words_ids = bad_words_ids
    generation_config.force_words_ids = force_words_ids
    generation_config.num_return_sequences = args.num_return_sequences
    generation_config.trim_logits = args.trim_logits
    generation_config.attn_softmax_bf16 = args.attn_softmax_bf16
    generation_config.limit_hpu_graphs = args.limit_hpu_graphs
    generation_config.reuse_cache = args.reuse_cache

    if args.dataset_name is None:
        # Benchmark over the prompts below
        if args.prompt:
            input_sentences = [
                args.prompt,
            ]
        else:
            input_sentences = [
                "DeepSpeed is a machine learning framework",
                "He is working on",
                "He has a",
                "He got all",
                "Everyone is happy and I can",
                "The new movie that got Oscar this year",
                "In the far far distance from our galaxy,",
                "Peace is the only way",
            ]

        if args.batch_size > len(input_sentences):
            # Dynamically extends to support larger batch sizes
            num_sentences_to_add = args.batch_size - len(input_sentences)
            for i in range(num_sentences_to_add):
                input_sentences.append(input_sentences[i % len(input_sentences)])
        elif args.batch_size < len(input_sentences):
            input_sentences = input_sentences[: args.batch_size]

        def generate():
            """Generates sequences from the input sentences and returns them."""

            # Tokenization
            if args.max_input_tokens > 0:
                input_tokens = tokenizer.batch_encode_plus(
                    input_sentences,
                    return_tensors="pt",
                    padding="max_length",
                    max_length=args.max_input_tokens,
                    truncation=True,
                )
            else:
                input_tokens = tokenizer.batch_encode_plus(input_sentences, return_tensors="pt", padding=True)

            # Move inputs to target device(s)
            for t in input_tokens:
                if torch.is_tensor(input_tokens[t]):
                    input_tokens[t] = input_tokens[t].to(args.device)

            outputs = model.generate(
                **input_tokens,
                generation_config=generation_config,
                lazy_mode=True,
                hpu_graphs=args.use_hpu_graphs,
                profiling_steps=args.profiling_steps,
                profiling_warmup_steps=args.profiling_warmup_steps,
            ).cpu()
            return tokenizer.batch_decode(outputs, skip_special_tokens=True)

        from optimum.habana.utils import HabanaProfile

        # compilation stage disable profiling
        HabanaProfile.disable()
        # Compilation
        if rank in [-1, 0]:
            logger.info("Graph compilation...")
        t0 = time.perf_counter()
        # The first three iterations take longer because of graph compilation
        for _ in range(args.warmup):
            generate()
        torch_hpu.synchronize()
        compilation_duration = time.perf_counter() - t0
        HabanaProfile.enable()
        total_new_tokens_generated = 0
        if rank in [-1, 0]:
            logger.info("Running generate...")
        t0 = time.perf_counter()
        # Benchmark over n_iterations iterations
        for i in range(args.n_iterations):
            generated = generate()
        duration = time.perf_counter() - t0
        total_new_tokens_generated = args.n_iterations * args.batch_size * args.max_new_tokens
        throughput = total_new_tokens_generated / duration

        if rank in [-1, 0]:
            print()
            print("Input/outputs:")
            for i, input_sentence in enumerate(zip(input_sentences)):
                print(f"input {i+1}: {input_sentence}")
                for j, output in enumerate(
                    zip(generated[args.num_return_sequences * i : args.num_return_sequences * (i + 1)])
                ):
                    print(f"output {j+1}: {output}")
                print()

            # Store results if necessary
            if args.output_dir is not None:
                output_dir = Path(args.output_dir)
                output_dir.mkdir(parents=True, exist_ok=True)

                results = {
                    "throughput": throughput,
                    "output": output,
                }
                with (output_dir / "results.json").open("w", encoding="utf-8") as f:
                    json.dump(results, f, ensure_ascii=False, indent=4)
            from optimum.habana.utils import get_hpu_memory_stats

            stats = f"Throughput (including tokenization) = {throughput} tokens/second"
            separator = "-" * len(stats)
            print()
            print("Stats:")
            print(separator)
            print(stats)
            mem = get_hpu_memory_stats()
            for k, v in mem.items():
                print("{:35} = {} GB".format(k[:-5].replace("_", " ").capitalize(), v))
            print(f"Graph compilation duration          = {compilation_duration} seconds")
            print(separator)
            print()
    else:
        # Downloading and loading a dataset from the hub.
        from datasets import load_dataset
        from torch.utils.data import DataLoader

        raw_dataset = load_dataset(args.dataset_name)
        if "test" in raw_dataset:
            split = "test"
        elif "validation" in raw_dataset:
            split = "validation"
        else:
            split = "train"
        raw_dataset = raw_dataset[split].shuffle().select(range(args.dataset_max_elems if args.dataset_max_elems > 0 else (raw_dataset[split]).num_rows))

        if args.column_name is None:
            # If no column name is given, take the first column that has strings
            column_name = [key for key in raw_dataset.features.keys() if raw_dataset.features[key].dtype == "string"][
                0
            ]
            if rank in [-1, 0]:
                logger.info(
                    f"No column name was given so automatically choosing '{column_name}' for prompts. If you would like to use another column of the dataset, you can set the argument `--column_name`."
                )
        else:
            column_name = args.column_name

        # Remove unused columns
        raw_dataset = raw_dataset.remove_columns([name for name in raw_dataset.column_names if name != column_name])

<<<<<<< HEAD
        # Set the prompt length to 16
        prompt_length = args.dataset_prompt_length
=======
        # Set the prompt length to args.max_input_tokens if > 0 else default to 16
        prompt_length = args.max_input_tokens if args.max_input_tokens > 0 else 16
>>>>>>> 14875972

        def preprocess_function(examples):
            # Tokenize the texts
            return tokenizer(examples[column_name], padding="max_length", max_length=prompt_length if prompt_length>0 else None, truncation=prompt_length>0)

        raw_dataset = raw_dataset.map(
            preprocess_function,
            batched=True,
            desc="Running tokenizer on dataset",
        )
        # After tokenization, we can remove the column of interest
        raw_dataset = raw_dataset.remove_columns([column_name])
        raw_dataset.set_format(type="torch")

        if prompt_length <= 0:
            # Todo please check if this collate function is suitable for your model
            # This has been tested for OPT, and Bloom
            assert 'GaudiOPTForCausalLM' in str(type(model)) or 'GaudiBloomForCausalLM' in str(type(model))
            def collate_fn(data):
                collect = {k:[dt[k] for dt in data] for k in data[0]}
                result = {}
                for k in collect:
                    tensors = collect[k]
                    max_shape = max([item.shape[0] for item in tensors])
                    result[k] = torch.stack([torch.cat((torch.zeros(max_shape - t.shape[0], dtype=t.dtype), t)) for t in tensors], 0)
                return result
        else:
            collate_fn = None

        dataloader = DataLoader(raw_dataset, batch_size=args.batch_size, collate_fn=collate_fn)

        def generate_dataset(batch):
            prompt = tokenizer.batch_decode(batch["input_ids"], skip_special_tokens=True)
            # Move inputs to target device(s)
            for t in batch:
                if torch.is_tensor(batch[t]):
                    batch[t] = batch[t].to(args.device)
            # Generate new sequences
            outputs = model.generate(
                **batch,
                generation_config=generation_config,
                lazy_mode=True,
                hpu_graphs=args.use_hpu_graphs,
                profiling_steps=args.profiling_steps,
                profiling_warmup_steps=args.profiling_warmup_steps,
            ).cpu()
            return prompt, outputs

        # warmup
        if prompt_length>0:
            from optimum.habana.utils import HabanaProfile
            # compilation stage disable profiling
            HabanaProfile.disable()
            # Compilation
            if rank in [-1, 0]:
                logger.info("Graph compilation...")
            t0 = time.perf_counter()
            for i,batch in enumerate(dataloader):
                generate_dataset(batch)
                # The first three iterations take longer because of graph compilation
                if (i+1)==3:
                    break
            torch_hpu.synchronize()
            compilation_duration = time.perf_counter() - t0
            HabanaProfile.enable()

        total_new_tokens_generated = 0
        duration = 0
        separator = "-" * 50
        logger.info("Running generate dataset...")
        t_start = time.time()
        for i, batch in enumerate(dataloader):
            t0 = time.perf_counter()
            prompt, outputs = generate_dataset(batch)
            duration += time.perf_counter() - t0
            total_new_tokens_generated += args.batch_size * args.max_new_tokens
            if rank in [-1,0]:
                print(separator)
                print(f"Batch n°{i+1}")
                print(f"Input: {prompt[:args.batch_size]}")
                print(
                        f"Output: {tokenizer.batch_decode(outputs, skip_special_tokens=True)[:args.batch_size*args.num_return_sequences]}"
                    )
                print(separator)
        t_end = time.time()

        throughput = total_new_tokens_generated / duration
        # Print Stats
        if rank in [-1, 0]:
            from optimum.habana.utils import get_hpu_memory_stats
            stats = f"Throughput (including tokenization) = {throughput} tokens/second"
            separator = "-" * len(stats)
            print()
            print("Stats:")
            print(separator)
            print(stats)
            print('Total runtime for dataset:', t_end-t_start)
            mem = get_hpu_memory_stats()
            for k, v in mem.items():
                print("{:35} = {} GB".format(k[:-5].replace("_", " ").capitalize(), v))
            if prompt_length>0:
                print(f"Graph compilation duration          = {compilation_duration} seconds")
            print(separator)


if __name__ == "__main__":
    main()<|MERGE_RESOLUTION|>--- conflicted
+++ resolved
@@ -192,14 +192,8 @@
             we increate the bucket in steps of bucketsize instead of allocating to max (prompt_length + max_new_tokens)",
     )
     parser.add_argument(
-        "--dataset_prompt_length",
+        "--dataset_max_elems",
         default=16,
-        type=int,
-        help="Chop dataset to this length. If dataset_prompt_length<=0, do not chop (use full prompt). Default=16"
-    )
-    parser.add_argument(
-        "--dataset_max_elems",
-        default=-1,
         type=int,
         help="If negative number is passed (default = -1) perform inference on whole dataset, else use only dataset_max_elems elements"
     )
@@ -556,13 +550,8 @@
         # Remove unused columns
         raw_dataset = raw_dataset.remove_columns([name for name in raw_dataset.column_names if name != column_name])
 
-<<<<<<< HEAD
-        # Set the prompt length to 16
-        prompt_length = args.dataset_prompt_length
-=======
         # Set the prompt length to args.max_input_tokens if > 0 else default to 16
         prompt_length = args.max_input_tokens if args.max_input_tokens > 0 else 16
->>>>>>> 14875972
 
         def preprocess_function(examples):
             # Tokenize the texts
