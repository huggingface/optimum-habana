#!/usr/bin/env python
# coding=utf-8
# Copyright 2018 Google AI, Google Brain and Carnegie Mellon University Authors and the HuggingFace Inc. team.
# Copyright (c) 2018, NVIDIA CORPORATION.  All rights reserved.
#
# Licensed under the Apache License, Version 2.0 (the "License");
# you may not use this file except in compliance with the License.
# You may obtain a copy of the License at
#
#     http://www.apache.org/licenses/LICENSE-2.0
#
# Unless required by applicable law or agreed to in writing, software
# distributed under the License is distributed on an "AS IS" BASIS,
# WITHOUT WARRANTIES OR CONDITIONS OF ANY KIND, either express or implied.
# See the License for the specific language governing permissions and
# limitations under the License.
"""
Conditional text generation on Habana Gaudi/Gaudi2.
"""

import argparse
import copy
import logging
import os
import time

import torch
import torch.nn.functional as F
from checkpoint_utils import (
    get_ds_injection_policy,
    get_repo_root,
    model_is_bloom,
    model_is_optimized,
    write_checkpoints_json,
)
from transformers import AutoConfig, AutoModelForCausalLM, AutoTokenizer


logging.basicConfig(
    format="%(asctime)s - %(levelname)s - %(name)s - %(message)s",
    datefmt="%m/%d/%Y %H:%M:%S",
    level=logging.INFO,
)
logger = logging.getLogger(__name__)


def main():
    # Arguments management
    parser = argparse.ArgumentParser()
    parser.add_argument(
        "--model_name_or_path",
        default=None,
        type=str,
        required=True,
        help="Path to pre-trained model (on the HF Hub or locally).",
    )
    parser.add_argument(
        "--bf16",
        action="store_true",
        help="Whether to perform generation in bf16 precision.",
    )
    parser.add_argument("--max_new_tokens", type=int, default=100, help="Number of tokens to generate.")
    parser.add_argument("--batch_size", type=int, default=1, help="Input batch size.")
    parser.add_argument("--n_iterations", type=int, default=5, help="Number of inference iterations for benchmarking.")
    parser.add_argument("--local_rank", type=int, default=-1, metavar="N", help="Local process rank.")
    parser.add_argument(
        "--use_kv_cache",
        action="store_true",
        help="Whether to use the key/value cache for decoding. It should speed up generation.",
    )
    parser.add_argument(
        "--use_hpu_graphs",
        action="store_true",
        help="Whether to use HPU graphs or not. Using HPU graphs should give better latencies.",
    )
    parser.add_argument(
        "--dataset_name",
        default=None,
        type=str,
        help="Optional argument if you want to assess your model on a given dataset of the HF Hub.",
    )
    parser.add_argument(
        "--column_name",
        default=None,
        type=str,
        help="If `--dataset_name` was given, this will be the name of the column to use as prompts for generation.",
    )
    parser.add_argument(
        "--do_sample",
        action="store_true",
        help="Whether to use sampling for generation.",
    )
    parser.add_argument(
        "--num_beams",
        default=1,
        type=int,
        help="Number of beams used for beam search generation. 1 means greedy search will be performed.",
    )
    parser.add_argument(
        "--seed",
        default=27,
        type=int,
        help="Seed to use for random generation. Useful to reproduce your runs with `--do_sample`.",
    )
    parser.add_argument(
        "--profiling_warmup_steps",
        default=0,
        type=int,
        help="Number of steps to ignore for profling.",
    )
    parser.add_argument(
        "--profiling_steps",
        default=0,
        type=int,
        help="Number of steps to capture for profiling.",
    )
    parser.add_argument(
        "--prompt",
        default=None,
        type=str,
        help="Optional argument to give a prompt of your choice as input.",
    )
    parser.add_argument(
        "--bad_words",
        default=None,
        type=str,
        nargs="+",
        help="Optional argument list of words that are not allowed to be generated.",
    )
    parser.add_argument(
        "--force_words",
        default=None,
        type=str,
        nargs="+",
        help="Optional argument list of words that must be generated.",
    )
    parser.add_argument("--num_return_sequences", type=int, default=1)

    args = parser.parse_args()

    # If the DeepSpeed launcher is used, the env variable _ will be equal to /usr/local/bin/deepspeed
    # For multi node, the value of the env variable WORLD_SIZE should be larger than 8
    use_deepspeed = "deepspeed" in os.environ["_"] or (
        "WORLD_SIZE" in os.environ and int(os.environ["WORLD_SIZE"]) > 8
    )
    if use_deepspeed:
        # Set necessary env variables
        os.environ.setdefault("PT_HPU_LAZY_ACC_PAR_MODE", "0")
        os.environ.setdefault("PT_HPU_ENABLE_LAZY_COLLECTIVES", "true")

    # Device is HPU
    args.device = "hpu"
    import habana_frameworks.torch.hpu as torch_hpu

    # Get world size, rank and local rank
    from habana_frameworks.torch.distributed.hccl import initialize_distributed_hpu

    world_size, rank, args.local_rank = initialize_distributed_hpu()

    if use_deepspeed:
        # Check if DeepSpeed is installed
        from transformers.deepspeed import is_deepspeed_available

        if not is_deepspeed_available():
            raise ImportError(
                "This script requires deepspeed: `pip install"
                " git+https://github.com/HabanaAI/DeepSpeed.git@1.10.0`."
            )
        import deepspeed

        # Initialize process(es) for DeepSpeed
        deepspeed.init_distributed(dist_backend="hccl")
        logger.info("DeepSpeed is enabled.")
    else:
        logger.info("Single-device run.")

    # Tweak generation so that it runs faster on Gaudi
    from optimum.habana.transformers.modeling_utils import adapt_transformers_to_gaudi

    adapt_transformers_to_gaudi()

    # Set seed before initializing model.
    from optimum.habana.utils import set_seed

    set_seed(args.seed)

    if args.bad_words is not None or args.force_words is not None:
        tokenizer = AutoTokenizer.from_pretrained(args.model_name_or_path, add_prefix_space=True)
    else:
        tokenizer = AutoTokenizer.from_pretrained(args.model_name_or_path)

    if use_deepspeed or args.bf16:
        model_dtype = torch.bfloat16
    else:
        model_dtype = torch.float

    if use_deepspeed:
        config = AutoConfig.from_pretrained(args.model_name_or_path)
        is_optimized = model_is_optimized(config)
        is_bloom = model_is_bloom(config)

        if is_bloom:
            # Construct model with fake meta tensors, later will be replaced on devices during ds-inference ckpt load
            with deepspeed.OnDevice(dtype=model_dtype, device="meta"):
                model = AutoModelForCausalLM.from_config(config, torch_dtype=model_dtype)
        else:
<<<<<<< HEAD
            get_repo_root(args.model_name_or_path, args.local_rank)
            with deepspeed.OnDevice(dtype=model_dtype, device=args.device):
=======
            # TODO: revisit placement on CPU when auto-injection is possible
            with deepspeed.OnDevice(dtype=model_dtype, device="cpu"):
>>>>>>> 12a78421
                model = AutoModelForCausalLM.from_pretrained(args.model_name_or_path, torch_dtype=model_dtype)
        model = model.eval()

        # Initialize the model
        ds_inference_kwargs = {"dtype": model_dtype}
        ds_inference_kwargs["tensor_parallel"] = {"tp_size": world_size}
        ds_inference_kwargs["enable_cuda_graph"] = args.use_hpu_graphs

        if is_bloom:
            # BLOOM is managed differently
            checkpoints_json = "checkpoints.json"
            write_checkpoints_json(args.model_name_or_path, args.local_rank, checkpoints_json)

        # Make sure all devices/nodes have access to the model checkpoints
        torch.distributed.barrier()

        ds_inference_kwargs["injection_policy"] = get_ds_injection_policy(config)
        if is_bloom:
            ds_inference_kwargs["checkpoint"] = checkpoints_json

        model = deepspeed.init_inference(model, **ds_inference_kwargs)
        model = model.module
    else:
        get_repo_root(args.model_name_or_path)
        model = AutoModelForCausalLM.from_pretrained(args.model_name_or_path, torch_dtype=model_dtype)
        model = model.eval().to(args.device)
        is_bloom = model_is_bloom(model.config)
        is_optimized = model_is_optimized(model.config)

        if args.use_hpu_graphs:
            from habana_frameworks.torch.hpu import wrap_in_hpu_graph

            model = wrap_in_hpu_graph(model)

    if not model.config.is_encoder_decoder:
        tokenizer.padding_side = "left"
    # Some models like GPT2 do not have a PAD token so we have to set it if necessary
    if tokenizer.pad_token is None:
        tokenizer.pad_token = tokenizer.eos_token
        model.generation_config.pad_token_id = model.generation_config.eos_token_id

    if rank in [-1, 0]:
        logger.info(f"Args: {args}")
        logger.info(f"device: {args.device}, n_hpu: {world_size}, bf16: {use_deepspeed or args.bf16}")

    bad_words_ids = None
    force_words_ids = None
    if args.bad_words is not None:
        bad_words_ids = [tokenizer.encode(bad_word, add_special_tokens=False) for bad_word in args.bad_words]
    if args.force_words is not None:
        force_words_ids = [tokenizer.encode(force_word, add_special_tokens=False) for force_word in args.force_words]

    # Generation configuration
    generation_config = copy.deepcopy(model.generation_config)
    generation_config.max_new_tokens = args.max_new_tokens
    generation_config.use_cache = args.use_kv_cache
    generation_config.do_sample = args.do_sample
    generation_config.num_beams = args.num_beams
    generation_config.bad_words_ids = bad_words_ids
    generation_config.force_words_ids = force_words_ids
    generation_config.num_return_sequences = args.num_return_sequences

    if args.dataset_name is None:
        # Benchmark over the prompts below
        if args.prompt:
            input_sentences = [
                args.prompt,
            ]
        else:
            input_sentences = [
                "DeepSpeed is a machine learning framework",
                "He is working on",
                "He has a",
                "He got all",
                "Everyone is happy and I can",
                "The new movie that got Oscar this year",
                "In the far far distance from our galaxy,",
                "Peace is the only way",
            ]

        if args.batch_size > len(input_sentences):
            # Dynamically extends to support larger batch sizes
            num_sentences_to_add = args.batch_size - len(input_sentences)
            for i in range(num_sentences_to_add):
                input_sentences.append(input_sentences[i % len(input_sentences)])
        elif args.batch_size < len(input_sentences):
            input_sentences = input_sentences[: args.batch_size]

        def generate():
            """Generates sequences from the input sentences and returns them."""

            # Tokenization
            input_tokens = tokenizer.batch_encode_plus(input_sentences, return_tensors="pt", padding=True)

            # Pad inputs to have static shapes during generation, this gives better performance than dynamic shapes on HPUs
            input_token_len = input_tokens.input_ids.shape[-1]
            if is_optimized:
                input_tokens["input_ids"] = F.pad(
                    input_tokens.input_ids, (0, args.max_new_tokens), value=model.generation_config.pad_token_id
                )
                input_tokens["attention_mask"] = F.pad(input_tokens.attention_mask, (0, args.max_new_tokens), value=0)
                # token_idx is the current index in the generation process, it is incremented each time a new token is generated
                kwargs = {"token_idx": torch.tensor(input_token_len, device=args.device)}
            else:
                kwargs = {}

            # Move inputs to target device(s)
            for t in input_tokens:
                if torch.is_tensor(input_tokens[t]):
                    input_tokens[t] = input_tokens[t].to(args.device)

            outputs = model.generate(
                **input_tokens,
                **kwargs,
                generation_config=generation_config,
                lazy_mode=True,
                hpu_graphs=args.use_hpu_graphs,
                profiling_steps=args.profiling_steps,
                profiling_warmup_steps=args.profiling_warmup_steps,
            ).cpu()
            return tokenizer.batch_decode(outputs, skip_special_tokens=True)

        from optimum.habana.utils import HabanaProfile

        # compilation stage disable profiling
        HabanaProfile.disable()
        # Compilation
        if rank in [-1, 0]:
            logger.info("Graph compilation...")
        t0 = time.perf_counter()
        # The first three iterations take longer because of graph compilation
        for _ in range(3):
            generate()
        torch_hpu.synchronize()
        compilation_duration = time.perf_counter() - t0
        HabanaProfile.enable()
        total_new_tokens_generated = 0
        if rank in [-1, 0]:
            logger.info("Running generate...")
        t0 = time.perf_counter()
        # Benchmark over n_iterations iterations
        for i in range(args.n_iterations):
            generated = generate()
        duration = time.perf_counter() - t0
        total_new_tokens_generated = args.n_iterations * args.batch_size * args.max_new_tokens
        throughput = total_new_tokens_generated / duration

        if rank in [-1, 0]:
            from optimum.habana.utils import get_hpu_memory_stats

            stats = f"Throughput (including tokenization) = {throughput} tokens/second"
            separator = "-" * len(stats)
            print()
            print("Stats:")
            print(separator)
            print(stats)
            mem = get_hpu_memory_stats()
            for k, v in mem.items():
                print("{:35} = {} GB".format(k[:-5].replace("_", " ").capitalize(), v))
            if args.use_hpu_graphs:
                print(f"Graph compilation duration          = {compilation_duration} seconds")
            print(separator)
            print()
            print("Input/outputs:")
            print(separator)
            for i, input_sentence in enumerate(zip(input_sentences)):
                print(f"input {i+1}: {input_sentence}")
                for j, output in enumerate(
                    zip(generated[args.num_return_sequences * i : args.num_return_sequences * (i + 1)])
                ):
                    print(f"output {j+1}: {output}")
                print(separator)
    else:
        # Downloading and loading a dataset from the hub.
        from datasets import load_dataset
        from torch.utils.data import DataLoader

        raw_dataset = load_dataset(args.dataset_name)
        if "test" in raw_dataset:
            split = "test"
        elif "validation" in raw_dataset:
            split = "validation"
        else:
            split = "train"
        raw_dataset = raw_dataset[split]

        if args.column_name is None:
            # If no column name is given, take the first column that has strings
            column_name = [key for key in raw_dataset.features.keys() if raw_dataset.features[key].dtype == "string"][
                0
            ]
            if rank in [-1, 0]:
                logger.info(
                    f"No column name was given so automatically choosing '{column_name}' for prompts. If you would like to use another column of the dataset, you can set the argument `--column_name`."
                )
        else:
            column_name = args.column_name

        # Remove unused columns
        raw_dataset = raw_dataset.remove_columns([name for name in raw_dataset.column_names if name != column_name])

        # Set the prompt length to 16
        prompt_length = 16

        def preprocess_function(examples):
            # Tokenize the texts
            return tokenizer(examples[column_name], padding="max_length", max_length=prompt_length, truncation=True)

        raw_dataset = raw_dataset.map(
            preprocess_function,
            batched=True,
            desc="Running tokenizer on dataset",
        )
        # After tokenization, we can remove the column of interest
        raw_dataset = raw_dataset.remove_columns([column_name])
        raw_dataset.set_format(type="torch")

        separator = None

        logger.info("Running generation...")

        dataloader = DataLoader(raw_dataset, batch_size=args.batch_size)
        for i, batch in enumerate(dataloader):
            prompt = tokenizer.batch_decode(batch["input_ids"], skip_special_tokens=True)
            # Pad inputs to have static shapes during generation, this gives better performance than dynamic shapes on HPUs
            if is_optimized:
                batch["input_ids"] = F.pad(
                    batch["input_ids"], (0, args.max_new_tokens), value=model.generation_config.pad_token_id
                )
                batch["attention_mask"] = F.pad(batch["attention_mask"], (0, args.max_new_tokens), value=0)
            # prompt = batch.pop(column_name)
            # Move inputs to target device(s)
            for t in batch:
                if torch.is_tensor(batch[t]):
                    batch[t] = batch[t].to(args.device)
            if is_optimized:
                # token_idx is the current index in the generation process, it is incremented each time a new token is generated
                batch["token_idx"] = torch.tensor(prompt_length, device=args.device)

            # Generate new sequences
            outputs = model.generate(
                **batch,
                generation_config=generation_config,
                lazy_mode=True,
                hpu_graphs=args.use_hpu_graphs,
                profiling_steps=args.profiling_steps,
                profiling_warmup_steps=args.profiling_warmup_steps,
            ).cpu()

            # Print outputs
            if separator is None:
                separator = "-" * len(prompt[0])
            if rank in [-1, 0]:
                print(separator)
                print(f"Batch n°{i+1}")
                print(f"Input: {prompt[:args.batch_size]}")
                print(
                    f"Output: {tokenizer.batch_decode(outputs, skip_special_tokens=True)[:args.batch_size*args.num_return_sequences]}"
                )


if __name__ == "__main__":
    main()<|MERGE_RESOLUTION|>--- conflicted
+++ resolved
@@ -204,13 +204,9 @@
             with deepspeed.OnDevice(dtype=model_dtype, device="meta"):
                 model = AutoModelForCausalLM.from_config(config, torch_dtype=model_dtype)
         else:
-<<<<<<< HEAD
             get_repo_root(args.model_name_or_path, args.local_rank)
-            with deepspeed.OnDevice(dtype=model_dtype, device=args.device):
-=======
             # TODO: revisit placement on CPU when auto-injection is possible
             with deepspeed.OnDevice(dtype=model_dtype, device="cpu"):
->>>>>>> 12a78421
                 model = AutoModelForCausalLM.from_pretrained(args.model_name_or_path, torch_dtype=model_dtype)
         model = model.eval()
 
