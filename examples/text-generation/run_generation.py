#!/usr/bin/env python
# coding=utf-8
# Copyright 2018 Google AI, Google Brain and Carnegie Mellon University Authors and the HuggingFace Inc. team.
# Copyright (c) 2018, NVIDIA CORPORATION.  All rights reserved.
#
# Licensed under the Apache License, Version 2.0 (the "License");
# you may not use this file except in compliance with the License.
# You may obtain a copy of the License at
#
#     http://www.apache.org/licenses/LICENSE-2.0
#
# Unless required by applicable law or agreed to in writing, software
# distributed under the License is distributed on an "AS IS" BASIS,
# WITHOUT WARRANTIES OR CONDITIONS OF ANY KIND, either express or implied.
# See the License for the specific language governing permissions and
# limitations under the License.
"""
Conditional text generation on Habana Gaudi/Gaudi2.
"""

import argparse
import json
import logging
import math
import time
from itertools import cycle
from pathlib import Path

import torch
from utils import adjust_batch, count_hpu_graphs, initialize_model

from optimum.habana.utils import get_hpu_memory_stats


logging.basicConfig(
    format="%(asctime)s - %(levelname)s - %(name)s - %(message)s",
    datefmt="%m/%d/%Y %H:%M:%S",
    level=logging.INFO,
)
logger = logging.getLogger(__name__)


def setup_parser(parser):
    # Arguments management
    parser.add_argument("--device", "-d", type=str, choices=["hpu"], help="Device to run", default="hpu")
    parser.add_argument(
        "--model_name_or_path",
        default=None,
        type=str,
        required=True,
        help="Path to pre-trained model (on the HF Hub or locally).",
    )
    parser.add_argument(
        "--bf16",
        action="store_true",
        help="Whether to perform generation in bf16 precision.",
    )
    parser.add_argument("--max_new_tokens", type=int, default=100, help="Number of tokens to generate.")
    parser.add_argument(
        "--max_input_tokens",
        type=int,
        default=0,
        help="If > 0 then pad and truncate the input sequences to this specified length of tokens. \
            if == 0, then truncate to 16 (original default) \
            if < 0, then do not truncate, use full input prompt",
    )
    parser.add_argument("--batch_size", type=int, default=1, help="Input batch size.")
    parser.add_argument("--warmup", type=int, default=3, help="Number of warmup iterations for benchmarking.")
    parser.add_argument("--n_iterations", type=int, default=5, help="Number of inference iterations for benchmarking.")
    parser.add_argument("--local_rank", type=int, default=0, metavar="N", help="Local process rank.")
    parser.add_argument(
        "--use_kv_cache",
        action="store_true",
        help="Whether to use the key/value cache for decoding. It should speed up generation.",
    )
    parser.add_argument(
        "--use_hpu_graphs",
        action="store_true",
        help="Whether to use HPU graphs or not. Using HPU graphs should give better latencies.",
    )
    parser.add_argument(
        "--dataset_name",
        default=None,
        type=str,
        help="Optional argument if you want to assess your model on a given dataset of the HF Hub.",
    )
    parser.add_argument(
        "--column_name",
        default=None,
        type=str,
        help="If `--dataset_name` was given, this will be the name of the column to use as prompts for generation.",
    )
    parser.add_argument(
        "--do_sample",
        action="store_true",
        help="Whether to use sampling for generation.",
    )
    parser.add_argument(
        "--num_beams",
        default=1,
        type=int,
        help="Number of beams used for beam search generation. 1 means greedy search will be performed.",
    )
    parser.add_argument(
        "--trim_logits",
        action="store_true",
        help="Calculate logits only for the last token to save memory in the first step.",
    )
    parser.add_argument(
        "--seed",
        default=27,
        type=int,
        help="Seed to use for random generation. Useful to reproduce your runs with `--do_sample`.",
    )
    parser.add_argument(
        "--profiling_warmup_steps",
        default=0,
        type=int,
        help="Number of steps to ignore for profiling.",
    )
    parser.add_argument(
        "--profiling_steps",
        default=0,
        type=int,
        help="Number of steps to capture for profiling.",
    )
    parser.add_argument(
        "--prompt",
        default=None,
        type=str,
        nargs="*",
        help='Optional argument to give a prompt of your choice as input. Can be a single string (eg: --prompt "Hello world"), or a list of space-separated strings (eg: --prompt "Hello world" "How are you?")',
    )
    parser.add_argument(
        "--bad_words",
        default=None,
        type=str,
        nargs="+",
        help="Optional argument list of words that are not allowed to be generated.",
    )
    parser.add_argument(
        "--force_words",
        default=None,
        type=str,
        nargs="+",
        help="Optional argument list of words that must be generated.",
    )
    parser.add_argument(
        "--peft_model",
        default=None,
        type=str,
        help="Optional argument to give a path to a PEFT model.",
    )
    parser.add_argument("--num_return_sequences", type=int, default=1)
    parser.add_argument(
        "--token",
        default=None,
        type=str,
        help="The token to use as HTTP bearer authorization for remote files. If not specified, will use the token "
        "generated when running `huggingface-cli login` (stored in `~/.huggingface`).",
    )
    parser.add_argument(
        "--model_revision",
        default="main",
        type=str,
        help="The specific model version to use (can be a branch name, tag name or commit id).",
    )
    parser.add_argument(
        "--attn_softmax_bf16",
        action="store_true",
        help="Whether to run attention softmax layer in lower precision provided that the model supports it and "
        "is also running in lower precision.",
    )
    parser.add_argument(
        "--output_dir",
        default=None,
        type=str,
        help="Output directory to store results in.",
    )
    parser.add_argument(
        "--bucket_size",
        default=-1,
        type=int,
        help="Bucket size to maintain static shapes. If this number is negative (default is -1) \
            then we use `shape = prompt_length + max_new_tokens`. If a positive number is passed \
            we increase the bucket in steps of `bucket_size` instead of allocating to max (`prompt_length + max_new_tokens`).",
    )
    parser.add_argument(
        "--dataset_max_samples",
        default=-1,
        type=int,
        help="If a negative number is passed (default = -1) perform inference on the whole dataset, else use only `dataset_max_samples` samples.",
    )
    parser.add_argument(
        "--limit_hpu_graphs",
        action="store_true",
        help="Skip HPU Graph usage for first token to save memory",
    )
    parser.add_argument(
        "--reuse_cache",
        action="store_true",
        help="Whether to reuse key/value cache for decoding. It should save memory.",
    )
    parser.add_argument(
        "--skip_hash_with_views",
        action="store_true",
        help="Whether to skip hash with views for HPU graphs. When skip_hash_with_views is not used, the input to HPU graphs includes both view and base tensors.",
    )
    parser.add_argument("--verbose_workers", action="store_true", help="Enable output from non-master workers")
    parser.add_argument(
        "--simulate_dyn_prompt",
        default=None,
        type=int,
        nargs="*",
        help="If empty, static prompt is used. If a comma separated list of integers is passed, we warmup and use those shapes for prompt length.",
    )
    parser.add_argument(
        "--reduce_recompile",
        action="store_true",
        help="Preprocess on cpu, and some other optimizations. Useful to prevent recompilations when using dynamic prompts (simulate_dyn_prompt)",
    )

    parser.add_argument(
        "--kv_cache_fp8",
        action="store_true",
        help="Store kv-cache in float8 when kv-cache is used",
    )
    parser.add_argument("--fp8", action="store_true", help="Enable Quantization to fp8")
    parser.add_argument(
        "--use_flash_attention",
        action="store_true",
        help="Whether to enable Habana Flash Attention, provided that the model supports it.",
    )
<<<<<<< HEAD
    parser.add_argument(
        "--torch_compile",
        action="store_true",
        help="Whether to use torch compiled model or not.",
    )
=======
    parser.add_argument("--temperature", default=1.0, type=float, help="Temperature value for text generation")
    parser.add_argument("--top_p", default=1.0, type=float, help="Top_p value for generating text via sampling")
>>>>>>> fe515730

    args = parser.parse_args()

    if args.torch_compile:
        args.use_hpu_graphs = False

    if not args.use_hpu_graphs:
        args.limit_hpu_graphs = False

    return args


def main():
    parser = argparse.ArgumentParser()
    args = setup_parser(parser)
    model, tokenizer, generation_config = initialize_model(args, logger)

    use_lazy_mode = True
    if args.torch_compile and model.config.model_type == "llama":
        use_lazy_mode = False

    import habana_frameworks.torch.hpu as torch_hpu

    if args.dataset_name is None:
        # Benchmark over the prompts below
        if args.prompt:
            input_sentences = args.prompt
        else:
            input_sentences = [
                "DeepSpeed is a machine learning framework",
                "He is working on",
                "He has a",
                "He got all",
                "Everyone is happy and I can",
                "The new movie that got Oscar this year",
                "In the far far distance from our galaxy,",
                "Peace is the only way",
            ]

        if args.batch_size > len(input_sentences):
            # Dynamically extends to support larger batch sizes
            num_sentences_to_add = args.batch_size - len(input_sentences)
            for i in range(num_sentences_to_add):
                input_sentences.append(input_sentences[i % len(input_sentences)])
        elif args.batch_size < len(input_sentences):
            input_sentences = input_sentences[: args.batch_size]

        def generate(size=None, reduce_recompile=False):
            """Generates sequences from the input sentences and returns them."""

            # Tokenization
            if args.max_input_tokens > 0:
                input_tokens = tokenizer.batch_encode_plus(
                    input_sentences,
                    return_tensors="pt",
                    padding="max_length",
                    max_length=args.max_input_tokens,
                    truncation=True,
                )
            else:
                input_tokens = tokenizer.batch_encode_plus(input_sentences, return_tensors="pt", padding=True)

            if size is not None:
                input_tokens = adjust_batch(input_tokens, size)
            if not reduce_recompile:
                # Move inputs to target device(s)
                for t in input_tokens:
                    if torch.is_tensor(input_tokens[t]):
                        input_tokens[t] = input_tokens[t].to(args.device)

            outputs = model.generate(
                **input_tokens,
                generation_config=generation_config,
                lazy_mode=use_lazy_mode,
                hpu_graphs=args.use_hpu_graphs,
                profiling_steps=args.profiling_steps,
                profiling_warmup_steps=args.profiling_warmup_steps,
            ).cpu()
            return tokenizer.batch_decode(outputs, skip_special_tokens=True)

        from optimum.habana.utils import HabanaProfile

        # compilation stage disable profiling
        HabanaProfile.disable()
        # Compilation
        logger.info("Graph compilation...")
        dyn_prompt_lens = args.simulate_dyn_prompt
        t0 = time.perf_counter()
        # The first three iterations take longer because of graph compilation
        if dyn_prompt_lens is None or len(set(dyn_prompt_lens)) == 1:
            for _ in range(args.warmup):
                if dyn_prompt_lens is None:
                    print("Warming up", flush=True)
                    generate(None, args.reduce_recompile)
                else:
                    print("Warming up for shape,", dyn_prompt_lens[0], flush=True)
                    generate(dyn_prompt_lens[0], args.reduce_recompile)
        else:
            if args.bucket_size > 0:
                mn = min(dyn_prompt_lens)
                mx = max(dyn_prompt_lens)

                def rounder(x):
                    return int(math.ceil(x / args.bucket_size) * args.bucket_size)

                min_prompt_len = rounder(mn)
                max_sentence_len = rounder(mx)
                for _ in range(args.warmup):
                    lst = list(range(min_prompt_len, max_sentence_len + 1, args.bucket_size))
                    for sz in lst:
                        print("Warming up for shape,", sz - 1, flush=True)
                        generate(sz - 1, args.reduce_recompile)
        torch_hpu.synchronize()
        compilation_duration = time.perf_counter() - t0
        HabanaProfile.enable()
        total_new_tokens_generated = 0
        logger.info("Running generate...")
        t0 = time.perf_counter()
        # Benchmark over n_iterations iterations
        if dyn_prompt_lens is None:
            for i in range(args.n_iterations):
                generated = generate(None, args.reduce_recompile)
        else:
            repeated_prompt_len = cycle(dyn_prompt_lens)
            for i in range(args.n_iterations):
                prompt_len = next(repeated_prompt_len)
                print("Generating for shape,", prompt_len)
                generated = generate(prompt_len, args.reduce_recompile)
        duration = time.perf_counter() - t0
        total_new_tokens_generated = args.n_iterations * args.batch_size * args.max_new_tokens
        throughput = total_new_tokens_generated / duration

        print()
        print("Input/outputs:")
        for i, input_sentence in enumerate(zip(input_sentences)):
            print(f"input {i+1}: {input_sentence}")
            for j, output in enumerate(
                zip(generated[args.num_return_sequences * i : args.num_return_sequences * (i + 1)])
            ):
                print(f"output {j+1}: {output}")
            print()

        # Store results if necessary
        if args.output_dir is not None and args.global_rank == 0:
            output_dir = Path(args.output_dir)
            output_dir.mkdir(parents=True, exist_ok=True)

            results = {
                "throughput": throughput,
                "output": output,
            }
            with (output_dir / "results.json").open("w", encoding="utf-8") as f:
                json.dump(results, f, ensure_ascii=False, indent=4)

        stats = f"Throughput (including tokenization) = {throughput} tokens/second"
        stats = stats + f"\nNumber of HPU graphs                = {count_hpu_graphs()}"
        separator = "-" * len(stats)
        print()
        print("Stats:")
        print(separator)
        print(stats)
        mem = get_hpu_memory_stats()
        for k, v in mem.items():
            print("{:35} = {} GB".format(k[:-5].replace("_", " ").capitalize(), v))
        print(f"Graph compilation duration          = {compilation_duration} seconds")
        print(separator)
        print()
    else:
        # Downloading and loading a dataset from the hub.
        from datasets import load_dataset
        from torch.utils.data import DataLoader

        assert args.simulate_dyn_prompt == "", "Both dataset_name and simulate_dyn_prompt are set"

        raw_dataset = load_dataset(args.dataset_name)
        if "test" in raw_dataset:
            split = "test"
        elif "validation" in raw_dataset:
            split = "validation"
        else:
            split = "train"
        raw_dataset = (
            raw_dataset[split]
            .shuffle()
            .select(range(args.dataset_max_samples if args.dataset_max_samples > 0 else (raw_dataset[split]).num_rows))
        )

        if args.column_name is None:
            # If no column name is given, take the first column that has strings
            column_name = [key for key in raw_dataset.features.keys() if raw_dataset.features[key].dtype == "string"][
                0
            ]
            logger.info(
                f"No column name was given so automatically choosing '{column_name}' for prompts. If you would like to use another column of the dataset, you can set the argument `--column_name`."
            )
        else:
            column_name = args.column_name

        # Remove unused columns
        raw_dataset = raw_dataset.remove_columns([name for name in raw_dataset.column_names if name != column_name])

        # Set the prompt length to args.max_input_tokens if > 0 else (if 0 truncate to 16, otherwise use full length)
        prompt_length = args.max_input_tokens if args.max_input_tokens > 0 else (-1, 16)[args.max_input_tokens == 0]

        def preprocess_function(examples):
            # Tokenize the texts
            return tokenizer(
                examples[column_name],
                padding="max_length",
                max_length=prompt_length if prompt_length > 0 else None,
                truncation=prompt_length > 0,
            )

        raw_dataset = raw_dataset.map(
            preprocess_function,
            batched=True,
            desc="Running tokenizer on dataset",
        )
        # After tokenization, we can remove the column of interest
        raw_dataset = raw_dataset.remove_columns([column_name])
        raw_dataset.set_format(type="torch")

        if prompt_length <= 0:
            # Todo please check if this collate function is suitable for your model
            # This has been tested for OPT, llama, and Bloom
            assert model.config.model_type in ["opt", "bloom", "llama"]

            def collate_fn(data):
                collect = {k: [dt[k] for dt in data] for k in data[0]}
                result = {}
                for k in collect:
                    tensors = collect[k]
                    max_shape = max([item.shape[0] for item in tensors])
                    result[k] = torch.stack(
                        [torch.cat((torch.zeros(max_shape - t.shape[0], dtype=t.dtype), t)) for t in tensors], 0
                    )
                return result

        else:
            collate_fn = None

        dataloader = DataLoader(raw_dataset, batch_size=args.batch_size, collate_fn=collate_fn)

        def generate_dataset(batch):
            prompt = tokenizer.batch_decode(batch["input_ids"], skip_special_tokens=True)
            # Move inputs to target device(s)
            for t in batch:
                if torch.is_tensor(batch[t]):
                    batch[t] = batch[t].to(args.device)
            # Generate new sequences
            outputs = model.generate(
                **batch,
                generation_config=generation_config,
                lazy_mode=use_lazy_mode,
                hpu_graphs=args.use_hpu_graphs,
                profiling_steps=args.profiling_steps,
                profiling_warmup_steps=args.profiling_warmup_steps,
            ).cpu()
            return prompt, outputs

        # warmup
        if prompt_length > 0:
            from optimum.habana.utils import HabanaProfile

            # compilation stage disable profiling
            HabanaProfile.disable()
            # Compilation
            logger.info("Graph compilation...")
            t0 = time.perf_counter()
            for i, batch in enumerate(dataloader):
                generate_dataset(batch)
                # The first three iterations take longer because of graph compilation
                if (i + 1) == 3:
                    break
            torch_hpu.synchronize()
            compilation_duration = time.perf_counter() - t0
            HabanaProfile.enable()

        total_new_tokens_generated = 0
        duration = 0
        separator = "-" * 50
        logger.info("Running generate dataset...")
        t_start = time.time()
        for i, batch in enumerate(dataloader):
            t0 = time.perf_counter()
            prompt, outputs = generate_dataset(batch)
            duration += time.perf_counter() - t0
            total_new_tokens_generated += args.batch_size * args.max_new_tokens
            print(separator)
            print(f"Batch n°{i+1}")
            print(f"Input: {prompt[:args.batch_size]}")
            print(
                f"Output: {tokenizer.batch_decode(outputs, skip_special_tokens=True)[:args.batch_size*args.num_return_sequences]}"
            )
            print(separator)
        t_end = time.time()

        throughput = total_new_tokens_generated / duration
        # Print Stats

        stats = f"Throughput (including tokenization) = {throughput} tokens/second"
        separator = "-" * len(stats)
        print()
        print("Stats:")
        print(separator)
        print(stats)
        print("Total runtime for dataset:", t_end - t_start)
        mem = get_hpu_memory_stats()
        for k, v in mem.items():
            print("{:35} = {} GB".format(k[:-5].replace("_", " ").capitalize(), v))
        if prompt_length > 0:
            print(f"Graph compilation duration          = {compilation_duration} seconds")
        print(separator)


if __name__ == "__main__":
    main()<|MERGE_RESOLUTION|>--- conflicted
+++ resolved
@@ -231,16 +231,13 @@
         action="store_true",
         help="Whether to enable Habana Flash Attention, provided that the model supports it.",
     )
-<<<<<<< HEAD
     parser.add_argument(
         "--torch_compile",
         action="store_true",
         help="Whether to use torch compiled model or not.",
     )
-=======
     parser.add_argument("--temperature", default=1.0, type=float, help="Temperature value for text generation")
     parser.add_argument("--top_p", default=1.0, type=float, help="Top_p value for generating text via sampling")
->>>>>>> fe515730
 
     args = parser.parse_args()
 
