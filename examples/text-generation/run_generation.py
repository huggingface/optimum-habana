#!/usr/bin/env python
# coding=utf-8
# Copyright 2018 Google AI, Google Brain and Carnegie Mellon University Authors and the HuggingFace Inc. team.
# Copyright (c) 2018, NVIDIA CORPORATION.  All rights reserved.
#
# Licensed under the Apache License, Version 2.0 (the "License");
# you may not use this file except in compliance with the License.
# You may obtain a copy of the License at
#
#     http://www.apache.org/licenses/LICENSE-2.0
#
# Unless required by applicable law or agreed to in writing, software
# distributed under the License is distributed on an "AS IS" BASIS,
# WITHOUT WARRANTIES OR CONDITIONS OF ANY KIND, either express or implied.
# See the License for the specific language governing permissions and
# limitations under the License.
"""
Conditional text generation on Habana Gaudi/Gaudi2.
"""

import argparse
import json
import logging
import math
import os
import time
from itertools import cycle
from pathlib import Path

import torch
from utils import adjust_batch, count_hpu_graphs, initialize_model

from optimum.habana.utils import get_hpu_memory_stats


logging.basicConfig(
    format="%(asctime)s - %(levelname)s - %(name)s - %(message)s",
    datefmt="%m/%d/%Y %H:%M:%S",
    level=logging.INFO,
)
logger = logging.getLogger(__name__)


def setup_parser(parser):
    # Arguments management
    parser.add_argument("--device", "-d", type=str, choices=["hpu"], help="Device to run", default="hpu")
    parser.add_argument(
        "--model_name_or_path",
        default=None,
        type=str,
        required=True,
        help="Path to pre-trained model (on the HF Hub or locally).",
    )
    parser.add_argument(
        "--bf16",
        action="store_true",
        help="Whether to perform generation in bf16 precision.",
    )
    parser.add_argument("--max_new_tokens", type=int, default=100, help="Number of tokens to generate.")
    parser.add_argument(
        "--max_input_tokens",
        type=int,
        default=0,
        help="If > 0 then pad and truncate the input sequences to this specified length of tokens. \
            if == 0, then truncate to 16 (original default) \
            if < 0, then do not truncate, use full input prompt",
    )
    parser.add_argument("--batch_size", type=int, default=1, help="Input batch size.")
    parser.add_argument("--warmup", type=int, default=3, help="Number of warmup iterations for benchmarking.")
    parser.add_argument("--n_iterations", type=int, default=5, help="Number of inference iterations for benchmarking.")
    parser.add_argument("--local_rank", type=int, default=0, metavar="N", help="Local process rank.")
    parser.add_argument(
        "--use_kv_cache",
        action="store_true",
        help="Whether to use the key/value cache for decoding. It should speed up generation.",
    )
    parser.add_argument(
        "--use_hpu_graphs",
        action="store_true",
        help="Whether to use HPU graphs or not. Using HPU graphs should give better latencies.",
    )
    parser.add_argument(
        "--dataset_name",
        default=None,
        type=str,
        help="Optional argument if you want to assess your model on a given dataset of the HF Hub.",
    )
    parser.add_argument(
        "--column_name",
        default=None,
        type=str,
        help="If `--dataset_name` was given, this will be the name of the column to use as prompts for generation.",
    )
    parser.add_argument(
        "--do_sample",
        action="store_true",
        help="Whether to use sampling for generation.",
    )
    parser.add_argument(
        "--num_beams",
        default=1,
        type=int,
        help="Number of beams used for beam search generation. 1 means greedy search will be performed.",
    )
    parser.add_argument(
        "--trim_logits",
        action="store_true",
        help="Calculate logits only for the last token to save memory in the first step.",
    )
    parser.add_argument(
        "--seed",
        default=27,
        type=int,
        help="Seed to use for random generation. Useful to reproduce your runs with `--do_sample`.",
    )
    parser.add_argument(
        "--profiling_warmup_steps",
        default=0,
        type=int,
        help="Number of steps to ignore for profiling.",
    )
    parser.add_argument(
        "--profiling_steps",
        default=0,
        type=int,
        help="Number of steps to capture for profiling.",
    )
    parser.add_argument(
        "--prompt",
        default=None,
        type=str,
        nargs="*",
        help='Optional argument to give a prompt of your choice as input. Can be a single string (eg: --prompt "Hello world"), or a list of space-separated strings (eg: --prompt "Hello world" "How are you?")',
    )
    parser.add_argument(
        "--bad_words",
        default=None,
        type=str,
        nargs="+",
        help="Optional argument list of words that are not allowed to be generated.",
    )
    parser.add_argument(
        "--force_words",
        default=None,
        type=str,
        nargs="+",
        help="Optional argument list of words that must be generated.",
    )
    parser.add_argument(
        "--peft_model",
        default=None,
        type=str,
        help="Optional argument to give a path to a PEFT model.",
    )
    parser.add_argument("--num_return_sequences", type=int, default=1)
    parser.add_argument(
        "--token",
        default=None,
        type=str,
        help="The token to use as HTTP bearer authorization for remote files. If not specified, will use the token "
        "generated when running `huggingface-cli login` (stored in `~/.huggingface`).",
    )
    parser.add_argument(
        "--model_revision",
        default="main",
        type=str,
        help="The specific model version to use (can be a branch name, tag name or commit id).",
    )
    parser.add_argument(
        "--attn_softmax_bf16",
        action="store_true",
        help="Whether to run attention softmax layer in lower precision provided that the model supports it and "
        "is also running in lower precision.",
    )
    parser.add_argument(
        "--output_dir",
        default=None,
        type=str,
        help="Output directory to store results in.",
    )
    parser.add_argument(
        "--bucket_size",
        default=-1,
        type=int,
        help="Bucket size to maintain static shapes. If this number is negative (default is -1) \
            then we use `shape = prompt_length + max_new_tokens`. If a positive number is passed \
            we increase the bucket in steps of `bucket_size` instead of allocating to max (`prompt_length + max_new_tokens`).",
    )
    parser.add_argument(
        "--bucket_internal",
        action="store_true",
        help="Split kv sequence into buckets in decode phase. It improves throughput when max_new_tokens is large.",
    )
    parser.add_argument(
        "--dataset_max_samples",
        default=-1,
        type=int,
        help="If a negative number is passed (default = -1) perform inference on the whole dataset, else use only `dataset_max_samples` samples.",
    )
    parser.add_argument(
        "--limit_hpu_graphs",
        action="store_true",
        help="Skip HPU Graph usage for first token to save memory",
    )
    parser.add_argument(
        "--reuse_cache",
        action="store_true",
        help="Whether to reuse key/value cache for decoding. It should save memory.",
    )
    parser.add_argument("--verbose_workers", action="store_true", help="Enable output from non-master workers")
    parser.add_argument(
        "--simulate_dyn_prompt",
        default=None,
        type=int,
        nargs="*",
        help="If empty, static prompt is used. If a comma separated list of integers is passed, we warmup and use those shapes for prompt length.",
    )
    parser.add_argument(
        "--reduce_recompile",
        action="store_true",
        help="Preprocess on cpu, and some other optimizations. Useful to prevent recompilations when using dynamic prompts (simulate_dyn_prompt)",
    )

    parser.add_argument("--fp8", action="store_true", help="Enable Quantization to fp8")
    parser.add_argument(
        "--use_flash_attention",
        action="store_true",
        help="Whether to enable Habana Flash Attention, provided that the model supports it.",
    )
    parser.add_argument(
        "--flash_attention_recompute",
        action="store_true",
        help="Whether to enable Habana Flash Attention in recompute mode on first token generation. This gives an opportunity of splitting graph internally which helps reduce memory consumption.",
    )
    parser.add_argument(
        "--flash_attention_causal_mask",
        action="store_true",
        help="Whether to enable Habana Flash Attention in causal mode on first token generation.",
    )
    parser.add_argument(
        "--book_source",
        action="store_true",
        help="Whether to use project Guttenberg books data as input. Usefull for testing large sequence lenghts.",
    )
    parser.add_argument(
        "--torch_compile",
        action="store_true",
        help="Whether to use torch compiled model or not.",
    )
    parser.add_argument(
        "--ignore_eos",
        default=True,
        action=argparse.BooleanOptionalAction,
        help="Whether to ignore eos, set False to disable it",
    )
    parser.add_argument("--temperature", default=1.0, type=float, help="Temperature value for text generation")
    parser.add_argument("--top_p", default=1.0, type=float, help="Top_p value for generating text via sampling")
    parser.add_argument(
        "--const_serialization_path",
        "--csp",
        type=str,
        help="Path to serialize const params. Const params will be held on disk memory instead of being allocated on host memory.",
    )
    parser.add_argument(
        "--disk_offload",
        action="store_true",
        help="Whether to enable device map auto. In case no space left on cpu, weights will be offloaded to disk.",
    )
    parser.add_argument(
        "--trust_remote_code",
        action="store_true",
        help="Whether or not to allow for custom models defined on the Hub in their own modeling files.",
    )
    args = parser.parse_args()

    if args.torch_compile:
        args.use_hpu_graphs = False

    if not args.use_hpu_graphs:
        args.limit_hpu_graphs = False

    args.quant_config = os.getenv("QUANT_CONFIG", "")
    return args


def main():
    parser = argparse.ArgumentParser()
    args = setup_parser(parser)
    model, tokenizer, generation_config = initialize_model(args, logger)

    use_lazy_mode = True
    if args.torch_compile and model.config.model_type == "llama":
        use_lazy_mode = False

    import habana_frameworks.torch.hpu as torch_hpu

    if args.dataset_name is None:
        # Benchmark over the prompts below
        if args.prompt:
            input_sentences = args.prompt
        elif args.book_source:

            def download_book(book_id):
                import os

                import requests

                url = f"https://www.gutenberg.org/cache/epub/{book_id}/pg{book_id}.txt"
                response = requests.get(url)
                if response.status_code == 200:
                    pid = os.getpid()
                    save_path = f"/tmp/{book_id}_{pid}.txt"
                    with open(save_path, "wb") as file:
                        file.write(response.content)
                    print(f"Book downloaded and saved to: {save_path}")
                    return save_path
                else:
                    print("Failed to download book! Exiting...")
                    import sys

                    sys.exit()

            def assemble_prompt(prompt_size, book_path):
                prompt = ""
                counter = 0
                book_lines = open(book_path).readlines()
                for line in book_lines:
                    for word in line.split():
                        counter += 1
                        prompt += word + " "
                        if counter == prompt_size:
                            return [prompt] * args.batch_size

            book_ids = [
                2701,  # Moby Dick; Or, The Whale
                1513,  # Romeo and Juliet
                1342,  # Pride and Prejudice
            ]
            input_sentences = assemble_prompt(prompt_size=args.max_input_tokens, book_path=download_book(book_ids[0]))
        else:
            input_sentences = [
                "DeepSpeed is a machine learning framework",
                "He is working on",
                "He has a",
                "He got all",
                "Everyone is happy and I can",
                "The new movie that got Oscar this year",
                "In the far far distance from our galaxy,",
                "Peace is the only way",
            ]

        if args.batch_size > len(input_sentences):
            # Dynamically extends to support larger batch sizes
            num_sentences_to_add = args.batch_size - len(input_sentences)
            for i in range(num_sentences_to_add):
                input_sentences.append(input_sentences[i % len(input_sentences)])
        elif args.batch_size < len(input_sentences):
            input_sentences = input_sentences[: args.batch_size]

        def generate(size=None, reduce_recompile=False):
            """Generates sequences from the input sentences and returns them."""
            encode_t0 = time.perf_counter()
            # Tokenization
            if args.max_input_tokens > 0:
                input_tokens = tokenizer.batch_encode_plus(
                    input_sentences,
                    return_tensors="pt",
                    padding="max_length",
                    max_length=args.max_input_tokens,
                    truncation=True,
                )
            else:
                input_tokens = tokenizer.batch_encode_plus(input_sentences, return_tensors="pt", padding=True)
            encode_duration = time.perf_counter() - encode_t0

            if size is not None:
                input_tokens = adjust_batch(input_tokens, size)
            if not reduce_recompile:
                # Move inputs to target device(s)
                for t in input_tokens:
                    if torch.is_tensor(input_tokens[t]):
                        input_tokens[t] = input_tokens[t].to(args.device)
            iteration_times = []
            outputs = model.generate(
                **input_tokens,
                generation_config=generation_config,
                lazy_mode=use_lazy_mode,
                hpu_graphs=args.use_hpu_graphs,
                profiling_steps=args.profiling_steps,
                profiling_warmup_steps=args.profiling_warmup_steps,
<<<<<<< HEAD
                iteration_times=iteration_times,
=======
                ignore_eos=args.ignore_eos,
>>>>>>> cb5bf56c
            ).cpu()
            first_token_time = iteration_times[0] + encode_duration
            logger.info(f"Time to first token = {first_token_time*1000}ms")
            return tokenizer.batch_decode(outputs, skip_special_tokens=True)

        from optimum.habana.utils import HabanaProfile

        # compilation stage disable profiling
        HabanaProfile.disable()
        # Compilation
        logger.info("Graph compilation...")
        dyn_prompt_lens = args.simulate_dyn_prompt
        t0 = time.perf_counter()
        # The first three iterations take longer because of graph compilation
        if dyn_prompt_lens is None or len(set(dyn_prompt_lens)) == 1:
            for _ in range(args.warmup):
                if dyn_prompt_lens is None:
                    print("Warming up", flush=True)
                    generate(None, args.reduce_recompile)
                else:
                    print("Warming up for shape,", dyn_prompt_lens[0], flush=True)
                    generate(dyn_prompt_lens[0], args.reduce_recompile)
        else:
            if args.bucket_size > 0:
                mn = min(dyn_prompt_lens)
                mx = max(dyn_prompt_lens)

                def rounder(x):
                    return int(math.ceil(x / args.bucket_size) * args.bucket_size)

                min_prompt_len = rounder(mn)
                max_sentence_len = rounder(mx)
                for _ in range(args.warmup):
                    lst = list(range(min_prompt_len, max_sentence_len + 1, args.bucket_size))
                    for sz in lst:
                        print("Warming up for shape,", sz - 1, flush=True)
                        generate(sz - 1, args.reduce_recompile)
        torch_hpu.synchronize()
        compilation_duration = time.perf_counter() - t0
        HabanaProfile.enable()
        total_new_tokens_generated = 0
        logger.info("Running generate...")
        t0 = time.perf_counter()
        # Benchmark over n_iterations iterations
        if dyn_prompt_lens is None:
            for i in range(args.n_iterations):
                generated = generate(None, args.reduce_recompile)
        else:
            repeated_prompt_len = cycle(dyn_prompt_lens)
            for i in range(args.n_iterations):
                prompt_len = next(repeated_prompt_len)
                print("Generating for shape,", prompt_len)
                generated = generate(prompt_len, args.reduce_recompile)
        duration = time.perf_counter() - t0
        total_new_tokens_generated = args.n_iterations * args.batch_size * args.max_new_tokens
        throughput = total_new_tokens_generated / duration

        print()
        print("Input/outputs:")
        for i, input_sentence in enumerate(zip(input_sentences)):
            print(f"input {i+1}: {input_sentence}")
            for j, output in enumerate(
                zip(generated[args.num_return_sequences * i : args.num_return_sequences * (i + 1)])
            ):
                print(f"output {j+1}: {output}")
            print()

        # Store results if necessary
        if args.output_dir is not None and args.global_rank == 0:
            output_dir = Path(args.output_dir)
            output_dir.mkdir(parents=True, exist_ok=True)

            results = {
                "throughput": throughput,
                "output": output,
            }
            with (output_dir / "results.json").open("w", encoding="utf-8") as f:
                json.dump(results, f, ensure_ascii=False, indent=4)

        stats = f"Throughput (including tokenization) = {throughput} tokens/second"
        stats = stats + f"\nNumber of HPU graphs                = {count_hpu_graphs()}"
        separator = "-" * len(stats)
        print()
        print("Stats:")
        print(separator)
        print(stats)
        mem = get_hpu_memory_stats()
        for k, v in mem.items():
            print("{:35} = {} GB".format(k[:-5].replace("_", " ").capitalize(), v))
        print(f"Graph compilation duration          = {compilation_duration} seconds")
        print(separator)
        print()
    else:
        # Downloading and loading a dataset from the hub.
        from datasets import load_dataset
        from torch.utils.data import DataLoader

        assert args.simulate_dyn_prompt == "", "Both dataset_name and simulate_dyn_prompt are set"

        raw_dataset = load_dataset(args.dataset_name)
        if "test" in raw_dataset:
            split = "test"
        elif "validation" in raw_dataset:
            split = "validation"
        else:
            split = "train"
        raw_dataset = (
            raw_dataset[split]
            .shuffle()
            .select(range(args.dataset_max_samples if args.dataset_max_samples > 0 else (raw_dataset[split]).num_rows))
        )

        if args.column_name is None:
            # If no column name is given, take the first column that has strings
            column_name = [key for key in raw_dataset.features.keys() if raw_dataset.features[key].dtype == "string"][
                0
            ]
            logger.info(
                f"No column name was given so automatically choosing '{column_name}' for prompts. If you would like to use another column of the dataset, you can set the argument `--column_name`."
            )
        else:
            column_name = args.column_name

        # Remove unused columns
        raw_dataset = raw_dataset.remove_columns([name for name in raw_dataset.column_names if name != column_name])

        # Set the prompt length to args.max_input_tokens if > 0 else (if 0 truncate to 16, otherwise use full length)
        prompt_length = args.max_input_tokens if args.max_input_tokens > 0 else (-1, 16)[args.max_input_tokens == 0]

        def preprocess_function(examples):
            # Tokenize the texts
            return tokenizer(
                examples[column_name],
                padding="max_length",
                max_length=prompt_length if prompt_length > 0 else None,
                truncation=prompt_length > 0,
            )

        raw_dataset = raw_dataset.map(
            preprocess_function,
            batched=True,
            desc="Running tokenizer on dataset",
        )
        # After tokenization, we can remove the column of interest
        raw_dataset = raw_dataset.remove_columns([column_name])
        raw_dataset.set_format(type="torch")

        if prompt_length <= 0:
            # Todo please check if this collate function is suitable for your model
            # This has been tested for OPT, llama, and Bloom
            assert model.config.model_type in ["opt", "bloom", "llama"]

            def collate_fn(data):
                collect = {k: [dt[k] for dt in data] for k in data[0]}
                result = {}
                for k in collect:
                    tensors = collect[k]
                    max_shape = max([item.shape[0] for item in tensors])
                    result[k] = torch.stack(
                        [torch.cat((torch.zeros(max_shape - t.shape[0], dtype=t.dtype), t)) for t in tensors], 0
                    )
                return result

        else:
            collate_fn = None

        dataloader = DataLoader(raw_dataset, batch_size=args.batch_size, collate_fn=collate_fn)

        def generate_dataset(batch):
            prompt = tokenizer.batch_decode(batch["input_ids"], skip_special_tokens=True)
            # Move inputs to target device(s)
            for t in batch:
                if torch.is_tensor(batch[t]):
                    batch[t] = batch[t].to(args.device)
            # Generate new sequences
            outputs = model.generate(
                **batch,
                generation_config=generation_config,
                lazy_mode=use_lazy_mode,
                hpu_graphs=args.use_hpu_graphs,
                profiling_steps=args.profiling_steps,
                profiling_warmup_steps=args.profiling_warmup_steps,
                ignore_eos=args.ignore_eos,
            ).cpu()
            return prompt, outputs

        # warmup
        if prompt_length > 0:
            from optimum.habana.utils import HabanaProfile

            # compilation stage disable profiling
            HabanaProfile.disable()
            # Compilation
            logger.info("Graph compilation...")
            t0 = time.perf_counter()
            for i, batch in enumerate(dataloader):
                generate_dataset(batch)
                # The first three iterations take longer because of graph compilation
                if (i + 1) == 3:
                    break
            torch_hpu.synchronize()
            compilation_duration = time.perf_counter() - t0
            HabanaProfile.enable()

        total_new_tokens_generated = 0
        duration = 0
        separator = "-" * 50
        logger.info("Running generate dataset...")
        t_start = time.time()
        for i, batch in enumerate(dataloader):
            t0 = time.perf_counter()
            prompt, outputs = generate_dataset(batch)
            duration += time.perf_counter() - t0
            total_new_tokens_generated += args.batch_size * args.max_new_tokens
            print(separator)
            print(f"Batch n°{i+1}")
            print(f"Input: {prompt[:args.batch_size]}")
            print(
                f"Output: {tokenizer.batch_decode(outputs, skip_special_tokens=True)[:args.batch_size*args.num_return_sequences]}"
            )
            print(separator)
        t_end = time.time()

        throughput = total_new_tokens_generated / duration
        # Print Stats

        stats = f"Throughput (including tokenization) = {throughput} tokens/second"
        separator = "-" * len(stats)
        print()
        print("Stats:")
        print(separator)
        print(stats)
        print("Total runtime for dataset:", t_end - t_start)
        mem = get_hpu_memory_stats()
        for k, v in mem.items():
            print("{:35} = {} GB".format(k[:-5].replace("_", " ").capitalize(), v))
        if prompt_length > 0:
            print(f"Graph compilation duration          = {compilation_duration} seconds")
        print(separator)
    if args.quant_config:
        import habana_quantization_toolkit

        habana_quantization_toolkit.finish_measurements(model)
    if args.const_serialization_path and os.path.isdir(args.const_serialization_path):
        import shutil

        shutil.rmtree(args.const_serialization_path)


if __name__ == "__main__":
    main()<|MERGE_RESOLUTION|>--- conflicted
+++ resolved
@@ -388,11 +388,8 @@
                 hpu_graphs=args.use_hpu_graphs,
                 profiling_steps=args.profiling_steps,
                 profiling_warmup_steps=args.profiling_warmup_steps,
-<<<<<<< HEAD
+                ignore_eos=args.ignore_eos,
                 iteration_times=iteration_times,
-=======
-                ignore_eos=args.ignore_eos,
->>>>>>> cb5bf56c
             ).cpu()
             first_token_time = iteration_times[0] + encode_duration
             logger.info(f"Time to first token = {first_token_time*1000}ms")
