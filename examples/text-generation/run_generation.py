#!/usr/bin/env python
# coding=utf-8
# Copyright 2018 Google AI, Google Brain and Carnegie Mellon University Authors and the HuggingFace Inc. team.
# Copyright (c) 2018, NVIDIA CORPORATION.  All rights reserved.
#
# Licensed under the Apache License, Version 2.0 (the "License");
# you may not use this file except in compliance with the License.
# You may obtain a copy of the License at
#
#     http://www.apache.org/licenses/LICENSE-2.0
#
# Unless required by applicable law or agreed to in writing, software
# distributed under the License is distributed on an "AS IS" BASIS,
# WITHOUT WARRANTIES OR CONDITIONS OF ANY KIND, either express or implied.
# See the License for the specific language governing permissions and
# limitations under the License.
"""
Conditional text generation on Habana Gaudi/Gaudi2.
"""

import argparse
import json
import logging
import time
from pathlib import Path

import torch
from utils import count_hpu_graphs, initialize_model

from optimum.habana.utils import get_hpu_memory_stats


logging.basicConfig(
    format="%(asctime)s - %(levelname)s - %(name)s - %(message)s",
    datefmt="%m/%d/%Y %H:%M:%S",
    level=logging.INFO,
)
logger = logging.getLogger(__name__)


def setup_parser(parser):
    # Arguments management
    parser.add_argument("--device", "-d", type=str, choices=["hpu"], help="Device to run", default="hpu")
    parser.add_argument(
        "--model_name_or_path",
        default=None,
        type=str,
        required=True,
        help="Path to pre-trained model (on the HF Hub or locally).",
    )
    parser.add_argument(
        "--bf16",
        action="store_true",
        help="Whether to perform generation in bf16 precision.",
    )
    parser.add_argument("--max_new_tokens", type=int, default=100, help="Number of tokens to generate.")
    parser.add_argument(
        "--max_input_tokens",
        type=int,
        default=0,
        help="If > 0 then pad and truncate the input sequences to this specified length of tokens. \
            if == 0, then truncate to 16 (original default) \
            if < 0, then do not truncate, use full input prompt",
    )
    parser.add_argument("--batch_size", type=int, default=1, help="Input batch size.")
    parser.add_argument("--warmup", type=int, default=3, help="Number of warmup iterations for benchmarking.")
    parser.add_argument("--n_iterations", type=int, default=5, help="Number of inference iterations for benchmarking.")
    parser.add_argument("--local_rank", type=int, default=0, metavar="N", help="Local process rank.")
    parser.add_argument(
        "--use_kv_cache",
        action="store_true",
        help="Whether to use the key/value cache for decoding. It should speed up generation.",
    )
    parser.add_argument(
        "--use_hpu_graphs",
        action="store_true",
        help="Whether to use HPU graphs or not. Using HPU graphs should give better latencies.",
    )
    parser.add_argument(
        "--dataset_name",
        default=None,
        type=str,
        help="Optional argument if you want to assess your model on a given dataset of the HF Hub.",
    )
    parser.add_argument(
        "--column_name",
        default=None,
        type=str,
        help="If `--dataset_name` was given, this will be the name of the column to use as prompts for generation.",
    )
    parser.add_argument(
        "--do_sample",
        action="store_true",
        help="Whether to use sampling for generation.",
    )
    parser.add_argument(
        "--num_beams",
        default=1,
        type=int,
        help="Number of beams used for beam search generation. 1 means greedy search will be performed.",
    )
    parser.add_argument(
        "--trim_logits",
        action="store_true",
        help="Calculate logits only for the last token to save memory in the first step.",
    )
    parser.add_argument(
        "--seed",
        default=27,
        type=int,
        help="Seed to use for random generation. Useful to reproduce your runs with `--do_sample`.",
    )
    parser.add_argument(
        "--profiling_warmup_steps",
        default=0,
        type=int,
        help="Number of steps to ignore for profiling.",
    )
    parser.add_argument(
        "--profiling_steps",
        default=0,
        type=int,
        help="Number of steps to capture for profiling.",
    )
    parser.add_argument(
        "--prompt",
        default=None,
        type=str,
        nargs="*",
        help='Optional argument to give a prompt of your choice as input. Can be a single string (eg: --prompt "Hello world"), or a list of space-separated strings (eg: --prompt "Hello world" "How are you?")',
    )
    parser.add_argument(
        "--bad_words",
        default=None,
        type=str,
        nargs="+",
        help="Optional argument list of words that are not allowed to be generated.",
    )
    parser.add_argument(
        "--force_words",
        default=None,
        type=str,
        nargs="+",
        help="Optional argument list of words that must be generated.",
    )
    parser.add_argument(
        "--peft_model",
        default=None,
        type=str,
        help="Optional argument to give a path to a PEFT model.",
    )
    parser.add_argument("--num_return_sequences", type=int, default=1)
    parser.add_argument(
        "--token",
        default=None,
        type=str,
        help="The token to use as HTTP bearer authorization for remote files. If not specified, will use the token "
        "generated when running `huggingface-cli login` (stored in `~/.huggingface`).",
    )
    parser.add_argument(
        "--model_revision",
        default="main",
        type=str,
        help="The specific model version to use (can be a branch name, tag name or commit id).",
    )
    parser.add_argument(
        "--attn_softmax_bf16",
        action="store_true",
        help="Whether to run attention softmax layer in lower precision provided that the model supports it and "
        "is also running in lower precision.",
    )
    parser.add_argument(
        "--output_dir",
        default=None,
        type=str,
        help="Output directory to store results in.",
    )
    parser.add_argument(
        "--bucket_size",
        default=-1,
        type=int,
        help="Bucket size to maintain static shapes. If this number is negative (default is -1) \
            then we use `shape = prompt_length + max_new_tokens`. If a positive number is passed \
            we increase the bucket in steps of `bucket_size` instead of allocating to max (`prompt_length + max_new_tokens`).",
    )
    parser.add_argument(
        "--dataset_max_samples",
        default=-1,
        type=int,
        help="If a negative number is passed (default = -1) perform inference on the whole dataset, else use only `dataset_max_samples` samples.",
    )
    parser.add_argument(
        "--limit_hpu_graphs",
        action="store_true",
        help="Skip HPU Graph usage for first token to save memory",
    )
    parser.add_argument(
        "--reuse_cache",
        action="store_true",
        help="Whether to reuse key/value cache for decoding. It should save memory.",
    )
    parser.add_argument("--verbose_workers", action="store_true", help="Enable output from non-master workers")

    args = parser.parse_args()

    if not args.use_hpu_graphs:
        args.limit_hpu_graphs = False
        args.reuse_cache = False
    return args

<<<<<<< HEAD
    # Device is HPU
    args.device = "hpu"
    import habana_frameworks.torch.hpu as torch_hpu

    # Get world size, rank and local rank
    from habana_frameworks.torch.distributed.hccl import initialize_distributed_hpu

    world_size, rank, args.local_rank = initialize_distributed_hpu()

    if use_deepspeed:
        # Check if DeepSpeed is installed
        from transformers.integrations.deepspeed import is_deepspeed_available

        if not is_deepspeed_available():
            raise ImportError(
                "This script requires deepspeed: `pip install"
                " git+https://github.com/HabanaAI/DeepSpeed.git@1.12.0`."
            )
        import deepspeed

        # Initialize process(es) for DeepSpeed
        deepspeed.init_distributed(dist_backend="hccl")
        logger.info("DeepSpeed is enabled.")
    else:
        logger.info("Single-device run.")

    # Tweak generation so that it runs faster on Gaudi
    from optimum.habana.transformers.modeling_utils import adapt_transformers_to_gaudi

    adapt_transformers_to_gaudi()

    # Set seed before initializing model.
    from optimum.habana.utils import set_seed

    try:
        from optimum.habana.utils import check_optimum_habana_min_version
    except ImportError:

        def check_optimum_habana_min_version(*a, **b):
            return ()

    # Will error if the minimal version of Optimum Habana is not installed. Remove at your own risks.
    check_optimum_habana_min_version("1.8.0.dev0")

    set_seed(args.seed)

    tokenizer_kwargs = {
        "revision": args.model_revision,
        "token": args.token,
    }
    if args.bad_words is not None or args.force_words is not None:
        tokenizer_kwargs["add_prefix_space"] = True
    tokenizer = AutoTokenizer.from_pretrained(args.model_name_or_path, **tokenizer_kwargs)

    if use_deepspeed or args.bf16:
        model_dtype = torch.bfloat16
    else:
        model_dtype = torch.float
        args.attn_softmax_bf16 = False

    model_kwargs = {
        "revision": args.model_revision,
        "token": args.token,
    }

    if use_deepspeed:
        config = AutoConfig.from_pretrained(args.model_name_or_path, **model_kwargs)
        is_optimized = model_is_optimized(config)
        load_to_meta = model_on_meta(config) and args.peft_model is None

        if load_to_meta:
            # Construct model with fake meta tensors, later will be replaced on devices during ds-inference ckpt load
            with deepspeed.OnDevice(dtype=model_dtype, device="meta"):
                model = AutoModelForCausalLM.from_config(config, torch_dtype=model_dtype)
        else:
            get_repo_root(args.model_name_or_path, local_rank=args.local_rank, token=args.token)
            # TODO: revisit placement on CPU when auto-injection is possible
            with deepspeed.OnDevice(dtype=model_dtype, device="cpu"):
                model = AutoModelForCausalLM.from_pretrained(
                    args.model_name_or_path, torch_dtype=model_dtype, **model_kwargs
                )

                if args.peft_model:
                    import importlib.util

                    if importlib.util.find_spec("peft") is None:
                        raise ImportError("The `peft` package is not installed, please run: `pip install peft`.")
                    from peft import PeftModel

                    model = PeftModel.from_pretrained(model, args.peft_model, torch_dtype=model_dtype)
                    model = model.merge_and_unload()

        model = model.eval()

        # Initialize the model
        ds_inference_kwargs = {"dtype": model_dtype}
        ds_inference_kwargs["tensor_parallel"] = {"tp_size": world_size}
        ds_inference_kwargs["enable_cuda_graph"] = args.use_hpu_graphs

        if load_to_meta:
            # model loaded to meta is managed differently
            checkpoints_json = "checkpoints.json"
            write_checkpoints_json(args.model_name_or_path, args.local_rank, checkpoints_json, token=args.token)

        # Make sure all devices/nodes have access to the model checkpoints
        torch.distributed.barrier()

        ds_inference_kwargs["injection_policy"] = get_ds_injection_policy(config)
        if load_to_meta:
            ds_inference_kwargs["checkpoint"] = checkpoints_json
=======

def main():
    parser = argparse.ArgumentParser()
    args = setup_parser(parser)
    model, tokenizer, generation_config = initialize_model(args, logger)
>>>>>>> 37612e57

    import habana_frameworks.torch.hpu as torch_hpu

    if args.dataset_name is None:
        # Benchmark over the prompts below
        if args.prompt:
            input_sentences = args.prompt
        else:
            input_sentences = [
                "DeepSpeed is a machine learning framework",
                "He is working on",
                "He has a",
                "He got all",
                "Everyone is happy and I can",
                "The new movie that got Oscar this year",
                "In the far far distance from our galaxy,",
                "Peace is the only way",
            ]

        if args.batch_size > len(input_sentences):
            # Dynamically extends to support larger batch sizes
            num_sentences_to_add = args.batch_size - len(input_sentences)
            for i in range(num_sentences_to_add):
                input_sentences.append(input_sentences[i % len(input_sentences)])
        elif args.batch_size < len(input_sentences):
            input_sentences = input_sentences[: args.batch_size]

        def generate():
            """Generates sequences from the input sentences and returns them."""

            # Tokenization
            if args.max_input_tokens > 0:
                input_tokens = tokenizer.batch_encode_plus(
                    input_sentences,
                    return_tensors="pt",
                    padding="max_length",
                    max_length=args.max_input_tokens,
                    truncation=True,
                )
            else:
                input_tokens = tokenizer.batch_encode_plus(input_sentences, return_tensors="pt", padding=True)

            # Move inputs to target device(s)
            for t in input_tokens:
                if torch.is_tensor(input_tokens[t]):
                    input_tokens[t] = input_tokens[t].to(args.device)

            outputs = model.generate(
                **input_tokens,
                generation_config=generation_config,
                lazy_mode=True,
                hpu_graphs=args.use_hpu_graphs,
                profiling_steps=args.profiling_steps,
                profiling_warmup_steps=args.profiling_warmup_steps,
            ).cpu()
            return tokenizer.batch_decode(outputs, skip_special_tokens=True)

        from optimum.habana.utils import HabanaProfile

        # compilation stage disable profiling
        HabanaProfile.disable()
        # Compilation
        logger.info("Graph compilation...")
        t0 = time.perf_counter()
        # The first three iterations take longer because of graph compilation
        for _ in range(args.warmup):
            generate()
        torch_hpu.synchronize()
        compilation_duration = time.perf_counter() - t0
        HabanaProfile.enable()
        total_new_tokens_generated = 0
        logger.info("Running generate...")
        t0 = time.perf_counter()
        # Benchmark over n_iterations iterations
        for i in range(args.n_iterations):
            generated = generate()
        duration = time.perf_counter() - t0
        total_new_tokens_generated = args.n_iterations * args.batch_size * args.max_new_tokens
        throughput = total_new_tokens_generated / duration

        print()
        print("Input/outputs:")
        for i, input_sentence in enumerate(zip(input_sentences)):
            print(f"input {i+1}: {input_sentence}")
            for j, output in enumerate(
                zip(generated[args.num_return_sequences * i : args.num_return_sequences * (i + 1)])
            ):
                print(f"output {j+1}: {output}")
            print()

        # Store results if necessary
        if args.output_dir is not None:
            output_dir = Path(args.output_dir)
            output_dir.mkdir(parents=True, exist_ok=True)

            results = {
                "throughput": throughput,
                "output": output,
            }
            with (output_dir / "results.json").open("w", encoding="utf-8") as f:
                json.dump(results, f, ensure_ascii=False, indent=4)

        stats = f"Throughput (including tokenization) = {throughput} tokens/second"
        stats = stats + f"\nNumber of HPU graphs                = {count_hpu_graphs()}"
        separator = "-" * len(stats)
        print()
        print("Stats:")
        print(separator)
        print(stats)
        mem = get_hpu_memory_stats()
        for k, v in mem.items():
            print("{:35} = {} GB".format(k[:-5].replace("_", " ").capitalize(), v))
        print(f"Graph compilation duration          = {compilation_duration} seconds")
        print(separator)
        print()
    else:
        # Downloading and loading a dataset from the hub.
        from datasets import load_dataset
        from torch.utils.data import DataLoader

        raw_dataset = load_dataset(args.dataset_name)
        if "test" in raw_dataset:
            split = "test"
        elif "validation" in raw_dataset:
            split = "validation"
        else:
            split = "train"
        raw_dataset = (
            raw_dataset[split]
            .shuffle()
            .select(range(args.dataset_max_samples if args.dataset_max_samples > 0 else (raw_dataset[split]).num_rows))
        )

        if args.column_name is None:
            # If no column name is given, take the first column that has strings
            column_name = [key for key in raw_dataset.features.keys() if raw_dataset.features[key].dtype == "string"][
                0
            ]
            logger.info(
                f"No column name was given so automatically choosing '{column_name}' for prompts. If you would like to use another column of the dataset, you can set the argument `--column_name`."
            )
        else:
            column_name = args.column_name

        # Remove unused columns
        raw_dataset = raw_dataset.remove_columns([name for name in raw_dataset.column_names if name != column_name])

        # Set the prompt length to args.max_input_tokens if > 0 else (if 0 truncate to 16, otherwise use full length)
        prompt_length = args.max_input_tokens if args.max_input_tokens > 0 else (-1, 16)[args.max_input_tokens == 0]

        def preprocess_function(examples):
            # Tokenize the texts
            return tokenizer(
                examples[column_name],
                padding="max_length",
                max_length=prompt_length if prompt_length > 0 else None,
                truncation=prompt_length > 0,
            )

        raw_dataset = raw_dataset.map(
            preprocess_function,
            batched=True,
            desc="Running tokenizer on dataset",
        )
        # After tokenization, we can remove the column of interest
        raw_dataset = raw_dataset.remove_columns([column_name])
        raw_dataset.set_format(type="torch")

        if prompt_length <= 0:
            # Todo please check if this collate function is suitable for your model
            # This has been tested for OPT, llama, and Bloom
            assert model.config.model_type in ["opt", "bloom", "llama"]

            def collate_fn(data):
                collect = {k: [dt[k] for dt in data] for k in data[0]}
                result = {}
                for k in collect:
                    tensors = collect[k]
                    max_shape = max([item.shape[0] for item in tensors])
                    result[k] = torch.stack(
                        [torch.cat((torch.zeros(max_shape - t.shape[0], dtype=t.dtype), t)) for t in tensors], 0
                    )
                return result

        else:
            collate_fn = None

        dataloader = DataLoader(raw_dataset, batch_size=args.batch_size, collate_fn=collate_fn)

        def generate_dataset(batch):
            prompt = tokenizer.batch_decode(batch["input_ids"], skip_special_tokens=True)
            # Move inputs to target device(s)
            for t in batch:
                if torch.is_tensor(batch[t]):
                    batch[t] = batch[t].to(args.device)
            # Generate new sequences
            outputs = model.generate(
                **batch,
                generation_config=generation_config,
                lazy_mode=True,
                hpu_graphs=args.use_hpu_graphs,
                profiling_steps=args.profiling_steps,
                profiling_warmup_steps=args.profiling_warmup_steps,
            ).cpu()
            return prompt, outputs

        # warmup
        if prompt_length > 0:
            from optimum.habana.utils import HabanaProfile

            # compilation stage disable profiling
            HabanaProfile.disable()
            # Compilation
            logger.info("Graph compilation...")
            t0 = time.perf_counter()
            for i, batch in enumerate(dataloader):
                generate_dataset(batch)
                # The first three iterations take longer because of graph compilation
                if (i + 1) == 3:
                    break
            torch_hpu.synchronize()
            compilation_duration = time.perf_counter() - t0
            HabanaProfile.enable()

        total_new_tokens_generated = 0
        duration = 0
        separator = "-" * 50
        logger.info("Running generate dataset...")
        t_start = time.time()
        for i, batch in enumerate(dataloader):
            t0 = time.perf_counter()
            prompt, outputs = generate_dataset(batch)
            duration += time.perf_counter() - t0
            total_new_tokens_generated += args.batch_size * args.max_new_tokens
            print(separator)
            print(f"Batch n°{i+1}")
            print(f"Input: {prompt[:args.batch_size]}")
            print(
                f"Output: {tokenizer.batch_decode(outputs, skip_special_tokens=True)[:args.batch_size*args.num_return_sequences]}"
            )
            print(separator)
        t_end = time.time()

        throughput = total_new_tokens_generated / duration
        # Print Stats

        stats = f"Throughput (including tokenization) = {throughput} tokens/second"
        separator = "-" * len(stats)
        print()
        print("Stats:")
        print(separator)
        print(stats)
        print("Total runtime for dataset:", t_end - t_start)
        mem = get_hpu_memory_stats()
        for k, v in mem.items():
            print("{:35} = {} GB".format(k[:-5].replace("_", " ").capitalize(), v))
        if prompt_length > 0:
            print(f"Graph compilation duration          = {compilation_duration} seconds")
        print(separator)


if __name__ == "__main__":
    main()<|MERGE_RESOLUTION|>--- conflicted
+++ resolved
@@ -208,124 +208,11 @@
         args.reuse_cache = False
     return args
 
-<<<<<<< HEAD
-    # Device is HPU
-    args.device = "hpu"
-    import habana_frameworks.torch.hpu as torch_hpu
-
-    # Get world size, rank and local rank
-    from habana_frameworks.torch.distributed.hccl import initialize_distributed_hpu
-
-    world_size, rank, args.local_rank = initialize_distributed_hpu()
-
-    if use_deepspeed:
-        # Check if DeepSpeed is installed
-        from transformers.integrations.deepspeed import is_deepspeed_available
-
-        if not is_deepspeed_available():
-            raise ImportError(
-                "This script requires deepspeed: `pip install"
-                " git+https://github.com/HabanaAI/DeepSpeed.git@1.12.0`."
-            )
-        import deepspeed
-
-        # Initialize process(es) for DeepSpeed
-        deepspeed.init_distributed(dist_backend="hccl")
-        logger.info("DeepSpeed is enabled.")
-    else:
-        logger.info("Single-device run.")
-
-    # Tweak generation so that it runs faster on Gaudi
-    from optimum.habana.transformers.modeling_utils import adapt_transformers_to_gaudi
-
-    adapt_transformers_to_gaudi()
-
-    # Set seed before initializing model.
-    from optimum.habana.utils import set_seed
-
-    try:
-        from optimum.habana.utils import check_optimum_habana_min_version
-    except ImportError:
-
-        def check_optimum_habana_min_version(*a, **b):
-            return ()
-
-    # Will error if the minimal version of Optimum Habana is not installed. Remove at your own risks.
-    check_optimum_habana_min_version("1.8.0.dev0")
-
-    set_seed(args.seed)
-
-    tokenizer_kwargs = {
-        "revision": args.model_revision,
-        "token": args.token,
-    }
-    if args.bad_words is not None or args.force_words is not None:
-        tokenizer_kwargs["add_prefix_space"] = True
-    tokenizer = AutoTokenizer.from_pretrained(args.model_name_or_path, **tokenizer_kwargs)
-
-    if use_deepspeed or args.bf16:
-        model_dtype = torch.bfloat16
-    else:
-        model_dtype = torch.float
-        args.attn_softmax_bf16 = False
-
-    model_kwargs = {
-        "revision": args.model_revision,
-        "token": args.token,
-    }
-
-    if use_deepspeed:
-        config = AutoConfig.from_pretrained(args.model_name_or_path, **model_kwargs)
-        is_optimized = model_is_optimized(config)
-        load_to_meta = model_on_meta(config) and args.peft_model is None
-
-        if load_to_meta:
-            # Construct model with fake meta tensors, later will be replaced on devices during ds-inference ckpt load
-            with deepspeed.OnDevice(dtype=model_dtype, device="meta"):
-                model = AutoModelForCausalLM.from_config(config, torch_dtype=model_dtype)
-        else:
-            get_repo_root(args.model_name_or_path, local_rank=args.local_rank, token=args.token)
-            # TODO: revisit placement on CPU when auto-injection is possible
-            with deepspeed.OnDevice(dtype=model_dtype, device="cpu"):
-                model = AutoModelForCausalLM.from_pretrained(
-                    args.model_name_or_path, torch_dtype=model_dtype, **model_kwargs
-                )
-
-                if args.peft_model:
-                    import importlib.util
-
-                    if importlib.util.find_spec("peft") is None:
-                        raise ImportError("The `peft` package is not installed, please run: `pip install peft`.")
-                    from peft import PeftModel
-
-                    model = PeftModel.from_pretrained(model, args.peft_model, torch_dtype=model_dtype)
-                    model = model.merge_and_unload()
-
-        model = model.eval()
-
-        # Initialize the model
-        ds_inference_kwargs = {"dtype": model_dtype}
-        ds_inference_kwargs["tensor_parallel"] = {"tp_size": world_size}
-        ds_inference_kwargs["enable_cuda_graph"] = args.use_hpu_graphs
-
-        if load_to_meta:
-            # model loaded to meta is managed differently
-            checkpoints_json = "checkpoints.json"
-            write_checkpoints_json(args.model_name_or_path, args.local_rank, checkpoints_json, token=args.token)
-
-        # Make sure all devices/nodes have access to the model checkpoints
-        torch.distributed.barrier()
-
-        ds_inference_kwargs["injection_policy"] = get_ds_injection_policy(config)
-        if load_to_meta:
-            ds_inference_kwargs["checkpoint"] = checkpoints_json
-=======
 
 def main():
     parser = argparse.ArgumentParser()
     args = setup_parser(parser)
     model, tokenizer, generation_config = initialize_model(args, logger)
->>>>>>> 37612e57
 
     import habana_frameworks.torch.hpu as torch_hpu
 
