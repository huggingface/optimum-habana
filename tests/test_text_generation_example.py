--- conflicted
+++ resolved
@@ -40,12 +40,8 @@
             ("adept/persimmon-8b-base", 4, False, 366.73968820698406),
             ("Qwen/Qwen1.5-7B", 4, False, 490.8621617893209),
             ("google/gemma-7b", 1, False, 109.70751574382221),
-<<<<<<< HEAD
             ("CohereForAI/c4ai-command-r-v01", 1, False, 30.472430202916325),
             ("state-spaces/mamba-130m-hf", 1536, False, 8600),
-=======
-            ("state-spaces/mamba-130m-hf", 1536, False, 5385.511100161605),
->>>>>>> 85704533
             ("Deci/DeciLM-7B", 1, False, 120),
         ],
         "fp8": [
