import json
import os
import re
import subprocess
import sys
from pathlib import Path
from tempfile import TemporaryDirectory
from unittest import TestCase

import pytest

from .test_examples import TIME_PERF_FACTOR


prev_quant_model_name = None
prev_quant_rank = 0

if os.environ.get("GAUDI2_CI", "0") == "1":
    # Gaudi2 CI baselines
    MODELS_TO_TEST = {
        "bf16_1x": [
            ("bigscience/bloomz-7b1", 1, False, 130.0472971205316),
            ("gpt2-xl", 1, False, 281.8734689674413),
            ("EleutherAI/gpt-j-6b", 1, False, 160.5823842101192),
            ("EleutherAI/gpt-neox-20b", 1, False, 50.67672679310354),
            ("meta-llama/Llama-2-7b-hf", 1, True, 141.25776956002076),
            ("tiiuae/falcon-40b", 1, True, 25.202450111088346),
            ("bigcode/starcoder", 256, True, 6846.575763562658),
            ("Salesforce/codegen2-1B", 1, False, 446.4029486883532),
            ("mosaicml/mpt-30b", 1, False, 36.06464336116623),
            ("mistralai/Mistral-7B-v0.1", 1, True, 130.2172236767782),
            ("mistralai/Mixtral-8x7B-v0.1", 1, False, 23.7931001677926),
            ("microsoft/phi-2", 1, False, 224.72307766211117),
            ("meta-llama/Meta-Llama-3-8B", 1, True, 129),
            ("meta-llama/Llama-2-7b-hf", 512, True, 12808),
            ("meta-llama/Llama-2-7b-hf", 512, False, 8711),  # in some cases like TGI, reuse_cache isnt used
            ("stabilityai/stablelm-2-12b", 1, False, 74.8904496532218),
            ("codellama/CodeLlama-34b-hf", 1, True, 32.644),
            ("bigcode/starcoder2-3b", 1, False, 261.07213776344133),
            ("adept/persimmon-8b-base", 4, False, 366.73968820698406),
            ("Qwen/Qwen1.5-7B", 4, False, 490.8621617893209),
            ("google/gemma-7b", 1, False, 109.70751574382221),
            ("state-spaces/mamba-130m-hf", 1536, False, 5385.511100161605),
            ("Deci/DeciLM-7B", 1, False, 120),
            ("Qwen/Qwen2-7B", 512, False, 9669.45787),
            ("Qwen/Qwen1.5-MoE-A2.7B", 1, True, 44.25834541569395),
            ("EleutherAI/gpt-neo-2.7B", 1, False, 257.2476416844122),
<<<<<<< HEAD
            ("tiiuae/falcon-mamba-7b", 1, False, 47.1464839567739),
=======
            ("facebook/xglm-1.7B", 1, False, 357.46365062825083),
            ("CohereForAI/c4ai-command-r-v01", 1, False, 29.50315234651154),
>>>>>>> f488ab66
        ],
        "fp8": [
            ("tiiuae/falcon-180B", 4, 950, True, 128, 128, 2506.68),
            ("meta-llama/Llama-2-7b-hf", 1, 1230, False, 128, 128, 13152.7),
            ("meta-llama/Llama-2-7b-hf", 1, 163, False, 128, 2048, 4774.7),
            ("meta-llama/Llama-2-7b-hf", 1, 94, False, 2048, 128, 1293.3),
            ("meta-llama/Llama-2-7b-hf", 1, 81, False, 2048, 2048, 1942.9),
            ("meta-llama/Llama-2-70b-hf", 4, 3042, False, 128, 128, 5374.6),
            ("meta-llama/Llama-2-70b-hf", 4, 750, False, 128, 2048, 7422.4),
            ("meta-llama/Llama-2-70b-hf", 4, 207, False, 2048, 128, 568.5),
            ("meta-llama/Llama-2-70b-hf", 8, 172, False, 2048, 2048, 4656.2),
            ("mistralai/Mistral-7B-Instruct-v0.2", 1, 896, True, 128, 128, 17068.965283763682),
            ("mistralai/Mistral-7B-Instruct-v0.2", 1, 120, True, 128, 2048, 6979.225194247115),
            ("mistralai/Mistral-7B-Instruct-v0.2", 1, 120, True, 2048, 128, 1681.4401450088983),
            ("mistralai/Mistral-7B-Instruct-v0.2", 1, 44, True, 2048, 2048, 3393.149396451692),
            ("mistralai/Mixtral-8x7B-v0.1", 1, 1, True, 128, 128, 40.94),
            ("mistralai/Mixtral-8x7B-v0.1", 2, 768, True, 128, 128, 3428.65),
            ("mistralai/Mixtral-8x7B-v0.1", 2, 96, True, 128, 2048, 2570.34),
            ("mistralai/Mixtral-8x7B-v0.1", 2, 96, True, 2048, 128, 379.03),
            ("mistralai/Mixtral-8x7B-v0.1", 2, 48, True, 2048, 2048, 1147.50),
            ("microsoft/phi-2", 1, 1, True, 128, 128, 254.08932787178165),
        ],
        "load_quantized_model_with_autogptq": [
            ("TheBloke/Llama-2-7b-Chat-GPTQ", 1, 10, False, 128, 2048, 456.7),
        ],
        "deepspeed": [
            ("bigscience/bloomz", 8, 1, 36.77314954096159),
            ("meta-llama/Llama-2-70b-hf", 8, 1, 64.10514998902435),
            ("meta-llama/Meta-Llama-3-70B-Instruct", 8, 1, 64),
            ("facebook/opt-66b", 2, 1, 28.48069266504111),
        ],
        "torch_compile": [
            ("meta-llama/Llama-2-7b-hf", 102.27823420713148),
        ],
        "torch_compile_distributed": [
            ("meta-llama/Llama-2-7b-hf", 39.72973199515235),
        ],
        "distributed_tp": [
            ("meta-llama/Llama-2-7b-hf", 1345.2369318328463),
        ],
        "contrastive_search": [
            ("gpt2-xl", 1, False, 51.61471298016438),
        ],
    }
else:
    # Gaudi1 CI baselines
    MODELS_TO_TEST = {
        "bf16_1x": [
            ("bigscience/bloomz-7b1", 1, False, 41.7555095197846),
            ("gpt2-xl", 1, False, 142.11481820425706),
            # TODO: fix OPT 6.7B
            # ("facebook/opt-6.7b", 0.0),
            ("EleutherAI/gpt-j-6b", 1, True, 156.2893125740893),
            ("meta-llama/Llama-2-7b-hf", 1, True, 44.39616259946937),
            ("tiiuae/falcon-7b", 1, True, 44.82870145718665),
            ("bigcode/starcoder", 1, False, 15.945023767901013),
            ("Salesforce/codegen2-1B", 1, False, 155.32071248826423),
            ("mosaicml/mpt-7b", 1, False, 45.45168927038262),
            ("mistralai/Mistral-7B-v0.1", 1, True, 41.21906841459711),
            ("microsoft/phi-2", 1, False, 92.53083167241344),
            ("google/gemma-7b", 1, False, 28.84284625836978),
            ("stabilityai/stablelm-2-12b", 1, False, 26.80858949645992),
            ("Qwen/Qwen1.5-7B", 1, False, 39.29068423087616),
            ("adept/persimmon-8b-base", 1, False, 34.53559807384106),
            ("bigcode/starcoder2-3b", 1, False, 82.09655684566117),
            ("state-spaces/mamba-130m-hf", 224, False, 794.542),
        ],
        "fp8": [],
        "load_quantized_model_with_autogptq": [],
        "deepspeed": [
            ("bigscience/bloomz-7b1", 8, 1, 31.994268212011505),
        ],
        "torch_compile": [],
        "torch_compile_distributed": [],
        "distributed_tp": [],
        "contrastive_search": [
            ("gpt2-xl", 1, False, 34.48141280163397),
        ],
    }


def _test_text_generation(
    model_name: str,
    baseline: float,
    token: str,
    batch_size: int = 1,
    reuse_cache: bool = False,
    deepspeed: bool = False,
    world_size: int = 8,
    torch_compile: bool = False,
    fp8: bool = False,
    load_quantized_model_with_autogptq: bool = False,
    max_input_tokens: int = 0,
    max_output_tokens: int = 100,
    parallel_strategy: str = None,
    contrastive_search: bool = False,
):
    command = ["python3"]
    path_to_example_dir = Path(__file__).resolve().parent.parent / "examples"
    env_variables = os.environ.copy()

    if deepspeed:
        command += [
            f"{path_to_example_dir / 'gaudi_spawn.py'}",
            "--use_deepspeed",
            f"--world_size {world_size}",
        ]
    elif parallel_strategy == "tp":
        command += [
            f"{path_to_example_dir / 'gaudi_spawn.py'}",
            f"--world_size {world_size}",
        ]

    command += [
        f"{path_to_example_dir / 'text-generation' / 'run_generation.py'}",
        f"--model_name_or_path {model_name}",
        f"--batch_size {batch_size}",
        "--use_kv_cache",
        f"--max_new_tokens {max_output_tokens}",
    ]

    is_starcoder_first_gen_model = "starcoder" in model_name.lower() and "starcoder2" not in model_name.lower()

    if "llama" in model_name.lower():
        command += ["--trim_logits", "--attn_softmax_bf16"]

    if "falcon" in model_name.lower() or "starcoder2" in model_name.lower():
        command += ["--use_flash_attention", "--flash_attention_causal_mask"]

    if is_starcoder_first_gen_model:
        command += ["--use_flash_attention"]

        # starcoder doesn't support reuse_cache, but implements bucket_internal instead
        if reuse_cache:
            command += ["--bucket_size 128"]
            command += ["--bucket_internal"]

    if "starcoder2" in model_name.lower():
        command += ["--flash_attention_recompute"]

    if "gemma" in model_name.lower():
        command += ["--use_flash_attention"]

    if (reuse_cache or torch_compile) and not parallel_strategy == "tp" and not is_starcoder_first_gen_model:
        command += ["--reuse_cache"]

    if torch_compile:
        command += ["--torch_compile"]
        if parallel_strategy == "tp":
            command += ["--use_flash_attention"]
            command += ["--flash_attention_recompute"]
        env_variables["PT_ENABLE_INT64_SUPPORT"] = "1"
        env_variables["PT_HPU_LAZY_MODE"] = "0"
    else:
        command += [
            "--use_hpu_graphs",
        ]

    if not deepspeed:
        command.append("--bf16")

    if contrastive_search:
        command += ["--top_k 4", "--penalty_alpha 0.5"]

    if fp8:
        if "--trim_logits" not in command:
            command += ["--trim_logits"]
        if "Llama-2" in model_name:
            command.insert(-2, "--use_flash_attention")
            command.insert(-2, "--flash_attention_recompute")
            command.insert(-2, "--bucket_size 128")
            command.insert(-2, "--bucket_internal")
        if "Mistral" in model_name:
            command.insert(-2, "--use_flash_attention")
            command.insert(-2, "--flash_attention_recompute")
            command.insert(-2, "--attn_softmax_bf16")
            command.insert(-2, "--trim_logits")
        if "Mixtral" in model_name:
            command.insert(-2, "--bucket_size 128")
            command.insert(-2, "--bucket_internal")
        elif "falcon-180b" in model_name.lower():
            command.insert(-2, "--flash_attention_recompute")

        global prev_quant_model_name
        global prev_quant_rank
        measure_command = None
        # FP8 Measurement only needed
        if (prev_quant_model_name is None) or (prev_quant_model_name != model_name) or (prev_quant_rank != world_size):
            measure_command = [
                x for x in command if not x.startswith("--max_new_tokens")
            ]  # Remove max_new_tokens for measurement
            measure_command = [
                x if not x.startswith("--batch_size") else "--batch_size 1" for x in measure_command
            ]  # Remove batch_size for measurement

            prev_quant_model_name = model_name
            prev_quant_rank = world_size

        # FP8 text generation
        command += [
            f"--max_input_tokens {max_input_tokens}",
            "--limit_hpu_graphs",
        ]
    if load_quantized_model_with_autogptq:
        command += ["--load_quantized_model_with_autogptq"]
    if parallel_strategy is not None:
        command += [
            f"--parallel_strategy={parallel_strategy}",
        ]

    with TemporaryDirectory() as tmp_dir:
        command.append(f"--output_dir {tmp_dir}")
        command.append(f"--token {token.value}")

        pattern = re.compile(r"([\"\'].+?[\"\'])|\s")

        if fp8:
            env_variables["TQDM_DISABLE"] = "1"
            if measure_command is not None:
                measure_command.append(f"--token {token.value}")
                env_variables["QUANT_CONFIG"] = os.path.join(
                    path_to_example_dir, "text-generation/quantization_config/maxabs_measure_include_outputs.json"
                )
                measure_command = [x for y in measure_command for x in re.split(pattern, y) if x]
                print(f"\n\nMeasure Command to test: {' '.join(measure_command[:-2])}\n")
                proc = subprocess.run(measure_command, env=env_variables)

                # Ensure the run finished without any issue
                # Use try-except to avoid logging the token if used
                try:
                    assert proc.returncode == 0
                except AssertionError as e:
                    if "'--token', 'hf_" in e.args[0]:
                        e.args = (f"The following command failed:\n{' '.join(measure_command[:-2])}",)
                    raise

            if "Mixtral" in model_name:
                env_variables["QUANT_CONFIG"] = os.path.join(
                    path_to_example_dir, "text-generation/quantization_config/maxabs_quant_mixtral.json"
                )
            else:
                env_variables["QUANT_CONFIG"] = os.path.join(
                    path_to_example_dir, "text-generation/quantization_config/maxabs_quant.json"
                )

        command = [x for y in command for x in re.split(pattern, y) if x]
        print(f"\n\nCommand to test: {' '.join(command[:-2])}\n")
        proc = subprocess.run(command, env=env_variables)

        # Ensure the run finished without any issue
        # Use try-except to avoid logging the token if used
        try:
            assert proc.returncode == 0
        except AssertionError as e:
            if "'--token', 'hf_" in e.args[0]:
                e.args = (f"The following command failed:\n{' '.join(command[:-2])}",)
            raise

        with open(Path(tmp_dir) / "results.json") as fp:
            results = json.load(fp)

        # Ensure performance requirements (throughput) are met
        assert results["throughput"] >= (2 - TIME_PERF_FACTOR) * baseline


@pytest.mark.parametrize("model_name, batch_size, reuse_cache, baseline", MODELS_TO_TEST["bf16_1x"])
def test_text_generation_bf16_1x(model_name: str, baseline: float, batch_size: int, reuse_cache: bool, token: str):
    _test_text_generation(model_name, baseline, token, batch_size, reuse_cache)


@pytest.mark.parametrize(
    "model_name, world_size, batch_size, reuse_cache, input_len, output_len, baseline", MODELS_TO_TEST["fp8"]
)
def test_text_generation_fp8(
    model_name: str,
    baseline: float,
    world_size: int,
    batch_size: int,
    reuse_cache: bool,
    input_len: int,
    output_len: int,
    token: str,
):
    deepspeed = True if world_size > 1 else False
    _test_text_generation(
        model_name,
        baseline,
        token,
        deepspeed=deepspeed,
        world_size=world_size,
        fp8=True,
        batch_size=batch_size,
        reuse_cache=reuse_cache,
        max_input_tokens=input_len,
        max_output_tokens=output_len,
    )


@pytest.mark.parametrize(
    "model_name, world_size, batch_size, reuse_cache, input_len, output_len, baseline",
    MODELS_TO_TEST["load_quantized_model_with_autogptq"],
)
def test_text_generation_gptq(
    model_name: str,
    baseline: float,
    world_size: int,
    batch_size: int,
    reuse_cache: bool,
    input_len: int,
    output_len: int,
    token: str,
):
    deepspeed = True if world_size > 1 else False
    _test_text_generation(
        model_name,
        baseline,
        token,
        deepspeed=deepspeed,
        world_size=world_size,
        fp8=False,
        load_quantized_model_with_autogptq=True,
        batch_size=batch_size,
        reuse_cache=reuse_cache,
        max_input_tokens=input_len,
        max_output_tokens=output_len,
    )


@pytest.mark.parametrize("model_name,  world_size, batch_size, baseline", MODELS_TO_TEST["deepspeed"])
def test_text_generation_deepspeed(model_name: str, baseline: float, world_size: int, batch_size: int, token: str):
    _test_text_generation(model_name, baseline, token, deepspeed=True, world_size=world_size, batch_size=batch_size)


@pytest.mark.parametrize("model_name, baseline", MODELS_TO_TEST["torch_compile"])
def test_text_generation_torch_compile(model_name: str, baseline: float, token: str):
    _test_text_generation(model_name, baseline, token, torch_compile=True)


@pytest.mark.parametrize("model_name, baseline", MODELS_TO_TEST["torch_compile_distributed"])
def test_text_generation_torch_compile_distributed(model_name: str, baseline: float, token: str):
    world_size = 8
    _test_text_generation(model_name, baseline, token, deepspeed=True, world_size=world_size, torch_compile=True)


@pytest.mark.parametrize("model_name, baseline", MODELS_TO_TEST["distributed_tp"])
def test_text_generation_distributed_tp(model_name: str, baseline: float, token: str):
    world_size = 8
    _test_text_generation(
        model_name,
        baseline,
        token,
        batch_size=64,
        max_input_tokens=128,
        world_size=world_size,
        torch_compile=True,
        parallel_strategy="tp",
    )


@pytest.mark.parametrize("model_name, batch_size, reuse_cache, baseline", MODELS_TO_TEST["contrastive_search"])
def test_text_generation_contrastive_search(
    model_name: str, baseline: float, batch_size: int, reuse_cache: bool, token: str
):
    _test_text_generation(model_name, baseline, token, batch_size, reuse_cache, contrastive_search=True)


class TextGenPipeline(TestCase):
    def test_text_generation_pipeline_script(self):
        path_to_script = (
            Path(os.path.dirname(__file__)).parent
            / "examples"
            / "text-generation"
            / "text-generation-pipeline"
            / "run_pipeline.py"
        )

        cmd_line = f"""ls {path_to_script}""".split()

        # check find existence
        p = subprocess.Popen(cmd_line)
        return_code = p.wait()

        # Ensure the run finished without any issue
        self.assertEqual(return_code, 0)

    def test_text_generation_pipeline_falcon(self):
        path_to_script = (
            Path(os.path.dirname(__file__)).parent
            / "examples"
            / "text-generation"
            / "text-generation-pipeline"
            / "run_pipeline.py"
        )
        sys.path.append((Path(os.path.dirname(__file__)).parent / "examples" / "text-generation"))
        cmd_line = f"""
                 python3
                 {path_to_script}
                 --model_name_or_path tiiuae/falcon-7b
                 --max_new_tokens 100
                 --bf16
                 --use_hpu_graphs
                 --use_kv_cache
                 --do_sample
                 """.split()
        p = subprocess.Popen(cmd_line)
        return_code = p.wait()

        # Ensure the run finished without any issue
        self.assertEqual(return_code, 0)<|MERGE_RESOLUTION|>--- conflicted
+++ resolved
@@ -45,12 +45,9 @@
             ("Qwen/Qwen2-7B", 512, False, 9669.45787),
             ("Qwen/Qwen1.5-MoE-A2.7B", 1, True, 44.25834541569395),
             ("EleutherAI/gpt-neo-2.7B", 1, False, 257.2476416844122),
-<<<<<<< HEAD
             ("tiiuae/falcon-mamba-7b", 1, False, 47.1464839567739),
-=======
             ("facebook/xglm-1.7B", 1, False, 357.46365062825083),
             ("CohereForAI/c4ai-command-r-v01", 1, False, 29.50315234651154),
->>>>>>> f488ab66
         ],
         "fp8": [
             ("tiiuae/falcon-180B", 4, 950, True, 128, 128, 2506.68),
