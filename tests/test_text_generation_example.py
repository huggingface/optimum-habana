--- conflicted
+++ resolved
@@ -115,10 +115,6 @@
 
     if fp8:
         command += [
-<<<<<<< HEAD
-            "--fp8",
-=======
->>>>>>> 0342ac1f
             "--reuse_cache",
             "--trim_logits",
         ]
@@ -140,10 +136,7 @@
             env_variables["QUANT_CONFIG"] = os.path.join(
                 path_to_example_dir, "text-generation/quantization_config/maxabs_quant.json"
             )
-<<<<<<< HEAD
-=======
             command.append("--fp8")
->>>>>>> 0342ac1f
 
         proc = subprocess.run(command, env=env_variables)
 
