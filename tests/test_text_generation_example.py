import json
import os
import re
import subprocess
import sys
from pathlib import Path
from tempfile import TemporaryDirectory
from unittest import TestCase

import pytest

from optimum.habana.utils import set_seed

from .test_examples import TIME_PERF_FACTOR


prev_quant_model_name = None
prev_quant_rank = 0

if os.environ.get("GAUDI2_CI", "0") == "1":
    # Gaudi2 CI baselines
    MODELS_TO_TEST = {
        "bf16_1x": [
            ("bigscience/bloomz-7b1", 1, False, 130.0472971205316, False),
            ("gpt2-xl", 1, False, 281.8734689674413, False),
            ("EleutherAI/gpt-j-6b", 1, False, 160.5823842101192, False),
            ("EleutherAI/gpt-neox-20b", 1, False, 50.67672679310354, False),
            ("meta-llama/Llama-2-7b-hf", 1, True, 141.25776956002076, True),
            ("tiiuae/falcon-40b", 1, True, 25.202450111088346, False),
            ("bigcode/starcoder", 256, True, 6846.575763562658, True),
            ("Salesforce/codegen2-1B", 1, False, 446.4029486883532, False),
            ("mosaicml/mpt-30b", 1, False, 36.06464336116623, False),
            ("mistralai/Mistral-7B-v0.1", 1, True, 130.2172236767782, True),
            ("mistralai/Mixtral-8x7B-v0.1", 1, False, 23.7931001677926, True),
            ("microsoft/phi-2", 1, False, 224.72307766211117, False),
            ("meta-llama/Meta-Llama-3-8B", 1, True, 129, False),
            ("meta-llama/Llama-2-7b-hf", 512, True, 12808, False),
            ("meta-llama/Llama-2-7b-hf", 512, False, 8711, False),  # in some cases like TGI, reuse_cache isn't used
            ("stabilityai/stablelm-2-12b", 1, False, 74.8904496532218, False),
            ("codellama/CodeLlama-34b-hf", 1, True, 32.644, False),
            ("bigcode/starcoder2-3b", 1, False, 261.07213776344133, True),
            ("adept/persimmon-8b-base", 4, False, 366.73968820698406, False),
            # ("Qwen/Qwen1.5-7B", 4, False, 490.8621617893209, False),
            ("google/gemma-7b", 1, False, 109.70751574382221, True),
            ("google/gemma-2-9b", 1, False, 92.302359446567, True),
            ("google/gemma-2-27b", 1, False, 36.578709544111, True),
            ("state-spaces/mamba-130m-hf", 1536, False, 5385.511100161605, False),
            # ("Deci/DeciLM-7B", 1, False, 115, False),
            ("Qwen/Qwen2-7B", 256, False, 8870.945160540245, True),
            ("Qwen/Qwen1.5-MoE-A2.7B", 1, True, 44.25834541569395, False),
            # ("EleutherAI/gpt-neo-2.7B", 1, False, 257.2476416844122, False),
            # ("facebook/xglm-1.7B", 1, False, 357.46365062825083, False),
            # ("CohereForAI/c4ai-command-r-v01", 1, False, 29.50315234651154, False),
            ("tiiuae/falcon-mamba-7b", 1, False, 47.1464839567739, False),
            ("openbmb/MiniCPM3-4B", 1, False, 65.116, False),
            ("baichuan-inc/Baichuan2-7B-Chat", 1, True, 108, False),
            ("baichuan-inc/Baichuan2-13B-Chat", 1, False, 66, False),
            ("deepseek-ai/DeepSeek-V2-Lite", 1, False, 35, False),
            ("THUDM/chatglm2-6b", 1, True, 150, False),
            ("THUDM/chatglm3-6b", 1, True, 150, False),
            ("Qwen/Qwen2.5-7B", 4, False, 490, False),
        ],
        "fp8": [
            ("tiiuae/falcon-180B", 4, 950, True, 128, 128, 2506.68),
            ("meta-llama/Llama-2-7b-hf", 1, 1230, False, 128, 128, 13152.7),
            ("meta-llama/Llama-2-7b-hf", 1, 163, False, 128, 2048, 4774.7),
            ("meta-llama/Llama-2-7b-hf", 1, 94, False, 2048, 128, 1293.3),
            ("meta-llama/Llama-2-7b-hf", 1, 81, False, 2048, 2048, 1942.9),
            ("meta-llama/Llama-2-70b-hf", 4, 3042, False, 128, 128, 5374.6),
            ("meta-llama/Llama-2-70b-hf", 4, 750, False, 128, 2048, 7422.4),
            ("meta-llama/Llama-2-70b-hf", 4, 207, False, 2048, 128, 568.5),
            ("meta-llama/Llama-2-70b-hf", 8, 172, False, 2048, 2048, 4656.2),
            ("mistralai/Mistral-7B-Instruct-v0.2", 1, 896, True, 128, 128, 17068.965283763682),
            # ("mistralai/Mistral-7B-Instruct-v0.2", 1, 120, True, 128, 2048, 6979.225194247115),
            # ("mistralai/Mistral-7B-Instruct-v0.2", 1, 120, True, 2048, 128, 1681.4401450088983),
            ("mistralai/Mistral-7B-Instruct-v0.2", 1, 44, True, 2048, 2048, 3393.149396451692),
            ("mistralai/Mixtral-8x7B-v0.1", 1, 1, True, 128, 128, 40.94),
            ("mistralai/Mixtral-8x7B-v0.1", 2, 768, True, 128, 128, 3428.65),
            # ("mistralai/Mixtral-8x7B-v0.1", 2, 96, True, 128, 2048, 2570.34),
            # ("mistralai/Mixtral-8x7B-v0.1", 2, 96, True, 2048, 128, 379.03),
            ("mistralai/Mixtral-8x7B-v0.1", 2, 48, True, 2048, 2048, 1147.50),
            ("microsoft/phi-2", 1, 1, True, 128, 128, 254.08932787178165),
        ],
        "load_quantized_model_with_autogptq": [
            ("TheBloke/Llama-2-7b-Chat-GPTQ", 1, 10, False, 128, 2048, 456.7),
        ],
        "load_quantized_model_with_autoawq": [
            ("TheBloke/Llama-2-7b-Chat-AWQ", 1, 10, False, 128, 2048, 456.7),
        ],
        "deepspeed": [
            ("bigscience/bloomz", 8, 1, 36.77314954096159),
            # ("meta-llama/Llama-2-70b-hf", 8, 1, 64.10514998902435),
            ("meta-llama/Meta-Llama-3-70B-Instruct", 8, 1, 64),
            ("facebook/opt-66b", 2, 1, 28.48069266504111),
            ("google/gemma-2-9b", 8, 1, 110.12610917383735),
<<<<<<< HEAD
            ("Qwen/Qwen2.5-72B", 2, 1, 26),
=======
            ("google/gemma-2-27b", 8, 1, 87.578709544111),
>>>>>>> bf230067
        ],
        "torch_compile": [
            ("meta-llama/Llama-2-7b-hf", 102.27823420713148),
        ],
        "torch_compile_distributed": [
            ("meta-llama/Llama-2-7b-hf", 39.72973199515235),
        ],
        "distributed_tp": [
            ("meta-llama/Llama-2-7b-hf", 1345.2369318328463),
        ],
        "contrastive_search": [
            ("gpt2-xl", 1, False, 51.61471298016438),
        ],
        "beam_search": [
            ("Qwen/Qwen2-7b-Instruct", 1, True, 91.24938949709826),
        ],
    }
    MODEL_OUTPUTS = {
        "bigcode/starcoder": 'def print_hello_world():\n    print("Hello World")\n\ndef print_hello_world_twice():\n    print_hello_world()\n    print_hello_world()\n\ndef print_hello_world_thrice():\n    print_hello_world()\n    print_hello_world()\n    print_hello_world()\n\ndef print_hello_world_four_times():\n    print_hello_world()\n    print_hello_world()\n    print_hello_world()\n   ',
        "bigcode/starcoder2-3b": 'def print_hello_world():\n    print("Hello World")\n\ndef print_hello_world_with_name(name):\n    print("Hello World, " + name)\n\ndef print_hello_world_with_name_and_age(name, age):\n    print("Hello World, " + name + ", " + str(age))\n\ndef print_hello_world_with_name_and_age_and_gender(name, age, gender):\n    print("Hello',
        "google/gemma-7b": "DeepSpeed is a machine learning framework that enables training of large-scale models on commodity hardware. It is designed to be a drop-in replacement for PyTorch, and it is compatible with the existing PyTorch ecosystem. DeepSpeed is designed to be easy to use, and it provides a number of features that make it easy to train large-scale models. DeepSpeed is designed to be scalable, and it can be used to train models on a single machine or on a cluster of machines. DeepSpeed is designed to be efficient,",
        "google/gemma-2-9b": "DeepSpeed is a machine learning framework that enables training of large-scale deep learning models on a single GPU or across multiple GPUs. It is designed to be easy to use and highly scalable, making it a powerful tool for researchers and practitioners working with large-scale deep learning models.\n\nDeepSpeed is built on top of PyTorch, a popular deep learning framework, and provides a set of tools and libraries that make it easy to train large-scale models. It includes features such as zero-shot inference, which allows models to be",
        "google/gemma-2-27b": "DeepSpeed is a machine learning framework that enables you to train models with trillions of parameters and beyond, using model parallelism to partition large models over multiple GPUs.\n\nThe following is a brief introduction to the DeepSpeed model parallel training.\n\n<h2>1. Introduction</h2>\n\nThe DeepSpeed model parallel training is a simple and effective way to train large models. It is a framework that enables you to train models with trillions of parameters and beyond.\n\nDeepSpeed is a distributed deep learning optimization toolkit that makes it easy and efficient",
        "meta-llama/Llama-2-7b-hf": "DeepSpeed is a machine learning framework for deep learning. It is designed to be fast and efficient, while also being easy to use. DeepSpeed is based on the TensorFlow framework, and it uses the TensorFlow library to perform computations.\nDeepSpeed is a deep learning framework that is designed to be fast and efficient. It is based on the TensorFlow library and uses the TensorFlow library to perform computations. DeepSpeed is designed to be easy to use and to provide a high level of flex",
        "mistralai/Mistral-7B-v0.1": "DeepSpeed is a machine learning framework that accelerates training of large models on a single machine or distributed systems. It is designed to be compatible with PyTorch and TensorFlow, and can be used to train models on a single machine or on a distributed system.\n\nDeepSpeed is a machine learning framework that accelerates training of large models on a single machine or distributed systems. It is designed to be compatible with PyTorch and TensorFlow, and can be used to train models on a single machine or on a distributed system",
        "mistralai/Mixtral-8x7B-v0.1": "DeepSpeed is a machine learning framework that enables training of large models on a single machine with a single GPU. It is designed to be easy to use and efficient, and it can be used to train models on a variety of tasks.\n\n## Introduction\n\nDeepSpeed is a machine learning framework that enables training of large models on a single machine with a single GPU. It is designed to be easy to use and efficient, and it can be used to train models on a variety of tasks.\n\n## What is DeepSpeed",
        "Qwen/Qwen2-7B": "DeepSpeed is a machine learning framework that provides a unified interface for training deep learning models. It is designed to be easy to use and to provide high performance. DeepSpeed is built on top of PyTorch and TensorFlow, and it supports a wide range of models, including transformers, convolutional neural networks, and recurrent neural networks.\nDeepSpeed is a machine learning framework that provides a unified interface for training deep learning models. It is designed to be easy to use and to provide high performance. DeepSpeed is built on top of Py",
    }
else:
    # Gaudi1 CI baselines
    MODELS_TO_TEST = {
        "bf16_1x": [
            ("bigscience/bloomz-7b1", 1, False, 41.7555095197846, False),
            ("gpt2-xl", 1, False, 142.11481820425706, False),
            # TODO: fix OPT 6.7B
            # ("facebook/opt-6.7b", 0.0),
            ("EleutherAI/gpt-j-6b", 1, True, 156.2893125740893, False),
            ("meta-llama/Llama-2-7b-hf", 1, True, 44.39616259946937, False),
            ("tiiuae/falcon-7b", 1, True, 44.82870145718665, False),
            ("bigcode/starcoder", 1, False, 15.945023767901013, False),
            ("Salesforce/codegen2-1B", 1, False, 155.32071248826423, False),
            ("mosaicml/mpt-7b", 1, False, 45.45168927038262, False),
            ("mistralai/Mistral-7B-v0.1", 1, True, 41.21906841459711, False),
            ("microsoft/phi-2", 1, False, 92.53083167241344, False),
            ("google/gemma-7b", 1, False, 28.84284625836978, False),
            ("stabilityai/stablelm-2-12b", 1, False, 26.80858949645992, False),
            ("Qwen/Qwen1.5-7B", 1, False, 39.29068423087616, False),
            ("adept/persimmon-8b-base", 1, False, 34.53559807384106, False),
            ("bigcode/starcoder2-3b", 1, False, 82.09655684566117, False),
            ("state-spaces/mamba-130m-hf", 224, False, 794.542, False),
        ],
        "fp8": [],
        "load_quantized_model_with_autogptq": [],
        "load_quantized_model_with_autoawq": [],
        "deepspeed": [
            ("bigscience/bloomz-7b1", 8, 1, 31.994268212011505),
        ],
        "torch_compile": [],
        "torch_compile_distributed": [],
        "distributed_tp": [],
        "contrastive_search": [
            ("gpt2-xl", 1, False, 34.48141280163397),
        ],
        "beam_search": [],
    }
    MODEL_OUTPUTS = {}


def _test_text_generation(
    model_name: str,
    baseline: float,
    token: str,
    batch_size: int = 1,
    reuse_cache: bool = False,
    deepspeed: bool = False,
    world_size: int = 8,
    torch_compile: bool = False,
    fp8: bool = False,
    load_quantized_model_with_autogptq: bool = False,
    load_quantized_model_with_autoawq: bool = False,
    max_input_tokens: int = 0,
    max_output_tokens: int = 100,
    parallel_strategy: str = None,
    contrastive_search: bool = False,
    num_beams: int = 1,
    num_return_sequences: int = 1,
    check_output: bool = False,
):
    command = ["python3"]
    path_to_example_dir = Path(__file__).resolve().parent.parent / "examples"
    env_variables = os.environ.copy()

    if deepspeed:
        command += [
            f"{path_to_example_dir / 'gaudi_spawn.py'}",
            "--use_deepspeed",
            f"--world_size {world_size}",
        ]
    elif parallel_strategy == "tp":
        command += [
            f"{path_to_example_dir / 'gaudi_spawn.py'}",
            f"--world_size {world_size}",
        ]

    command += [
        f"{path_to_example_dir / 'text-generation' / 'run_generation.py'}",
        f"--model_name_or_path {model_name}",
        f"--batch_size {batch_size}",
        "--use_kv_cache",
        f"--max_new_tokens {max_output_tokens}",
    ]

    is_starcoder_first_gen_model = "starcoder" in model_name.lower() and "starcoder2" not in model_name.lower()

    if "llama" in model_name.lower():
        command += ["--trim_logits", "--attn_softmax_bf16"]

    if "falcon" in model_name.lower() or "starcoder2" in model_name.lower():
        command += ["--use_flash_attention", "--flash_attention_causal_mask"]

    if is_starcoder_first_gen_model:
        command += ["--use_flash_attention"]

        # starcoder doesn't support reuse_cache, but implements bucket_internal instead
        if reuse_cache:
            command += ["--bucket_size 128"]
            command += ["--bucket_internal"]

    if "starcoder2" in model_name.lower():
        command += ["--flash_attention_recompute"]

    if "gemma" in model_name.lower():
        command += ["--use_flash_attention"]

    if "decilm" in model_name.lower():
        command += ["--sdp_on_bf16"]

    if "mamba-130m-hf" in model_name.lower():
        command += ["--sdp_on_bf16"]

    if (reuse_cache or torch_compile) and not parallel_strategy == "tp" and not is_starcoder_first_gen_model:
        command += ["--reuse_cache"]

    if torch_compile:
        command += ["--torch_compile"]
        if parallel_strategy == "tp":
            command += ["--use_flash_attention"]
            command += ["--flash_attention_recompute"]
        env_variables["PT_ENABLE_INT64_SUPPORT"] = "1"
        env_variables["PT_HPU_LAZY_MODE"] = "0"
    else:
        command += [
            "--use_hpu_graphs",
        ]

    if not deepspeed:
        command.append("--bf16")

    if contrastive_search:
        command += ["--top_k 4", "--penalty_alpha 0.5"]

    if num_beams > 1:
        command += [
            f"--num_beams {num_beams}",
            "--bucket_internal --bucket_size 64",
        ]

    if num_return_sequences > 1:
        command += [
            f"--num_return_sequences {num_return_sequences}",
        ]

    if fp8:
        if "--trim_logits" not in command:
            command += ["--trim_logits"]
        if "Llama-2" in model_name:
            command.insert(-2, "--use_flash_attention")
            command.insert(-2, "--flash_attention_recompute")
            command.insert(-2, "--bucket_size 128")
            command.insert(-2, "--bucket_internal")
        if "Mistral" in model_name:
            command.insert(-2, "--use_flash_attention")
            command.insert(-2, "--flash_attention_recompute")
            command.insert(-2, "--attn_softmax_bf16")
            command.insert(-2, "--trim_logits")
        if "Mixtral" in model_name:
            command.insert(-2, "--bucket_size 128")
            command.insert(-2, "--bucket_internal")
        elif "falcon-180b" in model_name.lower():
            command.insert(-2, "--flash_attention_recompute")

        global prev_quant_model_name
        global prev_quant_rank
        measure_command = None
        # FP8 Measurement only needed
        if (prev_quant_model_name is None) or (prev_quant_model_name != model_name) or (prev_quant_rank != world_size):
            measure_command = [
                x for x in command if not x.startswith("--max_new_tokens")
            ]  # Remove max_new_tokens for measurement
            measure_command = [
                x if not x.startswith("--batch_size") else "--batch_size 1" for x in measure_command
            ]  # Remove batch_size for measurement

            prev_quant_model_name = model_name
            prev_quant_rank = world_size

        # FP8 text generation
        command += [
            f"--max_input_tokens {max_input_tokens}",
            "--limit_hpu_graphs",
        ]
    if load_quantized_model_with_autogptq:
        command += ["--load_quantized_model_with_autogptq"]
    if load_quantized_model_with_autoawq:
        command += ["--load_quantized_model_with_autoawq"]
    if parallel_strategy is not None:
        command += [
            f"--parallel_strategy={parallel_strategy}",
        ]

    with TemporaryDirectory() as tmp_dir:
        command.append(f"--output_dir {tmp_dir}")
        command.append(f"--token {token.value}")

        pattern = re.compile(r"([\"\'].+?[\"\'])|\s")

        if fp8:
            env_variables["TQDM_DISABLE"] = "1"
            if measure_command is not None:
                measure_command.append(f"--token {token.value}")
                env_variables["QUANT_CONFIG"] = os.path.join(
                    path_to_example_dir, "text-generation/quantization_config/maxabs_measure_include_outputs.json"
                )
                measure_command = [x for y in measure_command for x in re.split(pattern, y) if x]
                print(f"\n\nMeasure Command to test: {' '.join(measure_command[:-2])}\n")
                proc = subprocess.run(measure_command, env=env_variables)

                # Ensure the run finished without any issue
                # Use try-except to avoid logging the token if used
                try:
                    assert proc.returncode == 0
                except AssertionError as e:
                    if "'--token', 'hf_" in e.args[0]:
                        e.args = (f"The following command failed:\n{' '.join(measure_command[:-2])}",)
                    raise

            if "Mixtral" in model_name:
                env_variables["QUANT_CONFIG"] = os.path.join(
                    path_to_example_dir, "text-generation/quantization_config/maxabs_quant_mixtral.json"
                )
            elif "falcon-180b" in model_name.lower():
                env_variables["PT_HPU_DISABLE_ASYNC_COLLECTIVE"] = "1"
                env_variables["QUANT_CONFIG"] = os.path.join(
                    path_to_example_dir, "text-generation/quantization_config/maxabs_quant.json"
                )
            else:
                env_variables["QUANT_CONFIG"] = os.path.join(
                    path_to_example_dir, "text-generation/quantization_config/maxabs_quant.json"
                )

        command = [x for y in command for x in re.split(pattern, y) if x]
        if "starcoder" in model_name and check_output:
            command.append("--prompt")
            command.append("def print_hello_world():")

        set_seed(42)

        print(f"\n\nCommand to test: {' '.join(command)}\n")
        proc = subprocess.run(command, env=env_variables)

        # Ensure the run finished without any issue
        # Use try-except to avoid logging the token if used
        try:
            assert proc.returncode == 0
        except AssertionError as e:
            if "'--token', 'hf_" in e.args[0]:
                e.args = (f"The following command failed:\n{' '.join(command[:-2])}",)
            raise

        with open(Path(tmp_dir) / "results.json") as fp:
            results = json.load(fp)

        # Ensure performance requirements (throughput) are met
        assert results["throughput"] >= (2 - TIME_PERF_FACTOR) * baseline

        # Verify output for 1 HPU, BF16
        if check_output:
            assert model_name in MODEL_OUTPUTS, (
                f"Failed functional testing, missing expected output in MODEL_OUTPUTS for model {model_name}"
            )
            expected_output = MODEL_OUTPUTS[model_name]
            assert results["output"][0][0] == expected_output


@pytest.mark.parametrize("model_name, batch_size, reuse_cache, baseline, check_output", MODELS_TO_TEST["bf16_1x"])
def test_text_generation_bf16_1x(
    model_name: str, baseline: float, batch_size: int, reuse_cache: bool, token: str, check_output: bool
):
    _test_text_generation(
        model_name=model_name,
        baseline=baseline,
        token=token,
        batch_size=batch_size,
        reuse_cache=reuse_cache,
        check_output=check_output,
    )


@pytest.mark.skipif(condition=not bool(int(os.environ.get("GAUDI2_CI", "0"))), reason="Skipping test for G1")
@pytest.mark.parametrize(
    "model_name, world_size, batch_size, reuse_cache, input_len, output_len, baseline", MODELS_TO_TEST["fp8"]
)
def test_text_generation_fp8(
    model_name: str,
    baseline: float,
    world_size: int,
    batch_size: int,
    reuse_cache: bool,
    input_len: int,
    output_len: int,
    token: str,
):
    deepspeed = True if world_size > 1 else False
    _test_text_generation(
        model_name,
        baseline,
        token,
        deepspeed=deepspeed,
        world_size=world_size,
        fp8=True,
        batch_size=batch_size,
        reuse_cache=reuse_cache,
        max_input_tokens=input_len,
        max_output_tokens=output_len,
    )


@pytest.mark.skipif(condition=not bool(int(os.environ.get("GAUDI2_CI", "0"))), reason="Skipping test for G1")
@pytest.mark.parametrize(
    "model_name, world_size, batch_size, reuse_cache, input_len, output_len, baseline",
    MODELS_TO_TEST["load_quantized_model_with_autogptq"],
)
def test_text_generation_gptq(
    model_name: str,
    baseline: float,
    world_size: int,
    batch_size: int,
    reuse_cache: bool,
    input_len: int,
    output_len: int,
    token: str,
):
    deepspeed = True if world_size > 1 else False
    _test_text_generation(
        model_name,
        baseline,
        token,
        deepspeed=deepspeed,
        world_size=world_size,
        fp8=False,
        load_quantized_model_with_autogptq=True,
        batch_size=batch_size,
        reuse_cache=reuse_cache,
        max_input_tokens=input_len,
        max_output_tokens=output_len,
    )


@pytest.mark.skipif(condition=not bool(int(os.environ.get("GAUDI2_CI", "0"))), reason="Skipping test for G1")
@pytest.mark.parametrize(
    "model_name, world_size, batch_size, reuse_cache, input_len, output_len, baseline",
    MODELS_TO_TEST["load_quantized_model_with_autoawq"],
)
def test_text_generation_awq(
    model_name: str,
    baseline: float,
    world_size: int,
    batch_size: int,
    reuse_cache: bool,
    input_len: int,
    output_len: int,
    token: str,
):
    deepspeed = True if world_size > 1 else False
    _test_text_generation(
        model_name,
        baseline,
        token,
        deepspeed=deepspeed,
        world_size=world_size,
        fp8=False,
        load_quantized_model_with_autoawq=True,
        batch_size=batch_size,
        reuse_cache=reuse_cache,
        max_input_tokens=input_len,
        max_output_tokens=output_len,
    )


@pytest.mark.parametrize("model_name,  world_size, batch_size, baseline", MODELS_TO_TEST["deepspeed"])
def test_text_generation_deepspeed(model_name: str, baseline: float, world_size: int, batch_size: int, token: str):
    _test_text_generation(model_name, baseline, token, deepspeed=True, world_size=world_size, batch_size=batch_size)


@pytest.mark.skipif(condition=not bool(int(os.environ.get("GAUDI2_CI", "0"))), reason="Skipping test for G1")
@pytest.mark.parametrize("model_name, baseline", MODELS_TO_TEST["torch_compile"])
def test_text_generation_torch_compile(model_name: str, baseline: float, token: str):
    _test_text_generation(model_name, baseline, token, torch_compile=True)


@pytest.mark.skipif(condition=not bool(int(os.environ.get("GAUDI2_CI", "0"))), reason="Skipping test for G1")
@pytest.mark.parametrize("model_name, baseline", MODELS_TO_TEST["torch_compile_distributed"])
def test_text_generation_torch_compile_distributed(model_name: str, baseline: float, token: str):
    world_size = 8
    _test_text_generation(model_name, baseline, token, deepspeed=True, world_size=world_size, torch_compile=True)


@pytest.mark.skipif(condition=not bool(int(os.environ.get("GAUDI2_CI", "0"))), reason="Skipping test for G1")
@pytest.mark.parametrize("model_name, baseline", MODELS_TO_TEST["distributed_tp"])
def test_text_generation_distributed_tp(model_name: str, baseline: float, token: str):
    world_size = 8
    _test_text_generation(
        model_name,
        baseline,
        token,
        batch_size=64,
        max_input_tokens=128,
        world_size=world_size,
        torch_compile=True,
        parallel_strategy="tp",
    )


@pytest.mark.parametrize("model_name, batch_size, reuse_cache, baseline", MODELS_TO_TEST["contrastive_search"])
def test_text_generation_contrastive_search(
    model_name: str, baseline: float, batch_size: int, reuse_cache: bool, token: str
):
    _test_text_generation(model_name, baseline, token, batch_size, reuse_cache, contrastive_search=True)


@pytest.mark.skipif(condition=not bool(int(os.environ.get("GAUDI2_CI", "0"))), reason="Skipping test for G1")
@pytest.mark.parametrize("model_name, batch_size, reuse_cache, baseline", MODELS_TO_TEST["beam_search"])
def test_text_generation_beam_search(model_name: str, baseline: float, batch_size: int, reuse_cache: bool, token: str):
    _test_text_generation(model_name, baseline, token, batch_size, reuse_cache, num_beams=3)
    _test_text_generation(model_name, baseline, token, batch_size, reuse_cache, num_beams=3, num_return_sequences=2)


class TextGenPipeline(TestCase):
    def test_text_generation_pipeline_script(self):
        path_to_script = (
            Path(os.path.dirname(__file__)).parent
            / "examples"
            / "text-generation"
            / "text-generation-pipeline"
            / "run_pipeline.py"
        )

        cmd_line = f"""ls {path_to_script}""".split()

        # check find existence
        p = subprocess.Popen(cmd_line)
        return_code = p.wait()

        # Ensure the run finished without any issue
        self.assertEqual(return_code, 0)

    def test_text_generation_pipeline_falcon(self):
        path_to_script = (
            Path(os.path.dirname(__file__)).parent
            / "examples"
            / "text-generation"
            / "text-generation-pipeline"
            / "run_pipeline.py"
        )
        sys.path.append((Path(os.path.dirname(__file__)).parent / "examples" / "text-generation"))
        cmd_line = f"""
                 python3
                 {path_to_script}
                 --model_name_or_path tiiuae/falcon-7b
                 --max_new_tokens 100
                 --bf16
                 --use_hpu_graphs
                 --use_kv_cache
                 --do_sample
                 """.split()
        p = subprocess.Popen(cmd_line)
        return_code = p.wait()

        # Ensure the run finished without any issue
        self.assertEqual(return_code, 0)<|MERGE_RESOLUTION|>--- conflicted
+++ resolved
@@ -93,11 +93,8 @@
             ("meta-llama/Meta-Llama-3-70B-Instruct", 8, 1, 64),
             ("facebook/opt-66b", 2, 1, 28.48069266504111),
             ("google/gemma-2-9b", 8, 1, 110.12610917383735),
-<<<<<<< HEAD
             ("Qwen/Qwen2.5-72B", 2, 1, 26),
-=======
             ("google/gemma-2-27b", 8, 1, 87.578709544111),
->>>>>>> bf230067
         ],
         "torch_compile": [
             ("meta-llama/Llama-2-7b-hf", 102.27823420713148),
