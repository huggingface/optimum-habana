--- conflicted
+++ resolved
@@ -72,16 +72,13 @@
         "torch_compile_distributed": [
             ("meta-llama/Llama-2-7b-hf", 39.72973199515235),
         ],
-<<<<<<< HEAD
         "distributed_tp": [
             ("meta-llama/Llama-2-7b-hf", 1345.2369318328463),
         ],
         "contrastive_search": [
             ("gpt2-xl", 1, False, 51.61471298016438),
-=======
         "load_checkpoint": [
             ("TheBloke/Llama-2-7b-Chat-GPTQ", 1, 76, False, 128, 2048, 1530),
->>>>>>> 99dc97fc
         ],
     }
 else:
@@ -113,14 +110,11 @@
         ],
         "torch_compile": [],
         "torch_compile_distributed": [],
-<<<<<<< HEAD
         "distributed_tp": [],
         "contrastive_search": [
             ("gpt2-xl", 1, False, 34.48141280163397),
         ],
-=======
         "load_checkpoint": [],
->>>>>>> 99dc97fc
     }
 
 
@@ -136,12 +130,9 @@
     fp8: bool = False,
     max_input_tokens: int = 0,
     max_output_tokens: int = 100,
-<<<<<<< HEAD
     parallel_strategy: str = None,
     contrastive_search: bool = False,
-=======
     load_cp = False,
->>>>>>> 99dc97fc
 ):
     command = ["python3"]
     path_to_example_dir = Path(__file__).resolve().parent.parent / "examples"
@@ -236,12 +227,10 @@
             f"--max_input_tokens {max_input_tokens}",
             "--limit_hpu_graphs",
         ]
-<<<<<<< HEAD
     if parallel_strategy is not None:
         command += [
             f"--parallel_strategy={parallel_strategy}",
         ]
-=======
     if load_cp:
         command += [
             f"--max_input_tokens {max_input_tokens}",
@@ -251,7 +240,6 @@
             command.insert(-2, "--bucket_size 128")
             command.insert(-2, "--bucket_internal")
         command += ["--load_cp"]
->>>>>>> 99dc97fc
 
     with TemporaryDirectory() as tmp_dir:
         command.append(f"--output_dir {tmp_dir}")
