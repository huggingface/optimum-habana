import json
import os
import re
import subprocess
import sys
from pathlib import Path
from tempfile import TemporaryDirectory
from unittest import TestCase

import pytest

from optimum.habana.utils import set_seed

from .test_examples import TIME_PERF_FACTOR


prev_quant_model_name = None
prev_quant_rank = 0

if os.environ.get("GAUDI2_CI", "0") == "1":
    # Gaudi2 CI baselines
    MODELS_TO_TEST = {
        "bf16_1x": [
            ("bigscience/bloomz-7b1", 1, False, 130.0472971205316, False),
            ("gpt2-xl", 1, False, 281.8734689674413, False),
            ("EleutherAI/gpt-j-6b", 1, False, 160.5823842101192, False),
            ("EleutherAI/gpt-neox-20b", 1, False, 50.67672679310354, False),
            ("meta-llama/Llama-2-7b-hf", 1, True, 141.25776956002076, True),
            ("tiiuae/falcon-40b", 1, True, 25.202450111088346, False),
            ("bigcode/starcoder", 256, True, 6846.575763562658, True),
            ("Salesforce/codegen2-1B", 1, False, 446.4029486883532, False),
            ("mosaicml/mpt-30b", 1, False, 36.06464336116623, False),
            ("mistralai/Mistral-7B-v0.1", 1, True, 130.2172236767782, True),
            ("mistralai/Mixtral-8x7B-v0.1", 1, False, 23.7931001677926, True),
            ("microsoft/phi-2", 1, False, 224.72307766211117, False),
            ("meta-llama/Meta-Llama-3-8B", 1, True, 129, False),
            ("meta-llama/Llama-2-7b-hf", 512, True, 12808, False),
            ("meta-llama/Llama-2-7b-hf", 512, False, 8711, False),  # in some cases like TGI, reuse_cache isn't used
            ("stabilityai/stablelm-2-12b", 1, False, 74.8904496532218, False),
            ("codellama/CodeLlama-34b-hf", 1, True, 32.644, False),
            ("bigcode/starcoder2-3b", 1, False, 261.07213776344133, True),
            ("adept/persimmon-8b-base", 4, False, 366.73968820698406, False),
            # ("Qwen/Qwen1.5-7B", 4, False, 490.8621617893209, False),
            ("google/gemma-7b", 1, False, 109.70751574382221, True),
            ("google/gemma-2-9b", 1, False, 92.302359446567, True),
<<<<<<< HEAD
            ("state-spaces/mamba-130m-hf", 1536, False, 19283.0330042467, True),
            ("Deci/DeciLM-7B", 1, False, 115, False),
=======
            ("google/gemma-2-27b", 1, False, 36.578709544111, True),
            ("state-spaces/mamba-130m-hf", 1536, False, 5385.511100161605, False),
            # ("Deci/DeciLM-7B", 1, False, 115, False),
>>>>>>> 27d14958
            ("Qwen/Qwen2-7B", 256, False, 8870.945160540245, True),
            ("Qwen/Qwen1.5-MoE-A2.7B", 1, True, 44.25834541569395, False),
            # ("EleutherAI/gpt-neo-2.7B", 1, False, 257.2476416844122, False),
            # ("facebook/xglm-1.7B", 1, False, 357.46365062825083, False),
            # ("CohereForAI/c4ai-command-r-v01", 1, False, 29.50315234651154, False),
            ("tiiuae/falcon-mamba-7b", 1, False, 47.1464839567739, False),
            ("openbmb/MiniCPM3-4B", 1, False, 65.116, False),
            ("baichuan-inc/Baichuan2-7B-Chat", 1, True, 108, False),
            ("baichuan-inc/Baichuan2-13B-Chat", 1, False, 66, False),
            ("deepseek-ai/DeepSeek-V2-Lite", 1, False, 35, False),
            ("THUDM/chatglm2-6b", 1, True, 150, False),
            ("THUDM/chatglm3-6b", 1, True, 150, False),
            ("Qwen/Qwen2.5-7B", 4, False, 490, False),
        ],
        "fp8": [
            ("tiiuae/falcon-180B", 4, 950, True, 128, 128, 2506.68),
            ("meta-llama/Llama-2-7b-hf", 1, 1230, False, 128, 128, 13152.7),
            ("meta-llama/Llama-2-7b-hf", 1, 163, False, 128, 2048, 4774.7),
            ("meta-llama/Llama-2-7b-hf", 1, 94, False, 2048, 128, 1293.3),
            ("meta-llama/Llama-2-7b-hf", 1, 81, False, 2048, 2048, 1942.9),
            ("meta-llama/Llama-2-70b-hf", 4, 3042, False, 128, 128, 5374.6),
            ("meta-llama/Llama-2-70b-hf", 4, 750, False, 128, 2048, 7422.4),
            ("meta-llama/Llama-2-70b-hf", 4, 207, False, 2048, 128, 568.5),
            ("meta-llama/Llama-2-70b-hf", 8, 172, False, 2048, 2048, 4656.2),
            ("mistralai/Mistral-7B-Instruct-v0.2", 1, 896, True, 128, 128, 17068.965283763682),
            # ("mistralai/Mistral-7B-Instruct-v0.2", 1, 120, True, 128, 2048, 6979.225194247115),
            # ("mistralai/Mistral-7B-Instruct-v0.2", 1, 120, True, 2048, 128, 1681.4401450088983),
            ("mistralai/Mistral-7B-Instruct-v0.2", 1, 44, True, 2048, 2048, 3393.149396451692),
            ("mistralai/Mixtral-8x7B-v0.1", 1, 1, True, 128, 128, 40.94),
            ("mistralai/Mixtral-8x7B-v0.1", 2, 768, True, 128, 128, 3428.65),
            # ("mistralai/Mixtral-8x7B-v0.1", 2, 96, True, 128, 2048, 2570.34),
            # ("mistralai/Mixtral-8x7B-v0.1", 2, 96, True, 2048, 128, 379.03),
            ("mistralai/Mixtral-8x7B-v0.1", 2, 48, True, 2048, 2048, 1147.50),
            ("microsoft/phi-2", 1, 1, True, 128, 128, 254.08932787178165),
        ],
        "load_quantized_model_with_autogptq": [
            ("TheBloke/Llama-2-7b-Chat-GPTQ", 1, 10, False, 128, 2048, 456.7),
        ],
        "load_quantized_model_with_autoawq": [
            ("TheBloke/Llama-2-7b-Chat-AWQ", 1, 10, False, 128, 2048, 456.7),
        ],
        "deepspeed": [
            ("bigscience/bloomz", 8, 1, 36.77314954096159),
            # ("meta-llama/Llama-2-70b-hf", 8, 1, 64.10514998902435),
            ("meta-llama/Meta-Llama-3-70B-Instruct", 8, 1, 64),
            ("facebook/opt-66b", 2, 1, 28.48069266504111),
            ("google/gemma-2-9b", 8, 1, 110.12610917383735),
            ("Qwen/Qwen2.5-72B", 2, 1, 26),
            ("google/gemma-2-27b", 8, 1, 87.578709544111),
        ],
        "torch_compile": [
            ("meta-llama/Llama-2-7b-hf", 102.27823420713148),
        ],
        "torch_compile_distributed": [
            ("meta-llama/Llama-2-7b-hf", 39.72973199515235),
        ],
        "distributed_tp": [
            ("meta-llama/Llama-2-7b-hf", 1345.2369318328463),
        ],
        "contrastive_search": [
            ("gpt2-xl", 1, False, 51.61471298016438),
        ],
        "beam_search": [
            ("Qwen/Qwen2-7b-Instruct", 1, True, 91.24938949709826),
        ],
    }
    MODEL_OUTPUTS = {
        "bigcode/starcoder": 'def print_hello_world():\n    print("Hello World")\n\ndef print_hello_world_twice():\n    print_hello_world()\n    print_hello_world()\n\ndef print_hello_world_thrice():\n    print_hello_world()\n    print_hello_world()\n    print_hello_world()\n\ndef print_hello_world_four_times():\n    print_hello_world()\n    print_hello_world()\n    print_hello_world()\n   ',
        "bigcode/starcoder2-3b": 'def print_hello_world():\n    print("Hello World")\n\ndef print_hello_world_with_name(name):\n    print("Hello World, " + name)\n\ndef print_hello_world_with_name_and_age(name, age):\n    print("Hello World, " + name + ", " + str(age))\n\ndef print_hello_world_with_name_and_age_and_gender(name, age, gender):\n    print("Hello',
        "google/gemma-7b": "DeepSpeed is a machine learning framework that enables training of large-scale models on commodity hardware. It is designed to be a drop-in replacement for PyTorch, and it is compatible with the existing PyTorch ecosystem. DeepSpeed is designed to be easy to use, and it provides a number of features that make it easy to train large-scale models. DeepSpeed is designed to be scalable, and it can be used to train models on a single machine or on a cluster of machines. DeepSpeed is designed to be efficient,",
        "google/gemma-2-9b": "DeepSpeed is a machine learning framework that enables training of large-scale deep learning models on a single GPU or across multiple GPUs. It is designed to be easy to use and highly scalable, making it a powerful tool for researchers and practitioners working with large-scale deep learning models.\n\nDeepSpeed is built on top of PyTorch, a popular deep learning framework, and provides a set of tools and libraries that make it easy to train large-scale models. It includes features such as zero-shot inference, which allows models to be",
        "google/gemma-2-27b": "DeepSpeed is a machine learning framework that enables you to train models with trillions of parameters and beyond, using model parallelism to partition large models over multiple GPUs.\n\nThe following is a brief introduction to the DeepSpeed model parallel training.\n\n<h2>1. Introduction</h2>\n\nThe DeepSpeed model parallel training is a simple and effective way to train large models. It is a framework that enables you to train models with trillions of parameters and beyond.\n\nDeepSpeed is a distributed deep learning optimization toolkit that makes it easy and efficient",
        "meta-llama/Llama-2-7b-hf": "DeepSpeed is a machine learning framework for deep learning. It is designed to be fast and efficient, while also being easy to use. DeepSpeed is based on the TensorFlow framework, and it uses the TensorFlow library to perform computations.\nDeepSpeed is a deep learning framework that is designed to be fast and efficient. It is based on the TensorFlow library and uses the TensorFlow library to perform computations. DeepSpeed is designed to be easy to use and to provide a high level of flex",
        "mistralai/Mistral-7B-v0.1": "DeepSpeed is a machine learning framework that accelerates training of large models on a single machine or distributed systems. It is designed to be compatible with PyTorch and TensorFlow, and can be used to train models on a single machine or on a distributed system.\n\nDeepSpeed is a machine learning framework that accelerates training of large models on a single machine or distributed systems. It is designed to be compatible with PyTorch and TensorFlow, and can be used to train models on a single machine or on a distributed system",
        "mistralai/Mixtral-8x7B-v0.1": "DeepSpeed is a machine learning framework that enables training of large models on a single machine with a single GPU. It is designed to be easy to use and efficient, and it can be used to train models on a variety of tasks.\n\n## Introduction\n\nDeepSpeed is a machine learning framework that enables training of large models on a single machine with a single GPU. It is designed to be easy to use and efficient, and it can be used to train models on a variety of tasks.\n\n## What is DeepSpeed",
        "Qwen/Qwen2-7B": "DeepSpeed is a machine learning framework that provides a unified interface for training deep learning models. It is designed to be easy to use and to provide high performance. DeepSpeed is built on top of PyTorch and TensorFlow, and it supports a wide range of models, including transformers, convolutional neural networks, and recurrent neural networks.\nDeepSpeed is a machine learning framework that provides a unified interface for training deep learning models. It is designed to be easy to use and to provide high performance. DeepSpeed is built on top of Py",
        "state-spaces/mamba-130m-hf": "DeepSpeed is a machine learning framework.\n\nThe authors declare no conflict of interest.\n\n![The structure of the *S. aureus* strain used in this study. The *S. aureus* strain was obtained from the National Center for Biotechnology Information (NCBI) database. The strain was isolated from a patient with a history of bacteremia and was identified as *S. aureus* by the presence of a *cpsA* gene. The strain was also isolated from a patient with a history of b",
    }
else:
    # Gaudi1 CI baselines
    MODELS_TO_TEST = {
        "bf16_1x": [
            ("bigscience/bloomz-7b1", 1, False, 41.7555095197846, False),
            ("gpt2-xl", 1, False, 142.11481820425706, False),
            # TODO: fix OPT 6.7B
            # ("facebook/opt-6.7b", 0.0),
            ("EleutherAI/gpt-j-6b", 1, True, 156.2893125740893, False),
            ("meta-llama/Llama-2-7b-hf", 1, True, 44.39616259946937, False),
            ("tiiuae/falcon-7b", 1, True, 44.82870145718665, False),
            ("bigcode/starcoder", 1, False, 15.945023767901013, False),
            ("Salesforce/codegen2-1B", 1, False, 155.32071248826423, False),
            ("mosaicml/mpt-7b", 1, False, 45.45168927038262, False),
            ("mistralai/Mistral-7B-v0.1", 1, True, 41.21906841459711, False),
            ("microsoft/phi-2", 1, False, 92.53083167241344, False),
            ("google/gemma-7b", 1, False, 28.84284625836978, False),
            ("stabilityai/stablelm-2-12b", 1, False, 26.80858949645992, False),
            ("Qwen/Qwen1.5-7B", 1, False, 39.29068423087616, False),
            ("adept/persimmon-8b-base", 1, False, 34.53559807384106, False),
            ("bigcode/starcoder2-3b", 1, False, 82.09655684566117, False),
        ],
        "fp8": [],
        "load_quantized_model_with_autogptq": [],
        "load_quantized_model_with_autoawq": [],
        "deepspeed": [
            ("bigscience/bloomz-7b1", 8, 1, 31.994268212011505),
        ],
        "torch_compile": [],
        "torch_compile_distributed": [],
        "distributed_tp": [],
        "contrastive_search": [
            ("gpt2-xl", 1, False, 34.48141280163397),
        ],
        "beam_search": [],
    }
    MODEL_OUTPUTS = {}


def _test_text_generation(
    model_name: str,
    baseline: float,
    token: str,
    batch_size: int = 1,
    reuse_cache: bool = False,
    deepspeed: bool = False,
    world_size: int = 8,
    torch_compile: bool = False,
    fp8: bool = False,
    load_quantized_model_with_autogptq: bool = False,
    load_quantized_model_with_autoawq: bool = False,
    max_input_tokens: int = 0,
    max_output_tokens: int = 100,
    parallel_strategy: str = None,
    contrastive_search: bool = False,
    num_beams: int = 1,
    num_return_sequences: int = 1,
    check_output: bool = False,
):
    command = ["python3"]
    path_to_example_dir = Path(__file__).resolve().parent.parent / "examples"
    env_variables = os.environ.copy()

    if deepspeed:
        command += [
            f"{path_to_example_dir / 'gaudi_spawn.py'}",
            "--use_deepspeed",
            f"--world_size {world_size}",
        ]
    elif parallel_strategy == "tp":
        command += [
            f"{path_to_example_dir / 'gaudi_spawn.py'}",
            f"--world_size {world_size}",
        ]

    command += [
        f"{path_to_example_dir / 'text-generation' / 'run_generation.py'}",
        f"--model_name_or_path {model_name}",
        f"--batch_size {batch_size}",
        "--use_kv_cache",
        f"--max_new_tokens {max_output_tokens}",
    ]

    is_starcoder_first_gen_model = "starcoder" in model_name.lower() and "starcoder2" not in model_name.lower()

    if "llama" in model_name.lower():
        command += ["--trim_logits", "--attn_softmax_bf16"]

    if "falcon" in model_name.lower() or "starcoder2" in model_name.lower():
        command += ["--use_flash_attention", "--flash_attention_causal_mask"]

    if is_starcoder_first_gen_model:
        command += ["--use_flash_attention"]

        # starcoder doesn't support reuse_cache, but implements bucket_internal instead
        if reuse_cache:
            command += ["--bucket_size 128"]
            command += ["--bucket_internal"]

    if "starcoder2" in model_name.lower():
        command += ["--flash_attention_recompute"]

    if "gemma" in model_name.lower():
        command += ["--use_flash_attention"]

    if "decilm" in model_name.lower():
        command += ["--sdp_on_bf16"]

    if "mamba" in model_name.lower():
        from huggingface_hub import hf_hub_download

        from optimum.habana.utils import get_habana_frameworks_version

        version_no = get_habana_frameworks_version()

        name_kernel = "libcustom_tpc_perf_lib.so"
        if version_no.minor == 19:
            name_kernel = "libcustom_tpc_perf_lib_119.so"

        file_kernel = hf_hub_download(repo_id="Habana/mamba", filename=name_kernel)

        new_file_kernel = file_kernel

        if version_no.minor == 19:
            new_file_kernel = file_kernel[:-7] + ".so"
            os.rename(file_kernel, new_file_kernel)

        realpath_kfn = os.path.realpath(new_file_kernel)
        new_kfn = os.path.join(os.path.dirname(realpath_kfn), "libcustom_tpc_perf_lib.so")
        os.rename(realpath_kfn, new_kfn)

        default_path = env_variables["GC_KERNEL_PATH"]
        env_variables["GC_KERNEL_PATH"] = new_kfn + os.pathsep + default_path

    if (reuse_cache or torch_compile) and not parallel_strategy == "tp" and not is_starcoder_first_gen_model:
        command += ["--reuse_cache"]

    if torch_compile:
        command += ["--torch_compile"]
        if parallel_strategy == "tp":
            command += ["--use_flash_attention"]
            command += ["--flash_attention_recompute"]
        env_variables["PT_ENABLE_INT64_SUPPORT"] = "1"
        env_variables["PT_HPU_LAZY_MODE"] = "0"
    else:
        command += [
            "--use_hpu_graphs",
        ]

    if not deepspeed:
        command.append("--bf16")

    if contrastive_search:
        command += ["--top_k 4", "--penalty_alpha 0.5"]

    if num_beams > 1:
        command += [
            f"--num_beams {num_beams}",
            "--bucket_internal --bucket_size 64",
        ]

    if num_return_sequences > 1:
        command += [
            f"--num_return_sequences {num_return_sequences}",
        ]

    if fp8:
        if "--trim_logits" not in command:
            command += ["--trim_logits"]
        if "Llama-2" in model_name:
            command.insert(-2, "--use_flash_attention")
            command.insert(-2, "--flash_attention_recompute")
            command.insert(-2, "--bucket_size 128")
            command.insert(-2, "--bucket_internal")
        if "Mistral" in model_name:
            command.insert(-2, "--use_flash_attention")
            command.insert(-2, "--flash_attention_recompute")
            command.insert(-2, "--attn_softmax_bf16")
            command.insert(-2, "--trim_logits")
        if "Mixtral" in model_name:
            command.insert(-2, "--bucket_size 128")
            command.insert(-2, "--bucket_internal")
        elif "falcon-180b" in model_name.lower():
            command.insert(-2, "--flash_attention_recompute")

        global prev_quant_model_name
        global prev_quant_rank
        measure_command = None
        # FP8 Measurement only needed
        if (prev_quant_model_name is None) or (prev_quant_model_name != model_name) or (prev_quant_rank != world_size):
            measure_command = [
                x for x in command if not x.startswith("--max_new_tokens")
            ]  # Remove max_new_tokens for measurement
            measure_command = [
                x if not x.startswith("--batch_size") else "--batch_size 1" for x in measure_command
            ]  # Remove batch_size for measurement

            prev_quant_model_name = model_name
            prev_quant_rank = world_size

        # FP8 text generation
        command += [
            f"--max_input_tokens {max_input_tokens}",
            "--limit_hpu_graphs",
        ]
    if load_quantized_model_with_autogptq:
        command += ["--load_quantized_model_with_autogptq"]
    if load_quantized_model_with_autoawq:
        command += ["--load_quantized_model_with_autoawq"]
    if parallel_strategy is not None:
        command += [
            f"--parallel_strategy={parallel_strategy}",
        ]

    with TemporaryDirectory() as tmp_dir:
        command.append(f"--output_dir {tmp_dir}")
        command.append(f"--token {token.value}")

        pattern = re.compile(r"([\"\'].+?[\"\'])|\s")

        if fp8:
            env_variables["TQDM_DISABLE"] = "1"
            if measure_command is not None:
                measure_command.append(f"--token {token.value}")
                env_variables["QUANT_CONFIG"] = os.path.join(
                    path_to_example_dir, "text-generation/quantization_config/maxabs_measure_include_outputs.json"
                )
                measure_command = [x for y in measure_command for x in re.split(pattern, y) if x]
                print(f"\n\nMeasure Command to test: {' '.join(measure_command[:-2])}\n")
                proc = subprocess.run(measure_command, env=env_variables)

                # Ensure the run finished without any issue
                # Use try-except to avoid logging the token if used
                try:
                    assert proc.returncode == 0
                except AssertionError as e:
                    if "'--token', 'hf_" in e.args[0]:
                        e.args = (f"The following command failed:\n{' '.join(measure_command[:-2])}",)
                    raise

            if "Mixtral" in model_name:
                env_variables["QUANT_CONFIG"] = os.path.join(
                    path_to_example_dir, "text-generation/quantization_config/maxabs_quant_mixtral.json"
                )
            elif "falcon-180b" in model_name.lower():
                env_variables["PT_HPU_DISABLE_ASYNC_COLLECTIVE"] = "1"
                env_variables["QUANT_CONFIG"] = os.path.join(
                    path_to_example_dir, "text-generation/quantization_config/maxabs_quant.json"
                )
            else:
                env_variables["QUANT_CONFIG"] = os.path.join(
                    path_to_example_dir, "text-generation/quantization_config/maxabs_quant.json"
                )

        command = [x for y in command for x in re.split(pattern, y) if x]
        if "starcoder" in model_name and check_output:
            command.append("--prompt")
            command.append("def print_hello_world():")

        set_seed(42)

        print(f"\n\nCommand to test: {' '.join(command)}\n")
        proc = subprocess.run(command, env=env_variables)

        # Ensure the run finished without any issue
        # Use try-except to avoid logging the token if used
        try:
            assert proc.returncode == 0
        except AssertionError as e:
            if "'--token', 'hf_" in e.args[0]:
                e.args = (f"The following command failed:\n{' '.join(command[:-2])}",)
            raise

        with open(Path(tmp_dir) / "results.json") as fp:
            results = json.load(fp)

        # Ensure performance requirements (throughput) are met
        assert results["throughput"] >= (2 - TIME_PERF_FACTOR) * baseline

        # Verify output for 1 HPU, BF16
        if check_output:
            assert model_name in MODEL_OUTPUTS, (
                f"Failed functional testing, missing expected output in MODEL_OUTPUTS for model {model_name}"
            )
            expected_output = MODEL_OUTPUTS[model_name]
            assert results["output"][0][0] == expected_output


@pytest.mark.parametrize("model_name, batch_size, reuse_cache, baseline, check_output", MODELS_TO_TEST["bf16_1x"])
def test_text_generation_bf16_1x(
    model_name: str, baseline: float, batch_size: int, reuse_cache: bool, token: str, check_output: bool
):
    _test_text_generation(
        model_name=model_name,
        baseline=baseline,
        token=token,
        batch_size=batch_size,
        reuse_cache=reuse_cache,
        check_output=check_output,
    )


@pytest.mark.skipif(condition=not bool(int(os.environ.get("GAUDI2_CI", "0"))), reason="Skipping test for G1")
@pytest.mark.parametrize(
    "model_name, world_size, batch_size, reuse_cache, input_len, output_len, baseline", MODELS_TO_TEST["fp8"]
)
def test_text_generation_fp8(
    model_name: str,
    baseline: float,
    world_size: int,
    batch_size: int,
    reuse_cache: bool,
    input_len: int,
    output_len: int,
    token: str,
):
    deepspeed = True if world_size > 1 else False
    _test_text_generation(
        model_name,
        baseline,
        token,
        deepspeed=deepspeed,
        world_size=world_size,
        fp8=True,
        batch_size=batch_size,
        reuse_cache=reuse_cache,
        max_input_tokens=input_len,
        max_output_tokens=output_len,
    )


@pytest.mark.skipif(condition=not bool(int(os.environ.get("GAUDI2_CI", "0"))), reason="Skipping test for G1")
@pytest.mark.parametrize(
    "model_name, world_size, batch_size, reuse_cache, input_len, output_len, baseline",
    MODELS_TO_TEST["load_quantized_model_with_autogptq"],
)
def test_text_generation_gptq(
    model_name: str,
    baseline: float,
    world_size: int,
    batch_size: int,
    reuse_cache: bool,
    input_len: int,
    output_len: int,
    token: str,
):
    deepspeed = True if world_size > 1 else False
    _test_text_generation(
        model_name,
        baseline,
        token,
        deepspeed=deepspeed,
        world_size=world_size,
        fp8=False,
        load_quantized_model_with_autogptq=True,
        batch_size=batch_size,
        reuse_cache=reuse_cache,
        max_input_tokens=input_len,
        max_output_tokens=output_len,
    )


@pytest.mark.skipif(condition=not bool(int(os.environ.get("GAUDI2_CI", "0"))), reason="Skipping test for G1")
@pytest.mark.parametrize(
    "model_name, world_size, batch_size, reuse_cache, input_len, output_len, baseline",
    MODELS_TO_TEST["load_quantized_model_with_autoawq"],
)
def test_text_generation_awq(
    model_name: str,
    baseline: float,
    world_size: int,
    batch_size: int,
    reuse_cache: bool,
    input_len: int,
    output_len: int,
    token: str,
):
    deepspeed = True if world_size > 1 else False
    _test_text_generation(
        model_name,
        baseline,
        token,
        deepspeed=deepspeed,
        world_size=world_size,
        fp8=False,
        load_quantized_model_with_autoawq=True,
        batch_size=batch_size,
        reuse_cache=reuse_cache,
        max_input_tokens=input_len,
        max_output_tokens=output_len,
    )


@pytest.mark.parametrize("model_name,  world_size, batch_size, baseline", MODELS_TO_TEST["deepspeed"])
def test_text_generation_deepspeed(model_name: str, baseline: float, world_size: int, batch_size: int, token: str):
    _test_text_generation(model_name, baseline, token, deepspeed=True, world_size=world_size, batch_size=batch_size)


@pytest.mark.skipif(condition=not bool(int(os.environ.get("GAUDI2_CI", "0"))), reason="Skipping test for G1")
@pytest.mark.parametrize("model_name, baseline", MODELS_TO_TEST["torch_compile"])
def test_text_generation_torch_compile(model_name: str, baseline: float, token: str):
    _test_text_generation(model_name, baseline, token, torch_compile=True)


@pytest.mark.skipif(condition=not bool(int(os.environ.get("GAUDI2_CI", "0"))), reason="Skipping test for G1")
@pytest.mark.parametrize("model_name, baseline", MODELS_TO_TEST["torch_compile_distributed"])
def test_text_generation_torch_compile_distributed(model_name: str, baseline: float, token: str):
    world_size = 8
    _test_text_generation(model_name, baseline, token, deepspeed=True, world_size=world_size, torch_compile=True)


@pytest.mark.skipif(condition=not bool(int(os.environ.get("GAUDI2_CI", "0"))), reason="Skipping test for G1")
@pytest.mark.parametrize("model_name, baseline", MODELS_TO_TEST["distributed_tp"])
def test_text_generation_distributed_tp(model_name: str, baseline: float, token: str):
    world_size = 8
    _test_text_generation(
        model_name,
        baseline,
        token,
        batch_size=64,
        max_input_tokens=128,
        world_size=world_size,
        torch_compile=True,
        parallel_strategy="tp",
    )


@pytest.mark.parametrize("model_name, batch_size, reuse_cache, baseline", MODELS_TO_TEST["contrastive_search"])
def test_text_generation_contrastive_search(
    model_name: str, baseline: float, batch_size: int, reuse_cache: bool, token: str
):
    _test_text_generation(model_name, baseline, token, batch_size, reuse_cache, contrastive_search=True)


@pytest.mark.skipif(condition=not bool(int(os.environ.get("GAUDI2_CI", "0"))), reason="Skipping test for G1")
@pytest.mark.parametrize("model_name, batch_size, reuse_cache, baseline", MODELS_TO_TEST["beam_search"])
def test_text_generation_beam_search(model_name: str, baseline: float, batch_size: int, reuse_cache: bool, token: str):
    _test_text_generation(model_name, baseline, token, batch_size, reuse_cache, num_beams=3)
    _test_text_generation(model_name, baseline, token, batch_size, reuse_cache, num_beams=3, num_return_sequences=2)


class TextGenPipeline(TestCase):
    def test_text_generation_pipeline_script(self):
        path_to_script = (
            Path(os.path.dirname(__file__)).parent
            / "examples"
            / "text-generation"
            / "text-generation-pipeline"
            / "run_pipeline.py"
        )

        cmd_line = f"""ls {path_to_script}""".split()

        # check find existence
        p = subprocess.Popen(cmd_line)
        return_code = p.wait()

        # Ensure the run finished without any issue
        self.assertEqual(return_code, 0)

    def test_text_generation_pipeline_falcon(self):
        path_to_script = (
            Path(os.path.dirname(__file__)).parent
            / "examples"
            / "text-generation"
            / "text-generation-pipeline"
            / "run_pipeline.py"
        )
        sys.path.append((Path(os.path.dirname(__file__)).parent / "examples" / "text-generation"))
        cmd_line = f"""
                 python3
                 {path_to_script}
                 --model_name_or_path tiiuae/falcon-7b
                 --max_new_tokens 100
                 --bf16
                 --use_hpu_graphs
                 --use_kv_cache
                 --do_sample
                 """.split()
        p = subprocess.Popen(cmd_line)
        return_code = p.wait()

        # Ensure the run finished without any issue
        self.assertEqual(return_code, 0)<|MERGE_RESOLUTION|>--- conflicted
+++ resolved
@@ -43,14 +43,9 @@
             # ("Qwen/Qwen1.5-7B", 4, False, 490.8621617893209, False),
             ("google/gemma-7b", 1, False, 109.70751574382221, True),
             ("google/gemma-2-9b", 1, False, 92.302359446567, True),
-<<<<<<< HEAD
-            ("state-spaces/mamba-130m-hf", 1536, False, 19283.0330042467, True),
-            ("Deci/DeciLM-7B", 1, False, 115, False),
-=======
             ("google/gemma-2-27b", 1, False, 36.578709544111, True),
             ("state-spaces/mamba-130m-hf", 1536, False, 5385.511100161605, False),
             # ("Deci/DeciLM-7B", 1, False, 115, False),
->>>>>>> 27d14958
             ("Qwen/Qwen2-7B", 256, False, 8870.945160540245, True),
             ("Qwen/Qwen1.5-MoE-A2.7B", 1, True, 44.25834541569395, False),
             # ("EleutherAI/gpt-neo-2.7B", 1, False, 257.2476416844122, False),
