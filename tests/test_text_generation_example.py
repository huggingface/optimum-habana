--- conflicted
+++ resolved
@@ -65,12 +65,8 @@
             ("mosaicml/mpt-7b", 1, False, 45.45168927038262),
             ("mistralai/Mistral-7B-v0.1", 1, True, 41.21906841459711),
             ("microsoft/phi-2", 1, False, 92.53083167241344),
-<<<<<<< HEAD
-            ("stabilityai/stablelm-2-12b", 1, False, 26.873),
             ("google/gemma-7b", 1, False, 28.84284625836978),
-=======
             ("stabilityai/stablelm-2-12b", 1, False, 26.80858949645992),
->>>>>>> 3627a4e8
         ],
         "fp8": [],
         "deepspeed": [
