import json
import os
import re
import subprocess
import sys
from pathlib import Path
from tempfile import TemporaryDirectory
from unittest import TestCase

import pytest

from .test_examples import TIME_PERF_FACTOR


prev_quant_model_name = None
prev_quant_rank = 0

if os.environ.get("GAUDI2_CI", "0") == "1":
    # Gaudi2 CI baselines
    MODELS_TO_TEST = {
        "bf16_1x": [
            ("bigscience/bloomz-7b1", 1, False, 130.0472971205316),
            ("gpt2-xl", 1, False, 281.8734689674413),
            ("EleutherAI/gpt-j-6b", 1, False, 160.5823842101192),
            ("EleutherAI/gpt-neox-20b", 1, False, 50.67672679310354),
            ("meta-llama/Llama-2-7b-hf", 1, True, 141.25776956002076),
            ("tiiuae/falcon-40b", 1, True, 25.202450111088346),
            ("bigcode/starcoder", 256, True, 7266.31310658261),
            ("Salesforce/codegen2-1B", 1, False, 446.4029486883532),
            ("mosaicml/mpt-30b", 1, False, 36.06464336116623),
            ("mistralai/Mistral-7B-v0.1", 1, True, 130.2172236767782),
            ("mistralai/Mixtral-8x7B-v0.1", 1, False, 23.7931001677926),
            ("microsoft/phi-2", 1, False, 224.72307766211117),
            ("meta-llama/Meta-Llama-3-8B", 1, True, 129),
            ("meta-llama/Llama-2-7b-hf", 512, True, 12808),
            ("meta-llama/Llama-2-7b-hf", 512, False, 8711),  # in some cases like TGI, reuse_cache isnt used
            ("stabilityai/stablelm-2-12b", 1, False, 74.8904496532218),
            ("codellama/CodeLlama-34b-hf", 1, True, 32.644),
            ("bigcode/starcoder2-3b", 1, False, 261.07213776344133),
            ("adept/persimmon-8b-base", 4, False, 366.73968820698406),
            ("Qwen/Qwen1.5-7B", 4, False, 490.8621617893209),
            ("google/gemma-7b", 1, False, 109.70751574382221),
            ("state-spaces/mamba-130m-hf", 1536, False, 5385.511100161605),
            ("Deci/DeciLM-7B", 1, False, 120),
<<<<<<< HEAD
            ("Qwen/Qwen2-7B", 512, False, 9669.45787),
            ("Qwen/Qwen1.5-MoE-A2.7B", 1, True, 40),
=======
            ("EleutherAI/gpt-neo-2.7B", 1, False, 257.2476416844122),
>>>>>>> 5b948c6b
        ],
        "fp8": [
            ("tiiuae/falcon-180B", 4, 950, True, 128, 128, 2506.68),
            ("meta-llama/Llama-2-7b-hf", 1, 1230, False, 128, 128, 13152.7),
            ("meta-llama/Llama-2-7b-hf", 1, 163, False, 128, 2048, 4774.7),
            ("meta-llama/Llama-2-7b-hf", 1, 94, False, 2048, 128, 1293.3),
            ("meta-llama/Llama-2-7b-hf", 1, 81, False, 2048, 2048, 1942.9),
            ("meta-llama/Llama-2-70b-hf", 4, 3042, False, 128, 128, 5374.6),
            ("meta-llama/Llama-2-70b-hf", 4, 750, False, 128, 2048, 7422.4),
            ("meta-llama/Llama-2-70b-hf", 4, 207, False, 2048, 128, 568.5),
            ("meta-llama/Llama-2-70b-hf", 8, 172, False, 2048, 2048, 4656.2),
            ("mistralai/Mistral-7B-Instruct-v0.2", 1, 896, True, 128, 128, 17068.965283763682),
            ("mistralai/Mistral-7B-Instruct-v0.2", 1, 120, True, 128, 2048, 6979.225194247115),
            ("mistralai/Mistral-7B-Instruct-v0.2", 1, 120, True, 2048, 128, 1681.4401450088983),
            ("mistralai/Mistral-7B-Instruct-v0.2", 1, 44, True, 2048, 2048, 3393.149396451692),
            ("mistralai/Mixtral-8x7B-v0.1", 1, 1, True, 128, 128, 40.94),
            ("mistralai/Mixtral-8x7B-v0.1", 2, 768, True, 128, 128, 3428.65),
            ("mistralai/Mixtral-8x7B-v0.1", 2, 96, True, 128, 2048, 2570.34),
            ("mistralai/Mixtral-8x7B-v0.1", 2, 96, True, 2048, 128, 379.03),
            ("mistralai/Mixtral-8x7B-v0.1", 2, 48, True, 2048, 2048, 1147.50),
            ("microsoft/phi-2", 1, 1, True, 128, 128, 254.08932787178165),
        ],
        "deepspeed": [
            ("bigscience/bloomz", 8, 1, 36.77314954096159),
            ("meta-llama/Llama-2-70b-hf", 8, 1, 64.10514998902435),
            ("meta-llama/Meta-Llama-3-70B-Instruct", 8, 1, 64),
            ("facebook/opt-66b", 2, 1, 28.48069266504111),
        ],
        "torch_compile": [
            ("meta-llama/Llama-2-7b-hf", 102.27823420713148),
        ],
        "torch_compile_distributed": [
            ("meta-llama/Llama-2-7b-hf", 39.72973199515235),
        ],
        "distributed_tp": [
            ("meta-llama/Llama-2-7b-hf", 1345.2369318328463),
        ],
        "contrastive_search": [
            ("gpt2-xl", 1, False, 51.61471298016438),
        ],
    }
else:
    # Gaudi1 CI baselines
    MODELS_TO_TEST = {
        "bf16_1x": [
            ("bigscience/bloomz-7b1", 1, False, 41.7555095197846),
            ("gpt2-xl", 1, False, 142.11481820425706),
            # TODO: fix OPT 6.7B
            # ("facebook/opt-6.7b", 0.0),
            ("EleutherAI/gpt-j-6b", 1, True, 156.2893125740893),
            ("meta-llama/Llama-2-7b-hf", 1, True, 44.39616259946937),
            ("tiiuae/falcon-7b", 1, True, 44.82870145718665),
            ("bigcode/starcoder", 1, False, 15.945023767901013),
            ("Salesforce/codegen2-1B", 1, False, 155.32071248826423),
            ("mosaicml/mpt-7b", 1, False, 45.45168927038262),
            ("mistralai/Mistral-7B-v0.1", 1, True, 41.21906841459711),
            ("microsoft/phi-2", 1, False, 92.53083167241344),
            ("google/gemma-7b", 1, False, 28.84284625836978),
            ("stabilityai/stablelm-2-12b", 1, False, 26.80858949645992),
            ("Qwen/Qwen1.5-7B", 1, False, 39.29068423087616),
            ("adept/persimmon-8b-base", 1, False, 34.53559807384106),
            ("bigcode/starcoder2-3b", 1, False, 82.09655684566117),
            ("state-spaces/mamba-130m-hf", 224, False, 794.542),
        ],
        "fp8": [],
        "deepspeed": [
            ("bigscience/bloomz-7b1", 8, 1, 31.994268212011505),
        ],
        "torch_compile": [],
        "torch_compile_distributed": [],
        "distributed_tp": [],
        "contrastive_search": [
            ("gpt2-xl", 1, False, 34.48141280163397),
        ],
    }


def _test_text_generation(
    model_name: str,
    baseline: float,
    token: str,
    batch_size: int = 1,
    reuse_cache: bool = False,
    deepspeed: bool = False,
    world_size: int = 8,
    torch_compile: bool = False,
    fp8: bool = False,
    max_input_tokens: int = 0,
    max_output_tokens: int = 100,
    parallel_strategy: str = None,
    contrastive_search: bool = False,
):
    command = ["python3"]
    path_to_example_dir = Path(__file__).resolve().parent.parent / "examples"
    env_variables = os.environ.copy()

    if deepspeed:
        command += [
            f"{path_to_example_dir / 'gaudi_spawn.py'}",
            "--use_deepspeed",
            f"--world_size {world_size}",
        ]
    elif parallel_strategy == "tp":
        command += [
            f"{path_to_example_dir / 'gaudi_spawn.py'}",
            f"--world_size {world_size}",
        ]

    command += [
        f"{path_to_example_dir / 'text-generation' / 'run_generation.py'}",
        f"--model_name_or_path {model_name}",
        f"--batch_size {batch_size}",
        "--use_kv_cache",
        f"--max_new_tokens {max_output_tokens}",
    ]

    is_starcoder_first_gen_model = "starcoder" in model_name.lower() and "starcoder2" not in model_name.lower()

    if "llama" in model_name.lower():
        command += ["--trim_logits", "--attn_softmax_bf16"]

    if "falcon" in model_name.lower() or "starcoder2" in model_name.lower():
        command += ["--use_flash_attention", "--flash_attention_causal_mask"]

    if is_starcoder_first_gen_model:
        command += ["--use_flash_attention"]

        # starcoder doesn't support reuse_cache, but implements bucket_internal instead
        if reuse_cache:
            command += ["--bucket_size 128"]
            command += ["--bucket_internal"]

    if "starcoder2" in model_name.lower():
        command += ["--flash_attention_recompute"]

    if "gemma" in model_name.lower():
        command += ["--use_flash_attention"]

    if (reuse_cache or torch_compile) and not parallel_strategy == "tp" and not is_starcoder_first_gen_model:
        command += ["--reuse_cache"]

    if torch_compile:
        command += ["--torch_compile"]
        if parallel_strategy == "tp":
            command += ["--use_flash_attention"]
            command += ["--flash_attention_recompute"]
        env_variables["PT_ENABLE_INT64_SUPPORT"] = "1"
        env_variables["PT_HPU_LAZY_MODE"] = "0"
    else:
        command += [
            "--use_hpu_graphs",
        ]

    if not deepspeed:
        command.append("--bf16")

    if contrastive_search:
        command += ["--top_k 4", "--penalty_alpha 0.5"]

    if fp8:
        if "--trim_logits" not in command:
            command += ["--trim_logits"]
        if "Llama-2" in model_name:
            command.insert(-2, "--use_flash_attention")
            command.insert(-2, "--flash_attention_recompute")
            command.insert(-2, "--bucket_size 128")
            command.insert(-2, "--bucket_internal")
        if "Mistral" in model_name:
            command.insert(-2, "--use_flash_attention")
            command.insert(-2, "--flash_attention_recompute")
            command.insert(-2, "--attn_softmax_bf16")
            command.insert(-2, "--trim_logits")
        if "Mixtral" in model_name:
            command.insert(-2, "--bucket_size 128")
            command.insert(-2, "--bucket_internal")
        elif "falcon-180b" in model_name.lower():
            command.insert(-2, "--flash_attention_recompute")

        global prev_quant_model_name
        global prev_quant_rank
        measure_command = None
        # FP8 Measurement only needed
        if (prev_quant_model_name is None) or (prev_quant_model_name != model_name) or (prev_quant_rank != world_size):
            measure_command = [
                x for x in command if not x.startswith("--max_new_tokens")
            ]  # Remove max_new_tokens for measurement
            measure_command = [
                x if not x.startswith("--batch_size") else "--batch_size 1" for x in measure_command
            ]  # Remove batch_size for measurement

            prev_quant_model_name = model_name
            prev_quant_rank = world_size

        # FP8 text generation
        command += [
            f"--max_input_tokens {max_input_tokens}",
            "--limit_hpu_graphs",
        ]
    if parallel_strategy is not None:
        command += [
            f"--parallel_strategy={parallel_strategy}",
        ]

    with TemporaryDirectory() as tmp_dir:
        command.append(f"--output_dir {tmp_dir}")
        command.append(f"--token {token.value}")

        pattern = re.compile(r"([\"\'].+?[\"\'])|\s")

        if fp8:
            env_variables["TQDM_DISABLE"] = "1"
            if measure_command is not None:
                measure_command.append(f"--token {token.value}")
                env_variables["QUANT_CONFIG"] = os.path.join(
                    path_to_example_dir, "text-generation/quantization_config/maxabs_measure_include_outputs.json"
                )
                measure_command = [x for y in measure_command for x in re.split(pattern, y) if x]
                print(f"\n\nMeasure Command to test: {' '.join(measure_command[:-2])}\n")
                proc = subprocess.run(measure_command, env=env_variables)

                # Ensure the run finished without any issue
                # Use try-except to avoid logging the token if used
                try:
                    assert proc.returncode == 0
                except AssertionError as e:
                    if "'--token', 'hf_" in e.args[0]:
                        e.args = (f"The following command failed:\n{' '.join(measure_command[:-2])}",)
                    raise

            if "Mixtral" in model_name:
                env_variables["QUANT_CONFIG"] = os.path.join(
                    path_to_example_dir, "text-generation/quantization_config/maxabs_quant_mixtral.json"
                )
            else:
                env_variables["QUANT_CONFIG"] = os.path.join(
                    path_to_example_dir, "text-generation/quantization_config/maxabs_quant.json"
                )

        command = [x for y in command for x in re.split(pattern, y) if x]
        print(f"\n\nCommand to test: {' '.join(command[:-2])}\n")
        proc = subprocess.run(command, env=env_variables)

        # Ensure the run finished without any issue
        # Use try-except to avoid logging the token if used
        try:
            assert proc.returncode == 0
        except AssertionError as e:
            if "'--token', 'hf_" in e.args[0]:
                e.args = (f"The following command failed:\n{' '.join(command[:-2])}",)
            raise

        with open(Path(tmp_dir) / "results.json") as fp:
            results = json.load(fp)

        # Ensure performance requirements (throughput) are met
        assert results["throughput"] >= (2 - TIME_PERF_FACTOR) * baseline


@pytest.mark.parametrize("model_name, batch_size, reuse_cache, baseline", MODELS_TO_TEST["bf16_1x"])
def test_text_generation_bf16_1x(model_name: str, baseline: float, batch_size: int, reuse_cache: bool, token: str):
    _test_text_generation(model_name, baseline, token, batch_size, reuse_cache)


@pytest.mark.parametrize(
    "model_name, world_size, batch_size, reuse_cache, input_len, output_len, baseline", MODELS_TO_TEST["fp8"]
)
def test_text_generation_fp8(
    model_name: str,
    baseline: float,
    world_size: int,
    batch_size: int,
    reuse_cache: bool,
    input_len: int,
    output_len: int,
    token: str,
):
    deepspeed = True if world_size > 1 else False
    _test_text_generation(
        model_name,
        baseline,
        token,
        deepspeed=deepspeed,
        world_size=world_size,
        fp8=True,
        batch_size=batch_size,
        reuse_cache=reuse_cache,
        max_input_tokens=input_len,
        max_output_tokens=output_len,
    )


@pytest.mark.parametrize("model_name,  world_size, batch_size, baseline", MODELS_TO_TEST["deepspeed"])
def test_text_generation_deepspeed(model_name: str, baseline: float, world_size: int, batch_size: int, token: str):
    _test_text_generation(model_name, baseline, token, deepspeed=True, world_size=world_size, batch_size=batch_size)


@pytest.mark.parametrize("model_name, baseline", MODELS_TO_TEST["torch_compile"])
def test_text_generation_torch_compile(model_name: str, baseline: float, token: str):
    _test_text_generation(model_name, baseline, token, torch_compile=True)


@pytest.mark.parametrize("model_name, baseline", MODELS_TO_TEST["torch_compile_distributed"])
def test_text_generation_torch_compile_distributed(model_name: str, baseline: float, token: str):
    world_size = 8
    _test_text_generation(model_name, baseline, token, deepspeed=True, world_size=world_size, torch_compile=True)


@pytest.mark.parametrize("model_name, baseline", MODELS_TO_TEST["distributed_tp"])
def test_text_generation_distributed_tp(model_name: str, baseline: float, token: str):
    world_size = 8
    _test_text_generation(
        model_name,
        baseline,
        token,
        batch_size=64,
        max_input_tokens=128,
        world_size=world_size,
        torch_compile=True,
        parallel_strategy="tp",
    )


@pytest.mark.parametrize("model_name, batch_size, reuse_cache, baseline", MODELS_TO_TEST["contrastive_search"])
def test_text_generation_contrastive_search(
    model_name: str, baseline: float, batch_size: int, reuse_cache: bool, token: str
):
    _test_text_generation(model_name, baseline, token, batch_size, reuse_cache, contrastive_search=True)


class TextGenPipeline(TestCase):
    def test_text_generation_pipeline_script(self):
        path_to_script = (
            Path(os.path.dirname(__file__)).parent
            / "examples"
            / "text-generation"
            / "text-generation-pipeline"
            / "run_pipeline.py"
        )

        cmd_line = f"""ls {path_to_script}""".split()

        # check find existence
        p = subprocess.Popen(cmd_line)
        return_code = p.wait()

        # Ensure the run finished without any issue
        self.assertEqual(return_code, 0)

    def test_text_generation_pipeline_falcon(self):
        path_to_script = (
            Path(os.path.dirname(__file__)).parent
            / "examples"
            / "text-generation"
            / "text-generation-pipeline"
            / "run_pipeline.py"
        )
        sys.path.append((Path(os.path.dirname(__file__)).parent / "examples" / "text-generation"))
        cmd_line = f"""
                 python3
                 {path_to_script}
                 --model_name_or_path tiiuae/falcon-7b
                 --max_new_tokens 100
                 --bf16
                 --use_hpu_graphs
                 --use_kv_cache
                 --do_sample
                 """.split()
        p = subprocess.Popen(cmd_line)
        return_code = p.wait()

        # Ensure the run finished without any issue
        self.assertEqual(return_code, 0)<|MERGE_RESOLUTION|>--- conflicted
+++ resolved
@@ -42,12 +42,9 @@
             ("google/gemma-7b", 1, False, 109.70751574382221),
             ("state-spaces/mamba-130m-hf", 1536, False, 5385.511100161605),
             ("Deci/DeciLM-7B", 1, False, 120),
-<<<<<<< HEAD
             ("Qwen/Qwen2-7B", 512, False, 9669.45787),
             ("Qwen/Qwen1.5-MoE-A2.7B", 1, True, 40),
-=======
             ("EleutherAI/gpt-neo-2.7B", 1, False, 257.2476416844122),
->>>>>>> 5b948c6b
         ],
         "fp8": [
             ("tiiuae/falcon-180B", 4, 950, True, 128, 128, 2506.68),
