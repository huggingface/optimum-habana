--- conflicted
+++ resolved
@@ -518,21 +518,12 @@
 @pytest.mark.parametrize("model_name", MODELS_TO_TEST["distributed_tp"])
 def test_text_generation_distributed_tp(model_name: str, baseline, token):
     world_size = 8
-<<<<<<< HEAD
-    batch_size=64
-    max_input_tokens=128
-    if "llama-2-7b-hf" in model_name.lower():
-        #match the params from examples/readme
-        batch_size=220
-        max_input_tokens=2048
-=======
     batch_size = 64
     max_input_tokens = 128
     if "llama-2-7b-hf" in model_name.lower():
         # match the params from examples/readme
         batch_size = 220
         max_input_tokens = 2048
->>>>>>> 9f0cbb10
 
     _test_text_generation(
         model_name,
