--- conflicted
+++ resolved
@@ -7,15 +7,10 @@
 > from optimum.habana.utils import set_seed
 41d42
 <     TrainingArguments,
-<<<<<<< HEAD
 52c52
 < check_min_version("4.24.0.dev0")
 ---
 > check_min_version("4.23.0")
-=======
-43d43
-<     set_seed,
->>>>>>> 8c4fb857
 135c135
 <                 " batching to the maximum length in the batch (which can be faster on GPU but will be slower on TPU)."
 ---
@@ -31,7 +26,7 @@
 >         revision=model_args.model_revision,
 >         use_auth_token=True if model_args.use_auth_token else None,
 >     )
-> 
+>
 250,251c257,259
 <         f"Process rank: {training_args.local_rank}, device: {training_args.device}, n_gpu: {training_args.n_gpu}"
 <         + f"distributed training: {bool(training_args.local_rank != -1)}, 16-bits training: {training_args.fp16}"
@@ -42,8 +37,8 @@
 604a613
 >         gaudi_config=gaudi_config,
 673,677d681
-< 
-< 
+<
+<
 < def _mp_fn(index):
 <     # For xla_spawn (TPUs)
 <     main()