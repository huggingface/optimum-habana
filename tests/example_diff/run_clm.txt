--- conflicted
+++ resolved
@@ -72,15 +72,9 @@
 ---
 >         compute_metrics=compute_metrics if training_args.do_eval else None,
 >         preprocess_logits_for_metrics=preprocess_logits_for_metrics if training_args.do_eval else None,
-<<<<<<< HEAD
-572,576d587
+576,580d591
 <
 <
-=======
-576,580d591
-< 
-< 
->>>>>>> 4a16dd57
 < def _mp_fn(index):
 <     # For xla_spawn (TPUs)
 <     main()