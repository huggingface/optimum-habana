37a38,39
> from optimum.habana import GaudiConfig, GaudiTrainer, GaudiTrainingArguments
> from optimum.habana.utils import set_seed
44,46d45
<     Trainer,
<     TrainingArguments,
<<<<<<< HEAD
58c57
< check_min_version("4.24.0.dev0")
---
> check_min_version("4.23.0")
=======
<     set_seed,
>>>>>>> 8c4fb857
171c170
<     parser = HfArgumentParser((ModelArguments, DataTrainingArguments, TrainingArguments))
---
>     parser = HfArgumentParser((ModelArguments, DataTrainingArguments, GaudiTrainingArguments))
195a195,201
>     gaudi_config = GaudiConfig.from_pretrained(
>         training_args.gaudi_config_name,
>         cache_dir=model_args.cache_dir,
>         revision=model_args.model_revision,
>         use_auth_token=True if model_args.use_auth_token else None,
>     )
> 
198,199c204,206
<         f"Process rank: {training_args.local_rank}, device: {training_args.device}, n_gpu: {training_args.n_gpu}"
<         + f"distributed training: {bool(training_args.local_rank != -1)}, 16-bits training: {training_args.fp16}"
---
>         f"Process rank: {training_args.local_rank}, device: {training_args.device}, "
>         + f"distributed training: {bool(training_args.local_rank != -1)}, "
>         + f"mixed-precision training: {gaudi_config.use_habana_mixed_precision}"
345c352
<     trainer = Trainer(
---
>     trainer = GaudiTrainer(
346a354
>         gaudi_config=gaudi_config,<|MERGE_RESOLUTION|>--- conflicted
+++ resolved
@@ -4,14 +4,10 @@
 44,46d45
 <     Trainer,
 <     TrainingArguments,
-<<<<<<< HEAD
 58c57
 < check_min_version("4.24.0.dev0")
 ---
 > check_min_version("4.23.0")
-=======
-<     set_seed,
->>>>>>> 8c4fb857
 171c170
 <     parser = HfArgumentParser((ModelArguments, DataTrainingArguments, TrainingArguments))
 ---
@@ -23,7 +19,7 @@
 >         revision=model_args.model_revision,
 >         use_auth_token=True if model_args.use_auth_token else None,
 >     )
-> 
+>
 198,199c204,206
 <         f"Process rank: {training_args.local_rank}, device: {training_args.device}, n_gpu: {training_args.n_gpu}"
 <         + f"distributed training: {bool(training_args.local_rank != -1)}, 16-bits training: {training_args.fp16}"
