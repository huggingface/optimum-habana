17,19c17,18
< Fine-tuning the library models for masked language modeling (BERT, ALBERT, RoBERTa...) on a text file or a dataset.
<
< Here is the full list of checkpoints on the hub that can be fine-tuned by this script:
---
> Training the library models for masked language modeling (BERT, ALBERT, RoBERTa...) on a text file or a dataset.
> Here is the full list of checkpoints on the hub that can be trained by this script:
36a36,37
> from optimum.habana import GaudiConfig, GaudiTrainer, GaudiTrainingArguments
> from optimum.habana.utils import set_seed
45,48d45
<     Trainer,
<     TrainingArguments,
<     is_torch_tpu_available,
56c53
< check_min_version("4.24.0.dev0")
---
> check_min_version("4.23.0")
220c217
<     parser = HfArgumentParser((ModelArguments, DataTrainingArguments, TrainingArguments))
---
>     parser = HfArgumentParser((ModelArguments, DataTrainingArguments, GaudiTrainingArguments))
245a243,249
>     gaudi_config = GaudiConfig.from_pretrained(
>         training_args.gaudi_config_name,
>         cache_dir=model_args.cache_dir,
>         revision=model_args.model_revision,
>         use_auth_token=True if model_args.use_auth_token else None,
>     )
>
248,249c252,254
<         f"Process rank: {training_args.local_rank}, device: {training_args.device}, n_gpu: {training_args.n_gpu}"
<         + f"distributed training: {bool(training_args.local_rank != -1)}, 16-bits training: {training_args.fp16}"
---
>         f"Process rank: {training_args.local_rank}, device: {training_args.device}, "
>         + f"distributed training: {bool(training_args.local_rank != -1)}, "
>         + f"mixed-precision training: {gaudi_config.use_habana_mixed_precision}"
251d255
<     # Set the verbosity to info of the Transformers logger (on main process only):
546c550
<     trainer = Trainer(
---
>     trainer = GaudiTrainer(
547a552
>         gaudi_config=gaudi_config,
553,556c558,559
<         compute_metrics=compute_metrics if training_args.do_eval and not is_torch_tpu_available() else None,
<         preprocess_logits_for_metrics=preprocess_logits_for_metrics
<         if training_args.do_eval and not is_torch_tpu_available()
<         else None,
---
>         compute_metrics=compute_metrics if training_args.do_eval else None,
>         preprocess_logits_for_metrics=preprocess_logits_for_metrics if training_args.do_eval else None,
<<<<<<< HEAD
605,609d607
<
<
=======
609,613d611
< 
< 
>>>>>>> 4a16dd57
< def _mp_fn(index):
<     # For xla_spawn (TPUs)
<     main()<|MERGE_RESOLUTION|>--- conflicted
+++ resolved
@@ -51,15 +51,9 @@
 ---
 >         compute_metrics=compute_metrics if training_args.do_eval else None,
 >         preprocess_logits_for_metrics=preprocess_logits_for_metrics if training_args.do_eval else None,
-<<<<<<< HEAD
-605,609d607
+609,613d611
 <
 <
-=======
-609,613d611
-< 
-< 
->>>>>>> 4a16dd57
 < def _mp_fn(index):
 <     # For xla_spawn (TPUs)
 <     main()