--- conflicted
+++ resolved
@@ -1,6 +1,6 @@
 17,19c17,18
 < Fine-tuning the library models for masked language modeling (BERT, ALBERT, RoBERTa...) on a text file or a dataset.
-< 
+<
 < Here is the full list of checkpoints on the hub that can be fine-tuned by this script:
 ---
 > Training the library models for masked language modeling (BERT, ALBERT, RoBERTa...) on a text file or a dataset.
@@ -12,14 +12,10 @@
 <     Trainer,
 <     TrainingArguments,
 <     is_torch_tpu_available,
-<<<<<<< HEAD
 56c53
 < check_min_version("4.24.0.dev0")
 ---
 > check_min_version("4.23.0")
-=======
-<     set_seed,
->>>>>>> 8c4fb857
 220c217
 <     parser = HfArgumentParser((ModelArguments, DataTrainingArguments, TrainingArguments))
 ---
@@ -31,7 +27,7 @@
 >         revision=model_args.model_revision,
 >         use_auth_token=True if model_args.use_auth_token else None,
 >     )
-> 
+>
 248,249c252,254
 <         f"Process rank: {training_args.local_rank}, device: {training_args.device}, n_gpu: {training_args.n_gpu}"
 <         + f"distributed training: {bool(training_args.local_rank != -1)}, 16-bits training: {training_args.fp16}"
@@ -56,8 +52,8 @@
 >         compute_metrics=compute_metrics if training_args.do_eval else None,
 >         preprocess_logits_for_metrics=preprocess_logits_for_metrics if training_args.do_eval else None,
 605,609d607
-< 
-< 
+<
+<
 < def _mp_fn(index):
 <     # For xla_spawn (TPUs)
 <     main()