31a32,33
> from optimum.habana import GaudiConfig, GaudiTrainer, GaudiTrainingArguments
> from optimum.habana.utils import set_seed
40,41d41
<     Trainer,
<     TrainingArguments,
<<<<<<< HEAD
51c50
< check_min_version("4.24.0.dev0")
---
> check_min_version("4.23.0")
=======
43d42
<     set_seed,
>>>>>>> 8c4fb857
211c210
<     parser = HfArgumentParser((ModelArguments, DataTrainingArguments, TrainingArguments))
---
>     parser = HfArgumentParser((ModelArguments, DataTrainingArguments, GaudiTrainingArguments))
236a236,242
>     gaudi_config = GaudiConfig.from_pretrained(
>         training_args.gaudi_config_name,
>         cache_dir=model_args.cache_dir,
>         revision=model_args.model_revision,
>         use_auth_token=True if model_args.use_auth_token else None,
>     )
> 
239,240c245,247
<         f"Process rank: {training_args.local_rank}, device: {training_args.device}, n_gpu: {training_args.n_gpu}"
<         + f"distributed training: {bool(training_args.local_rank != -1)}, 16-bits training: {training_args.fp16}"
---
>         f"Process rank: {training_args.local_rank}, device: {training_args.device}, "
>         + f"distributed training: {bool(training_args.local_rank != -1)}, "
>         + f"mixed-precision training: {gaudi_config.use_habana_mixed_precision}"
513c520
<     trainer = Trainer(
---
>     trainer = GaudiTrainer(
514a522
>         gaudi_config=gaudi_config,
614,618d621
< 
< 
< def _mp_fn(index):
<     # For xla_spawn (TPUs)
<     main()<|MERGE_RESOLUTION|>--- conflicted
+++ resolved
@@ -4,15 +4,10 @@
 40,41d41
 <     Trainer,
 <     TrainingArguments,
-<<<<<<< HEAD
 51c50
 < check_min_version("4.24.0.dev0")
 ---
 > check_min_version("4.23.0")
-=======
-43d42
-<     set_seed,
->>>>>>> 8c4fb857
 211c210
 <     parser = HfArgumentParser((ModelArguments, DataTrainingArguments, TrainingArguments))
 ---
@@ -24,7 +19,7 @@
 >         revision=model_args.model_revision,
 >         use_auth_token=True if model_args.use_auth_token else None,
 >     )
-> 
+>
 239,240c245,247
 <         f"Process rank: {training_args.local_rank}, device: {training_args.device}, n_gpu: {training_args.n_gpu}"
 <         + f"distributed training: {bool(training_args.local_rank != -1)}, 16-bits training: {training_args.fp16}"
@@ -39,8 +34,8 @@
 514a522
 >         gaudi_config=gaudi_config,
 614,618d621
-< 
-< 
+<
+<
 < def _mp_fn(index):
 <     # For xla_spawn (TPUs)
 <     main()