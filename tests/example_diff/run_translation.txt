32a33,34
> from optimum.habana import GaudiConfig, GaudiSeq2SeqTrainer, GaudiSeq2SeqTrainingArguments
> from optimum.habana.utils import set_seed
44,45d45
<     Seq2SeqTrainer,
<     Seq2SeqTrainingArguments,
<<<<<<< HEAD
55c54
< check_min_version("4.24.0.dev0")
---
> check_min_version("4.23.0")
=======
47d46
<     set_seed,
>>>>>>> 8c4fb857
171c170
<                 "efficient on GPU but very bad for TPU."
---
>                 "efficient on GPU but very bad for HPU in lazy mode."
256c255
<     parser = HfArgumentParser((ModelArguments, DataTrainingArguments, Seq2SeqTrainingArguments))
---
>     parser = HfArgumentParser((ModelArguments, DataTrainingArguments, GaudiSeq2SeqTrainingArguments))
281a281,287
>     gaudi_config = GaudiConfig.from_pretrained(
>         training_args.gaudi_config_name,
>         cache_dir=model_args.cache_dir,
>         revision=model_args.model_revision,
>         use_auth_token=True if model_args.use_auth_token else None,
>     )
> 
284,285c290,292
<         f"Process rank: {training_args.local_rank}, device: {training_args.device}, n_gpu: {training_args.n_gpu}"
<         + f"distributed training: {bool(training_args.local_rank != -1)}, 16-bits training: {training_args.fp16}"
---
>         f"Process rank: {training_args.local_rank}, device: {training_args.device}, "
>         + f"distributed training: {bool(training_args.local_rank != -1)}, "
>         + f"mixed-precision training: {gaudi_config.use_habana_mixed_precision}"
556c563
<     trainer = Seq2SeqTrainer(
---
>     trainer = GaudiSeq2SeqTrainer(
557a565
>         gaudi_config=gaudi_config,
648,652d655
< 
< 
< def _mp_fn(index):
<     # For xla_spawn (TPUs)
<     main()<|MERGE_RESOLUTION|>--- conflicted
+++ resolved
@@ -4,15 +4,10 @@
 44,45d45
 <     Seq2SeqTrainer,
 <     Seq2SeqTrainingArguments,
-<<<<<<< HEAD
 55c54
 < check_min_version("4.24.0.dev0")
 ---
 > check_min_version("4.23.0")
-=======
-47d46
-<     set_seed,
->>>>>>> 8c4fb857
 171c170
 <                 "efficient on GPU but very bad for TPU."
 ---
@@ -28,7 +23,7 @@
 >         revision=model_args.model_revision,
 >         use_auth_token=True if model_args.use_auth_token else None,
 >     )
-> 
+>
 284,285c290,292
 <         f"Process rank: {training_args.local_rank}, device: {training_args.device}, n_gpu: {training_args.n_gpu}"
 <         + f"distributed training: {bool(training_args.local_rank != -1)}, 16-bits training: {training_args.fp16}"
@@ -43,8 +38,8 @@
 557a565
 >         gaudi_config=gaudi_config,
 648,652d655
-< 
-< 
+<
+<
 < def _mp_fn(index):
 <     # For xla_spawn (TPUs)
 <     main()