--- conflicted
+++ resolved
@@ -37,15 +37,9 @@
 >     trainer = GaudiSeq2SeqTrainer(
 561a569
 >         gaudi_config=gaudi_config,
-<<<<<<< HEAD
-648,652d655
+652,656d659
 <
 <
-=======
-652,656d659
-< 
-< 
->>>>>>> 4a16dd57
 < def _mp_fn(index):
 <     # For xla_spawn (TPUs)
 <     main()