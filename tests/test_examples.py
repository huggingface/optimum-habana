# coding=utf-8
# Copyright 2022 HuggingFace Inc.
#
# Licensed under the Apache License, Version 2.0 (the "License");
# you may not use this file except in compliance with the License.
# You may obtain a copy of the License at
#
#     http://www.apache.org/licenses/LICENSE-2.0
#
# Unless required by applicable law or agreed to in writing, software
# distributed under the License is distributed on an "AS IS" BASIS,
# WITHOUT WARRANTIES OR CONDITIONS OF ANY KIND, either express or implied.
# See the License for the specific language governing permissions and
# limitations under the License.

import json
import os
import re
import subprocess
from distutils.util import strtobool
from pathlib import Path
from tempfile import TemporaryDirectory
from typing import Callable, Dict, List, Optional, Tuple, Union
from unittest import TestCase

from transformers import (
    CONFIG_MAPPING,
    MODEL_FOR_AUDIO_CLASSIFICATION_MAPPING,
    MODEL_FOR_CAUSAL_LM_MAPPING,
    MODEL_FOR_CTC_MAPPING,
    MODEL_FOR_IMAGE_CLASSIFICATION_MAPPING,
    MODEL_FOR_MASKED_LM_MAPPING,
    MODEL_FOR_QUESTION_ANSWERING_MAPPING,
    MODEL_FOR_SEQ_TO_SEQ_CAUSAL_LM_MAPPING,
    MODEL_FOR_SEQUENCE_CLASSIFICATION_MAPPING,
    MODEL_FOR_SPEECH_SEQ_2_SEQ_MAPPING,
    MODEL_FOR_VISION_2_SEQ_MAPPING,
    MODEL_MAPPING,
)
from transformers.testing_utils import slow

from .utils import (
    MODELS_TO_TEST_FOR_AUDIO_CLASSIFICATION,
    MODELS_TO_TEST_FOR_CAUSAL_LANGUAGE_MODELING,
    MODELS_TO_TEST_FOR_IMAGE_CLASSIFICATION,
    MODELS_TO_TEST_FOR_IMAGE_TEXT,
    MODELS_TO_TEST_FOR_MASKED_LANGUAGE_MODELING,
    MODELS_TO_TEST_FOR_QUESTION_ANSWERING,
    MODELS_TO_TEST_FOR_SEQ2SEQ,
    MODELS_TO_TEST_FOR_SEQUENCE_CLASSIFICATION,
    MODELS_TO_TEST_FOR_SPEECH_RECOGNITION,
    MODELS_TO_TEST_MAPPING,
)


BASELINE_DIRECTORY = Path(__file__).parent.resolve() / Path("baselines")
# Models should reach at least 99% of their baseline accuracy
ACCURACY_PERF_FACTOR = 0.99
# Trainings/Evaluations should last at most 5% longer than the baseline
TIME_PERF_FACTOR = 1.05


IS_GAUDI2 = os.environ.get("GAUDI2_CI", "0") == "1"


def _get_supported_models_for_script(
    models_to_test: Dict[str, List[Tuple[str]]],
    task_mapping: Dict[str, str],
    valid_models_for_task: List[str],
) -> List[Tuple[str]]:
    """
    Filter models that can perform the task from models_to_test.
    Args:
        models_to_test: mapping between a model type and a tuple (model_name_or_path, gaudi_config_name).
        task_mapping: mapping between a model config and a model class.
        valid_models_for_task: list of models to test for a specific task.
    Returns:
        A list of models that are supported for the task.
        Each element of the list follows the same format: (model_type, (model_name_or_path, gaudi_config_name)).
    """

    def is_valid_model_type(model_type: str) -> bool:
        true_model_type = "llama" if model_type == "llama_guard" else model_type
        if model_type == "protst":
            in_task_mapping = True
        else:
            # llama_guard is not a model type in Transformers so CONFIG_MAPPING wouldn't find it
            in_task_mapping = CONFIG_MAPPING[true_model_type] in task_mapping
        in_valid_models_for_task = model_type in valid_models_for_task
        if in_task_mapping and in_valid_models_for_task:
            return True
        return False

    return [
        model for model_type, models in models_to_test.items() for model in models if is_valid_model_type(model_type)
    ]


_SCRIPT_TO_MODEL_MAPPING = {
    "run_qa": _get_supported_models_for_script(
        MODELS_TO_TEST_MAPPING,
        MODEL_FOR_QUESTION_ANSWERING_MAPPING,
        MODELS_TO_TEST_FOR_QUESTION_ANSWERING,
    ),
    "run_glue": _get_supported_models_for_script(
        MODELS_TO_TEST_MAPPING,
        MODEL_FOR_SEQUENCE_CLASSIFICATION_MAPPING,
        MODELS_TO_TEST_FOR_SEQUENCE_CLASSIFICATION,
    ),
    "run_clm": _get_supported_models_for_script(
        MODELS_TO_TEST_MAPPING,
        MODEL_FOR_CAUSAL_LM_MAPPING,
        MODELS_TO_TEST_FOR_CAUSAL_LANGUAGE_MODELING,
    ),
    "run_summarization": _get_supported_models_for_script(
        MODELS_TO_TEST_MAPPING,
        MODEL_FOR_SEQ_TO_SEQ_CAUSAL_LM_MAPPING,
        MODELS_TO_TEST_FOR_SEQ2SEQ,
    ),
    "run_image_classification": _get_supported_models_for_script(
        MODELS_TO_TEST_MAPPING,
        MODEL_FOR_IMAGE_CLASSIFICATION_MAPPING,
        MODELS_TO_TEST_FOR_IMAGE_CLASSIFICATION,
    ),
    "run_mlm": _get_supported_models_for_script(
        MODELS_TO_TEST_MAPPING,
        MODEL_FOR_MASKED_LM_MAPPING,
        MODELS_TO_TEST_FOR_MASKED_LANGUAGE_MODELING,
    ),
    "run_audio_classification": _get_supported_models_for_script(
        MODELS_TO_TEST_MAPPING,
        MODEL_FOR_AUDIO_CLASSIFICATION_MAPPING,
        MODELS_TO_TEST_FOR_AUDIO_CLASSIFICATION,
    ),
    "run_speech_recognition_ctc": _get_supported_models_for_script(
        MODELS_TO_TEST_MAPPING,
        MODEL_FOR_CTC_MAPPING,
        MODELS_TO_TEST_FOR_SPEECH_RECOGNITION,
    ),
    "run_seq2seq_qa": _get_supported_models_for_script(
        MODELS_TO_TEST_MAPPING,
        MODEL_FOR_SEQ_TO_SEQ_CAUSAL_LM_MAPPING,
        MODELS_TO_TEST_FOR_SEQ2SEQ,
    ),
    "run_clip": _get_supported_models_for_script(
        MODELS_TO_TEST_MAPPING,
        MODEL_MAPPING,
        MODELS_TO_TEST_FOR_IMAGE_TEXT,
    ),
    "run_bridgetower": _get_supported_models_for_script(
        MODELS_TO_TEST_MAPPING,
        MODEL_MAPPING,
        ["bridgetower"],
    ),
    "run_lora_clm": _get_supported_models_for_script(
        MODELS_TO_TEST_MAPPING,
        MODEL_FOR_CAUSAL_LM_MAPPING,
        ["llama", "falcon"],
    ),
    "run_speech_recognition_seq2seq": _get_supported_models_for_script(
        MODELS_TO_TEST_MAPPING,
        MODEL_FOR_SPEECH_SEQ_2_SEQ_MAPPING,
        MODELS_TO_TEST_FOR_SPEECH_RECOGNITION,
    ),
    "sft": _get_supported_models_for_script(
        MODELS_TO_TEST_MAPPING,
        MODEL_FOR_CAUSAL_LM_MAPPING,
        ["llama", "qwen2"],
    ),
    "dpo": _get_supported_models_for_script(
        MODELS_TO_TEST_MAPPING,
        MODEL_FOR_CAUSAL_LM_MAPPING,
        ["llama"],
    ),
    "reward_modeling": _get_supported_models_for_script(
        MODELS_TO_TEST_MAPPING,
        MODEL_FOR_SEQUENCE_CLASSIFICATION_MAPPING,
        ["llama"],
    ),
    "ppo": _get_supported_models_for_script(
        MODELS_TO_TEST_MAPPING,
        MODEL_FOR_CAUSAL_LM_MAPPING,
        ["llama"],
    ),
    "run_prompt_tuning_clm": _get_supported_models_for_script(
        MODELS_TO_TEST_MAPPING,
        MODEL_FOR_CAUSAL_LM_MAPPING,
        ["llama"],
    ),
    "run_sequence_classification": _get_supported_models_for_script(
        MODELS_TO_TEST_MAPPING,
        MODEL_MAPPING,
        ["protst"],
    ),
    "run_multitask_prompt_tuning": _get_supported_models_for_script(
        MODELS_TO_TEST_MAPPING,
        MODEL_FOR_SEQ_TO_SEQ_CAUSAL_LM_MAPPING,
        ["t5"],
    ),
    "peft_poly_seq2seq_with_generate": _get_supported_models_for_script(
        MODELS_TO_TEST_MAPPING,
        MODEL_FOR_SEQ_TO_SEQ_CAUSAL_LM_MAPPING,
        ["t5"],
    ),
    "run_image2text_lora_finetune": _get_supported_models_for_script(
        MODELS_TO_TEST_MAPPING,
        MODEL_FOR_VISION_2_SEQ_MAPPING,
        ["idefics2", "mllama"],
    ),
}


class ExampleTestMeta(type):
    """
    Metaclass that takes care of creating the proper example tests for a given task.
    It uses example_name to figure out which models support this task, and create a run example test for each of these
    models.
    """

    @staticmethod
    def to_test(
        model_name: str,
        multi_card: bool,
        deepspeed: bool,
        example_name: str,
        fsdp: bool,
        fp8: bool,
        eager_mode: bool,
        task_name: str,
    ):
        models_with_specific_rules = [
            "albert-xxlarge-v1",
            "gpt2-xl",
            "facebook/wav2vec2-base",
            "facebook/wav2vec2-large-lv60",
            "BridgeTower/bridgetower-large-itm-mlm-itc",
            "EleutherAI/gpt-neox-20b",
            "google/flan-t5-xxl",
            "tiiuae/falcon-40b",
            "bigscience/bloom-7b1",
            "codellama/CodeLlama-13b-Instruct-hf",
            "MIT/ast-finetuned-speech-commands-v2",
            "meta-llama/LlamaGuard-7b",
        ]

        case_only_in_gaudi2 = [
            "sft",
            "dpo",
            "reward_modeling",
            "ppo",
            "prompt_tuning",
            "peft_poly",
            "run_sequence_classification",
            "run_image2text_lora_finetune",
        ]

        models_measured_on_eager_mode = ["google/gemma-2b-it"]

        if (fsdp or fp8) and not IS_GAUDI2:
            return False
        elif (
            any(case in example_name for case in case_only_in_gaudi2)
            or task_name in ("llama-adapter", "vera", "ia3", "adalora", "ln_tuning", "mamamiya405/finred")
        ) and not IS_GAUDI2:
            return False
        elif "Qwen2-72B" in model_name and task_name != "trl-sft-qwen":
            return False
        elif "llama" in model_name and "trl-sft-chat" in task_name:
            return False
        elif ("qwen2" in model_name or "Qwen2" in model_name) and task_name == "trl-sft":
            return False
        elif "llama" in model_name and "trl-sft-qwen" in task_name:
            return False
        elif "Llama-3.1-8B" in model_name:
            if multi_card:
                return False
            elif task_name == "tatsu-lab/alpaca":
                return True
        elif "falcon" in model_name and task_name in (
            "llama-adapter",
            "databricks/databricks-dolly-15k",
            "vera",
            "ia3",
            "adalora",
            "ln_tuning",
        ):
            return False
        elif eager_mode and not model_name in models_measured_on_eager_mode:
            return False
        elif model_name not in models_with_specific_rules and not deepspeed:
            return True
        elif model_name == "gpt2-xl" and deepspeed:
            # GPT2-XL is tested only with DeepSpeed
            return True
        elif "gpt-neox" in model_name and IS_GAUDI2 and deepspeed:
            # GPT-NeoX is tested only on Gaudi2 and with DeepSpeed
            return True
        elif "flan-t5" in model_name and IS_GAUDI2 and deepspeed:
            # Flan-T5 is tested only on Gaudi2 and with DeepSpeed
            return True
        elif "CodeLlama" in model_name and IS_GAUDI2 and deepspeed:
            # CodeLlama is tested only on Gaudi2 and with DeepSpeed
            return True
        elif "Qwen2-72B" in model_name and IS_GAUDI2 and deepspeed:
            return True
        elif model_name == "albert-xxlarge-v1":
            if (("RUN_ALBERT_XXL_1X" in os.environ) and strtobool(os.environ["RUN_ALBERT_XXL_1X"])) or multi_card:
                # ALBERT XXL 1X is tested only if the required flag is present because it takes long
                return True
        elif "wav2vec2-base" in model_name and example_name == "run_audio_classification":
            return True
        elif "wav2vec2-large" in model_name and example_name == "run_speech_recognition_ctc":
            return True
        elif "bridgetower" in model_name and IS_GAUDI2:
            return True
        elif "falcon" in model_name and IS_GAUDI2 and not fsdp and not fp8:
            return True
        elif "bloom" in model_name and deepspeed and not IS_GAUDI2:
            return True
        elif "LlamaGuard" in model_name and deepspeed and IS_GAUDI2:
            return True
        elif "ast-finetuned-speech-commands-v2" in model_name and IS_GAUDI2:
            return True
        elif "gemma" in model_name and IS_GAUDI2:
            return True

        return False

    def __new__(
        cls,
        name,
        bases,
        attrs,
        example_name=None,
        multi_card=False,
        deepspeed=False,
        fsdp=False,
        torch_compile=False,
        fp8=False,
<<<<<<< HEAD
        eager_mode=False,
=======
        compile_dynamic: Optional[bool] = None,
>>>>>>> 48423761
    ):
        distribution = "single_card"
        if multi_card:
            distribution = "multi_card"
        elif deepspeed:
            distribution = "deepspeed"
        if example_name is not None:
            models_to_test = _SCRIPT_TO_MODEL_MAPPING.get(example_name)
            if models_to_test is None:
                if example_name in ["run_esmfold", "run_lora_clm", "run_zero_shot_eval"]:
                    attrs[f"test_{example_name}_{distribution}"] = cls._create_test(None, None, None, None, None)
                    attrs["EXAMPLE_NAME"] = example_name
                    return super().__new__(cls, name, bases, attrs)
                else:
                    raise AttributeError(
                        f"Could not create class because no model was found for example {example_name}"
                    )

        for model_name, gaudi_config_name in models_to_test:
            if cls.to_test(model_name, multi_card, deepspeed, example_name, fsdp, fp8, eager_mode, attrs["TASK_NAME"]):
                attrs[f"test_{example_name}_{model_name.split('/')[-1]}_{distribution}"] = cls._create_test(
                    model_name, gaudi_config_name, multi_card, deepspeed, fsdp, torch_compile, fp8
                )
        attrs["EXAMPLE_NAME"] = example_name
        return super().__new__(cls, name, bases, attrs)

    @classmethod
    def _create_test(
        cls,
        model_name: str,
        gaudi_config_name: str,
        multi_card: bool = False,
        deepspeed: bool = False,
        fsdp: bool = False,
        torch_compile: bool = False,
        fp8: bool = False,
        compile_dynamic: Optional[bool] = None,
    ) -> Callable[[], None]:
        """
        Create a test function that runs an example for a specific (model_name, gaudi_config_name) pair.
        Args:
            model_name (str): the model_name_or_path.
            gaudi_config_name (str): the gaudi config name.
            multi_card (bool): whether it is a distributed run or not.
            deepspeed (bool): whether deepspeed should be used or not.
        Returns:
            The test function that runs the example.
        """

        @slow
        def test(self):
            if self.EXAMPLE_NAME is None:
                raise ValueError("An example name must be provided")
            example_script = Path(self.EXAMPLE_DIR).glob(f"*/{self.EXAMPLE_NAME}.py")
            example_script = list(example_script)
            if len(example_script) == 0:
                raise RuntimeError(f"Could not find {self.EXAMPLE_NAME}.py in examples located in {self.EXAMPLE_DIR}")
            elif len(example_script) > 1:
                raise RuntimeError(f"Found more than {self.EXAMPLE_NAME}.py in examples located in {self.EXAMPLE_DIR}")
            else:
                example_script = example_script[0]

            # The ESMFold example has no arguments, so we can execute it right away
            if self.EXAMPLE_NAME == "run_esmfold":
                cmd_line = f"""
                        python3
                        {example_script}
                        """.split()
                print(f"\n\nCommand to test: {' '.join(cmd_line[:])}\n")
                p = subprocess.Popen(cmd_line)
                return_code = p.wait()
                # Ensure the run finished without any issue
                self.assertEqual(return_code, 0)
                return
            elif self.EXAMPLE_NAME == "run_zero_shot_eval":
                with TemporaryDirectory() as tmp_dir:
                    cmd_line = f"""
                        python3
                        {example_script}
                        --output_dir {tmp_dir}
                        --bf16
                        --max_seq_length 1024
                    """.split()
                    print(f"\n\nCommand to test: {' '.join(cmd_line[:])}\n")
                    p = subprocess.Popen(cmd_line)
                    return_code = p.wait()
                    # Ensure the run finished without any issue
                    self.assertEqual(return_code, 0)
                    # Assess accuracy
                    with open(Path(tmp_dir) / "accuracy_metrics.json") as fp:
                        results = json.load(fp)
                        baseline = 0.43 if os.environ.get("GAUDI2_CI", "0") == "1" else 0.42
                        self.assertGreaterEqual(results["accuracy"], baseline)
                return
            elif self.EXAMPLE_NAME == "run_clip":
                if os.environ.get("DATA_CACHE", None) is None:
                    from .clip_coco_utils import COCO_URLS, download_files

                    download_files(COCO_URLS)
                from .clip_coco_utils import create_clip_roberta_model

                create_clip_roberta_model()

            self._install_requirements(example_script.parent / "requirements.txt")

            # collect baseline from <model_name>_eager.json if eager_mode is True
            if self.EAGER_MODE:
                baseline_name = model_name.split("/")[-1].replace("-", "_").replace(".", "_") + "_eager"
            else:
                baseline_name = model_name.split("/")[-1].replace("-", "_").replace(".", "_")

            path_to_baseline = BASELINE_DIRECTORY / Path(baseline_name).with_suffix(".json")

            with path_to_baseline.open("r") as json_file:
                device = "gaudi2" if IS_GAUDI2 else "gaudi"
                baseline = json.load(json_file)[device]
                if isinstance(self.TASK_NAME, list):
                    for key in self.TASK_NAME:
                        if key in baseline:
                            baseline = baseline[key]
                            break
                    if "num_train_epochs" not in baseline:
                        raise ValueError(
                            f"Couldn't find a baseline associated to any of these tasks: {self.TASK_NAME}."
                        )
                    self.TASK_NAME = key
                else:
                    baseline = baseline[self.TASK_NAME]

            distribution = "single_card"
            if multi_card:
                distribution = "multi_card"
            elif deepspeed:
                distribution = "deepspeed"

            env_variables = os.environ.copy()
            if "falcon" in model_name:
                env_variables["PT_HPU_AUTOCAST_LOWER_PRECISION_OPS_LIST"] = str(example_script.parent / "ops_bf16.txt")
            elif "flan" in model_name:
                env_variables["PT_HPU_MAX_COMPOUND_OP_SIZE"] = "512"
            elif "bloom" in model_name:
                env_variables["DEEPSPEED_HPU_ZERO3_SYNC_MARK_STEP_REQUIRED"] = "1"
                env_variables["PT_HPU_MAX_COMPOUND_OP_SYNC"] = "1"
                env_variables["PT_HPU_MAX_COMPOUND_OP_SIZE"] = "1"
            elif "Qwen2-72B" in model_name:
                env_variables["DEEPSPEED_HPU_ZERO3_SYNC_MARK_STEP_REQUIRED"] = "1"
            elif fsdp:
                if "llama" in model_name:
                    env_variables["PT_HPU_AUTOCAST_LOWER_PRECISION_OPS_LIST"] = str(
                        example_script.parent / "ops_bf16.txt"
                    )
                env_variables["PT_HPU_LAZY_MODE"] = "0"
            elif deepspeed and "gpt-neox-20b" in model_name:
                env_variables["LD_PRELOAD"] = ""

            if fp8 and "llama" in model_name:
                env_variables["PT_HPU_AUTOCAST_LOWER_PRECISION_OPS_LIST"] = str(example_script.parent / "ops_bf16.txt")

            extra_command_line_arguments = baseline.get("distribution").get(distribution).get("extra_arguments", [])

            if self.EAGER_MODE:
                env_variables["PT_HPU_LAZY_MODE"] = "0"
                if "--use_hpu_graphs_for_inference" in extra_command_line_arguments:
                    extra_command_line_arguments.remove("--use_hpu_graphs_for_inference")
            if os.environ.get("DATA_CACHE", None) is not None and self.EXAMPLE_NAME == "run_clip":
                extra_command_line_arguments[0] = "--data_dir {}".format(os.environ["DATA_CACHE"])
            elif torch_compile and (
                model_name == "bert-large-uncased-whole-word-masking" or model_name == "roberta-large"
            ):
                extra_command_line_arguments.append("--torch_compile_backend hpu_backend")
                extra_command_line_arguments.append("--torch_compile")
                if compile_dynamic is not None:
                    extra_command_line_arguments.append(f"--compile_dynamic {compile_dynamic}")
                if "--use_hpu_graphs_for_inference" in extra_command_line_arguments:
                    extra_command_line_arguments.remove("--use_hpu_graphs_for_inference")
                env_variables["PT_HPU_LAZY_MODE"] = "0"
                env_variables["PT_ENABLE_INT64_SUPPORT"] = "1"

            with TemporaryDirectory() as tmp_dir:
                cmd_line = self._create_command_line(
                    multi_card,
                    deepspeed,
                    fsdp,
                    example_script,
                    model_name,
                    gaudi_config_name,
                    tmp_dir,
                    task=self.TASK_NAME,
                    lr=baseline.get("distribution").get(distribution).get("learning_rate"),
                    train_batch_size=baseline.get("distribution").get(distribution).get("train_batch_size"),
                    eval_batch_size=baseline.get("eval_batch_size"),
                    num_epochs=baseline.get("num_train_epochs"),
                    extra_command_line_arguments=extra_command_line_arguments,
                )
                print(f"\n\nCommand to test: {' '.join(cmd_line[:])}\n")
                p = subprocess.Popen(cmd_line, env=env_variables)
                return_code = p.wait()

                # Ensure the run finished without any issue
                self.assertEqual(return_code, 0)

                with open(Path(tmp_dir) / "all_results.json") as fp:
                    results = json.load(fp)
                # Ensure performance requirements (accuracy, training time) are met
                self.assert_no_regression(results, baseline.get("distribution").get(distribution), model_name)

            # TODO: is a cleanup of the dataset cache needed?
            # self._cleanup_dataset_cache()

        return test


class ExampleTesterBase(TestCase):
    """
    Base example tester class.
    Attributes:
        EXAMPLE_DIR (`str` or `os.Pathlike`): the directory containing the examples.
        EXAMPLE_NAME (`str`): the name of the example script without the file extension, e.g. run_qa, run_glue, etc.
        TASK_NAME (`str`): the name of the dataset to use.
        DATASET_PARAMETER_NAME (`str`): the argument name to use for the dataset parameter.
            Most of the time it will be "dataset_name", but for some tasks on a benchmark it might be something else.
        MAX_SEQ_LENGTH ('str'): the max_seq_length argument for this dataset.
            The maximum total input sequence length after tokenization. Sequences longer than this will be truncated, sequences shorter will be padded.
    """

    EXAMPLE_DIR = Path(os.path.dirname(__file__)).parent / "examples"
    EXAMPLE_NAME = None
    TASK_NAME = None
    DATASET_PARAMETER_NAME = "dataset_name"
    DATASET_NAME = None
    REGRESSION_METRICS = {
        "eval_f1": (TestCase.assertGreaterEqual, ACCURACY_PERF_FACTOR),
        "eval_accuracy": (TestCase.assertGreaterEqual, ACCURACY_PERF_FACTOR),
        "perplexity": (TestCase.assertLessEqual, 2 - ACCURACY_PERF_FACTOR),
        "eval_rougeLsum": (TestCase.assertGreaterEqual, ACCURACY_PERF_FACTOR),
        "train_runtime": (TestCase.assertLessEqual, TIME_PERF_FACTOR),
        "eval_wer": (TestCase.assertLessEqual, 2 - ACCURACY_PERF_FACTOR),
        "train_samples_per_second": (TestCase.assertGreaterEqual, 2 - TIME_PERF_FACTOR),
        "eval_samples_per_second": (TestCase.assertGreaterEqual, 2 - TIME_PERF_FACTOR),
    }
    EAGER_MODE = False

    def _create_command_line(
        self,
        multi_card: bool,
        deepspeed: bool,
        fsdp: bool,
        script: Path,
        model_name: str,
        gaudi_config_name: str,
        output_dir: str,
        lr: float,
        train_batch_size: int,
        eval_batch_size: int,
        num_epochs: int,
        task: Optional[str] = None,
        extra_command_line_arguments: Optional[List[str]] = None,
    ) -> List[str]:
        dataset_name = self.DATASET_NAME if self.DATASET_NAME is not None else task
        task_option = f"--{self.DATASET_PARAMETER_NAME} {dataset_name}" if task else " "
        if task in ["multitask-prompt-tuning", "poly-tuning"]:
            task_option = " "
        cmd_line = ["python3"]
        if multi_card:
            cmd_line.append(f"{script.parent.parent / 'gaudi_spawn.py'}")
            cmd_line.append("--world_size 8")
            cmd_line.append("--use_mpi")
        elif deepspeed:
            cmd_line = [
                "deepspeed",
                "--num_nodes 1",
                "--num_gpus 8",
                "--no_local_rank",
            ]
        if self.EXAMPLE_NAME in ["dpo", "reward_modeling"]:
            cmd_line += [
                f"{script}",
                f"--model_name_or_path {model_name}",
                f"--tokenizer_name_or_path {model_name}",
                f"--output_dir {output_dir}",
                f"--per_device_train_batch_size {train_batch_size}",
                f"--per_device_eval_batch_size {eval_batch_size}",
            ]
        elif self.EXAMPLE_NAME == "ppo":
            cmd_line += [
                f"{script}",
                f"--model_name_or_path {model_name}",
                f"--tokenizer_name_or_path {model_name}",
                f"--output_dir {output_dir}",
                f"--batch_size {train_batch_size}",
            ]
        else:
            cmd_line += [
                f"{script}",
                f"--model_name_or_path {model_name}",
                f"--gaudi_config_name {gaudi_config_name}",
                f"{task_option}",
                "--do_train",
                f"--output_dir {output_dir}",
                "--overwrite_output_dir",
                f"--learning_rate {lr}",
                f"--per_device_train_batch_size {train_batch_size}",
                f"--per_device_eval_batch_size {eval_batch_size}",
                f" --num_train_epochs {num_epochs}",
                "--use_habana",
                "--throughput_warmup_steps 3",
                "--save_strategy no",
            ]

        if "compile" in task:
            cmd_line += ["--use_lazy_mode False"]
        elif self.EXAMPLE_NAME not in ["dpo", "ppo", "reward_modeling"]:
            cmd_line += ["--use_lazy_mode"]

        if "bloom" not in model_name and self.EXAMPLE_NAME not in ["dpo", "ppo", "reward_modeling"]:
            cmd_line.append("--do_eval")

        if extra_command_line_arguments is not None:
            cmd_line += extra_command_line_arguments

        pattern = re.compile(r"([\"\'].+?[\"\'])|\s")
        return [x for y in cmd_line for x in re.split(pattern, y) if x]

    def _install_requirements(self, requirements_filename: Union[str, os.PathLike]):
        """
        Installs the necessary requirements to run the example if the provided file exists, otherwise does nothing.
        """

        if not Path(requirements_filename).exists():
            return

        cmd_line = f"pip install -r {requirements_filename}".split()
        p = subprocess.Popen(cmd_line)
        return_code = p.wait()
        self.assertEqual(return_code, 0)

    def assert_no_regression(self, results: Dict, baseline: Dict, model_name: str):
        """
        Assert whether all possible performance requirements are met.
        Attributes:
            results (Dict): results of the run to assess
            baseline (Dict): baseline to assert whether or not there is regression
        """
        # Gather all the metrics to assess
        metrics_to_assess = []
        for metric_name in self.REGRESSION_METRICS.keys():
            if metric_name in baseline and metric_name in results:
                metrics_to_assess.append(metric_name)
        # There is no accuracy metric for `run_clip.py`, `run_bridgetower.py` and BLOOM
        min_number_metrics = 3
        if (
            self.EXAMPLE_NAME in ["run_clip", "run_bridgetower", "sft", "dpo", "ppo", "reward_modeling"]
            or "bloom" in model_name
        ):
            min_number_metrics = 2

        # Check that at least 3 metrics are assessed:
        # training time + throughput + accuracy metric (F1, accuracy, perplexity,...)
        self.assertGreaterEqual(
            len(metrics_to_assess),
            min_number_metrics,
            (
                f"{len(metrics_to_assess)} asserted metric(s) while at least 3 are expected (throughput + training"
                f" time + accuracy). Metrics to assert: {self.REGRESSION_METRICS.keys()}. Metrics received:"
                f" {baseline.keys()}"
            ),
        )

        # Message to display if one test fails
        # This enables to show all the results and baselines even if one test fails before others
        failure_message = "\n===== Assessed metrics (measured vs thresholded baseline) =====\n"
        for metric_name in metrics_to_assess:
            failure_message += f"{metric_name}: {results[metric_name]} vs {self.REGRESSION_METRICS[metric_name][1] * baseline[metric_name]}\n"

        # Assess metrics
        for metric_name in metrics_to_assess:
            assert_function, threshold_factor = self.REGRESSION_METRICS[metric_name]
            assert_function(
                self,
                results[metric_name],
                threshold_factor * baseline[metric_name],
                msg=f"for metric {metric_name}. {failure_message}",
            )


class TextClassificationExampleTester(ExampleTesterBase, metaclass=ExampleTestMeta, example_name="run_glue"):
    TASK_NAME = "mrpc"
    DATASET_PARAMETER_NAME = "task_name"


class MultiCardTextClassificationExampleTester(
    ExampleTesterBase, metaclass=ExampleTestMeta, example_name="run_glue", multi_card=True
):
    TASK_NAME = "mrpc"
    DATASET_PARAMETER_NAME = "task_name"


class DeepSpeedTextClassificationExampleTester(
    ExampleTesterBase, metaclass=ExampleTestMeta, example_name="run_glue", deepspeed=True
):
    TASK_NAME = "mrpc"
    DATASET_PARAMETER_NAME = "task_name"


class QuestionAnsweringExampleTester(
    ExampleTesterBase, metaclass=ExampleTestMeta, example_name="run_qa", torch_compile=True
):
    TASK_NAME = "squad"


class MultiCardQuestionAnsweringExampleTester(
    ExampleTesterBase, metaclass=ExampleTestMeta, example_name="run_qa", multi_card=True, torch_compile=True
):
    TASK_NAME = "squad"


class EagerModeCausalLanguageModelingExampleTester(
    ExampleTesterBase, metaclass=ExampleTestMeta, example_name="run_clm", eager_mode=True
):
    TASK_NAME = "wikitext"
    EAGER_MODE = True


class CausalLanguageModelingExampleTester(ExampleTesterBase, metaclass=ExampleTestMeta, example_name="run_clm"):
    TASK_NAME = "wikitext"


class MultiCardCausalLanguageModelingExampleTester(
    ExampleTesterBase, metaclass=ExampleTestMeta, example_name="run_clm", multi_card=True
):
    TASK_NAME = "wikitext"


class DeepspeedCausalLanguageModelingExampleTester(
    ExampleTesterBase, metaclass=ExampleTestMeta, example_name="run_clm", deepspeed=True
):
    TASK_NAME = "wikitext"


class ImageClassificationExampleTester(
    ExampleTesterBase, metaclass=ExampleTestMeta, example_name="run_image_classification"
):
    TASK_NAME = "cifar10"


class MultiCardImageClassificationExampleTester(
    ExampleTesterBase, metaclass=ExampleTestMeta, example_name="run_image_classification", multi_card=True
):
    TASK_NAME = "cifar10"


class MultiCardMaskedLanguageModelingExampleTester(
    ExampleTesterBase, metaclass=ExampleTestMeta, example_name="run_mlm", multi_card=True
):
    TASK_NAME = "wikitext"


class MultiCardAudioClassificationExampleTester(
    ExampleTesterBase, metaclass=ExampleTestMeta, example_name="run_audio_classification", multi_card=True
):
    TASK_NAME = "common_language"


class MultiCardSpeechRecognitionExampleTester(
    ExampleTesterBase, metaclass=ExampleTestMeta, example_name="run_speech_recognition_ctc", multi_card=True
):
    TASK_NAME = "regisss/librispeech_asr_for_optimum_habana_ci"
    DATASET_NAME = os.environ.get("DATA_CACHE", None)


class MultiCardSummarizationExampleTester(
    ExampleTesterBase, metaclass=ExampleTestMeta, example_name="run_summarization", multi_card=True
):
    TASK_NAME = "cnn_dailymail"


class MultiCardDynamicCompileSummarizationExampleTester(
    ExampleTesterBase,
    metaclass=ExampleTestMeta,
    example_name="run_summarization",
    multi_card=True,
    compile_dynamic=True,
):
    TASK_NAME = "cnn_dailymail"


class DeepspeedSummarizationExampleTester(
    ExampleTesterBase, metaclass=ExampleTestMeta, example_name="run_summarization", deepspeed=True
):
    TASK_NAME = "cnn_dailymail"


class MultiCardSeq2SeqQuestionAnsweringExampleTester(
    ExampleTesterBase, metaclass=ExampleTestMeta, example_name="run_seq2seq_qa", multi_card=True
):
    TASK_NAME = "squad_v2"


class MultiCardVisionLanguageExampleTester(
    ExampleTesterBase, metaclass=ExampleTestMeta, example_name="run_clip", multi_card=True
):
    TASK_NAME = "ydshieh/coco_dataset_script"


class ProteinFoldingExampleTester(ExampleTesterBase, metaclass=ExampleTestMeta, example_name="run_esmfold"):
    pass


class ProteinFoldingExampleTester2(ExampleTesterBase, metaclass=ExampleTestMeta, example_name="run_zero_shot_eval"):
    pass


class CausalLanguageModelingLORAExampleTester(
    ExampleTesterBase, metaclass=ExampleTestMeta, example_name="run_lora_clm"
):
    TASK_NAME = ["tatsu-lab/alpaca", "databricks/databricks-dolly-15k"]


class MultiCardCausalLanguageModelingLORAExampleTester2(
    ExampleTesterBase, metaclass=ExampleTestMeta, example_name="run_lora_clm", multi_card=True
):
    TASK_NAME = "mamamiya405/finred"


class MultiCardCausalLanguageModelingLORAExampleTester(
    ExampleTesterBase, metaclass=ExampleTestMeta, example_name="run_lora_clm", multi_card=True
):
    TASK_NAME = ["tatsu-lab/alpaca", "timdettmers/openassistant-guanaco"]


class MultiCardBridgetowerExampleTester(
    ExampleTesterBase, metaclass=ExampleTestMeta, example_name="run_bridgetower", multi_card=True
):
    TASK_NAME = "jmhessel/newyorker_caption_contest"


class MultiCardSeq2SeqSpeechRecognitionExampleTester(
    ExampleTesterBase, metaclass=ExampleTestMeta, example_name="run_speech_recognition_seq2seq", multi_card=True
):
    TASK_NAME = "mozilla-foundation/common_voice_11_0"


class MultiCardCausalLanguageModelingLORAFSDPCompileExampleTester(
    ExampleTesterBase,
    metaclass=ExampleTestMeta,
    example_name="run_lora_clm",
    multi_card=True,
    fsdp=True,
):
    TASK_NAME = "tatsu-lab/alpaca_fsdpcompile"
    DATASET_NAME = "tatsu-lab/alpaca"


class MultiCardSFTExampleTester(ExampleTesterBase, metaclass=ExampleTestMeta, example_name="sft", multi_card=True):
    TASK_NAME = "trl-sft"
    DATASET_NAME = "lvwerra/stack-exchange-paired"


class DeepspeedSFTExampleTester(ExampleTesterBase, metaclass=ExampleTestMeta, example_name="sft", deepspeed=True):
    TASK_NAME = "trl-sft-qwen"
    DATASET_NAME = "philschmid/dolly-15k-oai-style"


class MultiCardSFTChatExampleTester(ExampleTesterBase, metaclass=ExampleTestMeta, example_name="sft", multi_card=True):
    TASK_NAME = "trl-sft-chat"
    DATASET_NAME = "philschmid/dolly-15k-oai-style"


class MultiCardSFTChatPeftExampleTester(
    ExampleTesterBase, metaclass=ExampleTestMeta, example_name="sft", multi_card=True
):
    TASK_NAME = "trl-sft-chat-peft"
    DATASET_NAME = "philschmid/dolly-15k-oai-style"


class MultiCardDPOExampleTester(ExampleTesterBase, metaclass=ExampleTestMeta, example_name="dpo", multi_card=True):
    TASK_NAME = "trl-dpo"
    DATASET_NAME = "lvwerra/stack-exchange-paired"


class MultiCardRewardExampleTester(
    ExampleTesterBase, metaclass=ExampleTestMeta, example_name="reward_modeling", multi_card=True
):
    TASK_NAME = "trl-reward"
    DATASET_NAME = "lvwerra/stack-exchange-paired"


class MultiCardPPOExampleTester(ExampleTesterBase, metaclass=ExampleTestMeta, example_name="ppo", multi_card=True):
    TASK_NAME = "trl-ppo"
    DATASET_NAME = "lvwerra/stack-exchange-paired"


class MultiCardProteinFoldingClassificationTester(
    ExampleTesterBase, metaclass=ExampleTestMeta, example_name="run_sequence_classification", multi_card=True
):
    TASK_NAME = "prost-sequence-classification"
    DATASET_NAME = "mila-intel/ProtST-BinaryLocalization"


class MultiCardCausalLanguageModelingPromptTuningExampleTester(
    ExampleTesterBase, metaclass=ExampleTestMeta, example_name="run_prompt_tuning_clm", multi_card=True
):
    TASK_NAME = "prompt-tuning"
    DATASET_NAME = "ought/raft"


class MultiCardCausalLanguageModelingPrefixTuningExampleTester(
    ExampleTesterBase, metaclass=ExampleTestMeta, example_name="run_prompt_tuning_clm", multi_card=True
):
    TASK_NAME = "prefix-tuning"
    DATASET_NAME = "ought/raft"


class MultiCardCausalLanguageModelingPTuningExampleTester(
    ExampleTesterBase, metaclass=ExampleTestMeta, example_name="run_prompt_tuning_clm", multi_card=True
):
    TASK_NAME = "p-tuning"
    DATASET_NAME = "ought/raft"


class MultiCardMultiTastPromptPeftExampleTester(
    ExampleTesterBase, metaclass=ExampleTestMeta, example_name="run_multitask_prompt_tuning", multi_card=True
):
    TASK_NAME = "multitask-prompt-tuning"


class MultiCardPolyPeftExampleTester(
    ExampleTesterBase, metaclass=ExampleTestMeta, example_name="peft_poly_seq2seq_with_generate", multi_card=True
):
    TASK_NAME = "poly-tuning"


class MultiCardCausalLanguageModelingLlamaAdapterExampleTester(
    ExampleTesterBase, metaclass=ExampleTestMeta, example_name="run_lora_clm", multi_card=True
):
    TASK_NAME = "llama-adapter"
    DATASET_NAME = "tatsu-lab/alpaca"


class MultiCardCausalLanguageModelingLoRAFP8ExampleTester(
    ExampleTesterBase, metaclass=ExampleTestMeta, example_name="run_lora_clm", multi_card=True, fp8=True
):
    TASK_NAME = "tatsu-lab/alpaca_fp8"
    DATASET_NAME = "tatsu-lab/alpaca"


class MultiCardImageToTextModelingLoRAExampleTester(
    ExampleTesterBase,
    metaclass=ExampleTestMeta,
    example_name="run_image2text_lora_finetune",
    multi_card=True,
):
    TASK_NAME = "image2text_lora_finetune"
    DATASET_NAME = "nielsr/docvqa_1200_examples"


class MultiCardCausalLanguageModelingVeraExampleTester(
    ExampleTesterBase, metaclass=ExampleTestMeta, example_name="run_lora_clm", multi_card=True
):
    TASK_NAME = "vera"
    DATASET_NAME = "tatsu-lab/alpaca"


class MultiCardCausalLanguageModelingLnExampleTester(
    ExampleTesterBase, metaclass=ExampleTestMeta, example_name="run_lora_clm", multi_card=True
):
    TASK_NAME = "ln_tuning"
    DATASET_NAME = "tatsu-lab/alpaca"


class MultiCardCausalLanguageModelingIA3ExampleTester(
    ExampleTesterBase, metaclass=ExampleTestMeta, example_name="run_lora_clm", multi_card=True
):
    TASK_NAME = "ia3"
    DATASET_NAME = "tatsu-lab/alpaca"


class MultiCardCausalLanguageModelingAdaloraExampleTester(
    ExampleTesterBase, metaclass=ExampleTestMeta, example_name="run_lora_clm", multi_card=True
):
    TASK_NAME = "adalora"
    DATASET_NAME = "tatsu-lab/alpaca"<|MERGE_RESOLUTION|>--- conflicted
+++ resolved
@@ -337,11 +337,8 @@
         fsdp=False,
         torch_compile=False,
         fp8=False,
-<<<<<<< HEAD
         eager_mode=False,
-=======
         compile_dynamic: Optional[bool] = None,
->>>>>>> 48423761
     ):
         distribution = "single_card"
         if multi_card:
