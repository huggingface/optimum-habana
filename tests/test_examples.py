# coding=utf-8
# Copyright 2022 HuggingFace Inc.
#
# Licensed under the Apache License, Version 2.0 (the "License");
# you may not use this file except in compliance with the License.
# You may obtain a copy of the License at
#
#     http://www.apache.org/licenses/LICENSE-2.0
#
# Unless required by applicable law or agreed to in writing, software
# distributed under the License is distributed on an "AS IS" BASIS,
# WITHOUT WARRANTIES OR CONDITIONS OF ANY KIND, either express or implied.
# See the License for the specific language governing permissions and
# limitations under the License.

import json
import os
import re
import subprocess
from distutils.util import strtobool
from pathlib import Path
from tempfile import TemporaryDirectory
from typing import Callable, Dict, List, Optional, Tuple, Union
from unittest import TestCase

from transformers import (
    CONFIG_MAPPING,
    MODEL_FOR_AUDIO_CLASSIFICATION_MAPPING,
    MODEL_FOR_CAUSAL_LM_MAPPING,
    MODEL_FOR_CTC_MAPPING,
    MODEL_FOR_IMAGE_CLASSIFICATION_MAPPING,
    MODEL_FOR_MASKED_LM_MAPPING,
    MODEL_FOR_QUESTION_ANSWERING_MAPPING,
    MODEL_FOR_SEQ_TO_SEQ_CAUSAL_LM_MAPPING,
    MODEL_FOR_SEQUENCE_CLASSIFICATION_MAPPING,
    MODEL_FOR_SPEECH_SEQ_2_SEQ_MAPPING,
    MODEL_MAPPING,
)
from transformers.testing_utils import slow

from .utils import (
    MODELS_TO_TEST_FOR_AUDIO_CLASSIFICATION,
    MODELS_TO_TEST_FOR_CAUSAL_LANGUAGE_MODELING,
    MODELS_TO_TEST_FOR_IMAGE_CLASSIFICATION,
    MODELS_TO_TEST_FOR_IMAGE_TEXT,
    MODELS_TO_TEST_FOR_MASKED_LANGUAGE_MODELING,
    MODELS_TO_TEST_FOR_QUESTION_ANSWERING,
    MODELS_TO_TEST_FOR_SEQ2SEQ,
    MODELS_TO_TEST_FOR_SEQUENCE_CLASSIFICATION,
    MODELS_TO_TEST_FOR_SPEECH_RECOGNITION,
    MODELS_TO_TEST_MAPPING,
)


BASELINE_DIRECTORY = Path(__file__).parent.resolve() / Path("baselines")
# Models should reach at least 99% of their baseline accuracy
ACCURACY_PERF_FACTOR = 0.99
# Trainings/Evaluations should last at most 5% longer than the baseline
TIME_PERF_FACTOR = 1.05


def _get_supported_models_for_script(
    models_to_test: Dict[str, List[Tuple[str]]],
    task_mapping: Dict[str, str],
    valid_models_for_task: List[str],
) -> List[Tuple[str]]:
    """
    Filter models that can perform the task from models_to_test.
    Args:
        models_to_test: mapping between a model type and a tuple (model_name_or_path, gaudi_config_name).
        task_mapping: mapping between a model config and a model class.
        valid_models_for_task: list of models to test for a specific task.
    Returns:
        A list of models that are supported for the task.
        Each element of the list follows the same format: (model_type, (model_name_or_path, gaudi_config_name)).
    """

    def is_valid_model_type(model_type: str) -> bool:
        in_task_mapping = CONFIG_MAPPING[model_type] in task_mapping
        in_valid_models_for_task = model_type in valid_models_for_task
        if in_task_mapping and in_valid_models_for_task:
            return True
        return False

    return [
        model for model_type, models in models_to_test.items() for model in models if is_valid_model_type(model_type)
    ]


_SCRIPT_TO_MODEL_MAPPING = {
    "run_qa": _get_supported_models_for_script(
        MODELS_TO_TEST_MAPPING,
        MODEL_FOR_QUESTION_ANSWERING_MAPPING,
        MODELS_TO_TEST_FOR_QUESTION_ANSWERING,
    ),
    "run_glue": _get_supported_models_for_script(
        MODELS_TO_TEST_MAPPING,
        MODEL_FOR_SEQUENCE_CLASSIFICATION_MAPPING,
        MODELS_TO_TEST_FOR_SEQUENCE_CLASSIFICATION,
    ),
    "run_clm": _get_supported_models_for_script(
        MODELS_TO_TEST_MAPPING,
        MODEL_FOR_CAUSAL_LM_MAPPING,
        MODELS_TO_TEST_FOR_CAUSAL_LANGUAGE_MODELING,
    ),
    "run_summarization": _get_supported_models_for_script(
        MODELS_TO_TEST_MAPPING,
        MODEL_FOR_SEQ_TO_SEQ_CAUSAL_LM_MAPPING,
        MODELS_TO_TEST_FOR_SEQ2SEQ,
    ),
    "run_image_classification": _get_supported_models_for_script(
        MODELS_TO_TEST_MAPPING,
        MODEL_FOR_IMAGE_CLASSIFICATION_MAPPING,
        MODELS_TO_TEST_FOR_IMAGE_CLASSIFICATION,
    ),
    "run_mlm": _get_supported_models_for_script(
        MODELS_TO_TEST_MAPPING,
        MODEL_FOR_MASKED_LM_MAPPING,
        MODELS_TO_TEST_FOR_MASKED_LANGUAGE_MODELING,
    ),
    "run_audio_classification": _get_supported_models_for_script(
        MODELS_TO_TEST_MAPPING,
        MODEL_FOR_AUDIO_CLASSIFICATION_MAPPING,
        MODELS_TO_TEST_FOR_AUDIO_CLASSIFICATION,
    ),
    "run_speech_recognition_ctc": _get_supported_models_for_script(
        MODELS_TO_TEST_MAPPING,
        MODEL_FOR_CTC_MAPPING,
        MODELS_TO_TEST_FOR_SPEECH_RECOGNITION,
    ),
    "run_seq2seq_qa": _get_supported_models_for_script(
        MODELS_TO_TEST_MAPPING,
        MODEL_FOR_SEQ_TO_SEQ_CAUSAL_LM_MAPPING,
        MODELS_TO_TEST_FOR_SEQ2SEQ,
    ),
    "run_clip": _get_supported_models_for_script(
        MODELS_TO_TEST_MAPPING,
        MODEL_MAPPING,
        MODELS_TO_TEST_FOR_IMAGE_TEXT,
    ),
    "run_bridgetower": _get_supported_models_for_script(
        MODELS_TO_TEST_MAPPING,
        MODEL_MAPPING,
        ["bridgetower"],
    ),
    "run_lora_clm": _get_supported_models_for_script(
        MODELS_TO_TEST_MAPPING,
        MODEL_FOR_CAUSAL_LM_MAPPING,
        ["llama", "falcon"],
    ),
    "run_speech_recognition_seq2seq": _get_supported_models_for_script(
        MODELS_TO_TEST_MAPPING,
        MODEL_FOR_SPEECH_SEQ_2_SEQ_MAPPING,
        MODELS_TO_TEST_FOR_SPEECH_RECOGNITION,
    ),
}


class ExampleTestMeta(type):
    """
    Metaclass that takes care of creating the proper example tests for a given task.
    It uses example_name to figure out which models support this task, and create a run example test for each of these
    models.
    """

    @staticmethod
    def to_test(model_name: str, multi_card: bool, deepspeed: bool, example_name: str, fsdp: bool):
        models_with_specific_rules = [
            "albert-xxlarge-v1",
            "gpt2-xl",
            "facebook/wav2vec2-base",
            "facebook/wav2vec2-large-lv60",
            "BridgeTower/bridgetower-large-itm-mlm-itc",
            "EleutherAI/gpt-neox-20b",
            "google/flan-t5-xxl",
            "tiiuae/falcon-40b",
            "bigscience/bloom-7b1",
        ]

        if model_name not in models_with_specific_rules and not deepspeed:
            return True
        elif model_name == "gpt2-xl" and deepspeed:
            # GPT2-XL is tested only with DeepSpeed
            return True
        elif "gpt-neox" in model_name and os.environ.get("GAUDI2_CI", "0") == "1" and deepspeed:
            # GPT-NeoX is tested only on Gaudi2 and with DeepSpeed
            return True
        elif "flan-t5" in model_name and os.environ.get("GAUDI2_CI", "0") == "1" and deepspeed:
            # Flan-T5 is tested only on Gaudi2 and with DeepSpeed
            return True
        elif model_name == "albert-xxlarge-v1":
            if (("RUN_ALBERT_XXL_1X" in os.environ) and strtobool(os.environ["RUN_ALBERT_XXL_1X"])) or multi_card:
                # ALBERT XXL 1X is tested only if the required flag is present because it takes long
                return True
        elif "wav2vec2-base" in model_name and example_name == "run_audio_classification":
            return True
        elif "wav2vec2-large" in model_name and example_name == "run_speech_recognition_ctc":
            return True
        elif "bridgetower" in model_name and os.environ.get("GAUDI2_CI", "0") == "1":
            return True
        elif "falcon" in model_name and os.environ.get("GAUDI2_CI", "0") == "1" and not fsdp:
            return True
        elif "bloom" in model_name and deepspeed and os.environ.get("GAUDI2_CI", "0") == "0":
            return True

        return False

    def __new__(cls, name, bases, attrs, example_name=None, multi_card=False, deepspeed=False, fsdp=False):
        distribution = "single_card"
        if multi_card:
            distribution = "multi_card"
        elif deepspeed:
            distribution = "deepspeed"

        if example_name is not None:
            models_to_test = _SCRIPT_TO_MODEL_MAPPING.get(example_name)
            if models_to_test is None:
                if example_name in ["run_esmfold", "run_lora_clm"]:
                    attrs[f"test_{example_name}_{distribution}"] = cls._create_test(None, None, None, None, None)
                    attrs["EXAMPLE_NAME"] = example_name
                    return super().__new__(cls, name, bases, attrs)
                else:
                    raise AttributeError(
                        f"Could not create class because no model was found for example {example_name}"
                    )

        for model_name, gaudi_config_name in models_to_test:
            if cls.to_test(model_name, multi_card, deepspeed, example_name, fsdp):
                attrs[f"test_{example_name}_{model_name.split('/')[-1]}_{distribution}"] = cls._create_test(
                    model_name, gaudi_config_name, multi_card, deepspeed, fsdp
                )
        attrs["EXAMPLE_NAME"] = example_name
        return super().__new__(cls, name, bases, attrs)

    @classmethod
    def _create_test(
        cls,
        model_name: str,
        gaudi_config_name: str,
        multi_card: bool = False,
        deepspeed: bool = False,
        fsdp: bool = False,
    ) -> Callable[[], None]:
        """
        Create a test function that runs an example for a specific (model_name, gaudi_config_name) pair.
        Args:
            model_name (str): the model_name_or_path.
            gaudi_config_name (str): the gaudi config name.
            multi_card (bool): whether it is a distributed run or not.
            deepspeed (bool): whether deepspeed should be used or not.
        Returns:
            The test function that runs the example.
        """

        @slow
        def test(self):
            if self.EXAMPLE_NAME is None:
                raise ValueError("An example name must be provided")
            example_script = Path(self.EXAMPLE_DIR).glob(f"*/{self.EXAMPLE_NAME}.py")
            example_script = list(example_script)
            if len(example_script) == 0:
                raise RuntimeError(f"Could not find {self.EXAMPLE_NAME}.py in examples located in {self.EXAMPLE_DIR}")
            elif len(example_script) > 1:
                raise RuntimeError(f"Found more than {self.EXAMPLE_NAME}.py in examples located in {self.EXAMPLE_DIR}")
            else:
                example_script = example_script[0]

            # The ESMFold example has no arguments, so we can execute it right away
            if self.EXAMPLE_NAME == "run_esmfold":
                p = subprocess.Popen(["python3", example_script])
                return_code = p.wait()

                # Ensure the run finished without any issue
                self.assertEqual(return_code, 0)
                return
            elif self.EXAMPLE_NAME == "run_clip":
                from .clip_coco_utils import COCO_URLS, create_clip_roberta_model, download_files

                download_files(COCO_URLS)
                create_clip_roberta_model()

            self._install_requirements(example_script.parent / "requirements.txt")

            path_to_baseline = BASELINE_DIRECTORY / Path(model_name.split("/")[-1].replace("-", "_")).with_suffix(
                ".json"
            )
            with path_to_baseline.open("r") as json_file:
                device = "gaudi2" if os.environ.get("GAUDI2_CI", "0") == "1" else "gaudi"
                baseline = json.load(json_file)[device]
                if isinstance(self.TASK_NAME, list):
                    for key in self.TASK_NAME:
                        if key in baseline:
                            baseline = baseline[key]
                            break
                    if "num_train_epochs" not in baseline:
                        raise ValueError(
                            f"Couldn't find a baseline associated to any of these tasks: {self.TASK_NAME}."
                        )
                    self.TASK_NAME = key
                else:
                    baseline = baseline[self.TASK_NAME]

            distribution = "single_card"
            if multi_card:
                distribution = "multi_card"
            elif deepspeed:
                distribution = "deepspeed"

            env_variables = os.environ.copy()
            if "falcon" in model_name:
                env_variables["LOWER_LIST"] = str(example_script.parent / "ops_bf16.txt")
            elif "flan" in model_name:
                env_variables["PT_HPU_MAX_COMPOUND_OP_SIZE"] = "512"
            elif "bloom" in model_name:
                env_variables["DEEPSPEED_HPU_ZERO3_SYNC_MARK_STEP_REQUIRED"] = "1"
                env_variables["PT_HPU_MAX_COMPOUND_OP_SYNC"] = "1"
                env_variables["PT_HPU_MAX_COMPOUND_OP_SIZE"] = "1"
            elif fsdp:
<<<<<<< HEAD
                env_variables["LOWER_LIST"] = str(example_script.parent / "ops_bf16.txt")
=======
                if "llama" in model_name:
                    env_variables["LOWER_LIST"] = str(example_script.parent / "ops_bf16.txt")
>>>>>>> 0342ac1f
                env_variables["PT_HPU_LAZY_MODE"] = "0"

            with TemporaryDirectory() as tmp_dir:
                cmd_line = self._create_command_line(
                    multi_card,
                    deepspeed,
                    fsdp,
                    example_script,
                    model_name,
                    gaudi_config_name,
                    tmp_dir,
                    task=self.TASK_NAME,
                    lr=baseline.get("distribution").get(distribution).get("learning_rate"),
                    train_batch_size=baseline.get("distribution").get(distribution).get("train_batch_size"),
                    eval_batch_size=baseline.get("eval_batch_size"),
                    num_epochs=baseline.get("num_train_epochs"),
                    extra_command_line_arguments=baseline.get("distribution")
                    .get(distribution)
                    .get("extra_arguments", []),
                )

                p = subprocess.Popen(cmd_line, env=env_variables)
                return_code = p.wait()

                # Ensure the run finished without any issue
                self.assertEqual(return_code, 0)

                with open(Path(tmp_dir) / "all_results.json") as fp:
                    results = json.load(fp)

                # Ensure performance requirements (accuracy, training time) are met
                self.assert_no_regression(results, baseline.get("distribution").get(distribution), model_name)

            # TODO: is a cleanup of the dataset cache needed?
            # self._cleanup_dataset_cache()

        return test


class ExampleTesterBase(TestCase):
    """
    Base example tester class.
    Attributes:
        EXAMPLE_DIR (`str` or `os.Pathlike`): the directory containing the examples.
        EXAMPLE_NAME (`str`): the name of the example script without the file extension, e.g. run_qa, run_glue, etc.
        TASK_NAME (`str`): the name of the dataset to use.
        DATASET_PARAMETER_NAME (`str`): the argument name to use for the dataset parameter.
            Most of the time it will be "dataset_name", but for some tasks on a benchmark it might be something else.
        MAX_SEQ_LENGTH ('str'): the max_seq_length argument for this dataset.
            The maximum total input sequence length after tokenization. Sequences longer than this will be truncated, sequences shorter will be padded.
    """

    EXAMPLE_DIR = Path(os.path.dirname(__file__)).parent / "examples"
    EXAMPLE_NAME = None
    TASK_NAME = None
    DATASET_PARAMETER_NAME = "dataset_name"
    DATASET_NAME = None
    REGRESSION_METRICS = {
        "eval_f1": (TestCase.assertGreaterEqual, ACCURACY_PERF_FACTOR),
        "eval_accuracy": (TestCase.assertGreaterEqual, ACCURACY_PERF_FACTOR),
        "perplexity": (TestCase.assertLessEqual, 2 - ACCURACY_PERF_FACTOR),
        "eval_rougeLsum": (TestCase.assertGreaterEqual, ACCURACY_PERF_FACTOR),
        "train_runtime": (TestCase.assertLessEqual, TIME_PERF_FACTOR),
        "eval_wer": (TestCase.assertLessEqual, 2 - ACCURACY_PERF_FACTOR),
        "train_samples_per_second": (TestCase.assertGreaterEqual, 2 - TIME_PERF_FACTOR),
        "eval_samples_per_second": (TestCase.assertGreaterEqual, 2 - TIME_PERF_FACTOR),
    }

    def _create_command_line(
        self,
        multi_card: bool,
        deepspeed: bool,
        fsdp: bool,
        script: Path,
        model_name: str,
        gaudi_config_name: str,
        output_dir: str,
        lr: float,
        train_batch_size: int,
        eval_batch_size: int,
        num_epochs: int,
        task: Optional[str] = None,
        extra_command_line_arguments: Optional[List[str]] = None,
    ) -> List[str]:
        dataset_name = self.DATASET_NAME if self.DATASET_NAME else task
        task_option = f"--{self.DATASET_PARAMETER_NAME} {dataset_name}" if task else " "

        cmd_line = ["python3"]
        if multi_card:
            cmd_line.append(f"{script.parent.parent / 'gaudi_spawn.py'}")
            cmd_line.append("--world_size 8")
            cmd_line.append("--use_mpi")
        elif deepspeed:
            cmd_line = [
                "deepspeed",
                "--num_nodes 1",
                "--num_gpus 8",
                "--no_local_rank",
            ]

        cmd_line += [
            f"{script}",
            f"--model_name_or_path {model_name}",
            f"--gaudi_config_name {gaudi_config_name}",
            f"{task_option}",
            "--do_train",
            f"--output_dir {output_dir}",
            "--overwrite_output_dir",
            f"--learning_rate {lr}",
            f"--per_device_train_batch_size {train_batch_size}",
            f"--per_device_eval_batch_size {eval_batch_size}",
            f" --num_train_epochs {num_epochs}",
            "--use_habana",
            "--throughput_warmup_steps 3",
            "--save_strategy no",
        ]

        if "compile" in task:
            cmd_line += ["--use_lazy_mode False"]
        else:
            cmd_line += ["--use_lazy_mode"]

        if "bloom" not in model_name:
            cmd_line.append("--do_eval")

        if extra_command_line_arguments is not None:
            cmd_line += extra_command_line_arguments

        pattern = re.compile(r"([\"\'].+?[\"\'])|\s")
        return [x for y in cmd_line for x in re.split(pattern, y) if x]

    def _install_requirements(self, requirements_filename: Union[str, os.PathLike]):
        """
        Installs the necessary requirements to run the example if the provided file exists, otherwise does nothing.
        """

        if not Path(requirements_filename).exists():
            return

        cmd_line = f"pip install -r {requirements_filename}".split()
        p = subprocess.Popen(cmd_line)
        return_code = p.wait()
        self.assertEqual(return_code, 0)

    def assert_no_regression(self, results: Dict, baseline: Dict, model_name: str):
        """
        Assert whether all possible performance requirements are met.
        Attributes:
            results (Dict): results of the run to assess
            baseline (Dict): baseline to assert whether or not there is regression
        """
        # Gather all the metrics to assess
        metrics_to_assess = []
        for metric_name in self.REGRESSION_METRICS.keys():
            if metric_name in baseline and metric_name in results:
                metrics_to_assess.append(metric_name)

        # There is no accuracy metric for `run_clip.py`, `run_bridgetower.py` and BLOOM
        min_number_metrics = 3
        if self.EXAMPLE_NAME in ["run_clip", "run_bridgetower"] or "bloom" in model_name:
            min_number_metrics = 2

        # Check that at least 3 metrics are assessed:
        # training time + throughput + accuracy metric (F1, accuracy, perplexity,...)
        self.assertGreaterEqual(
            len(metrics_to_assess),
            min_number_metrics,
            (
                f"{len(metrics_to_assess)} asserted metric(s) while at least 3 are expected (throughput + training"
                f" time + accuracy). Metrics to assert: {self.REGRESSION_METRICS.keys()}. Metrics received:"
                f" {baseline.keys()}"
            ),
        )

        # Message to display if one test fails
        # This enables to show all the results and baselines even if one test fails before others
        failure_message = "\n===== Assessed metrics (measured vs thresholded baseline) =====\n"
        for metric_name in metrics_to_assess:
            failure_message += f"{metric_name}: {results[metric_name]} vs {self.REGRESSION_METRICS[metric_name][1] * baseline[metric_name]}\n"

        # Assess metrics
        for metric_name in metrics_to_assess:
            assert_function, threshold_factor = self.REGRESSION_METRICS[metric_name]
            assert_function(
                self,
                results[metric_name],
                threshold_factor * baseline[metric_name],
                msg=f"for metric {metric_name}. {failure_message}",
            )


class TextClassificationExampleTester(ExampleTesterBase, metaclass=ExampleTestMeta, example_name="run_glue"):
    TASK_NAME = "mrpc"
    DATASET_PARAMETER_NAME = "task_name"


class MultiCardTextClassificationExampleTester(
    ExampleTesterBase, metaclass=ExampleTestMeta, example_name="run_glue", multi_card=True
):
    TASK_NAME = "mrpc"
    DATASET_PARAMETER_NAME = "task_name"


class QuestionAnsweringExampleTester(ExampleTesterBase, metaclass=ExampleTestMeta, example_name="run_qa"):
    TASK_NAME = "squad"


class MultiCardQuestionAnsweringExampleTester(
    ExampleTesterBase, metaclass=ExampleTestMeta, example_name="run_qa", multi_card=True
):
    TASK_NAME = "squad"


class CausalLanguageModelingExampleTester(ExampleTesterBase, metaclass=ExampleTestMeta, example_name="run_clm"):
    TASK_NAME = "wikitext"


class MultiCardCausalLanguageModelingExampleTester(
    ExampleTesterBase, metaclass=ExampleTestMeta, example_name="run_clm", multi_card=True
):
    TASK_NAME = "wikitext"


class DeepspeedCausalLanguageModelingExampleTester(
    ExampleTesterBase, metaclass=ExampleTestMeta, example_name="run_clm", deepspeed=True
):
    TASK_NAME = "wikitext"


class ImageClassificationExampleTester(
    ExampleTesterBase, metaclass=ExampleTestMeta, example_name="run_image_classification"
):
    TASK_NAME = "cifar10"


class MultiCardImageClassificationExampleTester(
    ExampleTesterBase, metaclass=ExampleTestMeta, example_name="run_image_classification", multi_card=True
):
    TASK_NAME = "cifar10"


class MultiCardMaskedLanguageModelingExampleTester(
    ExampleTesterBase, metaclass=ExampleTestMeta, example_name="run_mlm", multi_card=True
):
    TASK_NAME = "wikitext"


class MultiCardAudioClassificationExampleTester(
    ExampleTesterBase, metaclass=ExampleTestMeta, example_name="run_audio_classification", multi_card=True
):
    TASK_NAME = "common_language"


class MultiCardSpeechRecognitionExampleTester(
    ExampleTesterBase, metaclass=ExampleTestMeta, example_name="run_speech_recognition_ctc", multi_card=True
):
    TASK_NAME = "regisss/librispeech_asr_for_optimum_habana_ci"


class MultiCardSummarizationExampleTester(
    ExampleTesterBase, metaclass=ExampleTestMeta, example_name="run_summarization", multi_card=True
):
    TASK_NAME = "cnn_dailymail"


class DeepspeedSummarizationExampleTester(
    ExampleTesterBase, metaclass=ExampleTestMeta, example_name="run_summarization", deepspeed=True
):
    TASK_NAME = "cnn_dailymail"


class MultiCardSeq2SeqQuestionAnsweringExampleTester(
    ExampleTesterBase, metaclass=ExampleTestMeta, example_name="run_seq2seq_qa", multi_card=True
):
    TASK_NAME = "squad_v2"


class MultiCardVisionLanguageExampleTester(
    ExampleTesterBase, metaclass=ExampleTestMeta, example_name="run_clip", multi_card=True
):
    TASK_NAME = "ydshieh/coco_dataset_script"


class ProteinFoldingExampleTester(ExampleTesterBase, metaclass=ExampleTestMeta, example_name="run_esmfold"):
    pass


class MultiCardCausalLanguageModelingLORAExampleTester(
    ExampleTesterBase, metaclass=ExampleTestMeta, example_name="run_lora_clm", multi_card=True
):
    TASK_NAME = ["tatsu-lab/alpaca", "timdettmers/openassistant-guanaco"]


class MultiCardBridgetowerExampleTester(
    ExampleTesterBase, metaclass=ExampleTestMeta, example_name="run_bridgetower", multi_card=True
):
    TASK_NAME = "jmhessel/newyorker_caption_contest"


class MultiCardSeq2SeqSpeechRecognitionExampleTester(
    ExampleTesterBase, metaclass=ExampleTestMeta, example_name="run_speech_recognition_seq2seq", multi_card=True
):
    TASK_NAME = "mozilla-foundation/common_voice_11_0"


class MultiCardCausalLanguageModelingLORAFSDPCompileExampleTester(
    ExampleTesterBase,
    metaclass=ExampleTestMeta,
    example_name="run_lora_clm",
    multi_card=True,
    fsdp=True,
):
    TASK_NAME = "tatsu-lab/alpaca_fsdpcompile"
    DATASET_NAME = "tatsu-lab/alpaca"<|MERGE_RESOLUTION|>--- conflicted
+++ resolved
@@ -316,12 +316,8 @@
                 env_variables["PT_HPU_MAX_COMPOUND_OP_SYNC"] = "1"
                 env_variables["PT_HPU_MAX_COMPOUND_OP_SIZE"] = "1"
             elif fsdp:
-<<<<<<< HEAD
-                env_variables["LOWER_LIST"] = str(example_script.parent / "ops_bf16.txt")
-=======
                 if "llama" in model_name:
                     env_variables["LOWER_LIST"] = str(example_script.parent / "ops_bf16.txt")
->>>>>>> 0342ac1f
                 env_variables["PT_HPU_LAZY_MODE"] = "0"
 
             with TemporaryDirectory() as tmp_dir:
