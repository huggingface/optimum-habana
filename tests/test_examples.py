--- conflicted
+++ resolved
@@ -819,7 +819,6 @@
 class MultiCardCausalLanguageModelingPTuningExampleTester(
     ExampleTesterBase, metaclass=ExampleTestMeta, example_name="run_prompt_tuning_clm", multi_card=True
 ):
-<<<<<<< HEAD
     TASK_NAME = "p-tuning"
     DATASET_NAME = "ought/raft"
 
@@ -828,14 +827,11 @@
     ExampleTesterBase, metaclass=ExampleTestMeta, example_name="run_lora_clm", multi_card=True
 ):
     TASK_NAME = "llama-adapter"
-=======
-    TASK_NAME = ["p-tuning"]
-    DATASET_NAME = "ought/raft"
+    DATASET_NAME = "tatsu-lab/alpaca"
 
 
 class MultiCardCausalLanguageModelingLoRAFP8ExampleTester(
     ExampleTesterBase, metaclass=ExampleTestMeta, example_name="run_lora_clm", multi_card=True, fp8=True
 ):
     TASK_NAME = "tatsu-lab/alpaca_fp8"
->>>>>>> 555487d8
     DATASET_NAME = "tatsu-lab/alpaca"