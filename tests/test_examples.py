--- conflicted
+++ resolved
@@ -323,11 +323,9 @@
             return True
         elif "ast-finetuned-speech-commands-v2" in model_name and IS_GAUDI2:
             return True
-<<<<<<< HEAD
         elif "huggyllama" in model_name and IS_GAUDI2 and deepspeed:
-=======
+            return True
         elif "gemma" in model_name and IS_GAUDI2:
->>>>>>> f2d3a347
             return True
 
         return False
