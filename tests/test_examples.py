--- conflicted
+++ resolved
@@ -1027,14 +1027,17 @@
     ExampleTesterBase, metaclass=ExampleTestMeta, example_name="run_lora_clm", multi_card=True
 ):
     TASK_NAME = "adalora"
-<<<<<<< HEAD
-=======
-    DATASET_NAME = "tatsu-lab/alpaca"
->>>>>>> 010fc96a
 
 
 class MultiCardCausalLanguageModelingLoRACPExampleTester(
     ExampleTesterBase, metaclass=ExampleTestMeta, example_name="run_lora_clm", deepspeed=True
 ):
     TASK_NAME = "tatsu-lab/alpaca_cp"
+    DATASET_NAME = "tatsu-lab/alpaca"
+
+
+class MultiCardCausalLanguageModelingLoRACPExampleTester(
+    ExampleTesterBase, metaclass=ExampleTestMeta, example_name="run_lora_clm", deepspeed=True
+):
+    TASK_NAME = "tatsu-lab/alpaca_cp"
     DATASET_NAME = "tatsu-lab/alpaca"