# coding=utf-8
# Copyright 2022 HuggingFace Inc.
#
# Licensed under the Apache License, Version 2.0 (the "License");
# you may not use this file except in compliance with the License.
# You may obtain a copy of the License at
#
#     http://www.apache.org/licenses/LICENSE-2.0
#
# Unless required by applicable law or agreed to in writing, software
# distributed under the License is distributed on an "AS IS" BASIS,
# WITHOUT WARRANTIES OR CONDITIONS OF ANY KIND, either express or implied.
# See the License for the specific language governing permissions and
# limitations under the License.

import json
import os
import re
import subprocess
from distutils.util import strtobool
from pathlib import Path
from tempfile import TemporaryDirectory
from typing import Callable, Dict, List, Optional, Tuple, Union
from unittest import TestCase

from transformers import (
    CONFIG_MAPPING,
    MODEL_FOR_AUDIO_CLASSIFICATION_MAPPING,
    MODEL_FOR_CAUSAL_LM_MAPPING,
    MODEL_FOR_CTC_MAPPING,
    MODEL_FOR_IMAGE_CLASSIFICATION_MAPPING,
    MODEL_FOR_MASKED_LM_MAPPING,
    MODEL_FOR_QUESTION_ANSWERING_MAPPING,
    MODEL_FOR_SEQ_TO_SEQ_CAUSAL_LM_MAPPING,
    MODEL_FOR_SEQUENCE_CLASSIFICATION_MAPPING,
    MODEL_FOR_SPEECH_SEQ_2_SEQ_MAPPING,
    MODEL_MAPPING,
)
from transformers.testing_utils import slow

from .utils import (
    MODELS_TO_TEST_FOR_AUDIO_CLASSIFICATION,
    MODELS_TO_TEST_FOR_CAUSAL_LANGUAGE_MODELING,
    MODELS_TO_TEST_FOR_IMAGE_CLASSIFICATION,
    MODELS_TO_TEST_FOR_IMAGE_TEXT,
    MODELS_TO_TEST_FOR_MASKED_LANGUAGE_MODELING,
    MODELS_TO_TEST_FOR_QUESTION_ANSWERING,
    MODELS_TO_TEST_FOR_SEQ2SEQ,
    MODELS_TO_TEST_FOR_SEQUENCE_CLASSIFICATION,
    MODELS_TO_TEST_FOR_SPEECH_RECOGNITION,
    MODELS_TO_TEST_MAPPING,
)


BASELINE_DIRECTORY = Path(__file__).parent.resolve() / Path("baselines")
# Models should reach at least 99% of their baseline accuracy
ACCURACY_PERF_FACTOR = 0.99
# Trainings/Evaluations should last at most 5% longer than the baseline
TIME_PERF_FACTOR = 1.05


IS_GAUDI2 = os.environ.get("GAUDI2_CI", "0") == "1"


def _get_supported_models_for_script(
    models_to_test: Dict[str, List[Tuple[str]]],
    task_mapping: Dict[str, str],
    valid_models_for_task: List[str],
) -> List[Tuple[str]]:
    """
    Filter models that can perform the task from models_to_test.
    Args:
        models_to_test: mapping between a model type and a tuple (model_name_or_path, gaudi_config_name).
        task_mapping: mapping between a model config and a model class.
        valid_models_for_task: list of models to test for a specific task.
    Returns:
        A list of models that are supported for the task.
        Each element of the list follows the same format: (model_type, (model_name_or_path, gaudi_config_name)).
    """

    def is_valid_model_type(model_type: str) -> bool:
        true_model_type = "llama" if model_type == "llama_guard" else model_type
        if model_type == "protst":
            in_task_mapping = True
        else:
            # llama_guard is not a model type in Transformers so CONFIG_MAPPING wouldn't find it
            in_task_mapping = CONFIG_MAPPING[true_model_type] in task_mapping
        in_valid_models_for_task = model_type in valid_models_for_task
        if in_task_mapping and in_valid_models_for_task:
            return True
        return False

    return [
        model for model_type, models in models_to_test.items() for model in models if is_valid_model_type(model_type)
    ]


_SCRIPT_TO_MODEL_MAPPING = {
    "run_qa": _get_supported_models_for_script(
        MODELS_TO_TEST_MAPPING,
        MODEL_FOR_QUESTION_ANSWERING_MAPPING,
        MODELS_TO_TEST_FOR_QUESTION_ANSWERING,
    ),
    "run_glue": _get_supported_models_for_script(
        MODELS_TO_TEST_MAPPING,
        MODEL_FOR_SEQUENCE_CLASSIFICATION_MAPPING,
        MODELS_TO_TEST_FOR_SEQUENCE_CLASSIFICATION,
    ),
    "run_clm": _get_supported_models_for_script(
        MODELS_TO_TEST_MAPPING,
        MODEL_FOR_CAUSAL_LM_MAPPING,
        MODELS_TO_TEST_FOR_CAUSAL_LANGUAGE_MODELING,
    ),
    "run_summarization": _get_supported_models_for_script(
        MODELS_TO_TEST_MAPPING,
        MODEL_FOR_SEQ_TO_SEQ_CAUSAL_LM_MAPPING,
        MODELS_TO_TEST_FOR_SEQ2SEQ,
    ),
    "run_image_classification": _get_supported_models_for_script(
        MODELS_TO_TEST_MAPPING,
        MODEL_FOR_IMAGE_CLASSIFICATION_MAPPING,
        MODELS_TO_TEST_FOR_IMAGE_CLASSIFICATION,
    ),
    "run_mlm": _get_supported_models_for_script(
        MODELS_TO_TEST_MAPPING,
        MODEL_FOR_MASKED_LM_MAPPING,
        MODELS_TO_TEST_FOR_MASKED_LANGUAGE_MODELING,
    ),
    "run_audio_classification": _get_supported_models_for_script(
        MODELS_TO_TEST_MAPPING,
        MODEL_FOR_AUDIO_CLASSIFICATION_MAPPING,
        MODELS_TO_TEST_FOR_AUDIO_CLASSIFICATION,
    ),
    "run_speech_recognition_ctc": _get_supported_models_for_script(
        MODELS_TO_TEST_MAPPING,
        MODEL_FOR_CTC_MAPPING,
        MODELS_TO_TEST_FOR_SPEECH_RECOGNITION,
    ),
    "run_seq2seq_qa": _get_supported_models_for_script(
        MODELS_TO_TEST_MAPPING,
        MODEL_FOR_SEQ_TO_SEQ_CAUSAL_LM_MAPPING,
        MODELS_TO_TEST_FOR_SEQ2SEQ,
    ),
    "run_clip": _get_supported_models_for_script(
        MODELS_TO_TEST_MAPPING,
        MODEL_MAPPING,
        MODELS_TO_TEST_FOR_IMAGE_TEXT,
    ),
    "run_bridgetower": _get_supported_models_for_script(
        MODELS_TO_TEST_MAPPING,
        MODEL_MAPPING,
        ["bridgetower"],
    ),
    "run_lora_clm": _get_supported_models_for_script(
        MODELS_TO_TEST_MAPPING,
        MODEL_FOR_CAUSAL_LM_MAPPING,
        ["llama", "falcon"],
    ),
    "run_speech_recognition_seq2seq": _get_supported_models_for_script(
        MODELS_TO_TEST_MAPPING,
        MODEL_FOR_SPEECH_SEQ_2_SEQ_MAPPING,
        MODELS_TO_TEST_FOR_SPEECH_RECOGNITION,
    ),
    "sft": _get_supported_models_for_script(
        MODELS_TO_TEST_MAPPING,
        MODEL_FOR_CAUSAL_LM_MAPPING,
        ["llama", "qwen2"],
    ),
    "dpo": _get_supported_models_for_script(
        MODELS_TO_TEST_MAPPING,
        MODEL_FOR_CAUSAL_LM_MAPPING,
        ["llama"],
    ),
    "run_prompt_tuning_clm": _get_supported_models_for_script(
        MODELS_TO_TEST_MAPPING,
        MODEL_FOR_CAUSAL_LM_MAPPING,
        ["llama"],
    ),
    "run_sequence_classification": _get_supported_models_for_script(
        MODELS_TO_TEST_MAPPING,
        MODEL_MAPPING,
        ["protst"],
    ),
}


class ExampleTestMeta(type):
    """
    Metaclass that takes care of creating the proper example tests for a given task.
    It uses example_name to figure out which models support this task, and create a run example test for each of these
    models.
    """

    @staticmethod
<<<<<<< HEAD
    def to_test(model_name: str, multi_card: bool, deepspeed: bool, example_name: str, fsdp: bool, task_name: str):
=======
    def to_test(model_name: str, multi_card: bool, deepspeed: bool, example_name: str, fsdp: bool, fp8: bool):
>>>>>>> 52b82033
        models_with_specific_rules = [
            "albert-xxlarge-v1",
            "gpt2-xl",
            "facebook/wav2vec2-base",
            "facebook/wav2vec2-large-lv60",
            "BridgeTower/bridgetower-large-itm-mlm-itc",
            "EleutherAI/gpt-neox-20b",
            "google/flan-t5-xxl",
            "tiiuae/falcon-40b",
            "bigscience/bloom-7b1",
            "codellama/CodeLlama-13b-Instruct-hf",
            "MIT/ast-finetuned-speech-commands-v2",
            "meta-llama/LlamaGuard-7b",
        ]

        if (fsdp or fp8) and not IS_GAUDI2:
            return False
        elif (
            "sft" in example_name
            or "dpo" in example_name
            or "prompt_tuning" in example_name
            or example_name == "run_sequence_classification"
        ) and not IS_GAUDI2:
            return False
        elif "llama" in model_name and "trl-sft-chat" in task_name:
            return False
        elif ("qwen2" in model_name or "Qwen2" in model_name) and task_name == "trl-sft":
            return False
        elif model_name not in models_with_specific_rules and not deepspeed:
            return True
        elif model_name == "gpt2-xl" and deepspeed:
            # GPT2-XL is tested only with DeepSpeed
            return True
        elif "gpt-neox" in model_name and IS_GAUDI2 and deepspeed:
            # GPT-NeoX is tested only on Gaudi2 and with DeepSpeed
            return True
        elif "flan-t5" in model_name and IS_GAUDI2 and deepspeed:
            # Flan-T5 is tested only on Gaudi2 and with DeepSpeed
            return True
        elif "CodeLlama" in model_name and IS_GAUDI2 and deepspeed:
            # CodeLlama is tested only on Gaudi2 and with DeepSpeed
            return True
        elif model_name == "albert-xxlarge-v1":
            if (("RUN_ALBERT_XXL_1X" in os.environ) and strtobool(os.environ["RUN_ALBERT_XXL_1X"])) or multi_card:
                # ALBERT XXL 1X is tested only if the required flag is present because it takes long
                return True
        elif "wav2vec2-base" in model_name and example_name == "run_audio_classification":
            return True
        elif "wav2vec2-large" in model_name and example_name == "run_speech_recognition_ctc":
            return True
        elif "bridgetower" in model_name and IS_GAUDI2:
            return True
        elif "falcon" in model_name and IS_GAUDI2 and not fsdp and not fp8:
            return True
        elif "bloom" in model_name and deepspeed and not IS_GAUDI2:
            return True
        elif "LlamaGuard" in model_name and deepspeed and IS_GAUDI2:
            return True
        elif "ast-finetuned-speech-commands-v2" in model_name and IS_GAUDI2:
            return True

        return False

    def __new__(
        cls,
        name,
        bases,
        attrs,
        example_name=None,
        multi_card=False,
        deepspeed=False,
        fsdp=False,
        torch_compile=False,
        fp8=False,
    ):
        distribution = "single_card"
        if multi_card:
            distribution = "multi_card"
        elif deepspeed:
            distribution = "deepspeed"

        if example_name is not None:
            models_to_test = _SCRIPT_TO_MODEL_MAPPING.get(example_name)
            if models_to_test is None:
                if example_name in ["run_esmfold", "run_lora_clm", "run_zero_shot_eval"]:
                    attrs[f"test_{example_name}_{distribution}"] = cls._create_test(None, None, None, None, None)
                    attrs["EXAMPLE_NAME"] = example_name
                    return super().__new__(cls, name, bases, attrs)
                else:
                    raise AttributeError(
                        f"Could not create class because no model was found for example {example_name}"
                    )

        for model_name, gaudi_config_name in models_to_test:
<<<<<<< HEAD
            if cls.to_test(model_name, multi_card, deepspeed, example_name, fsdp, attrs["TASK_NAME"]):
=======
            if cls.to_test(model_name, multi_card, deepspeed, example_name, fsdp, fp8):
>>>>>>> 52b82033
                attrs[f"test_{example_name}_{model_name.split('/')[-1]}_{distribution}"] = cls._create_test(
                    model_name, gaudi_config_name, multi_card, deepspeed, fsdp, torch_compile, fp8
                )
        attrs["EXAMPLE_NAME"] = example_name
        return super().__new__(cls, name, bases, attrs)

    @classmethod
    def _create_test(
        cls,
        model_name: str,
        gaudi_config_name: str,
        multi_card: bool = False,
        deepspeed: bool = False,
        fsdp: bool = False,
        torch_compile: bool = False,
        fp8: bool = False,
    ) -> Callable[[], None]:
        """
        Create a test function that runs an example for a specific (model_name, gaudi_config_name) pair.
        Args:
            model_name (str): the model_name_or_path.
            gaudi_config_name (str): the gaudi config name.
            multi_card (bool): whether it is a distributed run or not.
            deepspeed (bool): whether deepspeed should be used or not.
        Returns:
            The test function that runs the example.
        """

        @slow
        def test(self):
            if self.EXAMPLE_NAME is None:
                raise ValueError("An example name must be provided")
            example_script = Path(self.EXAMPLE_DIR).glob(f"*/{self.EXAMPLE_NAME}.py")
            example_script = list(example_script)
            if len(example_script) == 0:
                raise RuntimeError(f"Could not find {self.EXAMPLE_NAME}.py in examples located in {self.EXAMPLE_DIR}")
            elif len(example_script) > 1:
                raise RuntimeError(f"Found more than {self.EXAMPLE_NAME}.py in examples located in {self.EXAMPLE_DIR}")
            else:
                example_script = example_script[0]

            # The ESMFold example has no arguments, so we can execute it right away
            if self.EXAMPLE_NAME == "run_esmfold":
                p = subprocess.Popen(["python3", example_script])
                return_code = p.wait()
                # Ensure the run finished without any issue
                self.assertEqual(return_code, 0)
                return
            elif self.EXAMPLE_NAME == "run_zero_shot_eval":
                with TemporaryDirectory() as tmp_dir:
                    cmd_line = f"""
                        python3
                        {example_script}
                        --output_dir {tmp_dir}
                        --bf16
                        --max_seq_length 1024
                    """.split()
                    p = subprocess.Popen(cmd_line)
                    return_code = p.wait()
                    # Ensure the run finished without any issue
                    self.assertEqual(return_code, 0)
                    # Assess accuracy
                    with open(Path(tmp_dir) / "accuracy_metrics.json") as fp:
                        results = json.load(fp)
                        baseline = 0.43 if os.environ.get("GAUDI2_CI", "0") == "1" else 0.42
                        self.assertGreaterEqual(results["accuracy"], baseline)
                return
            elif self.EXAMPLE_NAME == "run_clip":
                if os.environ.get("DATA_CACHE", None) is None:
                    from .clip_coco_utils import COCO_URLS, download_files

                    download_files(COCO_URLS)
                from .clip_coco_utils import create_clip_roberta_model

                create_clip_roberta_model()

            self._install_requirements(example_script.parent / "requirements.txt")

            path_to_baseline = BASELINE_DIRECTORY / Path(model_name.split("/")[-1].replace("-", "_")).with_suffix(
                ".json"
            )
            with path_to_baseline.open("r") as json_file:
                device = "gaudi2" if IS_GAUDI2 else "gaudi"
                baseline = json.load(json_file)[device]
                if isinstance(self.TASK_NAME, list):
                    for key in self.TASK_NAME:
                        if key in baseline:
                            baseline = baseline[key]
                            break
                    if "num_train_epochs" not in baseline:
                        raise ValueError(
                            f"Couldn't find a baseline associated to any of these tasks: {self.TASK_NAME}."
                        )
                    self.TASK_NAME = key
                else:
                    baseline = baseline[self.TASK_NAME]

            distribution = "single_card"
            if multi_card:
                distribution = "multi_card"
            elif deepspeed:
                distribution = "deepspeed"

            env_variables = os.environ.copy()
            if "falcon" in model_name:
                env_variables["LOWER_LIST"] = str(example_script.parent / "ops_bf16.txt")
            elif "flan" in model_name:
                env_variables["PT_HPU_MAX_COMPOUND_OP_SIZE"] = "512"
            elif "bloom" in model_name:
                env_variables["DEEPSPEED_HPU_ZERO3_SYNC_MARK_STEP_REQUIRED"] = "1"
                env_variables["PT_HPU_MAX_COMPOUND_OP_SYNC"] = "1"
                env_variables["PT_HPU_MAX_COMPOUND_OP_SIZE"] = "1"
            elif fsdp:
                if "llama" in model_name:
                    env_variables["LOWER_LIST"] = str(example_script.parent / "ops_bf16.txt")
                env_variables["PT_HPU_LAZY_MODE"] = "0"
            elif deepspeed and "gpt-neox-20b" in model_name:
                env_variables["LD_PRELOAD"] = ""

            if fp8 and "llama" in model_name:
                env_variables["LOWER_LIST"] = str(example_script.parent / "ops_bf16.txt")

            extra_command_line_arguments = baseline.get("distribution").get(distribution).get("extra_arguments", [])

            if os.environ.get("DATA_CACHE", None) is not None and self.EXAMPLE_NAME == "run_clip":
                extra_command_line_arguments[0] = "--data_dir {}".format(os.environ["DATA_CACHE"])
            elif torch_compile and (
                model_name == "bert-large-uncased-whole-word-masking" or model_name == "roberta-large"
            ):
                extra_command_line_arguments.append("--torch_compile_backend hpu_backend")
                extra_command_line_arguments.append("--torch_compile")
                if "--use_hpu_graphs_for_inference" in extra_command_line_arguments:
                    extra_command_line_arguments.remove("--use_hpu_graphs_for_inference")
                env_variables["PT_HPU_LAZY_MODE"] = "0"
                env_variables["PT_ENABLE_INT64_SUPPORT"] = "1"

            with TemporaryDirectory() as tmp_dir:
                cmd_line = self._create_command_line(
                    multi_card,
                    deepspeed,
                    fsdp,
                    example_script,
                    model_name,
                    gaudi_config_name,
                    tmp_dir,
                    task=self.TASK_NAME,
                    lr=baseline.get("distribution").get(distribution).get("learning_rate"),
                    train_batch_size=baseline.get("distribution").get(distribution).get("train_batch_size"),
                    eval_batch_size=baseline.get("eval_batch_size"),
                    num_epochs=baseline.get("num_train_epochs"),
                    extra_command_line_arguments=extra_command_line_arguments,
                )

                p = subprocess.Popen(cmd_line, env=env_variables)
                return_code = p.wait()

                # Ensure the run finished without any issue
                self.assertEqual(return_code, 0)

                with open(Path(tmp_dir) / "all_results.json") as fp:
                    results = json.load(fp)

                # Ensure performance requirements (accuracy, training time) are met
                self.assert_no_regression(results, baseline.get("distribution").get(distribution), model_name)

            # TODO: is a cleanup of the dataset cache needed?
            # self._cleanup_dataset_cache()

        return test


class ExampleTesterBase(TestCase):
    """
    Base example tester class.
    Attributes:
        EXAMPLE_DIR (`str` or `os.Pathlike`): the directory containing the examples.
        EXAMPLE_NAME (`str`): the name of the example script without the file extension, e.g. run_qa, run_glue, etc.
        TASK_NAME (`str`): the name of the dataset to use.
        DATASET_PARAMETER_NAME (`str`): the argument name to use for the dataset parameter.
            Most of the time it will be "dataset_name", but for some tasks on a benchmark it might be something else.
        MAX_SEQ_LENGTH ('str'): the max_seq_length argument for this dataset.
            The maximum total input sequence length after tokenization. Sequences longer than this will be truncated, sequences shorter will be padded.
    """

    EXAMPLE_DIR = Path(os.path.dirname(__file__)).parent / "examples"
    EXAMPLE_NAME = None
    TASK_NAME = None
    DATASET_PARAMETER_NAME = "dataset_name"
    DATASET_NAME = None
    REGRESSION_METRICS = {
        "eval_f1": (TestCase.assertGreaterEqual, ACCURACY_PERF_FACTOR),
        "eval_accuracy": (TestCase.assertGreaterEqual, ACCURACY_PERF_FACTOR),
        "perplexity": (TestCase.assertLessEqual, 2 - ACCURACY_PERF_FACTOR),
        "eval_rougeLsum": (TestCase.assertGreaterEqual, ACCURACY_PERF_FACTOR),
        "train_runtime": (TestCase.assertLessEqual, TIME_PERF_FACTOR),
        "eval_wer": (TestCase.assertLessEqual, 2 - ACCURACY_PERF_FACTOR),
        "train_samples_per_second": (TestCase.assertGreaterEqual, 2 - TIME_PERF_FACTOR),
        "eval_samples_per_second": (TestCase.assertGreaterEqual, 2 - TIME_PERF_FACTOR),
    }

    def _create_command_line(
        self,
        multi_card: bool,
        deepspeed: bool,
        fsdp: bool,
        script: Path,
        model_name: str,
        gaudi_config_name: str,
        output_dir: str,
        lr: float,
        train_batch_size: int,
        eval_batch_size: int,
        num_epochs: int,
        task: Optional[str] = None,
        extra_command_line_arguments: Optional[List[str]] = None,
    ) -> List[str]:
        dataset_name = self.DATASET_NAME if self.DATASET_NAME is not None else task
        task_option = f"--{self.DATASET_PARAMETER_NAME} {dataset_name}" if task else " "

        cmd_line = ["python3"]
        if multi_card:
            cmd_line.append(f"{script.parent.parent / 'gaudi_spawn.py'}")
            cmd_line.append("--world_size 8")
            cmd_line.append("--use_mpi")
        elif deepspeed:
            cmd_line = [
                "deepspeed",
                "--num_nodes 1",
                "--num_gpus 8",
                "--no_local_rank",
            ]
        if self.EXAMPLE_NAME == "dpo":
            cmd_line += [
                f"{script}",
                f"--model_name_or_path {model_name}",
                f"--tokenizer_name_or_path {model_name}",
                f"--output_dir {output_dir}",
                f"--per_device_train_batch_size {train_batch_size}",
                f"--per_device_eval_batch_size {eval_batch_size}",
            ]
        else:
            cmd_line += [
                f"{script}",
                f"--model_name_or_path {model_name}",
                f"--gaudi_config_name {gaudi_config_name}",
                f"{task_option}",
                "--do_train",
                f"--output_dir {output_dir}",
                "--overwrite_output_dir",
                f"--learning_rate {lr}",
                f"--per_device_train_batch_size {train_batch_size}",
                f"--per_device_eval_batch_size {eval_batch_size}",
                f" --num_train_epochs {num_epochs}",
                "--use_habana",
                "--throughput_warmup_steps 3",
                "--save_strategy no",
            ]

        if "compile" in task:
            cmd_line += ["--use_lazy_mode False"]
        elif self.EXAMPLE_NAME != "dpo":
            cmd_line += ["--use_lazy_mode"]

        if "bloom" not in model_name and self.EXAMPLE_NAME != "dpo":
            cmd_line.append("--do_eval")

        if extra_command_line_arguments is not None:
            cmd_line += extra_command_line_arguments

        pattern = re.compile(r"([\"\'].+?[\"\'])|\s")
        return [x for y in cmd_line for x in re.split(pattern, y) if x]

    def _install_requirements(self, requirements_filename: Union[str, os.PathLike]):
        """
        Installs the necessary requirements to run the example if the provided file exists, otherwise does nothing.
        """

        if not Path(requirements_filename).exists():
            return

        cmd_line = f"pip install -r {requirements_filename}".split()
        p = subprocess.Popen(cmd_line)
        return_code = p.wait()
        self.assertEqual(return_code, 0)

    def assert_no_regression(self, results: Dict, baseline: Dict, model_name: str):
        """
        Assert whether all possible performance requirements are met.
        Attributes:
            results (Dict): results of the run to assess
            baseline (Dict): baseline to assert whether or not there is regression
        """
        # Gather all the metrics to assess
        metrics_to_assess = []
        for metric_name in self.REGRESSION_METRICS.keys():
            if metric_name in baseline and metric_name in results:
                metrics_to_assess.append(metric_name)

        # There is no accuracy metric for `run_clip.py`, `run_bridgetower.py` and BLOOM
        min_number_metrics = 3
        if self.EXAMPLE_NAME in ["run_clip", "run_bridgetower", "sft", "dpo"] or "bloom" in model_name:
            min_number_metrics = 2

        # Check that at least 3 metrics are assessed:
        # training time + throughput + accuracy metric (F1, accuracy, perplexity,...)
        self.assertGreaterEqual(
            len(metrics_to_assess),
            min_number_metrics,
            (
                f"{len(metrics_to_assess)} asserted metric(s) while at least 3 are expected (throughput + training"
                f" time + accuracy). Metrics to assert: {self.REGRESSION_METRICS.keys()}. Metrics received:"
                f" {baseline.keys()}"
            ),
        )

        # Message to display if one test fails
        # This enables to show all the results and baselines even if one test fails before others
        failure_message = "\n===== Assessed metrics (measured vs thresholded baseline) =====\n"
        for metric_name in metrics_to_assess:
            failure_message += f"{metric_name}: {results[metric_name]} vs {self.REGRESSION_METRICS[metric_name][1] * baseline[metric_name]}\n"

        # Assess metrics
        for metric_name in metrics_to_assess:
            assert_function, threshold_factor = self.REGRESSION_METRICS[metric_name]
            assert_function(
                self,
                results[metric_name],
                threshold_factor * baseline[metric_name],
                msg=f"for metric {metric_name}. {failure_message}",
            )


class TextClassificationExampleTester(ExampleTesterBase, metaclass=ExampleTestMeta, example_name="run_glue"):
    TASK_NAME = "mrpc"
    DATASET_PARAMETER_NAME = "task_name"


class MultiCardTextClassificationExampleTester(
    ExampleTesterBase, metaclass=ExampleTestMeta, example_name="run_glue", multi_card=True
):
    TASK_NAME = "mrpc"
    DATASET_PARAMETER_NAME = "task_name"


class DeepSpeedTextClassificationExampleTester(
    ExampleTesterBase, metaclass=ExampleTestMeta, example_name="run_glue", deepspeed=True
):
    TASK_NAME = "mrpc"
    DATASET_PARAMETER_NAME = "task_name"


class QuestionAnsweringExampleTester(
    ExampleTesterBase, metaclass=ExampleTestMeta, example_name="run_qa", torch_compile=True
):
    TASK_NAME = "squad"


class MultiCardQuestionAnsweringExampleTester(
    ExampleTesterBase, metaclass=ExampleTestMeta, example_name="run_qa", multi_card=True, torch_compile=True
):
    TASK_NAME = "squad"


class CausalLanguageModelingExampleTester(ExampleTesterBase, metaclass=ExampleTestMeta, example_name="run_clm"):
    TASK_NAME = "wikitext"


class MultiCardCausalLanguageModelingExampleTester(
    ExampleTesterBase, metaclass=ExampleTestMeta, example_name="run_clm", multi_card=True
):
    TASK_NAME = "wikitext"


class DeepspeedCausalLanguageModelingExampleTester(
    ExampleTesterBase, metaclass=ExampleTestMeta, example_name="run_clm", deepspeed=True
):
    TASK_NAME = "wikitext"


class ImageClassificationExampleTester(
    ExampleTesterBase, metaclass=ExampleTestMeta, example_name="run_image_classification"
):
    TASK_NAME = "cifar10"


class MultiCardImageClassificationExampleTester(
    ExampleTesterBase, metaclass=ExampleTestMeta, example_name="run_image_classification", multi_card=True
):
    TASK_NAME = "cifar10"


class MultiCardMaskedLanguageModelingExampleTester(
    ExampleTesterBase, metaclass=ExampleTestMeta, example_name="run_mlm", multi_card=True
):
    TASK_NAME = "wikitext"


class MultiCardAudioClassificationExampleTester(
    ExampleTesterBase, metaclass=ExampleTestMeta, example_name="run_audio_classification", multi_card=True
):
    TASK_NAME = "common_language"


class MultiCardSpeechRecognitionExampleTester(
    ExampleTesterBase, metaclass=ExampleTestMeta, example_name="run_speech_recognition_ctc", multi_card=True
):
    TASK_NAME = "regisss/librispeech_asr_for_optimum_habana_ci"
    DATASET_NAME = os.environ.get("DATA_CACHE", None)


class MultiCardSummarizationExampleTester(
    ExampleTesterBase, metaclass=ExampleTestMeta, example_name="run_summarization", multi_card=True
):
    TASK_NAME = "cnn_dailymail"


class DeepspeedSummarizationExampleTester(
    ExampleTesterBase, metaclass=ExampleTestMeta, example_name="run_summarization", deepspeed=True
):
    TASK_NAME = "cnn_dailymail"


class MultiCardSeq2SeqQuestionAnsweringExampleTester(
    ExampleTesterBase, metaclass=ExampleTestMeta, example_name="run_seq2seq_qa", multi_card=True
):
    TASK_NAME = "squad_v2"


class MultiCardVisionLanguageExampleTester(
    ExampleTesterBase, metaclass=ExampleTestMeta, example_name="run_clip", multi_card=True
):
    TASK_NAME = "ydshieh/coco_dataset_script"


class ProteinFoldingExampleTester(ExampleTesterBase, metaclass=ExampleTestMeta, example_name="run_esmfold"):
    pass


class ProteinFoldingExampleTester2(ExampleTesterBase, metaclass=ExampleTestMeta, example_name="run_zero_shot_eval"):
    pass


class CausalLanguageModelingLORAExampleTester(
    ExampleTesterBase, metaclass=ExampleTestMeta, example_name="run_lora_clm"
):
    TASK_NAME = "databricks/databricks-dolly-15k"


class MultiCardCausalLanguageModelingLORAExampleTester(
    ExampleTesterBase, metaclass=ExampleTestMeta, example_name="run_lora_clm", multi_card=True
):
    TASK_NAME = ["tatsu-lab/alpaca", "timdettmers/openassistant-guanaco"]


class MultiCardBridgetowerExampleTester(
    ExampleTesterBase, metaclass=ExampleTestMeta, example_name="run_bridgetower", multi_card=True
):
    TASK_NAME = "jmhessel/newyorker_caption_contest"


class MultiCardSeq2SeqSpeechRecognitionExampleTester(
    ExampleTesterBase, metaclass=ExampleTestMeta, example_name="run_speech_recognition_seq2seq", multi_card=True
):
    TASK_NAME = "mozilla-foundation/common_voice_11_0"


class MultiCardCausalLanguageModelingLORAFSDPCompileExampleTester(
    ExampleTesterBase,
    metaclass=ExampleTestMeta,
    example_name="run_lora_clm",
    multi_card=True,
    fsdp=True,
):
    TASK_NAME = "tatsu-lab/alpaca_fsdpcompile"
    DATASET_NAME = "tatsu-lab/alpaca"


class MultiCardSFTExampleTester(ExampleTesterBase, metaclass=ExampleTestMeta, example_name="sft", multi_card=True):
    TASK_NAME = "trl-sft"
    DATASET_NAME = "lvwerra/stack-exchange-paired"


class MultiCardSFTChatExampleTester(ExampleTesterBase, metaclass=ExampleTestMeta, example_name="sft", multi_card=True):
    TASK_NAME = "trl-sft-chat"
    DATASET_NAME = "philschmid/dolly-15k-oai-style"


class MultiCardSFTChatPeftExampleTester(
    ExampleTesterBase, metaclass=ExampleTestMeta, example_name="sft", multi_card=True
):
    TASK_NAME = "trl-sft-chat-peft"
    DATASET_NAME = "philschmid/dolly-15k-oai-style"


class MultiCardDPOExampleTester(ExampleTesterBase, metaclass=ExampleTestMeta, example_name="dpo", multi_card=True):
    TASK_NAME = "trl-dpo"
    DATASET_NAME = "lvwerra/stack-exchange-paired"


class MultiCardProteinFoldingClassificationTester(
    ExampleTesterBase, metaclass=ExampleTestMeta, example_name="run_sequence_classification", multi_card=True
):
    TASK_NAME = "prost-sequence-classification"
    DATASET_NAME = "mila-intel/ProtST-BinaryLocalization"


class MultiCardCausalLanguageModelingPromptTuningExampleTester(
    ExampleTesterBase, metaclass=ExampleTestMeta, example_name="run_prompt_tuning_clm", multi_card=True
):
    TASK_NAME = ["prompt-tuning"]
    DATASET_NAME = "ought/raft"


class MultiCardCausalLanguageModelingPrefixTuningExampleTester(
    ExampleTesterBase, metaclass=ExampleTestMeta, example_name="run_prompt_tuning_clm", multi_card=True
):
    TASK_NAME = ["prefix-tuning"]
    DATASET_NAME = "ought/raft"


class MultiCardCausalLanguageModelingPTuningExampleTester(
    ExampleTesterBase, metaclass=ExampleTestMeta, example_name="run_prompt_tuning_clm", multi_card=True
):
<<<<<<< HEAD
    TASK_NAME = ["p-tuning"]
=======
    TASK_NAME = ["p-tuning"]
    DATASET_NAME = "ought/raft"


class MultiCardCausalLanguageModelingLoRAFP8ExampleTester(
    ExampleTesterBase, metaclass=ExampleTestMeta, example_name="run_lora_clm", multi_card=True, fp8=True
):
    TASK_NAME = "tatsu-lab/alpaca_fp8"
    DATASET_NAME = "tatsu-lab/alpaca"
>>>>>>> 52b82033
<|MERGE_RESOLUTION|>--- conflicted
+++ resolved
@@ -192,11 +192,7 @@
     """
 
     @staticmethod
-<<<<<<< HEAD
-    def to_test(model_name: str, multi_card: bool, deepspeed: bool, example_name: str, fsdp: bool, task_name: str):
-=======
-    def to_test(model_name: str, multi_card: bool, deepspeed: bool, example_name: str, fsdp: bool, fp8: bool):
->>>>>>> 52b82033
+    def to_test(model_name: str, multi_card: bool, deepspeed: bool, example_name: str, fsdp: bool, fp8: bool, , task_name: str):
         models_with_specific_rules = [
             "albert-xxlarge-v1",
             "gpt2-xl",
@@ -291,11 +287,7 @@
                     )
 
         for model_name, gaudi_config_name in models_to_test:
-<<<<<<< HEAD
-            if cls.to_test(model_name, multi_card, deepspeed, example_name, fsdp, attrs["TASK_NAME"]):
-=======
-            if cls.to_test(model_name, multi_card, deepspeed, example_name, fsdp, fp8):
->>>>>>> 52b82033
+            if cls.to_test(model_name, multi_card, deepspeed, example_name, fsdp, fp8, attrs["TASK_NAME"]):
                 attrs[f"test_{example_name}_{model_name.split('/')[-1]}_{distribution}"] = cls._create_test(
                     model_name, gaudi_config_name, multi_card, deepspeed, fsdp, torch_compile, fp8
                 )
@@ -819,9 +811,6 @@
 class MultiCardCausalLanguageModelingPTuningExampleTester(
     ExampleTesterBase, metaclass=ExampleTestMeta, example_name="run_prompt_tuning_clm", multi_card=True
 ):
-<<<<<<< HEAD
-    TASK_NAME = ["p-tuning"]
-=======
     TASK_NAME = ["p-tuning"]
     DATASET_NAME = "ought/raft"
 
@@ -830,5 +819,4 @@
     ExampleTesterBase, metaclass=ExampleTestMeta, example_name="run_lora_clm", multi_card=True, fp8=True
 ):
     TASK_NAME = "tatsu-lab/alpaca_fp8"
-    DATASET_NAME = "tatsu-lab/alpaca"
->>>>>>> 52b82033
+    DATASET_NAME = "tatsu-lab/alpaca"