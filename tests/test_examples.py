# coding=utf-8
# Copyright 2022 HuggingFace Inc.
#
# Licensed under the Apache License, Version 2.0 (the "License");
# you may not use this file except in compliance with the License.
# You may obtain a copy of the License at
#
#     http://www.apache.org/licenses/LICENSE-2.0
#
# Unless required by applicable law or agreed to in writing, software
# distributed under the License is distributed on an "AS IS" BASIS,
# WITHOUT WARRANTIES OR CONDITIONS OF ANY KIND, either express or implied.
# See the License for the specific language governing permissions and
# limitations under the License.

import json
import os
import re
import subprocess
from distutils.util import strtobool
from pathlib import Path
from tempfile import TemporaryDirectory
from typing import Callable, Dict, List, Optional, Tuple, Union
from unittest import TestCase

from transformers import (
    CONFIG_MAPPING,
    MODEL_FOR_AUDIO_CLASSIFICATION_MAPPING,
    MODEL_FOR_CAUSAL_LM_MAPPING,
    MODEL_FOR_CTC_MAPPING,
    MODEL_FOR_IMAGE_CLASSIFICATION_MAPPING,
    MODEL_FOR_MASKED_LM_MAPPING,
    MODEL_FOR_QUESTION_ANSWERING_MAPPING,
    MODEL_FOR_SEQ_TO_SEQ_CAUSAL_LM_MAPPING,
    MODEL_FOR_SEQUENCE_CLASSIFICATION_MAPPING,
    MODEL_FOR_SPEECH_SEQ_2_SEQ_MAPPING,
    MODEL_MAPPING,
)
from transformers.testing_utils import slow

from .utils import (
    MODELS_TO_TEST_FOR_AUDIO_CLASSIFICATION,
    MODELS_TO_TEST_FOR_CAUSAL_LANGUAGE_MODELING,
    MODELS_TO_TEST_FOR_IMAGE_CLASSIFICATION,
    MODELS_TO_TEST_FOR_IMAGE_TEXT,
    MODELS_TO_TEST_FOR_MASKED_LANGUAGE_MODELING,
    MODELS_TO_TEST_FOR_QUESTION_ANSWERING,
    MODELS_TO_TEST_FOR_SEQ2SEQ,
    MODELS_TO_TEST_FOR_SEQUENCE_CLASSIFICATION,
    MODELS_TO_TEST_FOR_SPEECH_RECOGNITION,
    MODELS_TO_TEST_MAPPING,
)


BASELINE_DIRECTORY = Path(__file__).parent.resolve() / Path("baselines")
# Models should reach at least 99% of their baseline accuracy
ACCURACY_PERF_FACTOR = 0.99
# Trainings/Evaluations should last at most 5% longer than the baseline
TIME_PERF_FACTOR = 1.05


IS_GAUDI2 = os.environ.get("GAUDI2_CI", "0") == "1"


def _get_supported_models_for_script(
    models_to_test: Dict[str, List[Tuple[str]]],
    task_mapping: Dict[str, str],
    valid_models_for_task: List[str],
) -> List[Tuple[str]]:
    """
    Filter models that can perform the task from models_to_test.
    Args:
        models_to_test: mapping between a model type and a tuple (model_name_or_path, gaudi_config_name).
        task_mapping: mapping between a model config and a model class.
        valid_models_for_task: list of models to test for a specific task.
    Returns:
        A list of models that are supported for the task.
        Each element of the list follows the same format: (model_type, (model_name_or_path, gaudi_config_name)).
    """

    def is_valid_model_type(model_type: str) -> bool:
        true_model_type = "llama" if model_type == "llama_guard" else model_type
        if model_type == "protst":
            in_task_mapping = True
        else:
            # llama_guard is not a model type in Transformers so CONFIG_MAPPING wouldn't find it
            in_task_mapping = CONFIG_MAPPING[true_model_type] in task_mapping
        in_valid_models_for_task = model_type in valid_models_for_task
        if in_task_mapping and in_valid_models_for_task:
            return True
        return False

    return [
        model for model_type, models in models_to_test.items() for model in models if is_valid_model_type(model_type)
    ]


_SCRIPT_TO_MODEL_MAPPING = {
    "run_qa": _get_supported_models_for_script(
        MODELS_TO_TEST_MAPPING,
        MODEL_FOR_QUESTION_ANSWERING_MAPPING,
        MODELS_TO_TEST_FOR_QUESTION_ANSWERING,
    ),
    "run_glue": _get_supported_models_for_script(
        MODELS_TO_TEST_MAPPING,
        MODEL_FOR_SEQUENCE_CLASSIFICATION_MAPPING,
        MODELS_TO_TEST_FOR_SEQUENCE_CLASSIFICATION,
    ),
    "run_clm": _get_supported_models_for_script(
        MODELS_TO_TEST_MAPPING,
        MODEL_FOR_CAUSAL_LM_MAPPING,
        MODELS_TO_TEST_FOR_CAUSAL_LANGUAGE_MODELING,
    ),
    "run_summarization": _get_supported_models_for_script(
        MODELS_TO_TEST_MAPPING,
        MODEL_FOR_SEQ_TO_SEQ_CAUSAL_LM_MAPPING,
        MODELS_TO_TEST_FOR_SEQ2SEQ,
    ),
    "run_image_classification": _get_supported_models_for_script(
        MODELS_TO_TEST_MAPPING,
        MODEL_FOR_IMAGE_CLASSIFICATION_MAPPING,
        MODELS_TO_TEST_FOR_IMAGE_CLASSIFICATION,
    ),
    "run_mlm": _get_supported_models_for_script(
        MODELS_TO_TEST_MAPPING,
        MODEL_FOR_MASKED_LM_MAPPING,
        MODELS_TO_TEST_FOR_MASKED_LANGUAGE_MODELING,
    ),
    "run_audio_classification": _get_supported_models_for_script(
        MODELS_TO_TEST_MAPPING,
        MODEL_FOR_AUDIO_CLASSIFICATION_MAPPING,
        MODELS_TO_TEST_FOR_AUDIO_CLASSIFICATION,
    ),
    "run_speech_recognition_ctc": _get_supported_models_for_script(
        MODELS_TO_TEST_MAPPING,
        MODEL_FOR_CTC_MAPPING,
        MODELS_TO_TEST_FOR_SPEECH_RECOGNITION,
    ),
    "run_seq2seq_qa": _get_supported_models_for_script(
        MODELS_TO_TEST_MAPPING,
        MODEL_FOR_SEQ_TO_SEQ_CAUSAL_LM_MAPPING,
        MODELS_TO_TEST_FOR_SEQ2SEQ,
    ),
    "run_clip": _get_supported_models_for_script(
        MODELS_TO_TEST_MAPPING,
        MODEL_MAPPING,
        MODELS_TO_TEST_FOR_IMAGE_TEXT,
    ),
    "run_bridgetower": _get_supported_models_for_script(
        MODELS_TO_TEST_MAPPING,
        MODEL_MAPPING,
        ["bridgetower"],
    ),
    "run_lora_clm": _get_supported_models_for_script(
        MODELS_TO_TEST_MAPPING,
        MODEL_FOR_CAUSAL_LM_MAPPING,
        ["llama", "falcon"],
    ),
    "run_speech_recognition_seq2seq": _get_supported_models_for_script(
        MODELS_TO_TEST_MAPPING,
        MODEL_FOR_SPEECH_SEQ_2_SEQ_MAPPING,
        MODELS_TO_TEST_FOR_SPEECH_RECOGNITION,
    ),
    "sft": _get_supported_models_for_script(
        MODELS_TO_TEST_MAPPING,
        MODEL_FOR_CAUSAL_LM_MAPPING,
        ["llama", "qwen2"],
    ),
    "dpo": _get_supported_models_for_script(
        MODELS_TO_TEST_MAPPING,
        MODEL_FOR_CAUSAL_LM_MAPPING,
        ["llama"],
    ),
    "reward_modeling": _get_supported_models_for_script(
        MODELS_TO_TEST_MAPPING,
        MODEL_FOR_SEQUENCE_CLASSIFICATION_MAPPING,
        ["llama"],
    ),
    "ppo": _get_supported_models_for_script(
        MODELS_TO_TEST_MAPPING,
        MODEL_FOR_CAUSAL_LM_MAPPING,
        ["llama"],
    ),
    "run_prompt_tuning_clm": _get_supported_models_for_script(
        MODELS_TO_TEST_MAPPING,
        MODEL_FOR_CAUSAL_LM_MAPPING,
        ["llama"],
    ),
    "run_sequence_classification": _get_supported_models_for_script(
        MODELS_TO_TEST_MAPPING,
        MODEL_MAPPING,
        ["protst"],
    ),
    "run_multitask_prompt_tuning": _get_supported_models_for_script(
        MODELS_TO_TEST_MAPPING,
        MODEL_FOR_SEQ_TO_SEQ_CAUSAL_LM_MAPPING,
        ["t5"],
    ),
    "peft_poly_seq2seq_with_generate": _get_supported_models_for_script(
        MODELS_TO_TEST_MAPPING,
        MODEL_FOR_SEQ_TO_SEQ_CAUSAL_LM_MAPPING,
        ["t5"],
    ),
    "run_image2text_lora_finetune": _get_supported_models_for_script(
        MODELS_TO_TEST_MAPPING,
        MODEL_MAPPING,
        ["idefics2"],
    ),
}


class ExampleTestMeta(type):
    """
    Metaclass that takes care of creating the proper example tests for a given task.
    It uses example_name to figure out which models support this task, and create a run example test for each of these
    models.
    """

    @staticmethod
    def to_test(
        model_name: str, multi_card: bool, deepspeed: bool, example_name: str, fsdp: bool, fp8: bool, task_name: str
    ):
        models_with_specific_rules = [
            "albert-xxlarge-v1",
            "gpt2-xl",
            "facebook/wav2vec2-base",
            "facebook/wav2vec2-large-lv60",
            "BridgeTower/bridgetower-large-itm-mlm-itc",
            "EleutherAI/gpt-neox-20b",
            "google/flan-t5-xxl",
            "tiiuae/falcon-40b",
            "bigscience/bloom-7b1",
            "codellama/CodeLlama-13b-Instruct-hf",
            "MIT/ast-finetuned-speech-commands-v2",
            "meta-llama/LlamaGuard-7b",
        ]

        case_only_in_gaudi2 = [
            "sft",
            "dpo",
            "reward_modeling",
            "ppo",
            "prompt_tuning",
            "peft_poly",
            "run_sequence_classification",
            "run_image2text_lora_finetune",
        ]

        if (fsdp or fp8) and not IS_GAUDI2:
            return False
<<<<<<< HEAD
        elif any(case in example_name for case in case_only_in_gaudi2) and not IS_GAUDI2:
=======
        elif (
            "sft" in example_name
            or "dpo" in example_name
            or "reward_modeling" in example_name
            or "ppo" in example_name
            or "prompt_tuning" in example_name
            or "peft_poly" in example_name
            or example_name == "run_sequence_classification"
            or task_name in ("llama-adapter", "vera", "ia3", "adalora", "ln_tuning", "mamamiya405/finred")
        ) and not IS_GAUDI2:
>>>>>>> a8b9400c
            return False
        elif "Qwen2-72B" in model_name and task_name != "trl-sft-qwen":
            return False
        elif "llama" in model_name and "trl-sft-chat" in task_name:
            return False
        elif ("qwen2" in model_name or "Qwen2" in model_name) and task_name == "trl-sft":
            return False
        elif "llama" in model_name and "trl-sft-qwen" in task_name:
            return False
        elif "falcon" in model_name and task_name in (
            "llama-adapter",
            "databricks/databricks-dolly-15k",
            "vera",
            "ia3",
            "adalora",
            "ln_tuning",
        ):
            return False
        elif model_name not in models_with_specific_rules and not deepspeed:
            return True
        elif model_name == "gpt2-xl" and deepspeed:
            # GPT2-XL is tested only with DeepSpeed
            return True
        elif "gpt-neox" in model_name and IS_GAUDI2 and deepspeed:
            # GPT-NeoX is tested only on Gaudi2 and with DeepSpeed
            return True
        elif "flan-t5" in model_name and IS_GAUDI2 and deepspeed:
            # Flan-T5 is tested only on Gaudi2 and with DeepSpeed
            return True
        elif "CodeLlama" in model_name and IS_GAUDI2 and deepspeed:
            # CodeLlama is tested only on Gaudi2 and with DeepSpeed
            return True
        elif "Qwen2-72B" in model_name and IS_GAUDI2 and deepspeed:
            return True
        elif model_name == "albert-xxlarge-v1":
            if (("RUN_ALBERT_XXL_1X" in os.environ) and strtobool(os.environ["RUN_ALBERT_XXL_1X"])) or multi_card:
                # ALBERT XXL 1X is tested only if the required flag is present because it takes long
                return True
        elif "wav2vec2-base" in model_name and example_name == "run_audio_classification":
            return True
        elif "wav2vec2-large" in model_name and example_name == "run_speech_recognition_ctc":
            return True
        elif "bridgetower" in model_name and IS_GAUDI2:
            return True
        elif "falcon" in model_name and IS_GAUDI2 and not fsdp and not fp8:
            return True
        elif "bloom" in model_name and deepspeed and not IS_GAUDI2:
            return True
        elif "LlamaGuard" in model_name and deepspeed and IS_GAUDI2:
            return True
        elif "ast-finetuned-speech-commands-v2" in model_name and IS_GAUDI2:
            return True

        return False

    def __new__(
        cls,
        name,
        bases,
        attrs,
        example_name=None,
        multi_card=False,
        deepspeed=False,
        fsdp=False,
        torch_compile=False,
        fp8=False,
    ):
        distribution = "single_card"
        if multi_card:
            distribution = "multi_card"
        elif deepspeed:
            distribution = "deepspeed"
        if example_name is not None:
            models_to_test = _SCRIPT_TO_MODEL_MAPPING.get(example_name)
            if models_to_test is None:
                if example_name in ["run_esmfold", "run_lora_clm", "run_zero_shot_eval"]:
                    attrs[f"test_{example_name}_{distribution}"] = cls._create_test(None, None, None, None, None)
                    attrs["EXAMPLE_NAME"] = example_name
                    return super().__new__(cls, name, bases, attrs)
                else:
                    raise AttributeError(
                        f"Could not create class because no model was found for example {example_name}"
                    )

        for model_name, gaudi_config_name in models_to_test:
            if cls.to_test(model_name, multi_card, deepspeed, example_name, fsdp, fp8, attrs["TASK_NAME"]):
                attrs[f"test_{example_name}_{model_name.split('/')[-1]}_{distribution}"] = cls._create_test(
                    model_name, gaudi_config_name, multi_card, deepspeed, fsdp, torch_compile, fp8
                )
        attrs["EXAMPLE_NAME"] = example_name
        return super().__new__(cls, name, bases, attrs)

    @classmethod
    def _create_test(
        cls,
        model_name: str,
        gaudi_config_name: str,
        multi_card: bool = False,
        deepspeed: bool = False,
        fsdp: bool = False,
        torch_compile: bool = False,
        fp8: bool = False,
    ) -> Callable[[], None]:
        """
        Create a test function that runs an example for a specific (model_name, gaudi_config_name) pair.
        Args:
            model_name (str): the model_name_or_path.
            gaudi_config_name (str): the gaudi config name.
            multi_card (bool): whether it is a distributed run or not.
            deepspeed (bool): whether deepspeed should be used or not.
        Returns:
            The test function that runs the example.
        """

        @slow
        def test(self):
            if self.EXAMPLE_NAME is None:
                raise ValueError("An example name must be provided")
            example_script = Path(self.EXAMPLE_DIR).glob(f"*/{self.EXAMPLE_NAME}.py")
            example_script = list(example_script)
            if len(example_script) == 0:
                raise RuntimeError(f"Could not find {self.EXAMPLE_NAME}.py in examples located in {self.EXAMPLE_DIR}")
            elif len(example_script) > 1:
                raise RuntimeError(f"Found more than {self.EXAMPLE_NAME}.py in examples located in {self.EXAMPLE_DIR}")
            else:
                example_script = example_script[0]

            # The ESMFold example has no arguments, so we can execute it right away
            if self.EXAMPLE_NAME == "run_esmfold":
                cmd_line = f"""
                        python3
                        {example_script}
                        """.split()
                print(f"\n\nCommand to test: {' '.join(cmd_line[:])}\n")
                p = subprocess.Popen(cmd_line)
                return_code = p.wait()
                # Ensure the run finished without any issue
                self.assertEqual(return_code, 0)
                return
            elif self.EXAMPLE_NAME == "run_zero_shot_eval":
                with TemporaryDirectory() as tmp_dir:
                    cmd_line = f"""
                        python3
                        {example_script}
                        --output_dir {tmp_dir}
                        --bf16
                        --max_seq_length 1024
                    """.split()
                    print(f"\n\nCommand to test: {' '.join(cmd_line[:])}\n")
                    p = subprocess.Popen(cmd_line)
                    return_code = p.wait()
                    # Ensure the run finished without any issue
                    self.assertEqual(return_code, 0)
                    # Assess accuracy
                    with open(Path(tmp_dir) / "accuracy_metrics.json") as fp:
                        results = json.load(fp)
                        baseline = 0.43 if os.environ.get("GAUDI2_CI", "0") == "1" else 0.42
                        self.assertGreaterEqual(results["accuracy"], baseline)
                return
            elif self.EXAMPLE_NAME == "run_clip":
                if os.environ.get("DATA_CACHE", None) is None:
                    from .clip_coco_utils import COCO_URLS, download_files

                    download_files(COCO_URLS)
                from .clip_coco_utils import create_clip_roberta_model

                create_clip_roberta_model()

            self._install_requirements(example_script.parent / "requirements.txt")

            path_to_baseline = BASELINE_DIRECTORY / Path(model_name.split("/")[-1].replace("-", "_")).with_suffix(
                ".json"
            )
            with path_to_baseline.open("r") as json_file:
                device = "gaudi2" if IS_GAUDI2 else "gaudi"
                baseline = json.load(json_file)[device]
                if isinstance(self.TASK_NAME, list):
                    for key in self.TASK_NAME:
                        if key in baseline:
                            baseline = baseline[key]
                            break
                    if "num_train_epochs" not in baseline:
                        raise ValueError(
                            f"Couldn't find a baseline associated to any of these tasks: {self.TASK_NAME}."
                        )
                    self.TASK_NAME = key
                else:
                    baseline = baseline[self.TASK_NAME]

            distribution = "single_card"
            if multi_card:
                distribution = "multi_card"
            elif deepspeed:
                distribution = "deepspeed"

            env_variables = os.environ.copy()
            if "falcon" in model_name:
                env_variables["LOWER_LIST"] = str(example_script.parent / "ops_bf16.txt")
            elif "flan" in model_name:
                env_variables["PT_HPU_MAX_COMPOUND_OP_SIZE"] = "512"
            elif "bloom" in model_name:
                env_variables["DEEPSPEED_HPU_ZERO3_SYNC_MARK_STEP_REQUIRED"] = "1"
                env_variables["PT_HPU_MAX_COMPOUND_OP_SYNC"] = "1"
                env_variables["PT_HPU_MAX_COMPOUND_OP_SIZE"] = "1"
            elif "Qwen2-72B" in model_name:
                env_variables["DEEPSPEED_HPU_ZERO3_SYNC_MARK_STEP_REQUIRED"] = "1"
            elif fsdp:
                if "llama" in model_name:
                    env_variables["LOWER_LIST"] = str(example_script.parent / "ops_bf16.txt")
                env_variables["PT_HPU_LAZY_MODE"] = "0"
            elif deepspeed and "gpt-neox-20b" in model_name:
                env_variables["LD_PRELOAD"] = ""

            if fp8 and "llama" in model_name:
                env_variables["LOWER_LIST"] = str(example_script.parent / "ops_bf16.txt")

            extra_command_line_arguments = baseline.get("distribution").get(distribution).get("extra_arguments", [])

            if os.environ.get("DATA_CACHE", None) is not None and self.EXAMPLE_NAME == "run_clip":
                extra_command_line_arguments[0] = "--data_dir {}".format(os.environ["DATA_CACHE"])
            elif torch_compile and (
                model_name == "bert-large-uncased-whole-word-masking" or model_name == "roberta-large"
            ):
                extra_command_line_arguments.append("--torch_compile_backend hpu_backend")
                extra_command_line_arguments.append("--torch_compile")
                if "--use_hpu_graphs_for_inference" in extra_command_line_arguments:
                    extra_command_line_arguments.remove("--use_hpu_graphs_for_inference")
                env_variables["PT_HPU_LAZY_MODE"] = "0"
                env_variables["PT_ENABLE_INT64_SUPPORT"] = "1"

            with TemporaryDirectory() as tmp_dir:
                cmd_line = self._create_command_line(
                    multi_card,
                    deepspeed,
                    fsdp,
                    example_script,
                    model_name,
                    gaudi_config_name,
                    tmp_dir,
                    task=self.TASK_NAME,
                    lr=baseline.get("distribution").get(distribution).get("learning_rate"),
                    train_batch_size=baseline.get("distribution").get(distribution).get("train_batch_size"),
                    eval_batch_size=baseline.get("eval_batch_size"),
                    num_epochs=baseline.get("num_train_epochs"),
                    extra_command_line_arguments=extra_command_line_arguments,
                )
                print(f"\n\nCommand to test: {' '.join(cmd_line[:])}\n")
                p = subprocess.Popen(cmd_line, env=env_variables)
                return_code = p.wait()

                # Ensure the run finished without any issue
                self.assertEqual(return_code, 0)

                with open(Path(tmp_dir) / "all_results.json") as fp:
                    results = json.load(fp)
                # Ensure performance requirements (accuracy, training time) are met
                self.assert_no_regression(results, baseline.get("distribution").get(distribution), model_name)

            # TODO: is a cleanup of the dataset cache needed?
            # self._cleanup_dataset_cache()

        return test


class ExampleTesterBase(TestCase):
    """
    Base example tester class.
    Attributes:
        EXAMPLE_DIR (`str` or `os.Pathlike`): the directory containing the examples.
        EXAMPLE_NAME (`str`): the name of the example script without the file extension, e.g. run_qa, run_glue, etc.
        TASK_NAME (`str`): the name of the dataset to use.
        DATASET_PARAMETER_NAME (`str`): the argument name to use for the dataset parameter.
            Most of the time it will be "dataset_name", but for some tasks on a benchmark it might be something else.
        MAX_SEQ_LENGTH ('str'): the max_seq_length argument for this dataset.
            The maximum total input sequence length after tokenization. Sequences longer than this will be truncated, sequences shorter will be padded.
    """

    EXAMPLE_DIR = Path(os.path.dirname(__file__)).parent / "examples"
    EXAMPLE_NAME = None
    TASK_NAME = None
    DATASET_PARAMETER_NAME = "dataset_name"
    DATASET_NAME = None
    REGRESSION_METRICS = {
        "eval_f1": (TestCase.assertGreaterEqual, ACCURACY_PERF_FACTOR),
        "eval_accuracy": (TestCase.assertGreaterEqual, ACCURACY_PERF_FACTOR),
        "perplexity": (TestCase.assertLessEqual, 2 - ACCURACY_PERF_FACTOR),
        "eval_rougeLsum": (TestCase.assertGreaterEqual, ACCURACY_PERF_FACTOR),
        "train_runtime": (TestCase.assertLessEqual, TIME_PERF_FACTOR),
        "eval_wer": (TestCase.assertLessEqual, 2 - ACCURACY_PERF_FACTOR),
        "train_samples_per_second": (TestCase.assertGreaterEqual, 2 - TIME_PERF_FACTOR),
        "eval_samples_per_second": (TestCase.assertGreaterEqual, 2 - TIME_PERF_FACTOR),
    }

    def _create_command_line(
        self,
        multi_card: bool,
        deepspeed: bool,
        fsdp: bool,
        script: Path,
        model_name: str,
        gaudi_config_name: str,
        output_dir: str,
        lr: float,
        train_batch_size: int,
        eval_batch_size: int,
        num_epochs: int,
        task: Optional[str] = None,
        extra_command_line_arguments: Optional[List[str]] = None,
    ) -> List[str]:
        dataset_name = self.DATASET_NAME if self.DATASET_NAME is not None else task
        task_option = f"--{self.DATASET_PARAMETER_NAME} {dataset_name}" if task else " "
        if task in ["multitask-prompt-tuning", "poly-tuning"]:
            task_option = " "
        cmd_line = ["python3"]
        if multi_card:
            cmd_line.append(f"{script.parent.parent / 'gaudi_spawn.py'}")
            cmd_line.append("--world_size 8")
            cmd_line.append("--use_mpi")
        elif deepspeed:
            cmd_line = [
                "deepspeed",
                "--num_nodes 1",
                "--num_gpus 8",
                "--no_local_rank",
            ]
        if self.EXAMPLE_NAME in ["dpo", "reward_modeling"]:
            cmd_line += [
                f"{script}",
                f"--model_name_or_path {model_name}",
                f"--tokenizer_name_or_path {model_name}",
                f"--output_dir {output_dir}",
                f"--per_device_train_batch_size {train_batch_size}",
                f"--per_device_eval_batch_size {eval_batch_size}",
            ]
        elif self.EXAMPLE_NAME == "ppo":
            cmd_line += [
                f"{script}",
                f"--model_name_or_path {model_name}",
                f"--tokenizer_name_or_path {model_name}",
                f"--output_dir {output_dir}",
                f"--batch_size {train_batch_size}",
            ]
        else:
            cmd_line += [
                f"{script}",
                f"--model_name_or_path {model_name}",
                f"--gaudi_config_name {gaudi_config_name}",
                f"{task_option}",
                "--do_train",
                f"--output_dir {output_dir}",
                "--overwrite_output_dir",
                f"--learning_rate {lr}",
                f"--per_device_train_batch_size {train_batch_size}",
                f"--per_device_eval_batch_size {eval_batch_size}",
                f" --num_train_epochs {num_epochs}",
                "--use_habana",
                "--throughput_warmup_steps 3",
                "--save_strategy no",
            ]

        if "compile" in task:
            cmd_line += ["--use_lazy_mode False"]
        elif self.EXAMPLE_NAME not in ["dpo", "ppo", "reward_modeling"]:
            cmd_line += ["--use_lazy_mode"]

        if "bloom" not in model_name and self.EXAMPLE_NAME not in ["dpo", "ppo", "reward_modeling"]:
            cmd_line.append("--do_eval")

        if extra_command_line_arguments is not None:
            cmd_line += extra_command_line_arguments

        pattern = re.compile(r"([\"\'].+?[\"\'])|\s")
        return [x for y in cmd_line for x in re.split(pattern, y) if x]

    def _install_requirements(self, requirements_filename: Union[str, os.PathLike]):
        """
        Installs the necessary requirements to run the example if the provided file exists, otherwise does nothing.
        """

        if not Path(requirements_filename).exists():
            return

        cmd_line = f"pip install -r {requirements_filename}".split()
        p = subprocess.Popen(cmd_line)
        return_code = p.wait()
        self.assertEqual(return_code, 0)

    def assert_no_regression(self, results: Dict, baseline: Dict, model_name: str):
        """
        Assert whether all possible performance requirements are met.
        Attributes:
            results (Dict): results of the run to assess
            baseline (Dict): baseline to assert whether or not there is regression
        """
        # Gather all the metrics to assess
        metrics_to_assess = []
        for metric_name in self.REGRESSION_METRICS.keys():
            if metric_name in baseline and metric_name in results:
                metrics_to_assess.append(metric_name)
        # There is no accuracy metric for `run_clip.py`, `run_bridgetower.py` and BLOOM
        min_number_metrics = 3
        if (
            self.EXAMPLE_NAME in ["run_clip", "run_bridgetower", "sft", "dpo", "ppo", "reward_modeling"]
            or "bloom" in model_name
        ):
            min_number_metrics = 2

        # Check that at least 3 metrics are assessed:
        # training time + throughput + accuracy metric (F1, accuracy, perplexity,...)
        self.assertGreaterEqual(
            len(metrics_to_assess),
            min_number_metrics,
            (
                f"{len(metrics_to_assess)} asserted metric(s) while at least 3 are expected (throughput + training"
                f" time + accuracy). Metrics to assert: {self.REGRESSION_METRICS.keys()}. Metrics received:"
                f" {baseline.keys()}"
            ),
        )

        # Message to display if one test fails
        # This enables to show all the results and baselines even if one test fails before others
        failure_message = "\n===== Assessed metrics (measured vs thresholded baseline) =====\n"
        for metric_name in metrics_to_assess:
            failure_message += f"{metric_name}: {results[metric_name]} vs {self.REGRESSION_METRICS[metric_name][1] * baseline[metric_name]}\n"

        # Assess metrics
        for metric_name in metrics_to_assess:
            assert_function, threshold_factor = self.REGRESSION_METRICS[metric_name]
            assert_function(
                self,
                results[metric_name],
                threshold_factor * baseline[metric_name],
                msg=f"for metric {metric_name}. {failure_message}",
            )


class TextClassificationExampleTester(ExampleTesterBase, metaclass=ExampleTestMeta, example_name="run_glue"):
    TASK_NAME = "mrpc"
    DATASET_PARAMETER_NAME = "task_name"


class MultiCardTextClassificationExampleTester(
    ExampleTesterBase, metaclass=ExampleTestMeta, example_name="run_glue", multi_card=True
):
    TASK_NAME = "mrpc"
    DATASET_PARAMETER_NAME = "task_name"


class DeepSpeedTextClassificationExampleTester(
    ExampleTesterBase, metaclass=ExampleTestMeta, example_name="run_glue", deepspeed=True
):
    TASK_NAME = "mrpc"
    DATASET_PARAMETER_NAME = "task_name"


class QuestionAnsweringExampleTester(
    ExampleTesterBase, metaclass=ExampleTestMeta, example_name="run_qa", torch_compile=True
):
    TASK_NAME = "squad"


class MultiCardQuestionAnsweringExampleTester(
    ExampleTesterBase, metaclass=ExampleTestMeta, example_name="run_qa", multi_card=True, torch_compile=True
):
    TASK_NAME = "squad"


class CausalLanguageModelingExampleTester(ExampleTesterBase, metaclass=ExampleTestMeta, example_name="run_clm"):
    TASK_NAME = "wikitext"


class MultiCardCausalLanguageModelingExampleTester(
    ExampleTesterBase, metaclass=ExampleTestMeta, example_name="run_clm", multi_card=True
):
    TASK_NAME = "wikitext"


class DeepspeedCausalLanguageModelingExampleTester(
    ExampleTesterBase, metaclass=ExampleTestMeta, example_name="run_clm", deepspeed=True
):
    TASK_NAME = "wikitext"


class ImageClassificationExampleTester(
    ExampleTesterBase, metaclass=ExampleTestMeta, example_name="run_image_classification"
):
    TASK_NAME = "cifar10"


class MultiCardImageClassificationExampleTester(
    ExampleTesterBase, metaclass=ExampleTestMeta, example_name="run_image_classification", multi_card=True
):
    TASK_NAME = "cifar10"


class MultiCardMaskedLanguageModelingExampleTester(
    ExampleTesterBase, metaclass=ExampleTestMeta, example_name="run_mlm", multi_card=True
):
    TASK_NAME = "wikitext"


class MultiCardAudioClassificationExampleTester(
    ExampleTesterBase, metaclass=ExampleTestMeta, example_name="run_audio_classification", multi_card=True
):
    TASK_NAME = "common_language"


class MultiCardSpeechRecognitionExampleTester(
    ExampleTesterBase, metaclass=ExampleTestMeta, example_name="run_speech_recognition_ctc", multi_card=True
):
    TASK_NAME = "regisss/librispeech_asr_for_optimum_habana_ci"
    DATASET_NAME = os.environ.get("DATA_CACHE", None)


class MultiCardSummarizationExampleTester(
    ExampleTesterBase, metaclass=ExampleTestMeta, example_name="run_summarization", multi_card=True
):
    TASK_NAME = "cnn_dailymail"


class DeepspeedSummarizationExampleTester(
    ExampleTesterBase, metaclass=ExampleTestMeta, example_name="run_summarization", deepspeed=True
):
    TASK_NAME = "cnn_dailymail"


class MultiCardSeq2SeqQuestionAnsweringExampleTester(
    ExampleTesterBase, metaclass=ExampleTestMeta, example_name="run_seq2seq_qa", multi_card=True
):
    TASK_NAME = "squad_v2"


class MultiCardVisionLanguageExampleTester(
    ExampleTesterBase, metaclass=ExampleTestMeta, example_name="run_clip", multi_card=True
):
    TASK_NAME = "ydshieh/coco_dataset_script"


class ProteinFoldingExampleTester(ExampleTesterBase, metaclass=ExampleTestMeta, example_name="run_esmfold"):
    pass


class ProteinFoldingExampleTester2(ExampleTesterBase, metaclass=ExampleTestMeta, example_name="run_zero_shot_eval"):
    pass


class CausalLanguageModelingLORAExampleTester(
    ExampleTesterBase, metaclass=ExampleTestMeta, example_name="run_lora_clm"
):
    TASK_NAME = "databricks/databricks-dolly-15k"


class MultiCardCausalLanguageModelingLORAExampleTester2(
    ExampleTesterBase, metaclass=ExampleTestMeta, example_name="run_lora_clm", multi_card=True
):
    TASK_NAME = "mamamiya405/finred"


class MultiCardCausalLanguageModelingLORAExampleTester(
    ExampleTesterBase, metaclass=ExampleTestMeta, example_name="run_lora_clm", multi_card=True
):
    TASK_NAME = ["tatsu-lab/alpaca", "timdettmers/openassistant-guanaco"]


class MultiCardBridgetowerExampleTester(
    ExampleTesterBase, metaclass=ExampleTestMeta, example_name="run_bridgetower", multi_card=True
):
    TASK_NAME = "jmhessel/newyorker_caption_contest"


class MultiCardSeq2SeqSpeechRecognitionExampleTester(
    ExampleTesterBase, metaclass=ExampleTestMeta, example_name="run_speech_recognition_seq2seq", multi_card=True
):
    TASK_NAME = "mozilla-foundation/common_voice_11_0"


class MultiCardCausalLanguageModelingLORAFSDPCompileExampleTester(
    ExampleTesterBase,
    metaclass=ExampleTestMeta,
    example_name="run_lora_clm",
    multi_card=True,
    fsdp=True,
):
    TASK_NAME = "tatsu-lab/alpaca_fsdpcompile"
    DATASET_NAME = "tatsu-lab/alpaca"


class MultiCardSFTExampleTester(ExampleTesterBase, metaclass=ExampleTestMeta, example_name="sft", multi_card=True):
    TASK_NAME = "trl-sft"
    DATASET_NAME = "lvwerra/stack-exchange-paired"


class DeepspeedSFTExampleTester(ExampleTesterBase, metaclass=ExampleTestMeta, example_name="sft", deepspeed=True):
    TASK_NAME = "trl-sft-qwen"
    DATASET_NAME = "philschmid/dolly-15k-oai-style"


class MultiCardSFTChatExampleTester(ExampleTesterBase, metaclass=ExampleTestMeta, example_name="sft", multi_card=True):
    TASK_NAME = "trl-sft-chat"
    DATASET_NAME = "philschmid/dolly-15k-oai-style"


class MultiCardSFTChatPeftExampleTester(
    ExampleTesterBase, metaclass=ExampleTestMeta, example_name="sft", multi_card=True
):
    TASK_NAME = "trl-sft-chat-peft"
    DATASET_NAME = "philschmid/dolly-15k-oai-style"


class MultiCardDPOExampleTester(ExampleTesterBase, metaclass=ExampleTestMeta, example_name="dpo", multi_card=True):
    TASK_NAME = "trl-dpo"
    DATASET_NAME = "lvwerra/stack-exchange-paired"


class MultiCardRewardExampleTester(
    ExampleTesterBase, metaclass=ExampleTestMeta, example_name="reward_modeling", multi_card=True
):
    TASK_NAME = "trl-reward"
    DATASET_NAME = "lvwerra/stack-exchange-paired"


class MultiCardPPOExampleTester(ExampleTesterBase, metaclass=ExampleTestMeta, example_name="ppo", multi_card=True):
    TASK_NAME = "trl-ppo"
    DATASET_NAME = "lvwerra/stack-exchange-paired"


class MultiCardProteinFoldingClassificationTester(
    ExampleTesterBase, metaclass=ExampleTestMeta, example_name="run_sequence_classification", multi_card=True
):
    TASK_NAME = "prost-sequence-classification"
    DATASET_NAME = "mila-intel/ProtST-BinaryLocalization"


class MultiCardCausalLanguageModelingPromptTuningExampleTester(
    ExampleTesterBase, metaclass=ExampleTestMeta, example_name="run_prompt_tuning_clm", multi_card=True
):
    TASK_NAME = "prompt-tuning"
    DATASET_NAME = "ought/raft"


class MultiCardCausalLanguageModelingPrefixTuningExampleTester(
    ExampleTesterBase, metaclass=ExampleTestMeta, example_name="run_prompt_tuning_clm", multi_card=True
):
    TASK_NAME = "prefix-tuning"
    DATASET_NAME = "ought/raft"


class MultiCardCausalLanguageModelingPTuningExampleTester(
    ExampleTesterBase, metaclass=ExampleTestMeta, example_name="run_prompt_tuning_clm", multi_card=True
):
    TASK_NAME = "p-tuning"
    DATASET_NAME = "ought/raft"


class MultiCardMultiTastPromptPeftExampleTester(
    ExampleTesterBase, metaclass=ExampleTestMeta, example_name="run_multitask_prompt_tuning", multi_card=True
):
    TASK_NAME = "multitask-prompt-tuning"


class MultiCardPolyPeftExampleTester(
    ExampleTesterBase, metaclass=ExampleTestMeta, example_name="peft_poly_seq2seq_with_generate", multi_card=True
):
    TASK_NAME = "poly-tuning"


class MultiCardCausalLanguageModelingLlamaAdapterExampleTester(
    ExampleTesterBase, metaclass=ExampleTestMeta, example_name="run_lora_clm", multi_card=True
):
    TASK_NAME = "llama-adapter"
    DATASET_NAME = "tatsu-lab/alpaca"


class MultiCardCausalLanguageModelingLoRAFP8ExampleTester(
    ExampleTesterBase, metaclass=ExampleTestMeta, example_name="run_lora_clm", multi_card=True, fp8=True
):
    TASK_NAME = "tatsu-lab/alpaca_fp8"
    DATASET_NAME = "tatsu-lab/alpaca"


<<<<<<< HEAD
class MultiCardImageToTextModelingLoRAExampleTester(
    ExampleTesterBase,
    metaclass=ExampleTestMeta,
    example_name="run_image2text_lora_finetune",
    multi_card=True,
):
    TASK_NAME = "image2text_lora_finetune"
    DATASET_NAME = "nielsr/docvqa_1200_examples"
=======
class MultiCardCausalLanguageModelingVeraExampleTester(
    ExampleTesterBase, metaclass=ExampleTestMeta, example_name="run_lora_clm", multi_card=True
):
    TASK_NAME = "vera"
    DATASET_NAME = "tatsu-lab/alpaca"


class MultiCardCausalLanguageModelingLnExampleTester(
    ExampleTesterBase, metaclass=ExampleTestMeta, example_name="run_lora_clm", multi_card=True
):
    TASK_NAME = "ln_tuning"
    DATASET_NAME = "tatsu-lab/alpaca"


class MultiCardCausalLanguageModelingIA3ExampleTester(
    ExampleTesterBase, metaclass=ExampleTestMeta, example_name="run_lora_clm", multi_card=True
):
    TASK_NAME = "ia3"
    DATASET_NAME = "tatsu-lab/alpaca"


class MultiCardCausalLanguageModelingAdaloraExampleTester(
    ExampleTesterBase, metaclass=ExampleTestMeta, example_name="run_lora_clm", multi_card=True
):
    TASK_NAME = "adalora"
    DATASET_NAME = "tatsu-lab/alpaca"
>>>>>>> a8b9400c
<|MERGE_RESOLUTION|>--- conflicted
+++ resolved
@@ -248,20 +248,10 @@
 
         if (fsdp or fp8) and not IS_GAUDI2:
             return False
-<<<<<<< HEAD
-        elif any(case in example_name for case in case_only_in_gaudi2) and not IS_GAUDI2:
-=======
         elif (
-            "sft" in example_name
-            or "dpo" in example_name
-            or "reward_modeling" in example_name
-            or "ppo" in example_name
-            or "prompt_tuning" in example_name
-            or "peft_poly" in example_name
-            or example_name == "run_sequence_classification"
+            any(case in example_name for case in case_only_in_gaudi2)
             or task_name in ("llama-adapter", "vera", "ia3", "adalora", "ln_tuning", "mamamiya405/finred")
         ) and not IS_GAUDI2:
->>>>>>> a8b9400c
             return False
         elif "Qwen2-72B" in model_name and task_name != "trl-sft-qwen":
             return False
@@ -942,7 +932,6 @@
     DATASET_NAME = "tatsu-lab/alpaca"
 
 
-<<<<<<< HEAD
 class MultiCardImageToTextModelingLoRAExampleTester(
     ExampleTesterBase,
     metaclass=ExampleTestMeta,
@@ -951,7 +940,8 @@
 ):
     TASK_NAME = "image2text_lora_finetune"
     DATASET_NAME = "nielsr/docvqa_1200_examples"
-=======
+
+
 class MultiCardCausalLanguageModelingVeraExampleTester(
     ExampleTesterBase, metaclass=ExampleTestMeta, example_name="run_lora_clm", multi_card=True
 ):
@@ -977,5 +967,4 @@
     ExampleTesterBase, metaclass=ExampleTestMeta, example_name="run_lora_clm", multi_card=True
 ):
     TASK_NAME = "adalora"
-    DATASET_NAME = "tatsu-lab/alpaca"
->>>>>>> a8b9400c
+    DATASET_NAME = "tatsu-lab/alpaca"