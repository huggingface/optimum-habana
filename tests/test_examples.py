--- conflicted
+++ resolved
@@ -210,16 +210,12 @@
 
         if fsdp and not IS_GAUDI2:
             return False
-<<<<<<< HEAD
-        elif ("sft" in example_name or "dpo" in example_name or "prompt_tuning" in example_name) and not IS_GAUDI2:
-=======
         elif (
             "sft" in example_name
             or "dpo" in example_name
             or "prompt_tuning" in example_name
             or example_name == "run_sequence_classification"
-        ) and os.environ.get("GAUDI2_CI", "0") == "0":
->>>>>>> 0cbafc55
+        ) and not IS_GAUDI2:
             return False
         elif model_name not in models_with_specific_rules and not deepspeed:
             return True
