# coding=utf-8
# Copyright 2022 HuggingFace Inc.
#
# Licensed under the Apache License, Version 2.0 (the "License");
# you may not use this file except in compliance with the License.
# You may obtain a copy of the License at
#
#     http://www.apache.org/licenses/LICENSE-2.0
#
# Unless required by applicable law or agreed to in writing, software
# distributed under the License is distributed on an "AS IS" BASIS,
# WITHOUT WARRANTIES OR CONDITIONS OF ANY KIND, either express or implied.
# See the License for the specific language governing permissions and
# limitations under the License.

import json
import os
import re
import subprocess
from distutils.util import strtobool
from pathlib import Path
from tempfile import TemporaryDirectory
from typing import Callable, Dict, List, Optional, Tuple, Union
from unittest import TestCase

from transformers import (
    CONFIG_MAPPING,
    MODEL_FOR_AUDIO_CLASSIFICATION_MAPPING,
    MODEL_FOR_CAUSAL_LM_MAPPING,
    MODEL_FOR_CTC_MAPPING,
    MODEL_FOR_IMAGE_CLASSIFICATION_MAPPING,
    MODEL_FOR_MASKED_LM_MAPPING,
    MODEL_FOR_QUESTION_ANSWERING_MAPPING,
    MODEL_FOR_SEQ_TO_SEQ_CAUSAL_LM_MAPPING,
    MODEL_FOR_SEQUENCE_CLASSIFICATION_MAPPING,
    MODEL_FOR_SPEECH_SEQ_2_SEQ_MAPPING,
    MODEL_MAPPING,
)
from transformers.testing_utils import slow

from .utils import (
    MODELS_TO_TEST_FOR_AUDIO_CLASSIFICATION,
    MODELS_TO_TEST_FOR_CAUSAL_LANGUAGE_MODELING,
    MODELS_TO_TEST_FOR_IMAGE_CLASSIFICATION,
    MODELS_TO_TEST_FOR_IMAGE_TEXT,
    MODELS_TO_TEST_FOR_MASKED_LANGUAGE_MODELING,
    MODELS_TO_TEST_FOR_QUESTION_ANSWERING,
    MODELS_TO_TEST_FOR_SEQ2SEQ,
    MODELS_TO_TEST_FOR_SEQUENCE_CLASSIFICATION,
    MODELS_TO_TEST_FOR_SPEECH_RECOGNITION,
    MODELS_TO_TEST_MAPPING,
)


BASELINE_DIRECTORY = Path(__file__).parent.resolve() / Path("baselines")
# Models should reach at least 99% of their baseline accuracy
ACCURACY_PERF_FACTOR = 0.99
# Trainings/Evaluations should last at most 5% longer than the baseline
TIME_PERF_FACTOR = 1.05


IS_GAUDI2 = os.environ.get("GAUDI2_CI", "0") == "1"


def _get_supported_models_for_script(
    models_to_test: Dict[str, List[Tuple[str]]],
    task_mapping: Dict[str, str],
    valid_models_for_task: List[str],
) -> List[Tuple[str]]:
    """
    Filter models that can perform the task from models_to_test.
    Args:
        models_to_test: mapping between a model type and a tuple (model_name_or_path, gaudi_config_name).
        task_mapping: mapping between a model config and a model class.
        valid_models_for_task: list of models to test for a specific task.
    Returns:
        A list of models that are supported for the task.
        Each element of the list follows the same format: (model_type, (model_name_or_path, gaudi_config_name)).
    """

    def is_valid_model_type(model_type: str) -> bool:
        true_model_type = "llama" if model_type == "llama_guard" else model_type
        if model_type == "protst":
            in_task_mapping = True
        else:
            # llama_guard is not a model type in Transformers so CONFIG_MAPPING wouldn't find it
            in_task_mapping = CONFIG_MAPPING[true_model_type] in task_mapping
        in_valid_models_for_task = model_type in valid_models_for_task
        if in_task_mapping and in_valid_models_for_task:
            return True
        return False

    return [
        model for model_type, models in models_to_test.items() for model in models if is_valid_model_type(model_type)
    ]


_SCRIPT_TO_MODEL_MAPPING = {
    "run_qa": _get_supported_models_for_script(
        MODELS_TO_TEST_MAPPING,
        MODEL_FOR_QUESTION_ANSWERING_MAPPING,
        MODELS_TO_TEST_FOR_QUESTION_ANSWERING,
    ),
    "run_glue": _get_supported_models_for_script(
        MODELS_TO_TEST_MAPPING,
        MODEL_FOR_SEQUENCE_CLASSIFICATION_MAPPING,
        MODELS_TO_TEST_FOR_SEQUENCE_CLASSIFICATION,
    ),
    "run_clm": _get_supported_models_for_script(
        MODELS_TO_TEST_MAPPING,
        MODEL_FOR_CAUSAL_LM_MAPPING,
        MODELS_TO_TEST_FOR_CAUSAL_LANGUAGE_MODELING,
    ),
    "run_summarization": _get_supported_models_for_script(
        MODELS_TO_TEST_MAPPING,
        MODEL_FOR_SEQ_TO_SEQ_CAUSAL_LM_MAPPING,
        MODELS_TO_TEST_FOR_SEQ2SEQ,
    ),
    "run_image_classification": _get_supported_models_for_script(
        MODELS_TO_TEST_MAPPING,
        MODEL_FOR_IMAGE_CLASSIFICATION_MAPPING,
        MODELS_TO_TEST_FOR_IMAGE_CLASSIFICATION,
    ),
    "run_mlm": _get_supported_models_for_script(
        MODELS_TO_TEST_MAPPING,
        MODEL_FOR_MASKED_LM_MAPPING,
        MODELS_TO_TEST_FOR_MASKED_LANGUAGE_MODELING,
    ),
    "run_audio_classification": _get_supported_models_for_script(
        MODELS_TO_TEST_MAPPING,
        MODEL_FOR_AUDIO_CLASSIFICATION_MAPPING,
        MODELS_TO_TEST_FOR_AUDIO_CLASSIFICATION,
    ),
    "run_speech_recognition_ctc": _get_supported_models_for_script(
        MODELS_TO_TEST_MAPPING,
        MODEL_FOR_CTC_MAPPING,
        MODELS_TO_TEST_FOR_SPEECH_RECOGNITION,
    ),
    "run_seq2seq_qa": _get_supported_models_for_script(
        MODELS_TO_TEST_MAPPING,
        MODEL_FOR_SEQ_TO_SEQ_CAUSAL_LM_MAPPING,
        MODELS_TO_TEST_FOR_SEQ2SEQ,
    ),
    "run_clip": _get_supported_models_for_script(
        MODELS_TO_TEST_MAPPING,
        MODEL_MAPPING,
        MODELS_TO_TEST_FOR_IMAGE_TEXT,
    ),
    "run_bridgetower": _get_supported_models_for_script(
        MODELS_TO_TEST_MAPPING,
        MODEL_MAPPING,
        ["bridgetower"],
    ),
    "run_lora_clm": _get_supported_models_for_script(
        MODELS_TO_TEST_MAPPING,
        MODEL_FOR_CAUSAL_LM_MAPPING,
        ["llama", "falcon"],
    ),
    "run_speech_recognition_seq2seq": _get_supported_models_for_script(
        MODELS_TO_TEST_MAPPING,
        MODEL_FOR_SPEECH_SEQ_2_SEQ_MAPPING,
        MODELS_TO_TEST_FOR_SPEECH_RECOGNITION,
    ),
    "sft": _get_supported_models_for_script(
        MODELS_TO_TEST_MAPPING,
        MODEL_FOR_CAUSAL_LM_MAPPING,
        ["llama", "qwen2"],
    ),
    "dpo": _get_supported_models_for_script(
        MODELS_TO_TEST_MAPPING,
        MODEL_FOR_CAUSAL_LM_MAPPING,
        ["llama"],
    ),
    "reward_modeling": _get_supported_models_for_script(
        MODELS_TO_TEST_MAPPING,
        MODEL_FOR_SEQUENCE_CLASSIFICATION_MAPPING,
        ["llama"],
    ),
    "ppo": _get_supported_models_for_script(
        MODELS_TO_TEST_MAPPING,
        MODEL_FOR_CAUSAL_LM_MAPPING,
        ["llama"],
    ),
    "run_prompt_tuning_clm": _get_supported_models_for_script(
        MODELS_TO_TEST_MAPPING,
        MODEL_FOR_CAUSAL_LM_MAPPING,
        ["llama"],
    ),
    "run_sequence_classification": _get_supported_models_for_script(
        MODELS_TO_TEST_MAPPING,
        MODEL_MAPPING,
        ["protst"],
    ),
    "run_multitask_prompt_tuning": _get_supported_models_for_script(
        MODELS_TO_TEST_MAPPING,
        MODEL_FOR_SEQ_TO_SEQ_CAUSAL_LM_MAPPING,
        ["t5"],
    ),
    "peft_poly_seq2seq_with_generate": _get_supported_models_for_script(
        MODELS_TO_TEST_MAPPING,
        MODEL_FOR_SEQ_TO_SEQ_CAUSAL_LM_MAPPING,
        ["t5"],
    ),
}


class ExampleTestMeta(type):
    """
    Metaclass that takes care of creating the proper example tests for a given task.
    It uses example_name to figure out which models support this task, and create a run example test for each of these
    models.
    """

    @staticmethod
    def to_test(
        model_name: str, multi_card: bool, deepspeed: bool, example_name: str, fsdp: bool, fp8: bool, task_name: str
    ):
        models_with_specific_rules = [
            "albert-xxlarge-v1",
            "gpt2-xl",
            "facebook/wav2vec2-base",
            "facebook/wav2vec2-large-lv60",
            "BridgeTower/bridgetower-large-itm-mlm-itc",
            "EleutherAI/gpt-neox-20b",
            "google/flan-t5-xxl",
            "tiiuae/falcon-40b",
            "bigscience/bloom-7b1",
            "codellama/CodeLlama-13b-Instruct-hf",
            "MIT/ast-finetuned-speech-commands-v2",
            "meta-llama/LlamaGuard-7b",
        ]

        if (fsdp or fp8) and not IS_GAUDI2:
            return False
        elif (
            "sft" in example_name
            or "dpo" in example_name
            or "reward_modeling" in example_name
            or "ppo" in example_name
            or "prompt_tuning" in example_name
            or example_name == "run_sequence_classification"
        ) and not IS_GAUDI2:
            return False
        elif "llama" in model_name and "trl-sft-chat" in task_name:
            return False
        elif ("qwen2" in model_name or "Qwen2" in model_name) and task_name == "trl-sft":
            return False
        elif "falcon" in model_name and task_name == "llama-adapter":
            return False
        elif model_name not in models_with_specific_rules and not deepspeed:
            return True
        elif model_name == "gpt2-xl" and deepspeed:
            # GPT2-XL is tested only with DeepSpeed
            return True
        elif "gpt-neox" in model_name and IS_GAUDI2 and deepspeed:
            # GPT-NeoX is tested only on Gaudi2 and with DeepSpeed
            return True
        elif "flan-t5" in model_name and IS_GAUDI2 and deepspeed:
            # Flan-T5 is tested only on Gaudi2 and with DeepSpeed
            return True
        elif "CodeLlama" in model_name and IS_GAUDI2 and deepspeed:
            # CodeLlama is tested only on Gaudi2 and with DeepSpeed
            return True
        elif model_name == "albert-xxlarge-v1":
            if (("RUN_ALBERT_XXL_1X" in os.environ) and strtobool(os.environ["RUN_ALBERT_XXL_1X"])) or multi_card:
                # ALBERT XXL 1X is tested only if the required flag is present because it takes long
                return True
        elif "wav2vec2-base" in model_name and example_name == "run_audio_classification":
            return True
        elif "wav2vec2-large" in model_name and example_name == "run_speech_recognition_ctc":
            return True
        elif "bridgetower" in model_name and IS_GAUDI2:
            return True
        elif "falcon" in model_name and IS_GAUDI2 and not fsdp and not fp8:
            return True
        elif "bloom" in model_name and deepspeed and not IS_GAUDI2:
            return True
        elif "LlamaGuard" in model_name and deepspeed and IS_GAUDI2:
            return True
        elif "ast-finetuned-speech-commands-v2" in model_name and IS_GAUDI2:
            return True

        return False

    def __new__(
        cls,
        name,
        bases,
        attrs,
        example_name=None,
        multi_card=False,
        deepspeed=False,
        fsdp=False,
        torch_compile=False,
        fp8=False,
    ):
        distribution = "single_card"
        if multi_card:
            distribution = "multi_card"
        elif deepspeed:
            distribution = "deepspeed"
        if example_name is not None:
            models_to_test = _SCRIPT_TO_MODEL_MAPPING.get(example_name)
            if models_to_test is None:
                if example_name in ["run_esmfold", "run_lora_clm", "run_zero_shot_eval"]:
                    attrs[f"test_{example_name}_{distribution}"] = cls._create_test(None, None, None, None, None)
                    attrs["EXAMPLE_NAME"] = example_name
                    return super().__new__(cls, name, bases, attrs)
                else:
                    raise AttributeError(
                        f"Could not create class because no model was found for example {example_name}"
                    )

        for model_name, gaudi_config_name in models_to_test:
            if cls.to_test(model_name, multi_card, deepspeed, example_name, fsdp, fp8, attrs["TASK_NAME"]):
                attrs[f"test_{example_name}_{model_name.split('/')[-1]}_{distribution}"] = cls._create_test(
                    model_name, gaudi_config_name, multi_card, deepspeed, fsdp, torch_compile, fp8
                )
        attrs["EXAMPLE_NAME"] = example_name
        return super().__new__(cls, name, bases, attrs)

    @classmethod
    def _create_test(
        cls,
        model_name: str,
        gaudi_config_name: str,
        multi_card: bool = False,
        deepspeed: bool = False,
        fsdp: bool = False,
        torch_compile: bool = False,
        fp8: bool = False,
    ) -> Callable[[], None]:
        """
        Create a test function that runs an example for a specific (model_name, gaudi_config_name) pair.
        Args:
            model_name (str): the model_name_or_path.
            gaudi_config_name (str): the gaudi config name.
            multi_card (bool): whether it is a distributed run or not.
            deepspeed (bool): whether deepspeed should be used or not.
        Returns:
            The test function that runs the example.
        """

        @slow
        def test(self):
            if self.EXAMPLE_NAME is None:
                raise ValueError("An example name must be provided")
            example_script = Path(self.EXAMPLE_DIR).glob(f"*/{self.EXAMPLE_NAME}.py")
            example_script = list(example_script)
            if len(example_script) == 0:
                raise RuntimeError(f"Could not find {self.EXAMPLE_NAME}.py in examples located in {self.EXAMPLE_DIR}")
            elif len(example_script) > 1:
                raise RuntimeError(f"Found more than {self.EXAMPLE_NAME}.py in examples located in {self.EXAMPLE_DIR}")
            else:
                example_script = example_script[0]

            # The ESMFold example has no arguments, so we can execute it right away
            if self.EXAMPLE_NAME == "run_esmfold":
                p = subprocess.Popen(["python3", example_script])
                return_code = p.wait()
                # Ensure the run finished without any issue
                self.assertEqual(return_code, 0)
                return
            elif self.EXAMPLE_NAME == "run_zero_shot_eval":
                with TemporaryDirectory() as tmp_dir:
                    cmd_line = f"""
                        python3
                        {example_script}
                        --output_dir {tmp_dir}
                        --bf16
                        --max_seq_length 1024
                    """.split()
                    p = subprocess.Popen(cmd_line)
                    return_code = p.wait()
                    # Ensure the run finished without any issue
                    self.assertEqual(return_code, 0)
                    # Assess accuracy
                    with open(Path(tmp_dir) / "accuracy_metrics.json") as fp:
                        results = json.load(fp)
                        baseline = 0.43 if os.environ.get("GAUDI2_CI", "0") == "1" else 0.42
                        self.assertGreaterEqual(results["accuracy"], baseline)
                return
            elif self.EXAMPLE_NAME == "run_clip":
                if os.environ.get("DATA_CACHE", None) is None:
                    from .clip_coco_utils import COCO_URLS, download_files

                    download_files(COCO_URLS)
                from .clip_coco_utils import create_clip_roberta_model

                create_clip_roberta_model()

            self._install_requirements(example_script.parent / "requirements.txt")

            path_to_baseline = BASELINE_DIRECTORY / Path(model_name.split("/")[-1].replace("-", "_")).with_suffix(
                ".json"
            )
            with path_to_baseline.open("r") as json_file:
                device = "gaudi2" if IS_GAUDI2 else "gaudi"
                baseline = json.load(json_file)[device]
                if isinstance(self.TASK_NAME, list):
                    for key in self.TASK_NAME:
                        if key in baseline:
                            baseline = baseline[key]
                            break
                    if "num_train_epochs" not in baseline:
                        raise ValueError(
                            f"Couldn't find a baseline associated to any of these tasks: {self.TASK_NAME}."
                        )
                    self.TASK_NAME = key
                else:
                    baseline = baseline[self.TASK_NAME]

            distribution = "single_card"
            if multi_card:
                distribution = "multi_card"
            elif deepspeed:
                distribution = "deepspeed"

            env_variables = os.environ.copy()
            if "falcon" in model_name:
                env_variables["LOWER_LIST"] = str(example_script.parent / "ops_bf16.txt")
            elif "flan" in model_name:
                env_variables["PT_HPU_MAX_COMPOUND_OP_SIZE"] = "512"
            elif "bloom" in model_name:
                env_variables["DEEPSPEED_HPU_ZERO3_SYNC_MARK_STEP_REQUIRED"] = "1"
                env_variables["PT_HPU_MAX_COMPOUND_OP_SYNC"] = "1"
                env_variables["PT_HPU_MAX_COMPOUND_OP_SIZE"] = "1"
            elif fsdp:
                if "llama" in model_name:
                    env_variables["LOWER_LIST"] = str(example_script.parent / "ops_bf16.txt")
                env_variables["PT_HPU_LAZY_MODE"] = "0"
            elif deepspeed and "gpt-neox-20b" in model_name:
                env_variables["LD_PRELOAD"] = ""

            if fp8 and "llama" in model_name:
                env_variables["LOWER_LIST"] = str(example_script.parent / "ops_bf16.txt")

            extra_command_line_arguments = baseline.get("distribution").get(distribution).get("extra_arguments", [])

            if os.environ.get("DATA_CACHE", None) is not None and self.EXAMPLE_NAME == "run_clip":
                extra_command_line_arguments[0] = "--data_dir {}".format(os.environ["DATA_CACHE"])
            elif torch_compile and (
                model_name == "bert-large-uncased-whole-word-masking" or model_name == "roberta-large"
            ):
                extra_command_line_arguments.append("--torch_compile_backend hpu_backend")
                extra_command_line_arguments.append("--torch_compile")
                if "--use_hpu_graphs_for_inference" in extra_command_line_arguments:
                    extra_command_line_arguments.remove("--use_hpu_graphs_for_inference")
                env_variables["PT_HPU_LAZY_MODE"] = "0"
                env_variables["PT_ENABLE_INT64_SUPPORT"] = "1"

            with TemporaryDirectory() as tmp_dir:
                cmd_line = self._create_command_line(
                    multi_card,
                    deepspeed,
                    fsdp,
                    example_script,
                    model_name,
                    gaudi_config_name,
                    tmp_dir,
                    task=self.TASK_NAME,
                    lr=baseline.get("distribution").get(distribution).get("learning_rate"),
                    train_batch_size=baseline.get("distribution").get(distribution).get("train_batch_size"),
                    eval_batch_size=baseline.get("eval_batch_size"),
                    num_epochs=baseline.get("num_train_epochs"),
                    extra_command_line_arguments=extra_command_line_arguments,
                )

                p = subprocess.Popen(cmd_line, env=env_variables)
                return_code = p.wait()

                # Ensure the run finished without any issue
                self.assertEqual(return_code, 0)

                with open(Path(tmp_dir) / "all_results.json") as fp:
                    results = json.load(fp)
                # Ensure performance requirements (accuracy, training time) are met
                self.assert_no_regression(results, baseline.get("distribution").get(distribution), model_name)

            # TODO: is a cleanup of the dataset cache needed?
            # self._cleanup_dataset_cache()

        return test


class ExampleTesterBase(TestCase):
    """
    Base example tester class.
    Attributes:
        EXAMPLE_DIR (`str` or `os.Pathlike`): the directory containing the examples.
        EXAMPLE_NAME (`str`): the name of the example script without the file extension, e.g. run_qa, run_glue, etc.
        TASK_NAME (`str`): the name of the dataset to use.
        DATASET_PARAMETER_NAME (`str`): the argument name to use for the dataset parameter.
            Most of the time it will be "dataset_name", but for some tasks on a benchmark it might be something else.
        MAX_SEQ_LENGTH ('str'): the max_seq_length argument for this dataset.
            The maximum total input sequence length after tokenization. Sequences longer than this will be truncated, sequences shorter will be padded.
    """

    EXAMPLE_DIR = Path(os.path.dirname(__file__)).parent / "examples"
    EXAMPLE_NAME = None
    TASK_NAME = None
    DATASET_PARAMETER_NAME = "dataset_name"
    DATASET_NAME = None
    REGRESSION_METRICS = {
        "eval_f1": (TestCase.assertGreaterEqual, ACCURACY_PERF_FACTOR),
        "eval_accuracy": (TestCase.assertGreaterEqual, ACCURACY_PERF_FACTOR),
        "perplexity": (TestCase.assertLessEqual, 2 - ACCURACY_PERF_FACTOR),
        "eval_rougeLsum": (TestCase.assertGreaterEqual, ACCURACY_PERF_FACTOR),
        "train_runtime": (TestCase.assertLessEqual, TIME_PERF_FACTOR),
        "eval_wer": (TestCase.assertLessEqual, 2 - ACCURACY_PERF_FACTOR),
        "train_samples_per_second": (TestCase.assertGreaterEqual, 2 - TIME_PERF_FACTOR),
        "eval_samples_per_second": (TestCase.assertGreaterEqual, 2 - TIME_PERF_FACTOR),
    }

    def _create_command_line(
        self,
        multi_card: bool,
        deepspeed: bool,
        fsdp: bool,
        script: Path,
        model_name: str,
        gaudi_config_name: str,
        output_dir: str,
        lr: float,
        train_batch_size: int,
        eval_batch_size: int,
        num_epochs: int,
        task: Optional[str] = None,
        extra_command_line_arguments: Optional[List[str]] = None,
    ) -> List[str]:
        dataset_name = self.DATASET_NAME if self.DATASET_NAME is not None else task
        task_option = f"--{self.DATASET_PARAMETER_NAME} {dataset_name}" if task else " "
        if task in ["multitask-prompt-tuning", "poly-tuning"]:
            task_option = " "
        cmd_line = ["python3"]
        if multi_card:
            cmd_line.append(f"{script.parent.parent / 'gaudi_spawn.py'}")
            cmd_line.append("--world_size 8")
            cmd_line.append("--use_mpi")
        elif deepspeed:
            cmd_line = [
                "deepspeed",
                "--num_nodes 1",
                "--num_gpus 8",
                "--no_local_rank",
            ]
        if self.EXAMPLE_NAME in ["dpo", "reward_modeling"]:
            cmd_line += [
                f"{script}",
                f"--model_name_or_path {model_name}",
                f"--tokenizer_name_or_path {model_name}",
                f"--output_dir {output_dir}",
                f"--per_device_train_batch_size {train_batch_size}",
                f"--per_device_eval_batch_size {eval_batch_size}",
            ]
        elif self.EXAMPLE_NAME == "ppo":
            cmd_line += [
                f"{script}",
                f"--model_name_or_path {model_name}",
                f"--tokenizer_name_or_path {model_name}",
                f"--output_dir {output_dir}",
                f"--batch_size {train_batch_size}",
            ]
        else:
            cmd_line += [
                f"{script}",
                f"--model_name_or_path {model_name}",
                f"--gaudi_config_name {gaudi_config_name}",
                f"{task_option}",
                "--do_train",
                f"--output_dir {output_dir}",
                "--overwrite_output_dir",
                f"--learning_rate {lr}",
                f"--per_device_train_batch_size {train_batch_size}",
                f"--per_device_eval_batch_size {eval_batch_size}",
                f" --num_train_epochs {num_epochs}",
                "--use_habana",
                "--throughput_warmup_steps 3",
                "--save_strategy no",
            ]

        if "compile" in task:
            cmd_line += ["--use_lazy_mode False"]
        elif self.EXAMPLE_NAME not in ["dpo", "ppo", "reward_modeling"]:
            cmd_line += ["--use_lazy_mode"]

        if "bloom" not in model_name and self.EXAMPLE_NAME not in ["dpo", "ppo", "reward_modeling"]:
            cmd_line.append("--do_eval")

        if extra_command_line_arguments is not None:
            cmd_line += extra_command_line_arguments

        pattern = re.compile(r"([\"\'].+?[\"\'])|\s")
        return [x for y in cmd_line for x in re.split(pattern, y) if x]

    def _install_requirements(self, requirements_filename: Union[str, os.PathLike]):
        """
        Installs the necessary requirements to run the example if the provided file exists, otherwise does nothing.
        """

        if not Path(requirements_filename).exists():
            return

        cmd_line = f"pip install -r {requirements_filename}".split()
        p = subprocess.Popen(cmd_line)
        return_code = p.wait()
        self.assertEqual(return_code, 0)

    def assert_no_regression(self, results: Dict, baseline: Dict, model_name: str):
        """
        Assert whether all possible performance requirements are met.
        Attributes:
            results (Dict): results of the run to assess
            baseline (Dict): baseline to assert whether or not there is regression
        """
        # Gather all the metrics to assess
        metrics_to_assess = []
        for metric_name in self.REGRESSION_METRICS.keys():
            if metric_name in baseline and metric_name in results:
                metrics_to_assess.append(metric_name)
        # There is no accuracy metric for `run_clip.py`, `run_bridgetower.py` and BLOOM
        min_number_metrics = 3
        if (
            self.EXAMPLE_NAME in ["run_clip", "run_bridgetower", "sft", "dpo", "ppo", "reward_modeling"]
            or "bloom" in model_name
        ):
            min_number_metrics = 2

        # Check that at least 3 metrics are assessed:
        # training time + throughput + accuracy metric (F1, accuracy, perplexity,...)
        self.assertGreaterEqual(
            len(metrics_to_assess),
            min_number_metrics,
            (
                f"{len(metrics_to_assess)} asserted metric(s) while at least 3 are expected (throughput + training"
                f" time + accuracy). Metrics to assert: {self.REGRESSION_METRICS.keys()}. Metrics received:"
                f" {baseline.keys()}"
            ),
        )

        # Message to display if one test fails
        # This enables to show all the results and baselines even if one test fails before others
        failure_message = "\n===== Assessed metrics (measured vs thresholded baseline) =====\n"
        for metric_name in metrics_to_assess:
            failure_message += f"{metric_name}: {results[metric_name]} vs {self.REGRESSION_METRICS[metric_name][1] * baseline[metric_name]}\n"

        # Assess metrics
        for metric_name in metrics_to_assess:
            assert_function, threshold_factor = self.REGRESSION_METRICS[metric_name]
            assert_function(
                self,
                results[metric_name],
                threshold_factor * baseline[metric_name],
                msg=f"for metric {metric_name}. {failure_message}",
            )


class TextClassificationExampleTester(ExampleTesterBase, metaclass=ExampleTestMeta, example_name="run_glue"):
    TASK_NAME = "mrpc"
    DATASET_PARAMETER_NAME = "task_name"


class MultiCardTextClassificationExampleTester(
    ExampleTesterBase, metaclass=ExampleTestMeta, example_name="run_glue", multi_card=True
):
    TASK_NAME = "mrpc"
    DATASET_PARAMETER_NAME = "task_name"


class DeepSpeedTextClassificationExampleTester(
    ExampleTesterBase, metaclass=ExampleTestMeta, example_name="run_glue", deepspeed=True
):
    TASK_NAME = "mrpc"
    DATASET_PARAMETER_NAME = "task_name"


class QuestionAnsweringExampleTester(
    ExampleTesterBase, metaclass=ExampleTestMeta, example_name="run_qa", torch_compile=True
):
    TASK_NAME = "squad"


class MultiCardQuestionAnsweringExampleTester(
    ExampleTesterBase, metaclass=ExampleTestMeta, example_name="run_qa", multi_card=True, torch_compile=True
):
    TASK_NAME = "squad"


class CausalLanguageModelingExampleTester(ExampleTesterBase, metaclass=ExampleTestMeta, example_name="run_clm"):
    TASK_NAME = "wikitext"


class MultiCardCausalLanguageModelingExampleTester(
    ExampleTesterBase, metaclass=ExampleTestMeta, example_name="run_clm", multi_card=True
):
    TASK_NAME = "wikitext"


class DeepspeedCausalLanguageModelingExampleTester(
    ExampleTesterBase, metaclass=ExampleTestMeta, example_name="run_clm", deepspeed=True
):
    TASK_NAME = "wikitext"


class ImageClassificationExampleTester(
    ExampleTesterBase, metaclass=ExampleTestMeta, example_name="run_image_classification"
):
    TASK_NAME = "cifar10"


class MultiCardImageClassificationExampleTester(
    ExampleTesterBase, metaclass=ExampleTestMeta, example_name="run_image_classification", multi_card=True
):
    TASK_NAME = "cifar10"


class MultiCardMaskedLanguageModelingExampleTester(
    ExampleTesterBase, metaclass=ExampleTestMeta, example_name="run_mlm", multi_card=True
):
    TASK_NAME = "wikitext"


class MultiCardAudioClassificationExampleTester(
    ExampleTesterBase, metaclass=ExampleTestMeta, example_name="run_audio_classification", multi_card=True
):
    TASK_NAME = "common_language"


class MultiCardSpeechRecognitionExampleTester(
    ExampleTesterBase, metaclass=ExampleTestMeta, example_name="run_speech_recognition_ctc", multi_card=True
):
    TASK_NAME = "regisss/librispeech_asr_for_optimum_habana_ci"
    DATASET_NAME = os.environ.get("DATA_CACHE", None)


class MultiCardSummarizationExampleTester(
    ExampleTesterBase, metaclass=ExampleTestMeta, example_name="run_summarization", multi_card=True
):
    TASK_NAME = "cnn_dailymail"


class DeepspeedSummarizationExampleTester(
    ExampleTesterBase, metaclass=ExampleTestMeta, example_name="run_summarization", deepspeed=True
):
    TASK_NAME = "cnn_dailymail"


class MultiCardSeq2SeqQuestionAnsweringExampleTester(
    ExampleTesterBase, metaclass=ExampleTestMeta, example_name="run_seq2seq_qa", multi_card=True
):
    TASK_NAME = "squad_v2"


class MultiCardVisionLanguageExampleTester(
    ExampleTesterBase, metaclass=ExampleTestMeta, example_name="run_clip", multi_card=True
):
    TASK_NAME = "ydshieh/coco_dataset_script"


class ProteinFoldingExampleTester(ExampleTesterBase, metaclass=ExampleTestMeta, example_name="run_esmfold"):
    pass


class ProteinFoldingExampleTester2(ExampleTesterBase, metaclass=ExampleTestMeta, example_name="run_zero_shot_eval"):
    pass


class CausalLanguageModelingLORAExampleTester(
    ExampleTesterBase, metaclass=ExampleTestMeta, example_name="run_lora_clm"
):
    TASK_NAME = "databricks/databricks-dolly-15k"


class MultiCardCausalLanguageModelingLORAExampleTester2(
    ExampleTesterBase, metaclass=ExampleTestMeta, example_name="run_lora_clm", multi_card=True
):
    TASK_NAME = "mamamiya405/finred"


class MultiCardCausalLanguageModelingLORAExampleTester(
    ExampleTesterBase, metaclass=ExampleTestMeta, example_name="run_lora_clm", multi_card=True
):
    TASK_NAME = ["tatsu-lab/alpaca", "timdettmers/openassistant-guanaco"]


class MultiCardBridgetowerExampleTester(
    ExampleTesterBase, metaclass=ExampleTestMeta, example_name="run_bridgetower", multi_card=True
):
    TASK_NAME = "jmhessel/newyorker_caption_contest"


class MultiCardSeq2SeqSpeechRecognitionExampleTester(
    ExampleTesterBase, metaclass=ExampleTestMeta, example_name="run_speech_recognition_seq2seq", multi_card=True
):
    TASK_NAME = "mozilla-foundation/common_voice_11_0"


class MultiCardCausalLanguageModelingLORAFSDPCompileExampleTester(
    ExampleTesterBase,
    metaclass=ExampleTestMeta,
    example_name="run_lora_clm",
    multi_card=True,
    fsdp=True,
):
    TASK_NAME = "tatsu-lab/alpaca_fsdpcompile"
    DATASET_NAME = "tatsu-lab/alpaca"


class MultiCardSFTExampleTester(ExampleTesterBase, metaclass=ExampleTestMeta, example_name="sft", multi_card=True):
    TASK_NAME = "trl-sft"
    DATASET_NAME = "lvwerra/stack-exchange-paired"


class MultiCardSFTChatExampleTester(ExampleTesterBase, metaclass=ExampleTestMeta, example_name="sft", multi_card=True):
    TASK_NAME = "trl-sft-chat"
    DATASET_NAME = "philschmid/dolly-15k-oai-style"


class MultiCardSFTChatPeftExampleTester(
    ExampleTesterBase, metaclass=ExampleTestMeta, example_name="sft", multi_card=True
):
    TASK_NAME = "trl-sft-chat-peft"
    DATASET_NAME = "philschmid/dolly-15k-oai-style"


class MultiCardDPOExampleTester(ExampleTesterBase, metaclass=ExampleTestMeta, example_name="dpo", multi_card=True):
    TASK_NAME = "trl-dpo"
    DATASET_NAME = "lvwerra/stack-exchange-paired"


class MultiCardRewardExampleTester(
    ExampleTesterBase, metaclass=ExampleTestMeta, example_name="reward_modeling", multi_card=True
):
    TASK_NAME = "trl-reward"
    DATASET_NAME = "lvwerra/stack-exchange-paired"


class MultiCardPPOExampleTester(ExampleTesterBase, metaclass=ExampleTestMeta, example_name="ppo", multi_card=True):
    TASK_NAME = "trl-ppo"
    DATASET_NAME = "lvwerra/stack-exchange-paired"


class MultiCardProteinFoldingClassificationTester(
    ExampleTesterBase, metaclass=ExampleTestMeta, example_name="run_sequence_classification", multi_card=True
):
    TASK_NAME = "prost-sequence-classification"
    DATASET_NAME = "mila-intel/ProtST-BinaryLocalization"


class MultiCardCausalLanguageModelingPromptTuningExampleTester(
    ExampleTesterBase, metaclass=ExampleTestMeta, example_name="run_prompt_tuning_clm", multi_card=True
):
    TASK_NAME = "prompt-tuning"
    DATASET_NAME = "ought/raft"


class MultiCardCausalLanguageModelingPrefixTuningExampleTester(
    ExampleTesterBase, metaclass=ExampleTestMeta, example_name="run_prompt_tuning_clm", multi_card=True
):
    TASK_NAME = "prefix-tuning"
    DATASET_NAME = "ought/raft"


class MultiCardCausalLanguageModelingPTuningExampleTester(
    ExampleTesterBase, metaclass=ExampleTestMeta, example_name="run_prompt_tuning_clm", multi_card=True
):
    TASK_NAME = "p-tuning"
    DATASET_NAME = "ought/raft"


<<<<<<< HEAD
class MultiCardMultiTastPromptPeftExampleTester(
    ExampleTesterBase, metaclass=ExampleTestMeta, example_name="run_multitask_prompt_tuning", multi_card=True
):
    TASK_NAME = "multitask-prompt-tuning"


class MultiCardPolyPeftExampleTester(
    ExampleTesterBase, metaclass=ExampleTestMeta, example_name="peft_poly_seq2seq_with_generate", multi_card=True
):
    TASK_NAME = "poly-tuning"
=======
class MultiCardCausalLanguageModelingLlamaAdapterExampleTester(
    ExampleTesterBase, metaclass=ExampleTestMeta, example_name="run_lora_clm", multi_card=True
):
    TASK_NAME = "llama-adapter"
    DATASET_NAME = "tatsu-lab/alpaca"
>>>>>>> c495f479


class MultiCardCausalLanguageModelingLoRAFP8ExampleTester(
    ExampleTesterBase, metaclass=ExampleTestMeta, example_name="run_lora_clm", multi_card=True, fp8=True
):
    TASK_NAME = "tatsu-lab/alpaca_fp8"
    DATASET_NAME = "tatsu-lab/alpaca"<|MERGE_RESOLUTION|>--- conflicted
+++ resolved
@@ -868,7 +868,6 @@
     DATASET_NAME = "ought/raft"
 
 
-<<<<<<< HEAD
 class MultiCardMultiTastPromptPeftExampleTester(
     ExampleTesterBase, metaclass=ExampleTestMeta, example_name="run_multitask_prompt_tuning", multi_card=True
 ):
@@ -879,13 +878,13 @@
     ExampleTesterBase, metaclass=ExampleTestMeta, example_name="peft_poly_seq2seq_with_generate", multi_card=True
 ):
     TASK_NAME = "poly-tuning"
-=======
+
+
 class MultiCardCausalLanguageModelingLlamaAdapterExampleTester(
     ExampleTesterBase, metaclass=ExampleTestMeta, example_name="run_lora_clm", multi_card=True
 ):
     TASK_NAME = "llama-adapter"
     DATASET_NAME = "tatsu-lab/alpaca"
->>>>>>> c495f479
 
 
 class MultiCardCausalLanguageModelingLoRAFP8ExampleTester(
