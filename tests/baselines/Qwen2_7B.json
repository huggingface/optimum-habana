--- conflicted
+++ resolved
@@ -44,13 +44,8 @@
                 "multi_card": {
                     "learning_rate": 3e-4,
                     "train_batch_size": 2,
-<<<<<<< HEAD
-                    "train_runtime": 420,
-                    "train_samples_per_second": 7.5,
-=======
                     "train_runtime": 423.995,
                     "train_samples_per_second": 7.342,
->>>>>>> fa1fbc5f
                     "extra_arguments": [
                         "--bf16 True",
                         "--subset ''",
