--- conflicted
+++ resolved
@@ -1,5 +1,4 @@
 {
-<<<<<<< HEAD
     "gaudi": {
         "squad": {
             "num_train_epochs": 1,
@@ -8,9 +7,9 @@
                 "single_card": {
                     "learning_rate": 1e-5,
                     "train_batch_size": 12,
-                    "eval_f1": 94.9313,
-                    "train_runtime": 9469.2608,
-                    "train_samples_per_second": 9.554,
+                    "eval_f1": 94.8472,
+                    "train_runtime": 9475.8759,
+                    "train_samples_per_second": 9.423,
                     "extra_arguments": [
                         "--max_seq_length 384",
                         "--use_hpu_graphs_for_inference"
@@ -19,9 +18,9 @@
                 "multi_card": {
                     "learning_rate": 5e-5,
                     "train_batch_size": 12,
-                    "eval_f1": 95.1328,
-                    "train_runtime": 1310.9232,
-                    "train_samples_per_second": 74.777,
+                    "eval_f1": 95.1412,
+                    "train_runtime": 1322.8942,
+                    "train_samples_per_second": 74.821,
                     "extra_arguments": [
                         "--max_seq_length 384",
                         "--use_hpu_graphs_for_inference"
@@ -57,33 +56,6 @@
                         "--use_hpu_graphs_for_inference"
                     ]
                 }
-=======
-    "squad": {
-        "num_train_epochs": 1,
-        "eval_batch_size": 2,
-        "distribution": {
-            "single_card": {
-                "learning_rate": 1e-5,
-                "train_batch_size": 12,
-                "eval_f1": 94.8472,
-                "train_runtime": 9475.8759,
-                "train_samples_per_second": 9.423,
-                "extra_arguments": [
-                    "--max_seq_length 384",
-                    "--use_hpu_graphs_for_inference"
-                ]
-            },
-            "multi_card": {
-                "learning_rate": 5e-5,
-                "train_batch_size": 12,
-                "eval_f1": 95.1412,
-                "train_runtime": 1322.8942,
-                "train_samples_per_second": 74.821,
-                "extra_arguments": [
-                    "--max_seq_length 384",
-                    "--use_hpu_graphs_for_inference"
-                ]
->>>>>>> 0fb6bb6b
             }
         }
     }
