--- conflicted
+++ resolved
@@ -1,5 +1,4 @@
 {
-<<<<<<< HEAD
     "gaudi": {
         "cifar10": {
             "num_train_epochs": 1,
@@ -8,9 +7,9 @@
                 "single_card": {
                     "learning_rate": 5e-5,
                     "train_batch_size": 64,
-                    "eval_accuracy": 0.982,
-                    "train_runtime": 143.1925,
-                    "train_samples_per_second": 338.713,
+                    "eval_accuracy": 0.9823,
+                    "train_runtime": 143.0439,
+                    "train_samples_per_second": 338.667,
                     "extra_arguments": [
                         "--remove_unused_columns False",
                         "--seed 1337",
@@ -23,9 +22,9 @@
                 "multi_card": {
                     "learning_rate": 2e-4,
                     "train_batch_size": 64,
-                    "eval_accuracy": 0.9812,
-                    "train_runtime": 63.4907,
-                    "train_samples_per_second": 2480.927,
+                    "eval_accuracy": 0.9816,
+                    "train_runtime": 64.0266,
+                    "train_samples_per_second": 2490.132,
                     "extra_arguments": [
                         "--remove_unused_columns False",
                         "--seed 1337",
@@ -75,42 +74,6 @@
                         "--throughput_warmup_steps 8"
                     ]
                 }
-=======
-    "cifar10": {
-        "num_train_epochs": 1,
-        "eval_batch_size": 64,
-        "distribution": {
-            "single_card": {
-                "learning_rate": 5e-5,
-                "train_batch_size": 64,
-                "eval_accuracy": 0.9823,
-                "train_runtime": 143.0439,
-                "train_samples_per_second": 338.667,
-                "extra_arguments": [
-                    "--remove_unused_columns False",
-                    "--seed 1337",
-                    "--use_hpu_graphs_for_inference",
-                    "--dataloader_num_workers 1",
-                    "--pipelining_fwd_bwd True",
-                    "--non_blocking_data_copy True"
-                ]
-            },
-            "multi_card": {
-                "learning_rate": 2e-4,
-                "train_batch_size": 64,
-                "eval_accuracy": 0.9816,
-                "train_runtime": 64.0266,
-                "train_samples_per_second": 2490.132,
-                "extra_arguments": [
-                    "--remove_unused_columns False",
-                    "--seed 1337",
-                    "--use_hpu_graphs_for_inference",
-                    "--dataloader_num_workers 1",
-                    "--pipelining_fwd_bwd True",
-                    "--non_blocking_data_copy True",
-                    "--throughput_warmup_steps 8"
-                ]
->>>>>>> 0fb6bb6b
             }
         }
     }
