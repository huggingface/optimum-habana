{
<<<<<<< HEAD
    "gaudi": {
        "common_language": {
            "num_train_epochs": 10,
            "eval_batch_size": 64,
            "distribution": {
                "multi_card": {
                    "learning_rate": 5e-4,
                    "train_batch_size": 32,
                    "eval_accuracy": 0.8047,
                    "train_runtime": 549.2108,
                    "train_samples_per_second": 462.584,
                    "eval_samples_per_second": 294.293,
                    "extra_arguments": [
                        "--audio_column_name audio",
                        "--label_column_name language",
                        "--remove_unused_columns False",
                        "--max_length_seconds 8",
                        "--attention_mask False",
                        "--warmup_ratio 0.1",
                        "--seed 0",
                        "--dataloader_num_workers 1",
                        "--use_hpu_graphs_for_inference"
                    ]
                }
            }
        }
    },
    "gaudi2": {
        "common_language": {
            "num_train_epochs": 10,
            "eval_batch_size": 64,
            "distribution": {
                "multi_card": {
                    "learning_rate": 5e-4,
                    "train_batch_size": 32,
                    "eval_accuracy": 0.8047,
                    "train_runtime": 549.2108,
                    "train_samples_per_second": 462.584,
                    "eval_samples_per_second": 294.293,
                    "extra_arguments": [
                        "--audio_column_name audio",
                        "--label_column_name language",
                        "--remove_unused_columns False",
                        "--max_length_seconds 8",
                        "--attention_mask False",
                        "--warmup_ratio 0.1",
                        "--seed 0",
                        "--dataloader_num_workers 1",
                        "--use_hpu_graphs_for_inference"
                    ]
                }
=======
    "common_language": {
        "num_train_epochs": 10,
        "eval_batch_size": 64,
        "distribution": {
            "multi_card": {
                "learning_rate": 5e-4,
                "train_batch_size": 32,
                "eval_accuracy": 0.8038,
                "train_runtime": 532.0812,
                "train_samples_per_second": 484.458,
                "eval_samples_per_second": 294.293,
                "extra_arguments": [
                    "--audio_column_name audio",
                    "--label_column_name language",
                    "--remove_unused_columns False",
                    "--max_length_seconds 8",
                    "--attention_mask False",
                    "--warmup_ratio 0.1",
                    "--seed 0",
                    "--dataloader_num_workers 1",
                    "--use_hpu_graphs_for_inference"
                ]
>>>>>>> 0fb6bb6b
            }
        }
    }
}<|MERGE_RESOLUTION|>--- conflicted
+++ resolved
@@ -1,5 +1,4 @@
 {
-<<<<<<< HEAD
     "gaudi": {
         "common_language": {
             "num_train_epochs": 10,
@@ -8,9 +7,9 @@
                 "multi_card": {
                     "learning_rate": 5e-4,
                     "train_batch_size": 32,
-                    "eval_accuracy": 0.8047,
-                    "train_runtime": 549.2108,
-                    "train_samples_per_second": 462.584,
+                    "eval_accuracy": 0.8038,
+                    "train_runtime": 532.0812,
+                    "train_samples_per_second": 484.458,
                     "eval_samples_per_second": 294.293,
                     "extra_arguments": [
                         "--audio_column_name audio",
@@ -51,30 +50,6 @@
                         "--use_hpu_graphs_for_inference"
                     ]
                 }
-=======
-    "common_language": {
-        "num_train_epochs": 10,
-        "eval_batch_size": 64,
-        "distribution": {
-            "multi_card": {
-                "learning_rate": 5e-4,
-                "train_batch_size": 32,
-                "eval_accuracy": 0.8038,
-                "train_runtime": 532.0812,
-                "train_samples_per_second": 484.458,
-                "eval_samples_per_second": 294.293,
-                "extra_arguments": [
-                    "--audio_column_name audio",
-                    "--label_column_name language",
-                    "--remove_unused_columns False",
-                    "--max_length_seconds 8",
-                    "--attention_mask False",
-                    "--warmup_ratio 0.1",
-                    "--seed 0",
-                    "--dataloader_num_workers 1",
-                    "--use_hpu_graphs_for_inference"
-                ]
->>>>>>> 0fb6bb6b
             }
         }
     }
