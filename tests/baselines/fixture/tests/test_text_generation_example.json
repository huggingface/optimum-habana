--- conflicted
+++ resolved
@@ -250,13 +250,8 @@
       "throughput": 34.082512922376125
     },
     "gaudi3": {
-<<<<<<< HEAD
-      "output": "DeepSpeed is a machine learning framework that is designed to help you train your models faster and more efficiently. It is a system that can be used to train models in a distributed manner.\n\n<h2>What is DeepSpeed?</h2>\n\nDeepSpeed is a deep learning optimization toolkit that makes distributed deep learning easy and efficient to near-linearly scale to large number of machines. It is a system that was developed by Microsoft Research Asia, and it is a part of the DeepSpeed framework.\n\nDeepSpeed is a system that is designed to",
-      "throughput": 46.04685368495098
-=======
       "output": "DeepSpeed is a machine learning framework that enables training very large models with high efficiency. It is often used with PyTorch, and it can significantly reduce memory usage and increase training throughput. Here's a breakdown of how it works, its key features, and how to use it:\n\n**How DeepSpeed Works**\n\nDeepSpeed achieves its efficiency through a combination of innovative techniques, primarily focusing on these areas:\n\n* **ZeRO (Zero Redundancy Optimizer):** This is the cornerstone of DeepSpeed. ZeRO partitions",
       "throughput": 42.50246201556991
->>>>>>> 1ce01733
     }
   },
   "tests/test_text_generation_example.py::test_text_generation_bf16_1x[google/gemma-3-12b-it-1-False-True-False]": {
@@ -296,11 +291,7 @@
     },
     "gaudi3": {
       "output": "DeepSpeed is a machine learning framework that enables training of large-scale deep learning models on a single GPU or across multiple GPUs. It is designed to be easy to use and to provide high performance.\n\nDeepSpeed is built on top of PyTorch, a popular deep learning framework. It provides a number of features that make it easy to train large-scale models, including:\n\n* Automatic model parallelism: DeepSpeed automatically parallelizes the model across multiple GPUs, so you don’t have to worry about how to do it yourself",
-<<<<<<< HEAD
-      "throughput": 111.60209707224463
-=======
       "throughput": 117.69951320588835
->>>>>>> 1ce01733
     }
   },
   "tests/test_text_generation_example.py::test_text_generation_bf16_1x[google/gemma-7b-1-False-False]": {
