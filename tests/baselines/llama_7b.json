--- conflicted
+++ resolved
@@ -62,25 +62,14 @@
         },
         "tatsu-lab/alpaca_fsdpcompile": {
             "num_train_epochs": 1,
-<<<<<<< HEAD
-	    "eval_batch_size": 1,
-            "distribution": {
-                "multi_card": {
-                    "learning_rate": 3e-4,
-		    "train_batch_size": 8,
-                    "perplexity": 2.4502,
-                    "train_runtime": 210.305,
-                    "train_samples_per_second": 85.0801,
-=======
             "eval_batch_size": 1,
             "distribution": {
                 "multi_card": {
                     "learning_rate": 3e-4,
                     "train_batch_size": 8,
-                    "perplexity": 2.4259,
-                    "train_runtime": 199.94,
-                    "train_samples_per_second": 88.664,
->>>>>>> 0342ac1f
+                    "perplexity": 2.4502,
+                    "train_runtime": 210.305,
+                    "train_samples_per_second": 85.0801,
                     "extra_arguments": [
                         "--bf16 True",
                         "--gradient_accumulation_steps 2",
@@ -100,24 +89,15 @@
                         "--adam_epsilon 1e-08",
                         "--ddp_bucket_cap_mb 50",
                         "--validation_split_percentage 10",
-<<<<<<< HEAD
                         "--attn_softmax_bf16",
-			"--pipelining_fwd_bwd False",
-			"--fsdp auto_wrap",
-			"--torch_compile_backend hpu_backend",
-			"--torch_compile",
-			"--fsdp_config examples/language-modeling/fsdp_config.json"
-=======
-                        "--attn_softmax_bf16 True",
                         "--pipelining_fwd_bwd False",
                         "--fsdp auto_wrap",
                         "--torch_compile_backend hpu_backend",
                         "--torch_compile",
                         "--fsdp_config examples/language-modeling/fsdp_config.json"
->>>>>>> 0342ac1f
                     ]
                 }
             }
         }
     }
-}
+}