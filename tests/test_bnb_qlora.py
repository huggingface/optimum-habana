# coding=utf-8
# Copyright 2022 the HuggingFace Inc. team.
#
# Licensed under the Apache License, Version 2.0 (the "License");
# you may not use this file except in compliance with the License.
# You may obtain a copy of the License at
#
#     http://www.apache.org/licenses/LICENSE-2.0
#
# Unless required by applicable law or agreed to in writing, software
# distributed under the License is distributed on an "AS IS" BASIS,
# WITHOUT WARRANTIES OR CONDITIONS OF ANY KIND, either express or implied.
# See the License for the specific language governing permissions and
# limitations under the License.

import os

import pytest
import torch
from datasets import load_dataset
from peft import LoraConfig, get_peft_model, prepare_model_for_kbit_training
from transformers import AutoModelForCausalLM, AutoTokenizer, BitsAndBytesConfig, DataCollatorForLanguageModeling

from optimum.habana import GaudiConfig, GaudiTrainer, GaudiTrainingArguments

from .utils import OH_DEVICE_CONTEXT


def print_model_size(model):
    """
    Prints the model size in GB.
    """
    model_size = sum(p.numel() * p.element_size() for p in model.parameters())
    model_size_GB = model_size / (1024**3)
    print(f" Model size : {model_size_GB} GB")


def print_trainable_parameters(model):
    """
    Prints the number of trainable parameters in the model.
    """
    trainable_params = 0
    all_param = 0
    for _, param in model.named_parameters():
        all_param += param.numel()
        if param.requires_grad:
            trainable_params += param.numel()
    print(
        f"trainable params: {trainable_params} || all params: {all_param} || trainable%: {100 * trainable_params / all_param}"
    )


def get_data(tokenizer, dataset_name, max_seq_length=1024):
    dataset = load_dataset(dataset_name)
    dataset = dataset.shuffle(seed=42)
    data = dataset.map(
        lambda example: tokenizer(example["text"], max_length=max_seq_length, padding="max_length"), batched=True
    )
    split_data = data["train"].train_test_split(test_size=0.01, seed=42)

    return split_data


def get_model(token: str, model_id: str):
    nf4_config = BitsAndBytesConfig(
        load_in_4bit=True,
        bnb_4bit_quant_type="nf4",
        bnb_4bit_compute_dtype=torch.bfloat16,
    )

    model = AutoModelForCausalLM.from_pretrained(
        model_id, quantization_config=nf4_config, device_map={"": "hpu"}, torch_dtype=torch.bfloat16, token=token.value
    )

    return model


modeldata = [
    ("meta-llama/Llama-3.2-1B", 8, 8),
    ("meta-llama/Llama-3.1-8B", 4, 4),
    ("meta-llama/Llama-3.1-70B", 1, 1),
]


@pytest.mark.skipif("gaudi1" == OH_DEVICE_CONTEXT, reason="execution not supported on gaudi1")
@pytest.mark.parametrize("model_id, train_bs, eval_bs", modeldata)
@pytest.mark.parametrize("compile_on", [True, False])
def test_nf4_quantization_finetuning(
    token: str, baseline, model_id: str, train_bs: int, eval_bs: int, compile_on: bool
):
    os.environ["PT_HPU_LAZY_MODE"] = "0"
    from optimum.habana.transformers import modeling_utils

    modeling_utils.adapt_transformers_to_gaudi()

    tokenizer = AutoTokenizer.from_pretrained(model_id, token=token.value, padding_side="right")
    # needed for llama tokenizer
    tokenizer.pad_token = tokenizer.eos_token

    model = get_model(token, model_id)
    model.gradient_checkpointing_enable()
    model.generation_config.use_flash_attention = True
    model.generation_config.flash_attention_recompute = False
    model.generation_config.flash_attention_causal_mask = True
    model.generation_config.attn_softmax_bf16 = True
    model.generation_config.use_fused_rope = True
    is_large_model = "70B" in model_id
    print_model_size(model)

    model = prepare_model_for_kbit_training(model)

    config = LoraConfig(
        r=4,
        lora_alpha=64,
        target_modules=["q_proj", "v_proj", "k_proj", "o_proj", "gate_proj", "up_proj", "down_proj"],
        lora_dropout=0.05,
        bias="none",
        task_type="CAUSAL_LM",
    )

    model = get_peft_model(model, config)
    print_trainable_parameters(model)

    max_seq_length = 1024
    print(f"max_seq_len {max_seq_length}")
    data = get_data(tokenizer, dataset_name="tatsu-lab/alpaca", max_seq_length=max_seq_length)

    gaudi_config = GaudiConfig(
        use_fused_adam=True,
        use_fused_clip_norm=True,
        use_torch_autocast=True,
    )

    training_args = GaudiTrainingArguments(
<<<<<<< HEAD
        eval_strategy="steps",
=======
        eval_strategy="no",
>>>>>>> dbe82cd9
        per_device_train_batch_size=train_bs,
        per_device_eval_batch_size=eval_bs,
        gradient_accumulation_steps=2,
        max_steps=50,
        eval_steps=10,
        warmup_steps=3,
        learning_rate=2e-4,
        logging_steps=1,
        output_dir="results",
        lr_scheduler_type="linear",
        use_habana=True,
        use_lazy_mode=False,
        adjust_throughput=True,
        throughput_warmup_steps=3,
        torch_compile=compile_on,
        torch_compile_backend="hpu_backend" if compile_on else None,
        gradient_checkpointing=is_large_model,
        use_regional_compilation=compile_on and is_large_model,
    )

    trainer = GaudiTrainer(
        model=model,
        train_dataset=data["train"],
        eval_dataset=data["test"],
        gaudi_config=gaudi_config,
        args=training_args,
        data_collator=DataCollatorForLanguageModeling(tokenizer, mlm=False),
    )
    model.config.use_cache = False  # silence the warnings. Please re-enable for inference!

    trainer.train()

    baseline.assertRef(
        compare=lambda actual, ref: abs(actual - ref) < 5e-2,
        context=[OH_DEVICE_CONTEXT],
        eval_loss=trainer.evaluate()["eval_loss"],
    )<|MERGE_RESOLUTION|>--- conflicted
+++ resolved
@@ -132,11 +132,7 @@
     )
 
     training_args = GaudiTrainingArguments(
-<<<<<<< HEAD
-        eval_strategy="steps",
-=======
         eval_strategy="no",
->>>>>>> dbe82cd9
         per_device_train_batch_size=train_bs,
         per_device_eval_batch_size=eval_bs,
         gradient_accumulation_steps=2,
