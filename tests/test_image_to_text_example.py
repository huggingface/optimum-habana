import json
import os
import re
import subprocess
from pathlib import Path
from tempfile import TemporaryDirectory

import pytest

from .test_examples import TIME_PERF_FACTOR


if os.environ.get("GAUDI2_CI", "0") == "1":
    # Gaudi2 CI baselines
    MODELS_TO_TEST = {
        "bf16": [
<<<<<<< HEAD
            ("llava-hf/llava-1.5-7b-hf", 1, 82.3422128290106),
            ("llava-hf/llava-1.5-13b-hf", 1, 51.04717105443364),
=======
            ("llava-hf/llava-1.5-7b-hf", 1, 77.98733740859008),
            ("llava-hf/llava-1.5-13b-hf", 1, 48.54364937033955),
>>>>>>> a8b9400c
            ("llava-hf/llava-v1.6-mistral-7b-hf", 1, 33.17984878151546),
            ("llava-hf/llava-v1.6-vicuna-7b-hf", 1, 35.00608681379742),
            ("llava-hf/llava-v1.6-vicuna-13b-hf", 1, 23.527610042925),
            ("HuggingFaceM4/idefics2-8b", 1, 21.89944593215077),
        ],
        "fp8": [
<<<<<<< HEAD
            ("llava-hf/llava-1.5-7b-hf", 1, 105.25707848037551),
            ("llava-hf/llava-1.5-13b-hf", 1, 66.40730104076319),
=======
            ("llava-hf/llava-1.5-7b-hf", 1, 98.72578382705062),
            ("llava-hf/llava-1.5-13b-hf", 1, 67.20488222876344),
>>>>>>> a8b9400c
            ("llava-hf/llava-v1.6-mistral-7b-hf", 1, 45.011551008367084),
            ("llava-hf/llava-v1.6-vicuna-7b-hf", 1, 45.18544502949674),
            ("llava-hf/llava-v1.6-vicuna-13b-hf", 1, 30.9535718774675),
        ],
    }
else:
    # Gaudi1 CI baselines
    MODELS_TO_TEST = {
        "bf16": [
            ("llava-hf/llava-1.5-7b-hf", 1, 28.04096918512148),
            ("llava-hf/llava-1.5-13b-hf", 1, 16.704731010481538),
            ("llava-hf/llava-v1.6-mistral-7b-hf", 1, 10.759228696741),
            ("llava-hf/llava-v1.6-vicuna-13b-hf", 1, 6.96732060769783),
        ],
        "fp8": [],
    }


def _test_image_to_text(
    model_name: str,
    baseline: float,
    token: str,
    batch_size: int = 1,
    fp8: bool = False,
):
    command = ["python3"]
    path_to_example_dir = Path(__file__).resolve().parent.parent / "examples"
    env_variables = os.environ.copy()

    command += [
        f"{path_to_example_dir / 'image-to-text' / 'run_pipeline.py'}",
        f"--model_name_or_path {model_name}",
        f"--batch_size {batch_size}",
        "--max_new_tokens 20",
        "--ignore_eos",
        "--use_kv_cache",
    ]

    command += [
        "--use_hpu_graphs",
    ]

    command.append("--bf16")

    with TemporaryDirectory() as tmp_dir:
        command.append(f"--output_dir {tmp_dir}")
        print(f"\n\nCommand to test: {' '.join(command)}\n")

        command.append(f"--token {token.value}")

        pattern = re.compile(r"([\"\'].+?[\"\'])|\s")
        command = [x for y in command for x in re.split(pattern, y) if x]

        if fp8:
            print(f"\n\nCommand to test: {' '.join(command)}\n")
            env_variables["QUANT_CONFIG"] = os.path.join(
                path_to_example_dir, "image-to-text/quantization_config/maxabs_measure_include_outputs.json"
            )
            subprocess.run(command, env=env_variables)
            env_variables["QUANT_CONFIG"] = os.path.join(
                path_to_example_dir, "image-to-text/quantization_config/maxabs_quant.json"
            )

        proc = subprocess.run(command, env=env_variables)

        # Ensure the run finished without any issue
        # Use try-except to avoid logging the token if used
        try:
            assert proc.returncode == 0
        except AssertionError as e:
            if "'--token', 'hf_" in e.args[0]:
                e.args = (f"The following command failed:\n{' '.join(command[:-2])}",)
            raise

        with open(Path(tmp_dir) / "results.json") as fp:
            results = json.load(fp)

        # Ensure performance requirements (throughput) are met
        assert results["throughput"] >= (2 - TIME_PERF_FACTOR) * baseline


@pytest.mark.parametrize("model_name, batch_size, baseline", MODELS_TO_TEST["bf16"])
def test_image_to_text_bf16(model_name: str, baseline: float, batch_size: int, token: str):
    _test_image_to_text(model_name, baseline, token, batch_size)


@pytest.mark.parametrize("model_name, batch_size, baseline", MODELS_TO_TEST["fp8"])
def test_image_to_text_fp8(model_name: str, baseline: float, batch_size: int, token: str):
    _test_image_to_text(model_name, baseline, token, batch_size, fp8=True)<|MERGE_RESOLUTION|>--- conflicted
+++ resolved
@@ -14,26 +14,16 @@
     # Gaudi2 CI baselines
     MODELS_TO_TEST = {
         "bf16": [
-<<<<<<< HEAD
-            ("llava-hf/llava-1.5-7b-hf", 1, 82.3422128290106),
-            ("llava-hf/llava-1.5-13b-hf", 1, 51.04717105443364),
-=======
             ("llava-hf/llava-1.5-7b-hf", 1, 77.98733740859008),
             ("llava-hf/llava-1.5-13b-hf", 1, 48.54364937033955),
->>>>>>> a8b9400c
             ("llava-hf/llava-v1.6-mistral-7b-hf", 1, 33.17984878151546),
             ("llava-hf/llava-v1.6-vicuna-7b-hf", 1, 35.00608681379742),
             ("llava-hf/llava-v1.6-vicuna-13b-hf", 1, 23.527610042925),
             ("HuggingFaceM4/idefics2-8b", 1, 21.89944593215077),
         ],
         "fp8": [
-<<<<<<< HEAD
-            ("llava-hf/llava-1.5-7b-hf", 1, 105.25707848037551),
-            ("llava-hf/llava-1.5-13b-hf", 1, 66.40730104076319),
-=======
             ("llava-hf/llava-1.5-7b-hf", 1, 98.72578382705062),
             ("llava-hf/llava-1.5-13b-hf", 1, 67.20488222876344),
->>>>>>> a8b9400c
             ("llava-hf/llava-v1.6-mistral-7b-hf", 1, 45.011551008367084),
             ("llava-hf/llava-v1.6-vicuna-7b-hf", 1, 45.18544502949674),
             ("llava-hf/llava-v1.6-vicuna-13b-hf", 1, 30.9535718774675),
@@ -68,8 +58,6 @@
         f"--model_name_or_path {model_name}",
         f"--batch_size {batch_size}",
         "--max_new_tokens 20",
-        "--ignore_eos",
-        "--use_kv_cache",
     ]
 
     command += [
