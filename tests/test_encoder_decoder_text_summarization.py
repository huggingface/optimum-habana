--- conflicted
+++ resolved
@@ -14,12 +14,8 @@
     # Gaudi2 CI baselines
     MODELS_TO_TEST = {
         "bf16": [
-<<<<<<< HEAD
-            ("facebook/bart-large-cnn", "Habana/bart", 5.568, 26.0688, 2, 1),
+            ("facebook/bart-large-cnn", "Habana/bart", 4.691, 26.0688, 2, 1),
             ("t5-3b", "Habana/t5", 3.107, 21.9303, 2, 1),
-=======
-            ("facebook/bart-large-cnn", "Habana/bart", 4.691, 26.0688, 2, 1),
->>>>>>> 47802e85
         ],
     }
 else:
