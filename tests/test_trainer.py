--- conflicted
+++ resolved
@@ -28,13 +28,9 @@
 from typing import Dict, List, Optional, Union
 
 import numpy as np
-<<<<<<< HEAD
 from accelerate import Accelerator
 from accelerate.state import AcceleratorState
-from huggingface_hub import HfFolder, ModelCard, create_branch, delete_repo, list_repo_commits, list_repo_files
-=======
 from huggingface_hub import HfFolder, ModelCard, create_branch, list_repo_commits, list_repo_files
->>>>>>> 01191bbb
 from parameterized import parameterized
 from pytest import mark
 from transformers import (
@@ -84,15 +80,11 @@
     WEIGHTS_NAME,
     is_accelerate_available,
     is_safetensors_available,
+    set_seed,
 )
 from transformers.utils.hp_naming import TrialShortNamer
 
 from optimum.habana import GaudiConfig, GaudiTrainingArguments
-<<<<<<< HEAD
-=======
-from optimum.habana.accelerate import GaudiAccelerator, GaudiAcceleratorState
-from optimum.habana.utils import set_seed
->>>>>>> 01191bbb
 from optimum.utils import logging
 
 
