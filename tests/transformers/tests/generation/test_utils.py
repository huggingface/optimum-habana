# coding=utf-8
# Copyright 2020 The HuggingFace Team Inc.
#
# Licensed under the Apache License, Version 2.0 (the "License");
# you may not use this file except in compliance with the License.
# You may obtain a clone of the License at
#
#     http://www.apache.org/licenses/LICENSE-2.0
#
# Unless required by applicable law or agreed to in writing, software
# distributed under the License is distributed on an "AS IS" BASIS,
# WITHOUT WARRANTIES OR CONDITIONS OF ANY KIND, either express or implied.
# See the License for the specific language governing permissions and
# limitations under the License.


import inspect
import unittest
import warnings

import numpy as np
import pytest
from transformers import is_torch_available, pipeline
from transformers.testing_utils import require_torch, slow

from optimum.habana.transformers.modeling_utils import adapt_transformers_to_gaudi

from ..test_modeling_common import floats_tensor, ids_tensor
from .test_framework_agnostic import GenerationIntegrationTestsMixin


if is_torch_available():
    import torch
    from transformers import (
        AutoModelForCausalLM,
        AutoModelForSeq2SeqLM,
        AutoModelForSpeechSeq2Seq,
        AutoModelForVision2Seq,
        AutoTokenizer,
        BartForConditionalGeneration,
        BartTokenizer,
        GPT2LMHeadModel,
        GPT2Tokenizer,
        ImageGPTForCausalImageModeling,
        PreTrainedModel,
        SpeechEncoderDecoderModel,
    )
    from transformers.generation import (
        BeamSampleDecoderOnlyOutput,
        BeamSampleEncoderDecoderOutput,
        BeamSearchDecoderOnlyOutput,
        BeamSearchEncoderDecoderOutput,
        BeamSearchScorer,
        ConstrainedBeamSearchScorer,
        DisjunctiveConstraint,
        ForcedBOSTokenLogitsProcessor,
        ForcedEOSTokenLogitsProcessor,
        GenerateBeamDecoderOnlyOutput,
        GenerateBeamEncoderDecoderOutput,
        GenerateDecoderOnlyOutput,
        GenerateEncoderDecoderOutput,
        GreedySearchDecoderOnlyOutput,
        GreedySearchEncoderDecoderOutput,
        HammingDiversityLogitsProcessor,
        LogitsProcessorList,
        MaxLengthCriteria,
        MinLengthLogitsProcessor,
        NoBadWordsLogitsProcessor,
        NoRepeatNGramLogitsProcessor,
        PhrasalConstraint,
        RepetitionPenaltyLogitsProcessor,
        SampleDecoderOnlyOutput,
        SampleEncoderDecoderOutput,
        StoppingCriteria,
        StoppingCriteriaList,
        TemperatureLogitsWarper,
        TopKLogitsWarper,
        TopPLogitsWarper,
    )
    from transformers.generation.candidate_generator import AssistedCandidateGenerator, CandidateGenerator
    from transformers.generation.streamers import BaseStreamer

torch_device = "hpu"
adapt_transformers_to_gaudi()


class GenerationTesterMixin:
    model_tester = None
    all_generative_model_classes = ()
    input_name = "input_ids"
    max_new_tokens = 3

    def _update_default_model_kwargs(self, model_kwargs):
        model_kwargs["limit_hpu_graphs"] = False
        model_kwargs["reuse_cache"] = False
        model_kwargs["bucket_size"] = -1

    def _get_input_ids_and_config(self, batch_size=2):
        config, inputs_dict = self.model_tester.prepare_config_and_inputs_for_common()
        input_ids = inputs_dict[self.input_name]

        # cut to half length & take max batch_size 3
        sequence_length = input_ids.shape[-1] // 2
        input_ids = input_ids[:batch_size, :sequence_length]

        # generate max 3 tokens
        max_length = input_ids.shape[-1] + 3
        if config.eos_token_id is not None and config.pad_token_id is None:
            # hack to allow generate for models such as GPT2 as is done in `generate()`
            if isinstance(config.eos_token_id, int):
                config.eos_token_id = [config.eos_token_id]
            config.pad_token_id = config.eos_token_id[0]
        # TransfoXL has no attention mask
        if "transfoxl" in config.__class__.__name__.lower():
            attention_mask = None
        else:
            attention_mask = torch.ones_like(input_ids, dtype=torch.long)[:batch_size, :sequence_length]

        return config, input_ids, attention_mask, max_length

    @staticmethod
    def _get_logits_processor_and_kwargs(
        input_length,
        eos_token_id,
        forced_bos_token_id=None,
        forced_eos_token_id=None,
        max_length=None,
        diversity_penalty=None,
    ):
        process_kwargs = {
            "min_length": input_length + 1 if max_length is None else max_length - 1,
            "bad_words_ids": [[1, 0]],
            "no_repeat_ngram_size": 2,
            "repetition_penalty": 1.2,
        }
        logits_processor = LogitsProcessorList(
            (
                [
                    HammingDiversityLogitsProcessor(diversity_penalty, num_beams=2, num_beam_groups=2),
                ]
                if diversity_penalty is not None
                else []
            )
            + (
                [
                    MinLengthLogitsProcessor(process_kwargs["min_length"], eos_token_id),
                ]
                if eos_token_id is not None
                else []
            )
            + (
                [
                    ForcedBOSTokenLogitsProcessor(forced_bos_token_id),
                ]
                if forced_bos_token_id is not None
                else []
            )
            + (
                [ForcedEOSTokenLogitsProcessor(max_length, forced_eos_token_id)]
                if forced_eos_token_id is not None
                else []
            )
            + [
                NoBadWordsLogitsProcessor(process_kwargs["bad_words_ids"], eos_token_id),
                NoRepeatNGramLogitsProcessor(process_kwargs["no_repeat_ngram_size"]),
                RepetitionPenaltyLogitsProcessor(process_kwargs["repetition_penalty"]),
            ]
        )
        return process_kwargs, logits_processor

    @staticmethod
    def _get_warper_and_kwargs(num_beams):
        warp_kwargs = {"top_k": 10, "top_p": 0.7, "temperature": 0.7}
        logits_warper = LogitsProcessorList(
            [
                TemperatureLogitsWarper(warp_kwargs["temperature"]),
                TopKLogitsWarper(top_k=warp_kwargs["top_k"], min_tokens_to_keep=(2 if num_beams > 1 else 1)),
                TopPLogitsWarper(top_p=warp_kwargs["top_p"], min_tokens_to_keep=(2 if num_beams > 1 else 1)),
            ]
        )
        return warp_kwargs, logits_warper

    @staticmethod
    def _get_beam_scorer_and_kwargs(batch_size, max_length, num_return_sequences=1):
        beam_kwargs = {
            "early_stopping": False,
            "length_penalty": 2.0,
            "num_beams": 2,
            "num_return_sequences": num_return_sequences,
        }
        beam_scorer = BeamSearchScorer(
            batch_size=batch_size,
            num_beams=beam_kwargs["num_beams"],
            device=torch_device,
            length_penalty=beam_kwargs["length_penalty"],
            do_early_stopping=beam_kwargs["early_stopping"],
            num_beam_hyps_to_keep=num_return_sequences,
        )
        return beam_kwargs, beam_scorer

    @staticmethod
    def _get_diverse_beam_scorer_and_kwargs(batch_size, max_length, num_return_sequences=1):
        beam_kwargs = {
            "early_stopping": False,
            "length_penalty": 2.0,
            "num_beams": 2,
            "num_return_sequences": num_return_sequences,
            "num_beam_groups": 2,  # one beam per group
            "diversity_penalty": 2.0,
        }
        beam_scorer = BeamSearchScorer(
            batch_size=batch_size,
            num_beams=beam_kwargs["num_beams"],
            device=torch_device,
            length_penalty=beam_kwargs["length_penalty"],
            do_early_stopping=beam_kwargs["early_stopping"],
            num_beam_hyps_to_keep=num_return_sequences,
            num_beam_groups=beam_kwargs["num_beam_groups"],
        )
        return beam_kwargs, beam_scorer

    @staticmethod
    def _get_constrained_beam_scorer_and_kwargs(batch_size, max_length, constraints, num_return_sequences=1):
        beam_kwargs = {
            "early_stopping": False,
            "length_penalty": 2.0,
            "num_beams": num_return_sequences * 4,
            "num_return_sequences": num_return_sequences,
        }
        beam_scorer = ConstrainedBeamSearchScorer(
            batch_size=batch_size,
            constraints=constraints,
            num_beams=beam_kwargs["num_beams"],
            device=torch_device,
            length_penalty=beam_kwargs["length_penalty"],
            do_early_stopping=beam_kwargs["early_stopping"],
            num_beam_hyps_to_keep=num_return_sequences,
        )
        return beam_kwargs, beam_scorer

    @staticmethod
    def _get_encoder_outputs(
        model, input_ids, attention_mask, output_attentions=None, output_hidden_states=None, num_interleave=1
    ):
        encoder = model.get_encoder()
        encoder_outputs = encoder(
            input_ids,
            attention_mask=attention_mask,
            output_attentions=output_attentions,
            output_hidden_states=output_hidden_states,
        )
        encoder_outputs["last_hidden_state"] = encoder_outputs.last_hidden_state.repeat_interleave(
            num_interleave, dim=0
        )
        input_ids = torch.zeros_like(input_ids[:, :1]) + model._get_decoder_start_token_id()
        attention_mask = None
        return encoder_outputs, input_ids, attention_mask

    @staticmethod
    def _get_static_shapes():
        return False

    def _greedy_generate(
        self,
        model,
        input_ids,
        attention_mask,
        max_length,
        output_scores=False,
        output_attentions=False,
        output_hidden_states=False,
        return_dict_in_generate=False,
    ):
        if model.config.is_encoder_decoder:
            max_length = 4
        logits_process_kwargs, logits_processor = self._get_logits_processor_and_kwargs(
            input_ids.shape[-1],
            eos_token_id=model.config.eos_token_id,
            forced_bos_token_id=model.config.forced_bos_token_id,
            forced_eos_token_id=model.config.forced_eos_token_id,
            max_length=max_length,
        )

        model_kwargs = {"attention_mask": attention_mask} if attention_mask is not None else {}
        model.generation_config.static_shapes = self._get_static_shapes()
        output_generate = model.generate(
            input_ids,
            do_sample=False,
            num_beams=1,
            max_length=max_length,
            output_attentions=output_attentions,
            output_hidden_states=output_hidden_states,
            output_scores=output_scores,
            return_dict_in_generate=return_dict_in_generate,
            remove_invalid_values=True,
            **logits_process_kwargs,
            **model_kwargs,
        )

        return output_generate

    def _sample_generate(
        self,
        model,
        input_ids,
        attention_mask,
        max_length,
        num_return_sequences,
        logits_processor,
        logits_warper,
        logits_warper_kwargs,
        process_kwargs,
        output_scores=False,
        output_attentions=False,
        output_hidden_states=False,
        return_dict_in_generate=False,
    ):
        torch.manual_seed(0)
        model_kwargs = {"attention_mask": attention_mask} if attention_mask is not None else {}
        self._update_default_model_kwargs(model_kwargs)
        model.generation_config.static_shapes = self._get_static_shapes()
        output_generate = model.generate(
            input_ids,
            do_sample=True,
            num_beams=1,
            max_length=max_length,
            num_return_sequences=num_return_sequences,
            output_scores=output_scores,
            output_attentions=output_attentions,
            output_hidden_states=output_hidden_states,
            return_dict_in_generate=return_dict_in_generate,
            remove_invalid_values=True,
            **logits_warper_kwargs,
            **process_kwargs,
            **model_kwargs,
        )

        return output_generate

    def _beam_search_generate(
        self,
        model,
        input_ids,
        attention_mask,
        max_length,
        beam_scorer,
        beam_kwargs,
        logits_processor,
        logits_process_kwargs,
        output_scores=False,
        output_attentions=False,
        output_hidden_states=False,
        return_dict_in_generate=False,
    ):
        model_kwargs = {"attention_mask": attention_mask} if attention_mask is not None else {}
        self._update_default_model_kwargs(model_kwargs)
        model.generation_config.static_shapes = self._get_static_shapes()
        output_generate = model.generate(
            input_ids,
            do_sample=False,
            max_length=max_length,
            output_scores=output_scores,
            output_attentions=output_attentions,
            output_hidden_states=output_hidden_states,
            return_dict_in_generate=return_dict_in_generate,
            remove_invalid_values=True,
            **beam_kwargs,
            **logits_process_kwargs,
            **model_kwargs,
        )

        return output_generate

    def _beam_sample_generate(
        self,
        model,
        input_ids,
        attention_mask,
        max_length,
        beam_scorer,
        beam_kwargs,
        logits_warper,
        logits_warper_kwargs,
        output_scores=False,
        output_attentions=False,
        output_hidden_states=False,
        return_dict_in_generate=False,
    ):
        torch.manual_seed(0)
        model_kwargs = {"attention_mask": attention_mask} if attention_mask is not None else {}
        self._update_default_model_kwargs(model_kwargs)
        output_generate = model.generate(
            input_ids,
            do_sample=True,
            max_length=max_length,
            output_scores=output_scores,
            output_attentions=output_attentions,
            output_hidden_states=output_hidden_states,
            return_dict_in_generate=return_dict_in_generate,
            remove_invalid_values=True,
            **beam_kwargs,
            **logits_warper_kwargs,
            **model_kwargs,
        )
        return output_generate

    def _group_beam_search_generate(
        self,
        model,
        input_ids,
        attention_mask,
        max_length,
        beam_scorer,
        beam_kwargs,
        logits_processor,
        logits_process_kwargs,
        output_scores=False,
        output_attentions=False,
        output_hidden_states=False,
        return_dict_in_generate=False,
    ):
        model_kwargs = {"attention_mask": attention_mask} if attention_mask is not None else {}
        self._update_default_model_kwargs(model_kwargs)
        output_generate = model.generate(
            input_ids,
            do_sample=False,
            max_length=max_length,
            output_scores=output_scores,
            output_attentions=output_attentions,
            output_hidden_states=output_hidden_states,
            return_dict_in_generate=return_dict_in_generate,
            remove_invalid_values=True,
            **beam_kwargs,
            **logits_process_kwargs,
            **model_kwargs,
        )

        return output_generate

    def _constrained_beam_search_generate(
        self,
        model,
        input_ids,
        attention_mask,
        max_length,
        constrained_beam_scorer,
        constraints,
        beam_kwargs,
        logits_processor,
        logits_process_kwargs,
        output_scores=False,
        output_attentions=False,
        output_hidden_states=False,
        return_dict_in_generate=False,
    ):
        model_kwargs = {"attention_mask": attention_mask} if attention_mask is not None else {}
        self._update_default_model_kwargs(model_kwargs)
        model.generation_config.static_shapes = self._get_static_shapes()
        output_generate = model.generate(
            input_ids,
            do_sample=False,
            max_length=max_length,
            output_scores=output_scores,
            output_attentions=output_attentions,
            output_hidden_states=output_hidden_states,
            return_dict_in_generate=return_dict_in_generate,
            remove_invalid_values=True,
            constraints=constraints,
            **beam_kwargs,
            **logits_process_kwargs,
            **model_kwargs,
        )

        return output_generate

    def _contrastive_generate(
        self,
        model,
        input_ids,
        attention_mask,
        max_length,
        output_scores=False,
        output_attentions=False,
        output_hidden_states=False,
        return_dict_in_generate=False,
    ):
        contrastive_search_kwargs = {
            "penalty_alpha": 0.6,
            "top_k": 5,
        }

        if model.config.is_encoder_decoder:
            max_length = 4
        logits_process_kwargs, logits_processor = self._get_logits_processor_and_kwargs(
            input_ids.shape[-1],
            eos_token_id=model.config.eos_token_id,
            forced_bos_token_id=model.config.forced_bos_token_id,
            forced_eos_token_id=model.config.forced_eos_token_id,
            max_length=max_length,
        )

        model_kwargs = {"attention_mask": attention_mask} if attention_mask is not None else {}
        self._update_default_model_kwargs(model_kwargs)
        model.generation_config.static_shapes = self._get_static_shapes()
        output_generate = model.generate(
            input_ids,
            do_sample=False,
            num_beams=1,
            max_length=max_length,
            output_attentions=output_attentions,
            output_hidden_states=output_hidden_states,
            output_scores=output_scores,
            return_dict_in_generate=return_dict_in_generate,
            remove_invalid_values=True,
            **logits_process_kwargs,
            **model_kwargs,
            **contrastive_search_kwargs,
        )

        return output_generate

    def test_greedy_generate(self):
        # check `generate()` and `greedy_search()` are equal
        for model_class in self.all_generative_model_classes:
            config, input_ids, attention_mask, max_length = self._get_input_ids_and_config()
            # test old generation output for backwards compatibility
            model = model_class(config).to(torch_device).eval()
            output_generate = self._greedy_generate(
                model=model, input_ids=input_ids, attention_mask=attention_mask, max_length=max_length
            )
            if model.config.is_encoder_decoder:
                self.assertTrue(output_generate.shape[-1] == self.max_new_tokens + 1)
            else:
                self.assertTrue(output_generate.shape[-1] == self.max_new_tokens + input_ids.shape[-1])

    def test_greedy_generate_dict_outputs(self):
        for model_class in self.all_generative_model_classes:
            # disable cache
            config, input_ids, attention_mask, max_length = self._get_input_ids_and_config()
            config.use_cache = False
            model = model_class(config).to(torch_device).eval()
            output_generate = self._greedy_generate(
                model=model,
                input_ids=input_ids,
                attention_mask=attention_mask,
                max_length=max_length,
                output_scores=True,
                output_hidden_states=True,
                output_attentions=True,
                return_dict_in_generate=True,
            )

            if model.config.is_encoder_decoder:
                self.assertTrue(output_generate.sequences.shape[-1] == self.max_new_tokens + 1)
                self.assertIsInstance(output_generate, GenerateEncoderDecoderOutput)
                # Retrocompatibility check
                self.assertIsInstance(output_generate, GreedySearchEncoderDecoderOutput)
            else:
                self.assertTrue(output_generate.sequences.shape[-1] == self.max_new_tokens + input_ids.shape[-1])
                self.assertIsInstance(output_generate, GenerateDecoderOnlyOutput)
                # Retrocompatibility check
                self.assertIsInstance(output_generate, GreedySearchDecoderOnlyOutput)

            self._check_outputs(output_generate, input_ids, model.config)

    def test_greedy_generate_dict_outputs_use_cache(self):
        for model_class in self.all_generative_model_classes:
            # enable cache
            config, input_ids, attention_mask, max_length = self._get_input_ids_and_config()

            if not hasattr(config, "use_cache"):
                # only relevant if model has "use_cache"
                return

            config.use_cache = True
            config.is_decoder = True
            model = model_class(config).to(torch_device).eval()
            output_generate = self._greedy_generate(
                model=model,
                input_ids=input_ids,
                attention_mask=attention_mask,
                max_length=max_length,
                output_scores=True,
                output_hidden_states=True,
                output_attentions=True,
                return_dict_in_generate=True,
            )

            self._check_outputs(output_generate, input_ids, model.config, use_cache=True)

    def test_sample_generate(self):
        for model_class in self.all_generative_model_classes:
            config, input_ids, attention_mask, max_length = self._get_input_ids_and_config()
            model = model_class(config).to(torch_device).eval()

            if model.config.is_encoder_decoder:
                max_length = 4

            process_kwargs, logits_processor = self._get_logits_processor_and_kwargs(
                input_ids.shape[-1],
                model.config.eos_token_id,
                forced_bos_token_id=model.config.forced_bos_token_id,
                forced_eos_token_id=model.config.forced_eos_token_id,
                max_length=max_length,
            )
            logits_warper_kwargs, logits_warper = self._get_warper_and_kwargs(num_beams=2)

            output_generate = self._sample_generate(
                model=model,
                input_ids=input_ids,
                attention_mask=attention_mask,
                max_length=max_length,
                num_return_sequences=1,
                logits_processor=logits_processor,
                logits_warper=logits_warper,
                logits_warper_kwargs=logits_warper_kwargs,
                process_kwargs=process_kwargs,
            )

            if model.config.is_encoder_decoder:
                self.assertTrue(output_generate.shape[-1] == self.max_new_tokens + 1)
            else:
                self.assertTrue(output_generate.shape[-1] == self.max_new_tokens + input_ids.shape[-1])

    def test_sample_generate_dict_output(self):
        for model_class in self.all_generative_model_classes:
            # disable cache
            config, input_ids, attention_mask, max_length = self._get_input_ids_and_config()
            config.use_cache = False
            model = model_class(config).to(torch_device).eval()
            if model.config.is_encoder_decoder:
                max_length = 4

            process_kwargs, logits_processor = self._get_logits_processor_and_kwargs(
                input_ids.shape[-1],
                model.config.eos_token_id,
                forced_bos_token_id=model.config.forced_bos_token_id,
                forced_eos_token_id=model.config.forced_eos_token_id,
                max_length=max_length,
            )
            logits_warper_kwargs, logits_warper = self._get_warper_and_kwargs(num_beams=1)

            output_generate = self._sample_generate(
                model=model,
                input_ids=input_ids,
                attention_mask=attention_mask,
                max_length=max_length,
                num_return_sequences=2,
                logits_processor=logits_processor,
                logits_warper=logits_warper,
                logits_warper_kwargs=logits_warper_kwargs,
                process_kwargs=process_kwargs,
                output_scores=True,
                output_hidden_states=True,
                output_attentions=True,
                return_dict_in_generate=True,
            )

            if model.config.is_encoder_decoder:
                self.assertTrue(output_generate.sequences.shape[-1] == self.max_new_tokens + 1)
                self.assertIsInstance(output_generate, GenerateEncoderDecoderOutput)
                # Retrocompatibility check
                self.assertIsInstance(output_generate, SampleEncoderDecoderOutput)
            else:
                self.assertTrue(output_generate.sequences.shape[-1] == self.max_new_tokens + input_ids.shape[-1])
                self.assertIsInstance(output_generate, GenerateDecoderOnlyOutput)
                # Retrocompatibility check
                self.assertIsInstance(output_generate, SampleDecoderOnlyOutput)

            self._check_outputs(output_generate, input_ids, model.config, num_return_sequences=2)

    def test_beam_search_generate(self):
        for model_class in self.all_generative_model_classes:
            config, input_ids, attention_mask, max_length = self._get_input_ids_and_config()

            # It is important set set the eos_token_id to None to ensure that no sequences
            # shorter than `max_length` can be generated which could lead to flaky circle ci
            # failures if the top `num_return_sequences` beams are all shorter than the longest beam
            config.eos_token_id = None
            config.forced_eos_token_id = None

            model = model_class(config).to(torch_device).eval()
            if model.config.is_encoder_decoder:
                max_length = 4

            logits_process_kwargs, logits_processor = self._get_logits_processor_and_kwargs(
                input_ids.shape[-1],
                config.eos_token_id,
                config.forced_bos_token_id,
                config.forced_eos_token_id,
                max_length,
            )
            beam_kwargs, beam_scorer = self._get_beam_scorer_and_kwargs(input_ids.shape[0], max_length)

            output_generate = self._beam_search_generate(
                model=model,
                input_ids=input_ids,
                attention_mask=attention_mask,
                max_length=max_length,
                beam_scorer=beam_scorer,
                beam_kwargs=beam_kwargs,
                logits_process_kwargs=logits_process_kwargs,
                logits_processor=logits_processor,
            )

            if model.config.is_encoder_decoder:
                self.assertTrue(output_generate.shape[-1] == self.max_new_tokens + 1)
            else:
                self.assertTrue(output_generate.shape[-1] == self.max_new_tokens + input_ids.shape[-1])

            if model.config.is_encoder_decoder:
                max_length = 4
            beam_kwargs, beam_scorer = self._get_beam_scorer_and_kwargs(input_ids.shape[0], max_length)

            output_generate = self._beam_search_generate(
                model=model,
                input_ids=input_ids,
                attention_mask=attention_mask,
                max_length=max_length,
                beam_scorer=beam_scorer,
                beam_kwargs=beam_kwargs,
                logits_process_kwargs=logits_process_kwargs,
                logits_processor=logits_processor,
            )
            if model.config.is_encoder_decoder:
                self.assertTrue(output_generate.shape[-1] == self.max_new_tokens + 1)
            else:
                self.assertTrue(output_generate.shape[-1] == self.max_new_tokens + input_ids.shape[-1])

    def test_beam_search_generate_dict_output(self):
        for model_class in self.all_generative_model_classes:
            config, input_ids, attention_mask, max_length = self._get_input_ids_and_config()

            # disable cache
            config.use_cache = False

            # It is important set set the eos_token_id to None to ensure that no sequences
            # shorter than `max_length` can be generated which could lead to flaky circle ci
            # failures if the top `num_return_sequences` beams are all shorter than the longest beam
            config.eos_token_id = None
            config.forced_eos_token_id = None

            model = model_class(config).to(torch_device).eval()
            if model.config.is_encoder_decoder:
                max_length = 4

            logits_process_kwargs, logits_processor = self._get_logits_processor_and_kwargs(
                input_ids.shape[-1],
                config.eos_token_id,
                config.forced_bos_token_id,
                config.forced_eos_token_id,
                max_length,
            )
            beam_kwargs, beam_scorer = self._get_beam_scorer_and_kwargs(input_ids.shape[0], max_length)
            output_generate = self._beam_search_generate(
                model=model,
                input_ids=input_ids,
                attention_mask=attention_mask,
                max_length=max_length,
                beam_scorer=beam_scorer,
                beam_kwargs=beam_kwargs,
                logits_process_kwargs=logits_process_kwargs,
                logits_processor=logits_processor,
                output_scores=True,
                output_hidden_states=True,
                output_attentions=True,
                return_dict_in_generate=True,
            )
            if model.config.is_encoder_decoder:
                self.assertIsInstance(output_generate, BeamSearchEncoderDecoderOutput)
            else:
                self.assertIsInstance(output_generate, BeamSearchDecoderOnlyOutput)

            self.assertTrue(output_generate["sequences_scores"].shape == (output_generate["sequences"].shape[0],))
            self.assertTrue((output_generate["sequences_scores"] < 0).all().item())

            if model.config.is_encoder_decoder:
                self.assertTrue(output_generate.sequences.shape[-1] == self.max_new_tokens + 1)
                self.assertIsInstance(output_generate, GenerateBeamEncoderDecoderOutput)
                # Retrocompatibility check
                self.assertIsInstance(output_generate, BeamSearchEncoderDecoderOutput)
            else:
                self.assertTrue(output_generate.sequences.shape[-1] == self.max_new_tokens + input_ids.shape[-1])
                self.assertIsInstance(output_generate, GenerateBeamDecoderOnlyOutput)
                # Retrocompatibility check
                self.assertIsInstance(output_generate, BeamSearchDecoderOnlyOutput)

            self._check_outputs(
                output_generate, input_ids, model.config, num_return_sequences=beam_kwargs["num_beams"]
            )

    def test_beam_search_generate_dict_outputs_use_cache(self):
        for model_class in self.all_generative_model_classes:
            # enable cache
            config, input_ids, attention_mask, max_length = self._get_input_ids_and_config()

            # It is important set set the eos_token_id to None to ensure that no sequences
            # shorter than `max_length` can be generated which could lead to flaky circle ci
            # failures if the top `num_return_sequences` beams are all shorter than the longest beam
            config.eos_token_id = None
            config.forced_eos_token_id = None

            if not hasattr(config, "use_cache"):
                # only relevant if model has "use_cache"
                return

            model = model_class(config).to(torch_device).eval()
            if model.config.is_encoder_decoder:
                max_length = 4

            logits_process_kwargs, logits_processor = self._get_logits_processor_and_kwargs(
                input_ids.shape[-1],
                config.eos_token_id,
                config.forced_bos_token_id,
                config.forced_eos_token_id,
                max_length,
            )

            beam_kwargs, beam_scorer = self._get_beam_scorer_and_kwargs(input_ids.shape[0], max_length)

            config.use_cache = True
            config.is_decoder = True
            model = model_class(config).to(torch_device).eval()
            output_generate = self._beam_search_generate(
                model=model,
                input_ids=input_ids,
                attention_mask=attention_mask,
                max_length=max_length,
                beam_scorer=beam_scorer,
                beam_kwargs=beam_kwargs,
                logits_process_kwargs=logits_process_kwargs,
                logits_processor=logits_processor,
                output_scores=True,
                output_hidden_states=True,
                output_attentions=True,
                return_dict_in_generate=True,
            )

            if model.config.is_encoder_decoder:
                self.assertTrue(output_generate.sequences.shape[-1] == self.max_new_tokens + 1)
            else:
                self.assertTrue(output_generate.sequences.shape[-1] == self.max_new_tokens + input_ids.shape[-1])
            self._check_outputs(
                output_generate, input_ids, model.config, use_cache=True, num_return_sequences=beam_scorer.num_beams
            )

    @pytest.mark.skip("Beam search sampling is not supported by optimum-habana yet")
    def test_beam_sample_generate(self):
        for model_class in self.all_generative_model_classes:
            config, input_ids, attention_mask, max_length = self._get_input_ids_and_config()

            # It is important set set the eos_token_id to None to ensure that no sequences
            # shorter than `max_length` can be generated which could lead to flaky circle ci
            # failures if the top `num_return_sequences` beams are all shorter than the longest beam
            config.eos_token_id = None
            config.forced_eos_token_id = None

            logits_warper_kwargs, logits_warper = self._get_warper_and_kwargs(num_beams=1)

            model = model_class(config).to(torch_device).eval()

            # check `generate()` and `beam_search()` are equal
            if model.config.is_encoder_decoder:
                max_length = 4
            beam_kwargs, beam_scorer = self._get_beam_scorer_and_kwargs(input_ids.shape[0], max_length)

            output_generate = self._beam_sample_generate(
                model=model,
                input_ids=input_ids,
                attention_mask=attention_mask,
                max_length=max_length,
                beam_scorer=beam_scorer,
                beam_kwargs=beam_kwargs,
                logits_warper=logits_warper,
                logits_warper_kwargs=logits_warper_kwargs,
            )

            if model.config.is_encoder_decoder:
                self.assertTrue(output_generate.shape[-1] == self.max_new_tokens + 1)
            else:
                self.assertTrue(output_generate.shape[-1] == self.max_new_tokens + input_ids.shape[-1])
            if "inputs_embeds" in set(inspect.signature(model.prepare_inputs_for_generation).parameters):
                input_embeds = model.get_input_embeddings()(input_ids)
                beam_kwargs.update({"inputs_embeds": input_embeds})
                output_generate2 = self._beam_sample_generate(
                    model=model,
                    input_ids=None,
                    attention_mask=attention_mask,
                    beam_kwargs=beam_kwargs,
                    logits_warper_kwargs=logits_warper_kwargs,
                )

                torch.testing.assert_close(output_generate[:, input_embeds.shape[1] :], output_generate2)

    @pytest.mark.skip("Beam search sampling is not supported by optimum-habana yet")
    def test_beam_sample_generate_dict_output(self):
        for model_class in self.all_generative_model_classes:
            config, input_ids, attention_mask, max_length = self._get_input_ids_and_config()

            # disable cache
            config.use_cache = False

            # It is important set set the eos_token_id to None to ensure that no sequences
            # shorter than `max_length` can be generated which could lead to flaky circle ci
            # failures if the top `num_return_sequences` beams are all shorter than the longest beam
            config.eos_token_id = None
            config.forced_eos_token_id = None

            model = model_class(config).to(torch_device).eval()
            logits_warper_kwargs, logits_warper = self._get_warper_and_kwargs(num_beams=1)

            if model.config.is_encoder_decoder:
                max_length = 4
            beam_kwargs, beam_scorer = self._get_beam_scorer_and_kwargs(input_ids.shape[0], max_length)

            output_generate = self._beam_sample_generate(
                model=model,
                input_ids=input_ids,
                attention_mask=attention_mask,
                max_length=max_length,
                beam_scorer=beam_scorer,
                beam_kwargs=beam_kwargs,
                logits_warper=logits_warper,
                logits_warper_kwargs=logits_warper_kwargs,
                output_scores=True,
                output_hidden_states=True,
                output_attentions=True,
                return_dict_in_generate=True,
            )

            self.assertTrue(output_generate["sequences_scores"].shape == (output_generate["sequences"].shape[0],))
            self.assertTrue((output_generate["sequences_scores"] < 0).all().item())

            if model.config.is_encoder_decoder:
                self.assertTrue(output_generate.sequences.shape[-1] == self.max_new_tokens + 1)
                self.assertIsInstance(output_generate, GenerateBeamEncoderDecoderOutput)
                # Retrocompatibility check
                self.assertIsInstance(output_generate, BeamSampleEncoderDecoderOutput)
            else:
                self.assertTrue(output_generate.sequences.shape[-1] == self.max_new_tokens + input_ids.shape[-1])
                self.assertIsInstance(output_generate, GenerateBeamDecoderOnlyOutput)
                # Retrocompatibility check
                self.assertIsInstance(output_generate, BeamSampleDecoderOnlyOutput)

            self._check_outputs(
                output_generate, input_ids, model.config, num_return_sequences=beam_kwargs["num_beams"]
            )

    def test_generate_without_input_ids(self):
        config, _, _, max_length = self._get_input_ids_and_config()

        # if no bos token id => cannot generate from None
        if config.bos_token_id is None:
            return

        for model_class in self.all_generative_model_classes:
            model = model_class(config).to(torch_device)
            model.eval()

            output_ids_generate = model.generate(do_sample=False, max_length=max_length, remove_invalid_values=True)
            self.assertIsNotNone(output_ids_generate)

    @pytest.mark.skip("Group beam search is not supported by optimum-habana")
    def test_group_beam_search_generate(self):
        for model_class in self.all_generative_model_classes:
            config, input_ids, attention_mask, max_length = self._get_input_ids_and_config()

            # It is important set set the eos_token_id to None to ensure that no sequences
            # shorter than `max_length` can be generated which could lead to flaky circle ci
            # failures if the top `num_return_sequences` beams are all shorter than the longest beam
            config.eos_token_id = None
            config.forced_eos_token_id = None

            model = model_class(config).to(torch_device).eval()
            if model.config.is_encoder_decoder:
                max_length = 4

            logits_process_kwargs, logits_processor = self._get_logits_processor_and_kwargs(
                input_ids.shape[-1],
                config.eos_token_id,
                config.forced_bos_token_id,
                config.forced_eos_token_id,
                max_length,
                diversity_penalty=2.0,
            )

            # check `generate()` and `group_beam_search()` are equal
            beam_kwargs, beam_scorer = self._get_diverse_beam_scorer_and_kwargs(input_ids.shape[0], max_length)
            output_generate, output_group_beam_search = self._group_beam_search_generate(
                model=model,
                input_ids=input_ids,
                attention_mask=attention_mask,
                max_length=max_length,
                beam_scorer=beam_scorer,
                beam_kwargs=beam_kwargs,
                logits_processor=logits_processor,
                logits_process_kwargs=logits_process_kwargs,
            )
            self.assertListEqual(output_generate.tolist(), output_group_beam_search.tolist())

            # check `generate()` and `group_beam_search()` are equal for `num_return_sequences`
            num_return_sequences = 2
            if model.config.is_encoder_decoder:
                max_length = 4
            beam_kwargs, beam_scorer = self._get_diverse_beam_scorer_and_kwargs(
                input_ids.shape[0], max_length, num_return_sequences=num_return_sequences
            )
            output_generate, output_group_beam_search = self._group_beam_search_generate(
                model=model,
                input_ids=input_ids,
                attention_mask=attention_mask,
                max_length=max_length,
                beam_scorer=beam_scorer,
                beam_kwargs=beam_kwargs,
                logits_processor=logits_processor,
                logits_process_kwargs=logits_process_kwargs,
            )
            self.assertListEqual(output_generate.tolist(), output_group_beam_search.tolist())

    @pytest.mark.skip("Group beam search is not supported by optimum-habana")
    def test_group_beam_search_generate_dict_output(self):
        for model_class in self.all_generative_model_classes:
            config, input_ids, attention_mask, max_length = self._get_input_ids_and_config()
            config.use_cache = False

            # It is important set set the eos_token_id to None to ensure that no sequences
            # shorter than `max_length` can be generated which could lead to flaky circle ci
            # failures if the top `num_return_sequences` beams are all shorter than the longest beam
            config.eos_token_id = None
            config.forced_eos_token_id = None

            model = model_class(config).to(torch_device).eval()
            if model.config.is_encoder_decoder:
                max_length = 4

            logits_process_kwargs, logits_processor = self._get_logits_processor_and_kwargs(
                input_ids.shape[-1],
                config.eos_token_id,
                config.forced_bos_token_id,
                config.forced_eos_token_id,
                max_length,
                diversity_penalty=2.0,
            )

            num_return_sequences = 1
            beam_kwargs, beam_scorer = self._get_diverse_beam_scorer_and_kwargs(
                input_ids.shape[0], max_length, num_return_sequences=num_return_sequences
            )
            output_generate, output_group_beam_search = self._group_beam_search_generate(
                model=model,
                input_ids=input_ids,
                attention_mask=attention_mask,
                max_length=max_length,
                beam_scorer=beam_scorer,
                beam_kwargs=beam_kwargs,
                logits_processor=logits_processor,
                logits_process_kwargs=logits_process_kwargs,
                output_scores=True,
                output_hidden_states=True,
                output_attentions=True,
                return_dict_in_generate=True,
            )
            if model.config.is_encoder_decoder:
                self.assertIsInstance(output_group_beam_search, BeamSearchEncoderDecoderOutput)
                self.assertIsInstance(output_generate, BeamSearchEncoderDecoderOutput)
            else:
                self.assertIsInstance(output_group_beam_search, BeamSearchDecoderOnlyOutput)
                self.assertIsInstance(output_generate, BeamSearchDecoderOnlyOutput)

            self.assertListEqual(output_generate.sequences.tolist(), output_group_beam_search.sequences.tolist())
            self.assertTrue(
                torch.allclose(
                    output_generate["sequences_scores"], output_group_beam_search["sequences_scores"], atol=1e-3
                )
            )
            self.assertTrue(output_generate["sequences_scores"].shape == (output_generate["sequences"].shape[0],))
            self.assertTrue((output_generate["sequences_scores"] < 0).all().item())

            for output in (output_group_beam_search, output_generate):
                self._check_outputs(
                    output, input_ids, model.config, num_return_sequences=num_return_sequences * beam_scorer.num_beams
                )

    def test_constrained_beam_search_generate(self):
        for model_class in self.all_generative_model_classes:
            config, input_ids, attention_mask, max_length = self._get_input_ids_and_config()

            # It is important set set the eos_token_id to None to ensure that no sequences
            # shorter than `max_length` can be generated which could lead to flaky circle ci
            # failures if the top `num_return_sequences` beams are all shorter than the longest beam
            config.eos_token_id = None
            config.forced_eos_token_id = None

            model = model_class(config).to(torch_device).eval()
            max_length = 20

            logits_process_kwargs, logits_processor = self._get_logits_processor_and_kwargs(
                input_ids.shape[-1],
                config.eos_token_id,
                config.forced_bos_token_id,
                config.forced_eos_token_id,
                max_length,
            )

            # check `generate()` and `constrained_beam_search()` are equal
            # Sample constraints
            if not input_ids.dtype == torch.float32:
                min_id = torch.min(input_ids) + 3
                max_id = torch.max(input_ids)
            else:
                # otherwise this throws an error for Speech2TextModel since its inputs are floating points
                min_id = 3
                max_id = 100

            force_tokens = torch.randint(min_id, max_id, (1, 2)).tolist()[0]
            constraints = [
                PhrasalConstraint(force_tokens),
            ]

            beam_kwargs, beam_scorer = self._get_constrained_beam_scorer_and_kwargs(
                input_ids.shape[0], max_length, constraints, num_return_sequences=1
            )
            output_generate = self._constrained_beam_search_generate(
                model=model,
                input_ids=input_ids,
                attention_mask=attention_mask,
                max_length=max_length,
                constrained_beam_scorer=beam_scorer,
                constraints=constraints,
                beam_kwargs=beam_kwargs,
                logits_processor=logits_processor,
                logits_process_kwargs=logits_process_kwargs,
            )
            self.assertTrue(output_generate.shape[-1] == max_length)

            for generation_output in output_generate:
                self._check_sequence_inside_sequence(force_tokens, generation_output)

            # check`constrained_beam_search` for higher than 1 `num_return_sequences`
            # Sample constraints
            force_tokens = torch.randint(min_id, max_id, (1, 2)).tolist()[0]
            constraints = [
                PhrasalConstraint(force_tokens),
            ]

            num_return_sequences = 2
            max_length = 20

            beam_kwargs, beam_scorer = self._get_constrained_beam_scorer_and_kwargs(
                input_ids.shape[0], max_length, constraints, num_return_sequences=num_return_sequences
            )

            output_generate = self._constrained_beam_search_generate(
                model=model,
                input_ids=input_ids,
                attention_mask=attention_mask,
                max_length=max_length,
                constrained_beam_scorer=beam_scorer,
                constraints=constraints,
                beam_kwargs=beam_kwargs,
                logits_processor=logits_processor,
                logits_process_kwargs=logits_process_kwargs,
            )
            self.assertTrue(output_generate.shape[-1] == max_length)

<<<<<<< HEAD
            self.assertTrue(output_generate.shape[-1] == max_length)
=======
>>>>>>> 8ebd7892

            for generation_output in output_generate:
                self._check_sequence_inside_sequence(force_tokens, generation_output)

    def test_constrained_beam_search_generate_dict_output(self):
        for model_class in self.all_generative_model_classes:
            config, input_ids, attention_mask, max_length = self._get_input_ids_and_config()

            # disable cache
            config.use_cache = False

            # It is important set set the eos_token_id to None to ensure that no sequences
            # shorter than `max_length` can be generated which could lead to flaky circle ci
            # failures if the top `num_return_sequences` beams are all shorter than the longest beam
            config.eos_token_id = None
            config.forced_eos_token_id = None

            model = model_class(config).to(torch_device).eval()
            if model.config.is_encoder_decoder:
                max_length = 20

            logits_process_kwargs, logits_processor = self._get_logits_processor_and_kwargs(
                input_ids.shape[-1],
                config.eos_token_id,
                config.forced_bos_token_id,
                config.forced_eos_token_id,
                max_length,
            )

            # Sample constraints
            min_id = 3
            max_id = model.config.vocab_size
            force_tokens = torch.randint(min_id, max_id, (1, 2)).tolist()[0]
            constraints = [
                PhrasalConstraint(force_tokens),
            ]

            beam_kwargs, beam_scorer = self._get_constrained_beam_scorer_and_kwargs(
                input_ids.shape[0], max_length, constraints, num_return_sequences=1
            )
            output_generate = self._constrained_beam_search_generate(
                model=model,
                input_ids=input_ids,
                attention_mask=attention_mask,
                max_length=max_length,
                constrained_beam_scorer=beam_scorer,
                constraints=constraints,
                beam_kwargs=beam_kwargs,
                logits_processor=logits_processor,
                logits_process_kwargs=logits_process_kwargs,
                output_scores=True,
                output_hidden_states=True,
                output_attentions=True,
                return_dict_in_generate=True,
            )
<<<<<<< HEAD

=======
>>>>>>> 8ebd7892
            self.assertTrue(output_generate.sequences.shape[-1] == max_length)
            if model.config.is_encoder_decoder:
                self.assertIsInstance(output_generate, GenerateBeamEncoderDecoderOutput)
                # Retrocompatibility check
                self.assertIsInstance(output_generate, BeamSearchEncoderDecoderOutput)
            else:
                self.assertIsInstance(output_generate, GenerateBeamDecoderOnlyOutput)
                # Retrocompatibility check
                self.assertIsInstance(output_generate, BeamSearchDecoderOnlyOutput)

            self._check_outputs(
                output_generate, input_ids, model.config, num_return_sequences=beam_kwargs["num_beams"]
            )

            self.assertTrue(output_generate["sequences_scores"].shape == (output_generate["sequences"].shape[0],))
            self.assertTrue((output_generate["sequences_scores"] < 0).all().item())

    def test_contrastive_generate(self):
        # check `generate()` and `contrastive_search()` are equal
        for model_class in self.all_generative_model_classes:
            # won't fix: FSMT and Reformer have a different cache variable type (and format).
            if any(model_name in model_class.__name__.lower() for model_name in ["fsmt", "reformer"]):
                return

            config, input_ids, attention_mask, max_length = self._get_input_ids_and_config()

            # NOTE: contrastive search only works with cache on at the moment.
            if not hasattr(config, "use_cache"):
                return
            config.use_cache = True
            config.is_decoder = True

            # test old generation output for backwards compatibility
            model = model_class(config).to(torch_device).eval()
            output_generate = self._contrastive_generate(
                model=model, input_ids=input_ids, attention_mask=attention_mask, max_length=max_length
            )
            if model.config.is_encoder_decoder:
                self.assertTrue(output_generate.shape[-1] == self.max_new_tokens + 1)
            else:
                self.assertTrue(output_generate.shape[-1] == self.max_new_tokens + input_ids.shape[-1])

    def test_contrastive_generate_dict_outputs_use_cache(self):
        for model_class in self.all_generative_model_classes:
            # won't fix: FSMT and Reformer have a different cache variable type (and format).
            if any(model_name in model_class.__name__.lower() for model_name in ["fsmt", "reformer"]):
                return

            # enable cache
            config, input_ids, attention_mask, max_length = self._get_input_ids_and_config()

            # NOTE: contrastive search only works with cache on at the moment.
            if not hasattr(config, "use_cache"):
                return
            config.use_cache = True
            config.is_decoder = True

            model = model_class(config).to(torch_device).eval()
            output_generate = self._contrastive_generate(
                model=model,
                input_ids=input_ids,
                attention_mask=attention_mask,
                max_length=max_length,
                output_scores=True,
                output_hidden_states=True,
                output_attentions=True,
                return_dict_in_generate=True,
            )

            if model.config.is_encoder_decoder:
                self.assertTrue(output_generate.sequences.shape[-1] == self.max_new_tokens + 1)
            else:
                self.assertTrue(output_generate.sequences.shape[-1] == self.max_new_tokens + input_ids.shape[-1])
            self._check_outputs(output_generate, input_ids, model.config, use_cache=True)

    def test_contrastive_generate_low_memory(self):
        # Check that choosing 'low_memory' does not change the model output
        for model_class in self.all_generative_model_classes:
            # won't fix: FSMT, Reformer, gptbigcode, and speech2text have a different cache variable type (and format).
            if any(
                model_name in model_class.__name__.lower()
                for model_name in ["fsmt", "reformer", "gptbigcode", "speech2text"]
            ):
                return

            config, input_ids, attention_mask, max_length = self._get_input_ids_and_config(batch_size=1)

            # NOTE: contrastive search only works with cache on at the moment.
            if not hasattr(config, "use_cache"):
                return

            config.use_cache = True
            config.is_decoder = True

            # test output equality of low versus high memory
            model = model_class(config).to(torch_device).eval()

            low_output = model.generate(
                input_ids,
                top_k=4,
                penalty_alpha=0.6,
                low_memory=True,
                max_length=max_length,
                attention_mask=attention_mask,
            )

            high_output = model.generate(
                input_ids,
                top_k=4,
                penalty_alpha=0.6,
                low_memory=False,
                max_length=max_length,
                attention_mask=attention_mask,
            )
            self.assertListEqual(low_output.tolist(), high_output.tolist())

    def test_contrastive_generate_dynamic_shapes(self):
        # Check that choosing dynamic shapes does not change the model output
        for model_class in self.all_generative_model_classes:
            # won't fix: FSMT, Reformer, gptbigcode, and speech2text have a different cache variable type (and format).
            if any(
                model_name in model_class.__name__.lower()
                for model_name in ["fsmt", "reformer", "gptbigcode", "speech2text"]
            ):
                return

            config, input_ids, attention_mask, max_length = self._get_input_ids_and_config(batch_size=1)

            # NOTE: contrastive search only works with cache on at the moment.
            if not hasattr(config, "use_cache"):
                return

            config.use_cache = True
            config.is_decoder = True

            # test output equality of dynamic vs. static shapes
            model = model_class(config).to(torch_device).eval()
            model.generation_config.static_shapes = False
            dynamic_output = model.generate(
                input_ids,
                top_k=4,
                penalty_alpha=0.6,
                max_length=max_length,
                attention_mask=attention_mask,
            )

            model.generation_config.static_shapes = True
            static_output = model.generate(
                input_ids,
                top_k=4,
                penalty_alpha=0.6,
                max_length=max_length,
                attention_mask=attention_mask,
            )
            self.assertListEqual(dynamic_output.tolist(), static_output.tolist())


    # TODO [sasarkar] it is supported now. Enable this test, or delete it if its not applicable
    @pytest.mark.skip(reason="Assisted decoding not yet supported by optimum-habana")
    @slow  # TODO(Joao): remove this. Some models (e.g. data2vec, xcom, roberta) have an error rate between 1 and 10%.
    def test_assisted_decoding_matches_greedy_search(self):
        # This test ensures that the assisted generation does not introduce output changes over greedy search.
        # It breaks the pattern in the tests above, for multiple reasons:
        # - assisted_decoding, contrarily to the other methods, can't be called on its own (e.g. needs to
        # prepare the assistant encoder outputs in the main generate body);
        # - assisted_decoding does not support `use_cache = False`
        # - assisted_decoding does not support `batch_size > 1`

        for model_class in self.all_generative_model_classes:
            # won't fix: FSMT and Reformer have a different cache variable type (and format).
            if any(model_name in model_class.__name__.lower() for model_name in ["fsmt", "reformer"]):
                return
            # may fix in the future: the following models fail with assisted decoding, and need model-specific fixes
            if any(
                model_name in model_class.__name__.lower()
                for model_name in ["bigbirdpegasus", "led", "mega", "speech2text", "git", "prophetnet"]
            ):
                return

            # This for loop is a naive and temporary effort to make the test less flaky.
            failed = 0
            for i in range(10):
                # enable cache
                config, input_ids, attention_mask, max_length = self._get_input_ids_and_config(batch_size=1)

                # NOTE: assisted generation only works with cache on at the moment.
                if not hasattr(config, "use_cache"):
                    return

                config.use_cache = True
                config.is_decoder = True
                model = model_class(config).to(torch_device).eval()
                output_greedy = model.generate(
                    input_ids,
                    attention_mask=attention_mask,
                    max_length=max_length,
                    num_beams=1,
                    do_sample=False,
                    output_scores=True,
                    output_hidden_states=True,
                    output_attentions=True,
                    return_dict_in_generate=True,
                )
                # Note: with assisted generate, if the same model is used as assistant, then all assistant tokens will
                # be correct
                output_assisted = model.generate(
                    input_ids,
                    attention_mask=attention_mask,
                    max_length=max_length,
                    num_beams=1,
                    do_sample=False,
                    assistant_model=model,
                    output_scores=True,
                    output_hidden_states=True,
                    output_attentions=True,
                    return_dict_in_generate=True,
                )

                try:
                    self.assertListEqual(output_greedy.sequences.tolist(), output_assisted.sequences.tolist())

                    for output in (output_greedy, output_assisted):
                        self._check_outputs(output, input_ids, model.config, use_cache=True)
                except AssertionError:
                    failed += 1
                    if failed > 1:
                        self.assertListEqual(output_greedy.sequences.tolist(), output_assisted.sequences.tolist())

                        for output in (output_greedy, output_assisted):
                            self._check_outputs(output, input_ids, model.config, use_cache=True)

    # TODO [sasarkar] it is supported now. Enable this test, or delete it if its not applicable
    @pytest.mark.skip(reason="Assisted decoding not yet supported by optimum-habana")
    def test_assisted_decoding_sample(self):
        # In this test we don't check assisted vs non-assisted output -- seeded assisted decoding with sample will not
        # match sample for the same seed, as the forward pass does not return the exact same logits (due to matmul with
        # different shapes, see https://github.com/huggingface/transformers/issues/25420#issuecomment-1775317535).
        for model_class in self.all_generative_model_classes:
            if any(model_name in model_class.__name__.lower() for model_name in ["fsmt", "reformer"]):
                self.skipTest("Won't fix: old model with different cache format")
            if any(
                model_name in model_class.__name__.lower()
                for model_name in [
                    "bigbirdpegasus",
                    "led",
                    "mega",
                    "speech2text",
                    "git",
                    "prophetnet",
                    "seamlessm4t",
                    "clvp",
                ]
            ):
                self.skipTest("May fix in the future: need model-specific fixes")

            # enable cache
            config, input_ids, attention_mask, _ = self._get_input_ids_and_config(batch_size=1)

            # NOTE: assisted generation only works with cache on at the moment.
            if not hasattr(config, "use_cache"):
                self.skipTest("This model doesn't support caching")

            config.use_cache = True
            config.is_decoder = True
            model = model_class(config).to(torch_device).eval()
            # Sets assisted generation arguments such that:
            # a) no EOS is generated, to ensure generation doesn't break early
            # b) the assistant model always generates two tokens when it is called, to ensure the input preparation of
            #    the assistant model is correct
            # c) there are at least two forward passes in the main model, to ensure the input preparation of
            #    the main model is correct
            assistant_model = model
            assistant_model.generation_config.num_assistant_tokens = 2  # see b)
            assistant_model.generation_config.num_assistant_tokens_schedule = "constant"  # see b)
            generation_kwargs = {
                "eos_token_id": -1,  # see a)
                "max_new_tokens": 4,  # see c)
                "num_beams": 1,
                "do_sample": True,
                "assistant_model": assistant_model,
                "output_scores": True,
                "output_hidden_states": True,
                "output_attentions": True,
                "return_dict_in_generate": True,
            }

            #######################################################################
            # Monkey patch assisted decoding function till SW issue is resolved
            import copy
            from types import MethodType
            from typing import List, Optional, Union

            from transformers.generation.utils import (
                GenerateDecoderOnlyOutput,
                _crop_past_key_values,
                _prepare_attention_mask,
                _prepare_token_type_ids,
                _split_model_outputs,
            )

            def _speculative_sampling(
                candidate_input_ids,
                candidate_logits,
                candidate_length,
                new_logits,
                last_assistant_token_is_eos,
                max_matches,
            ):
                """
                Applies sampling as in the speculative decoding paper (https://arxiv.org/pdf/2211.17192.pdf, algorithm 1). Returns
                the selected tokens, as well as the number of candidate matches.

                NOTE: Unless otherwise stated, the variable names match those in the paper.
                """
                new_candidate_input_ids = candidate_input_ids[:, -candidate_length:]
                # Gets the probabilities from the logits. q_i and p_i denote the assistant and model probabilities of the tokens
                # selected by the assistant, respectively.
                q = candidate_logits.softmax(dim=-1)
                q_i = q[:, torch.arange(candidate_length), new_candidate_input_ids.squeeze()].squeeze(0, 1)
                p = new_logits.softmax(dim=-1)
                p_i = p[:, torch.arange(candidate_length), new_candidate_input_ids.squeeze()].squeeze(0, 1)
                probability_ratio = p_i / q_i

                # When probability_ratio > 1 (i.e. q_i(x) < p_i(x), or "assistant probability of the candidate token is smaller
                # than the model probability for the same token"), keep the token. Otherwise reject with p = 1 - probability_ratio
                # (= keep with p = probability_ratio). Keep all the tokens until the first rejection
                r_i = torch.rand_like(probability_ratio)
                is_accepted = r_i <= probability_ratio
                n_matches = ((~is_accepted).cumsum(dim=-1) < 1).sum()  # this is `n` in algorithm 1

                # Ensure we don't generate beyond max_len or an EOS token (not in algorithm 1, but needed for correct behavior)
                if last_assistant_token_is_eos and n_matches == candidate_length:
                    # Output length is assumed to be `n_matches + 1`. Since we won't generate another token with the target model
                    # due to acceptance on EOS we fix `n_matches`
                    n_matches -= 1
                    valid_tokens = new_candidate_input_ids[:, : n_matches + 1]
                else:
                    n_matches = min(n_matches, max_matches)

                    # Next token selection: if there is a rejection, adjust the distribution from the main model before sampling.
                    gamma = min(candidate_logits.shape[1], max_matches)
                    p_n_plus_1 = p[:, n_matches, :]
                    if n_matches < gamma:
                        q_n_plus_1 = q[:, n_matches, :]
                        p_prime = torch.clamp((p_n_plus_1 - q_n_plus_1), min=0)
                        p_prime.div_(p_prime.sum())
                    else:
                        p_prime = p_n_plus_1
                    t = torch.multinomial(p_prime, num_samples=1).squeeze(1)[None, :]

                    # The selected tokens include the matches (if any) plus the next sampled tokens
                    if n_matches > 0:
                        valid_tokens = torch.cat((new_candidate_input_ids[:, :n_matches], t), dim=-1)
                    else:
                        valid_tokens = t

                return valid_tokens, n_matches

            def assisted_decoding(
                self,
                input_ids: torch.LongTensor,
                assistant_model: Optional["PreTrainedModel"] = None,
                candidate_generator: Optional["CandidateGenerator"] = None,
                do_sample: bool = False,
                logits_processor: Optional[LogitsProcessorList] = None,
                logits_warper: Optional[LogitsProcessorList] = None,
                stopping_criteria: Optional[StoppingCriteriaList] = None,
                pad_token_id: Optional[int] = None,
                eos_token_id: Optional[Union[int, List[int]]] = None,
                output_attentions: Optional[bool] = None,
                output_hidden_states: Optional[bool] = None,
                output_scores: Optional[bool] = None,
                return_dict_in_generate: Optional[bool] = None,
                synced_gpus: bool = False,
                streamer: Optional["BaseStreamer"] = None,
                **model_kwargs,
            ):
                r"""
                Generates sequences of token ids for models with a language modeling head using **greedy decoding** or
                **sample** (depending on `do_sample`), assisted by candidate sequences. Assisted generation is an example of a
                candidate decoding strategy. Can be used for text-decoder, text-to-text, speech-to-text, and vision-to-text
                models.

                <Tip warning={true}>

                In most cases, you do not need to call [`~generation.GenerationMixin.candidate_decoding`] directly. Use
                generate() instead. For an overview of generation strategies and code examples, check the [following
                guide](../generation_strategies).

                </Tip>

                Parameters:
                    input_ids (`torch.LongTensor` of shape `(batch_size, sequence_length)`):
                        The sequence used as a prompt for the generation.
                    candidate_generator (`CandidateGenerator`, *optional*):
                        A derived instance of [`CandidateGenerator`] that defines how candidate sequences are generated. For
                        more information, the documentation of [`CandidateGenerator`] should be read. Only one of `assistant_model` or `candidate_generator` should be passed as input to this function.
                    assistant_model (`PreTrainedModel`, *optional*):
                        An assistant model that can be used to accelerate generation. The assistant model must have the exact
                        same tokenizer. The acceleration is achieved when forecasting candidate tokens with the assistent model
                        is much faster than running generation with the model you're calling generate from. As such, the
                        assistant model should be much smaller.
                    do_sample (`bool`, *optional*, defaults to `False`):
                        Whether or not to use sampling ; use greedy decoding otherwise.
                    logits_processor (`LogitsProcessorList`, *optional*):
                        An instance of [`LogitsProcessorList`]. List of instances of class derived from [`LogitsProcessor`]
                        used to modify the prediction scores of the language modeling head applied at each generation step.
                    logits_warper (`LogitsProcessorList`, *optional*):
                        An instance of [`LogitsProcessorList`]. List of instances of class derived from [`LogitsWarper`] used
                        to warp the prediction score distribution of the language modeling head applied before multinomial
                        sampling at each generation step.
                    stopping_criteria (`StoppingCriteriaList`, *optional*):
                        An instance of [`StoppingCriteriaList`]. List of instances of class derived from [`StoppingCriteria`]
                        used to tell if the generation loop should stop.
                    pad_token_id (`int`, *optional*):
                        The id of the *padding* token.
                    eos_token_id (`Union[int, List[int]]`, *optional*):
                        The id of the *end-of-sequence* token. Optionally, use a list to set multiple *end-of-sequence* tokens.
                    output_attentions (`bool`, *optional*, defaults to `False`):
                        Whether or not to return the attentions tensors of all attention layers. See `attentions` under
                        returned tensors for more details.
                    output_hidden_states (`bool`, *optional*, defaults to `False`):
                        Whether or not to return the hidden states of all layers. See `hidden_states` under returned tensors
                        for more details.
                    output_scores (`bool`, *optional*, defaults to `False`):
                        Whether or not to return the prediction scores. See `scores` under returned tensors for more details.
                    return_dict_in_generate (`bool`, *optional*, defaults to `False`):
                        Whether or not to return a [`~utils.ModelOutput`] instead of a plain tuple.
                    synced_gpus (`bool`, *optional*, defaults to `False`):
                        Whether to continue running the while loop until max_length (needed for ZeRO stage 3)
                    streamer (`BaseStreamer`, *optional*):
                        Streamer object that will be used to stream the generated sequences. Generated tokens are passed
                        through `streamer.put(token_ids)` and the streamer is responsible for any further processing.
                    model_kwargs:
                        Additional model specific keyword arguments will be forwarded to the `forward` function of the model.
                        If model is an encoder-decoder model the kwargs should include `encoder_outputs`.

                Return:
                    [`~generation.GenerateDecoderOnlyOutput`], [`~generation.GenerateEncoderDecoderOutput`] or
                    `torch.LongTensor`: A `torch.LongTensor` containing the generated tokens (default behaviour) or a
                    [`~generation.GenerateDecoderOnlyOutput`] if `model.config.is_encoder_decoder=False` and
                    `return_dict_in_generate=True` or a [`~generation.GenerateEncoderDecoderOutput`] if
                    `model.config.is_encoder_decoder=True`.

                Examples:

                ```python
                >>> from transformers import (
                ...     AutoTokenizer,
                ...     AutoModelForCausalLM,
                ...     LogitsProcessorList,
                ...     MinLengthLogitsProcessor,
                ...     StoppingCriteriaList,
                ...     MaxLengthCriteria,
                ... )

                >>> tokenizer = AutoTokenizer.from_pretrained("gpt2")
                >>> model = AutoModelForCausalLM.from_pretrained("gpt2")
                >>> assistant_model = AutoModelForCausalLM.from_pretrained("distilgpt2")
                >>> # set pad_token_id to eos_token_id because GPT2 does not have a PAD token
                >>> model.generation_config.pad_token_id = model.generation_config.eos_token_id
                >>> input_prompt = "It might be possible to"
                >>> input_ids = tokenizer(input_prompt, return_tensors="pt").input_ids
                >>> # instantiate logits processors
                >>> logits_processor = LogitsProcessorList(
                ...     [
                ...         MinLengthLogitsProcessor(10, eos_token_id=model.generation_config.eos_token_id),
                ...     ]
                ... )
                >>> stopping_criteria = StoppingCriteriaList([MaxLengthCriteria(max_length=20)])
                >>> outputs = model.assisted_decoding(
                ...     input_ids,
                ...     assistant_model=assistant_model,
                ...     logits_processor=logits_processor,
                ...     stopping_criteria=stopping_criteria,
                ... )
                >>> tokenizer.batch_decode(outputs, skip_special_tokens=True)
                ["It might be possible to get a better understanding of the nature of the problem, but it's not"]
                ```"""
                # handling deprecated arguments
                if (assistant_model is None) == (candidate_generator is None):
                    raise ValueError(
                        "One (and only one) of `assistant_model` and `candidate_generator` should be defined."
                    )

                if assistant_model is not None:
                    candidate_generator = AssistedCandidateGenerator(
                        input_ids=input_ids,
                        assistant_model=assistant_model,
                        logits_processor=logits_processor,
                        model_kwargs=model_kwargs,
                        eos_token_id=eos_token_id,
                    )
                    warnings.warn(
                        "Passing `assistant_model` to `assisted_decoding` is deprecated and will be removed in v4.38. "
                        "Pass the `candidate_generator` argument instead.",
                        FutureWarning,
                    )

                # init values
                logits_processor = logits_processor if logits_processor is not None else LogitsProcessorList()
                logits_warper = logits_warper if logits_warper is not None else LogitsProcessorList()
                stopping_criteria = stopping_criteria if stopping_criteria is not None else StoppingCriteriaList()
                pad_token_id = pad_token_id if pad_token_id is not None else self.generation_config.pad_token_id
                eos_token_id = eos_token_id if eos_token_id is not None else self.generation_config.eos_token_id
                if eos_token_id is not None and pad_token_id is None:
                    raise ValueError("If `eos_token_id` is defined, make sure that `pad_token_id` is defined.")
                if isinstance(eos_token_id, int):
                    eos_token_id = [eos_token_id]
                eos_token_id_tensor = (
                    torch.tensor(eos_token_id).to(input_ids.device) if eos_token_id is not None else None
                )
                output_scores = output_scores if output_scores is not None else self.generation_config.output_scores
                output_attentions = (
                    output_attentions if output_attentions is not None else self.generation_config.output_attentions
                )
                output_hidden_states = (
                    output_hidden_states
                    if output_hidden_states is not None
                    else self.generation_config.output_hidden_states
                )
                return_dict_in_generate = (
                    return_dict_in_generate
                    if return_dict_in_generate is not None
                    else self.generation_config.return_dict_in_generate
                )

                # init attention / hidden states / scores tuples
                scores = () if (return_dict_in_generate and output_scores) else None
                decoder_attentions = () if (return_dict_in_generate and output_attentions) else None
                cross_attentions = () if (return_dict_in_generate and output_attentions) else None
                decoder_hidden_states = () if (return_dict_in_generate and output_hidden_states) else None

                # if model is an encoder-decoder, retrieve encoder attention weights and hidden states
                if return_dict_in_generate and self.config.is_encoder_decoder:
                    encoder_attentions = (
                        model_kwargs["encoder_outputs"].get("attentions") if output_attentions else None
                    )
                    encoder_hidden_states = (
                        model_kwargs["encoder_outputs"].get("hidden_states") if output_hidden_states else None
                    )

                # keep track of which sequences are already finished
                unfinished_sequences = input_ids.new(input_ids.shape[0]).fill_(1)

                # other auxiliary variables
                max_len = stopping_criteria[0].max_length

                this_peer_finished = False  # used by synced_gpus only
                while True:
                    if synced_gpus:
                        # Under synced_gpus the `forward` call must continue until all gpus complete their sequence.
                        # The following logic allows an early break if all peers finished generating their sequence
                        this_peer_finished_flag = torch.tensor(0.0 if this_peer_finished else 1.0).to(input_ids.device)
                        # send 0.0 if we finished, 1.0 otherwise
                        torch.dist.all_reduce(this_peer_finished_flag, op=torch.dist.ReduceOp.SUM)
                        # did all peers finish? the reduced sum will be 0.0 then
                        if this_peer_finished_flag.item() == 0.0:
                            break

                    cur_len = input_ids.shape[-1]

                    #  1. Fetch candidate sequences from a `CandidateGenerator`
                    candidate_input_ids, candidate_logits = candidate_generator.get_candidates(input_ids)
                    candidate_input_ids = candidate_input_ids.to(self.device)
                    if candidate_logits is not None:
                        candidate_logits = candidate_logits.to(self.device)

                    candidate_length = candidate_input_ids.shape[1] - input_ids.shape[1]
                    last_assistant_token_is_eos = (
                        ~candidate_input_ids[:, -1]
                        .tile(eos_token_id_tensor.shape[0], 1)
                        .ne(eos_token_id_tensor.unsqueeze(1))
                        .prod(dim=0)
                        .bool()
                    )

                    # 2. Use the original model to obtain the next token logits given the candidate sequence. We obtain
                    # `candidate_length + 1` relevant logits from this process: in the event that all candidates are correct,
                    # we use this forward pass to also pick the subsequent logits in the original model.

                    # 2.1. Prepare the model inputs
                    candidate_kwargs = copy.copy(model_kwargs)
                    candidate_kwargs = _prepare_attention_mask(
                        candidate_kwargs, candidate_input_ids.shape[1], self.config.is_encoder_decoder
                    )
                    candidate_kwargs = _prepare_token_type_ids(candidate_kwargs, candidate_input_ids.shape[1])

                    model_inputs = self.prepare_inputs_for_generation(candidate_input_ids, **candidate_kwargs)

                    # 2.2. Run a forward pass on the candidate sequence
                    outputs = self(
                        **model_inputs,
                        output_attentions=output_attentions,
                        output_hidden_states=output_hidden_states,
                    )

                    # 2.3. Process the new logits
                    new_logits = outputs.logits[:, -candidate_length - 1 :]  # excludes the input prompt if present
                    if len(logits_processor) > 0:
                        for i in range(candidate_length + 1):
                            new_logits[:, i, :] = logits_processor(
                                candidate_input_ids[:, : cur_len + i], new_logits[:, i, :]
                            )
                    if len(logits_warper) > 0:
                        for i in range(candidate_length + 1):
                            new_logits[:, i, :] = logits_warper(
                                candidate_input_ids[:, : cur_len + i], new_logits[:, i, :]
                            )

                    # 3. Select the accepted tokens. There are two possible cases:
                    # Case 1: `do_sample=True` and we have logits for the candidates (originally from speculative decoding)
                    # 👉 Apply algorithm 1 from the speculative decoding paper (https://arxiv.org/pdf/2211.17192.pdf).
                    max_matches = max_len - cur_len - 1
                    if do_sample and candidate_logits is not None:
                        valid_tokens, n_matches = _speculative_sampling(
                            candidate_input_ids,
                            candidate_logits,
                            candidate_length,
                            new_logits,
                            last_assistant_token_is_eos,
                            max_matches,
                        )

                    # Case 2: all other cases (originally from assisted generation) 👉 Compare the tokens selected from the
                    # original model logits with the candidate tokens. We can keep the candidate tokens until the first
                    # mismatch, or until the max length is reached.
                    else:
                        if do_sample:
                            probs = new_logits.softmax(dim=-1)
                            selected_tokens = torch.multinomial(probs[0, :, :], num_samples=1).squeeze(1)[None, :]
                        else:
                            selected_tokens = new_logits.argmax(dim=-1)

                        candidate_new_tokens = candidate_input_ids[:, cur_len:]
                        n_matches = ((~(candidate_new_tokens == selected_tokens[:, :-1])).cumsum(dim=-1) < 1).sum()

                        # Ensure we don't generate beyond max_len or an EOS token
                        if last_assistant_token_is_eos and n_matches == candidate_length:
                            n_matches -= 1
                        n_matches = min(n_matches, max_matches)
                        valid_tokens = selected_tokens[:, : n_matches + 1]

                    # 4. Update variables according to the number of matching assistant tokens. Remember: the token generated
                    # by the model after the last candidate match is also valid, as it is generated from a correct sequence.
                    # Because of this last token, assisted generation search reduces to a normal greedy search/sample if there
                    # is no match.

                    # 4.1. Get the valid continuation, after the matching tokens
                    input_ids = torch.cat((input_ids, valid_tokens), dim=-1)
                    if streamer is not None:
                        streamer.put(valid_tokens.cpu())
                    new_cur_len = input_ids.shape[-1]

                    # 4.2. Discard past key values relative to unused assistant tokens
                    new_cache_size = new_cur_len - 1
                    outputs.past_key_values = _crop_past_key_values(self, outputs.past_key_values, new_cache_size)

                    # 5. Update the candidate generation strategy if needed
                    candidate_generator.update_candidate_strategy(input_ids, new_logits, n_matches)

                    if synced_gpus and this_peer_finished:
                        continue  # don't waste resources running the code we don't need

                    # Store scores, attentions and hidden_states when required
                    # Assistant: modified to append one tuple element per token, as in the other generation methods.
                    if return_dict_in_generate:
                        if output_scores:
                            scores += tuple(new_logits[:, i, :] for i in range(n_matches + 1))

                        if "past_key_values" not in model_kwargs:
                            added_len = new_cur_len
                        else:
                            added_len = n_matches + 1

                        if output_attentions:
                            if self.config.is_encoder_decoder:
                                cross_attentions = _split_model_outputs(
                                    cross_attentions, outputs.cross_attentions, cur_len, added_len
                                )
                                decoder_attentions = _split_model_outputs(
                                    decoder_attentions,
                                    outputs.decoder_attentions,
                                    cur_len,
                                    added_len,
                                    is_decoder_attention=True,
                                )
                            else:
                                decoder_attentions = _split_model_outputs(
                                    decoder_attentions,
                                    outputs.attentions,
                                    cur_len,
                                    added_len,
                                    is_decoder_attention=True,
                                )
                        if output_hidden_states:
                            if self.config.is_encoder_decoder:
                                decoder_hidden_states = _split_model_outputs(
                                    decoder_hidden_states, outputs.decoder_hidden_states, cur_len, added_len
                                )
                            else:
                                decoder_hidden_states = _split_model_outputs(
                                    decoder_hidden_states, outputs.hidden_states, cur_len, added_len
                                )

                    model_kwargs = self._update_model_kwargs_for_generation(
                        outputs, model_kwargs, is_encoder_decoder=self.config.is_encoder_decoder
                    )

                    # if eos_token was found in one sentence, set sentence to finished
                    if eos_token_id_tensor is not None:
                        unfinished_sequences = unfinished_sequences.mul(
                            input_ids[:, -1]
                            .tile(eos_token_id_tensor.shape[0], 1)
                            .ne(eos_token_id_tensor.unsqueeze(1))
                            .prod(dim=0)
                        )

                        # stop when each sentence is finished
                        if unfinished_sequences.max() == 0:
                            this_peer_finished = True

                    # stop if we exceed the maximum length
                    if stopping_criteria(input_ids, scores):
                        this_peer_finished = True

                    if this_peer_finished and not synced_gpus:
                        break

                if streamer is not None:
                    streamer.end()

                if return_dict_in_generate:
                    if self.config.is_encoder_decoder:
                        return GenerateEncoderDecoderOutput(
                            sequences=input_ids,
                            scores=scores,
                            encoder_attentions=encoder_attentions,
                            encoder_hidden_states=encoder_hidden_states,
                            decoder_attentions=decoder_attentions,
                            cross_attentions=cross_attentions,
                            decoder_hidden_states=decoder_hidden_states,
                            past_key_values=model_kwargs.get("past_key_values"),
                        )
                    else:
                        return GenerateDecoderOnlyOutput(
                            sequences=input_ids,
                            scores=scores,
                            attentions=decoder_attentions,
                            hidden_states=decoder_hidden_states,
                            past_key_values=model_kwargs.get("past_key_values"),
                        )
                else:
                    return input_ids

            model.assisted_decoding = MethodType(assisted_decoding, model)

            #######################################################################

            output_assisted = model.generate(input_ids, attention_mask=attention_mask, **generation_kwargs)

            self._check_outputs(output_assisted, input_ids, model.config, use_cache=True)

    def test_generate_with_head_masking(self):
        """Test designed for encoder-decoder models to ensure the attention head masking is used."""
        attention_names = ["encoder_attentions", "decoder_attentions", "cross_attentions"]
        for model_class in self.all_generative_model_classes:
            config, input_ids, attention_mask, max_length = self._get_input_ids_and_config()
            # We want to test only encoder-decoder models
            if not config.is_encoder_decoder:
                continue
            model = model_class(config).to(torch_device)

            head_masking = {
                "head_mask": torch.zeros(config.encoder_layers, config.encoder_attention_heads, device=torch_device),
                "decoder_head_mask": torch.zeros(
                    config.decoder_layers, config.decoder_attention_heads, device=torch_device
                ),
                "cross_attn_head_mask": torch.zeros(
                    config.decoder_layers, config.decoder_attention_heads, device=torch_device
                ),
            }

            signature = inspect.signature(model.forward)
            # We want to test only models where encoder/decoder head masking is implemented
            if not set(head_masking.keys()) < {*signature.parameters.keys()}:
                continue

            for attn_name, (name, mask) in zip(attention_names, head_masking.items()):
                out = model.generate(
                    input_ids,
                    attention_mask=attention_mask,
                    num_beams=1,
                    output_attentions=True,
                    return_dict_in_generate=True,
                    remove_invalid_values=True,
                    **{name: mask},
                )
                # We check the state of decoder_attentions and cross_attentions just from the last step
                attn_weights = out[attn_name] if attn_name == attention_names[0] else out[attn_name][-1]
                self.assertEqual(sum([w.sum().item() for w in attn_weights]), 0.0)

    def test_left_padding_compatibility(self):
        # The check done in this test is fairly difficult -- depending on the model architecture, passing the right
        # position index for the position embeddings can still result in a different output, due to numerical masking.
        # On the other hand, for some types of position embeddings, an incorrect position index can have a minimal
        # impact on the output.
        # There are two tricks employed to check whether left-padding compatibility is in place:
        # 1 - To reduce the negative impact of the numerical attention mask on a correct position index, we set the
        # padding size to 1.
        # 2 - To reduce the chance of false positives (i.e. passing when it should be failing), we run the check
        # multiple times with random inputs, and it has to pass with all of them.
        # NOTE: because of 2), there is some chance of false positives in this test.

        for model_class in self.all_generative_model_classes:
            config, _, _, _ = self._get_input_ids_and_config()
            if config.is_encoder_decoder:
                continue  # skip for encoder-decoder models -- they don't need left-padding compatibility
            model = model_class(config).to(torch_device).eval()
            signature = inspect.signature(model.forward).parameters.keys()

            no_failures = True
            for _ in range(10):  # there may be false positives with 10 runs, we rely on the CI to catch the flakiness
                _, input_ids, attention_mask, _ = self._get_input_ids_and_config()
                model_kwargs = {"input_ids": input_ids, "attention_mask": attention_mask}
                if "position_ids" in signature:
                    position_ids = torch.cumsum(attention_mask, dim=-1) - 1
                    position_ids.masked_fill_(attention_mask == 0, 1)
                    model_kwargs["position_ids"] = position_ids
                next_logits_wo_padding = model(**model_kwargs).logits[:, -1, :]

                pad_size = (input_ids.shape[0], 1)
                padding = torch.ones(pad_size, dtype=input_ids.dtype, device=torch_device) * config.pad_token_id
                padded_input_ids = torch.cat((padding, input_ids), dim=1)
                padded_attention_mask = torch.cat((torch.zeros_like(padding), attention_mask), dim=1)
                model_kwargs = {"input_ids": padded_input_ids, "attention_mask": padded_attention_mask}
                if "position_ids" in signature:
                    position_ids = torch.cumsum(padded_attention_mask, dim=-1) - 1
                    position_ids.masked_fill_(padded_attention_mask == 0, 1)
                    model_kwargs["position_ids"] = position_ids
                next_logits_with_padding = model(**model_kwargs).logits[:, -1, :]
                if not torch.allclose(next_logits_wo_padding, next_logits_with_padding, atol=1e-7):
                    no_failures = False
                    break

            self.assertTrue(no_failures)

    def test_past_key_values_format(self):
        # Test that the KV cache is formatted correctly. Exceptions need to explicitly overwrite this test. Having a
        # standard KV cache format is important for a consistent API (and for advanced generation methods).
        for model_class in self.all_generative_model_classes:
            config, inputs = self.model_tester.prepare_config_and_inputs_for_common()

            # If it doesn't support cache, pass the test
            if not hasattr(config, "use_cache"):
                return

            model = model_class(config).to(torch_device)
            if "use_cache" not in inputs:
                inputs["use_cache"] = True
            outputs = model(**inputs)

            # If "past_key_values" is not returned, pass the test (e.g. RWKV uses a different cache name and format)
            if "past_key_values" not in outputs:
                return

            num_hidden_layers = (
                getattr(config, "decoder_layers", None)
                or getattr(config, "num_decoder_layers", None)
                or config.num_hidden_layers
            )
            num_attention_heads = getattr(config, "decoder_attention_heads", config.num_attention_heads)
            embed_dim = getattr(config, "d_model", config.hidden_size)
            per_head_embed_dim = embed_dim // num_attention_heads

            past_kv = outputs["past_key_values"]
            self.assertEqual(len(past_kv), num_hidden_layers)

            # Encoder-Decoder checks
            if config.is_encoder_decoder:
                encoder_num_attention_heads = config.encoder_attention_heads
                encoder_per_head_embed_dim = embed_dim // encoder_num_attention_heads
                batch_size, seq_length = inputs["decoder_input_ids"].shape
                for i in range(num_hidden_layers):
                    self.assertEqual(len(past_kv[i]), 4)  # K V for the decoder + K V for the encoder = 4
                    self.assertEqual(
                        past_kv[i][0].shape, (batch_size, num_attention_heads, seq_length, per_head_embed_dim)
                    )
                    self.assertEqual(
                        past_kv[i][1].shape, (batch_size, num_attention_heads, seq_length, per_head_embed_dim)
                    )
                    # The sequence length for the encoder K V depends on the model. Since it is not manipulated in
                    # autoregressive generation, I'm keeping the test general and not checking the 3rd dim
                    self.assertEqual(
                        (past_kv[i][2].shape[0], past_kv[i][2].shape[1], past_kv[i][2].shape[3]),
                        (batch_size, encoder_num_attention_heads, encoder_per_head_embed_dim),
                    )
                    self.assertEqual(
                        (past_kv[i][3].shape[0], past_kv[i][3].shape[1], past_kv[i][3].shape[3]),
                        (batch_size, encoder_num_attention_heads, encoder_per_head_embed_dim),
                    )

            # Decoder-only checks
            else:
                # TODO: this line is only needed because of imagegpt, where "pixel_values" = "input_ids". Fix the
                # tests in imagegpt such that `prepare_config_and_inputs_for_common` returns the later (and the other
                # tests use it)
                key = "input_ids" if "input_ids" in inputs else "pixel_values"
                batch_size, seq_length = inputs[key].shape
                for i in range(num_hidden_layers):
                    self.assertEqual(len(past_kv[0]), 2)  # K V for the decoder = 2
                    self.assertEqual(
                        past_kv[i][0].shape, (batch_size, num_attention_heads, seq_length, per_head_embed_dim)
                    )
                    self.assertEqual(
                        past_kv[i][1].shape, (batch_size, num_attention_heads, seq_length, per_head_embed_dim)
                    )

    def test_generate_from_inputs_embeds_decoder_only(self):
        # When supported, tests that the decoder model can generate from `inputs_embeds` instead of `input_ids`
        # if fails, you should probably update the `prepare_inputs_for_generation` function
        for model_class in self.all_generative_model_classes:
            config, input_ids, _, _ = self._get_input_ids_and_config()

            # Ignore:
            # a) eos (to always output 20 tokens) and pad (so we don't try to infer the attn mask from the input_ids,
            #   which would cause a mismatch),
            config.pad_token_id = config.eos_token_id = -1
            # b) embedding scaling, the scaling factor applied after embeding from input_ids (requires knowledge of the
            #   variable that holds the scaling factor, which is model-dependent)
            if hasattr(config, "scale_embedding"):
                config.scale_embedding = False

            # This test is for decoder-only models (encoder-decoder models have native input embeddings support in the
            # decoder)
            if config.is_encoder_decoder:
                continue

            # Skip models without explicit support
            model = model_class(config).to(torch_device).eval()
            if "inputs_embeds" not in inspect.signature(model.prepare_inputs_for_generation).parameters.keys():
                continue

            # Traditional way of generating text
            outputs_from_ids = model.generate(input_ids)
            self.assertEqual(outputs_from_ids.shape, (2, 20))

            # Same thing, but from input embeddings (`input_ids` is passed so the prompt is present in the output)
            inputs_embeds = model.get_input_embeddings()(input_ids)
            outputs_from_embeds = model.generate(input_ids, inputs_embeds=inputs_embeds)
            self.assertListEqual(outputs_from_ids.tolist(), outputs_from_embeds.tolist())

            # But if we pass different inputs_embeds, we should get different outputs
            torch.manual_seed(0)
            random_embeds = torch.rand_like(inputs_embeds)
            outputs_from_rand_embeds = model.generate(input_ids, inputs_embeds=random_embeds)
            with self.assertRaises(AssertionError):
                self.assertListEqual(outputs_from_rand_embeds.tolist(), outputs_from_embeds.tolist())

            # input_ids is not a required input -- if we don't pass it, the newly generated tokens will be the same
            outputs_from_embeds_wo_ids = model.generate(
                inputs_embeds=inputs_embeds, max_new_tokens=20 - inputs_embeds.shape[1]
            )
            self.assertListEqual(
                outputs_from_embeds[:, inputs_embeds.shape[1] :].tolist(),
                outputs_from_embeds_wo_ids[:, 1:].tolist(),
            )

    def _check_outputs(self, output, input_ids, config, use_cache=False, num_return_sequences=1):
        batch_size, seq_length = input_ids.shape
        num_sequences_in_output = batch_size * num_return_sequences
        gen_len = (
            output.sequences.shape[-1] - 1 if config.is_encoder_decoder else output.sequences.shape[-1] - seq_length
        )

        # scores
        self._check_scores(num_sequences_in_output, output.scores, length=gen_len, config=config)

        # Attentions
        if config.is_encoder_decoder:
            # encoder
            self._check_encoder_attention_for_generate(output.encoder_attentions, batch_size, config, seq_length)
            # decoder
            self._check_attentions_for_generate(
                num_sequences_in_output,
                output.decoder_attentions,
                min_length=1,
                max_length=output.sequences.shape[-1],
                config=config,
                use_cache=use_cache,
            )
        else:
            # if use_cache first input is equal to no use_cache, so skip here
            attentions = output.attentions if not use_cache else output.attentions[1:]
            min_length = seq_length if not use_cache else seq_length + 1
            self._check_attentions_for_generate(
                num_sequences_in_output,
                attentions=attentions,
                min_length=min_length,
                max_length=output.sequences.shape[-1],
                config=config,
                use_cache=use_cache,
            )

        # Hidden States
        if config.is_encoder_decoder:
            # encoder
            self._check_encoder_hidden_states_for_generate(
                output.encoder_hidden_states, batch_size, config, seq_length
            )

            # decoder
            self._check_hidden_states_for_generate(
                num_sequences_in_output,
                output.decoder_hidden_states,
                min_length=1,
                max_length=output.sequences.shape[-1],
                config=config,
                use_cache=use_cache,
            )
        else:
            # if use_cache first input is equal to no use_cache, so skip here
            hidden_states = output.hidden_states if not use_cache else output.hidden_states[1:]
            min_length = seq_length if not use_cache else seq_length + 1
            self._check_hidden_states_for_generate(
                num_sequences_in_output,
                hidden_states,
                min_length=min_length,
                max_length=output.sequences.shape[-1],
                config=config,
                use_cache=use_cache,
            )

    def _check_scores(self, batch_size, scores, length, config):
        expected_shape = (batch_size, config.vocab_size)
        self.assertIsInstance(scores, tuple)
        self.assertEqual(len(scores), length)
        self.assertListEqual([iter_scores.shape for iter_scores in scores], [expected_shape] * len(scores))

    def _check_attentions_for_generate(
        self, batch_size, attentions, min_length, max_length, config, use_cache=False, num_beam_groups=1
    ):
        self.assertIsInstance(attentions, tuple)
        self.assertListEqual(
            [isinstance(iter_attentions, tuple) for iter_attentions in attentions], [True] * len(attentions)
        )
        self.assertEqual(len(attentions), (max_length - min_length) * num_beam_groups)

        for idx, iter_attentions in enumerate(attentions):
            tgt_len = min_length + idx if not use_cache else 1
            src_len = min_length + idx

            expected_shape = (
                batch_size * num_beam_groups,
                config.num_attention_heads,
                tgt_len,
                src_len,
            )
            # check attn size
            self.assertListEqual(
                [layer_attention.shape for layer_attention in iter_attentions], [expected_shape] * len(iter_attentions)
            )

    def _check_encoder_attention_for_generate(self, attentions, batch_size, config, seq_length):
        encoder_expected_shape = (batch_size, config.num_attention_heads, seq_length, seq_length)
        self.assertIsInstance(attentions, tuple)
        self.assertListEqual(
            [layer_attentions.shape for layer_attentions in attentions],
            [encoder_expected_shape] * len(attentions),
        )

    def _check_hidden_states_for_generate(
        self, batch_size, hidden_states, min_length, max_length, config, use_cache=False, num_beam_groups=1
    ):
        self.assertIsInstance(hidden_states, tuple)
        self.assertListEqual(
            [isinstance(iter_hidden_states, tuple) for iter_hidden_states in hidden_states],
            [True] * len(hidden_states),
        )
        self.assertEqual(len(hidden_states), (max_length - min_length) * num_beam_groups)

        for idx, iter_hidden_states in enumerate(hidden_states):
            seq_len = min_length + idx if not use_cache else 1
            expected_shape = (batch_size * num_beam_groups, seq_len, config.hidden_size)
            # check hidden size
            self.assertListEqual(
                [layer_hidden_states.shape for layer_hidden_states in iter_hidden_states],
                [expected_shape] * len(iter_hidden_states),
            )

    def _check_encoder_hidden_states_for_generate(self, hidden_states, batch_size, config, seq_length):
        encoder_expected_shape = (batch_size, seq_length, config.hidden_size)
        self.assertIsInstance(hidden_states, tuple)
        self.assertListEqual(
            [layer_hidden_states.shape for layer_hidden_states in hidden_states],
            [encoder_expected_shape] * len(hidden_states),
        )

    def _check_sequence_inside_sequence(self, tensor_1, tensor_2):
        # check if tensor_1 inside tensor_2 or tensor_2 inside tensor_1.
        # set to same device. we don't care what device.

        if not isinstance(tensor_1, list):
            tensor_1 = tensor_1.cpu().tolist()
        if not isinstance(tensor_2, list):
            tensor_2 = tensor_2.cpu().tolist()

        in_order = len(tensor_1) <= len(tensor_2)
        longer = tensor_2 if in_order else tensor_1
        shorter = tensor_1 if in_order else tensor_2

        flag = False
        chunk_size = len(shorter)
        for chunk_idx in range(len(longer) - chunk_size + 1):
            subseq = longer[chunk_idx : chunk_idx + chunk_size]
            if subseq == shorter:
                flag = True
                break

        self.assertTrue(flag)


@require_torch
class GenerationIntegrationTests(unittest.TestCase, GenerationIntegrationTestsMixin):
    # setting framework_dependent_parameters needs to be gated, just like its contents' imports
    if is_torch_available():
        framework_dependent_parameters = {
            "AutoModelForCausalLM": AutoModelForCausalLM,
            "AutoModelForSpeechSeq2Seq": AutoModelForSpeechSeq2Seq,
            "AutoModelForSeq2SeqLM": AutoModelForSeq2SeqLM,
            "AutoModelForVision2Seq": AutoModelForVision2Seq,
            "LogitsProcessorList": LogitsProcessorList,
            "MinLengthLogitsProcessor": MinLengthLogitsProcessor,
            "create_tensor_fn": torch.tensor,
            "floats_tensor": floats_tensor,
            "return_tensors": "pt",
        }

    @slow
    def test_diverse_beam_search(self):
        # PT-only test: TF doesn't have a diverse beam search implementation
        article = """Justin Timberlake and Jessica Biel, welcome to parenthood.
        The celebrity couple announced the arrival of their son, Silas Randall Timberlake, in statements to People.
        "Silas was the middle name of Timberlake's maternal grandfather Bill Bomar, who died in 2012, while Randall is the musician's own middle name, as well as his father's first," People reports.
        The couple announced the pregnancy in January, with an Instagram post. It is the first baby for both."""

        bart_tokenizer = BartTokenizer.from_pretrained("facebook/bart-large-cnn")
        bart_model = BartForConditionalGeneration.from_pretrained("facebook/bart-large-cnn").to(torch_device)
        input_ids = bart_tokenizer(article, return_tensors="pt").input_ids.to(torch_device)

        outputs = bart_model.generate(
            input_ids,
            num_beams=4,
            num_return_sequences=2,
            num_beam_groups=4,
            diversity_penalty=2.0,
            remove_invalid_values=True,
        )

        generated_text = bart_tokenizer.batch_decode(outputs, skip_special_tokens=True)

        self.assertListEqual(
            generated_text,
            [
                "The couple announced the birth of their son, Silas Randall Timberlake, in a statement. Silas was the"
                " middle name of Timberlake's maternal grandfather Bill Bomar. Randall is the musician's own middle"
                " name, as well as his father's first. It is the first baby for both of them.",
                "Justin Timberlake and Jessica Biel have a son. The baby is named Silas Randall Timberlake. It is the"
                " first child for both. The couple announced the pregnancy in January. The name Silas is the middle"
                " name of Timberlake's maternal grandfather. It's also his own middle name.",
            ],
        )

    def test_max_length_backward_compat_greedy(self):
        # PT-only test: TF doesn't have StoppingCriteria
        article = """Justin Timberlake and Jessica Biel, welcome to parenthood."""
        bart_tokenizer = BartTokenizer.from_pretrained("hf-internal-testing/tiny-random-bart")
        bart_model = BartForConditionalGeneration.from_pretrained("hf-internal-testing/tiny-random-bart").to(
            torch_device
        )
        input_ids = bart_tokenizer(article, return_tensors="pt").input_ids.to(torch_device)

        max_length = 20
        input_ids = input_ids.expand(2, -1)
        model_kwargs = bart_model._prepare_encoder_decoder_kwargs_for_generation(input_ids, {})
        input_ids, model_kwargs = bart_model._prepare_decoder_input_ids_for_generation(
            batch_size=input_ids.shape[0],
            model_input_name=bart_model.main_input_name,
            model_kwargs=model_kwargs,
            decoder_start_token_id=bart_model.config.decoder_start_token_id,
            bos_token_id=bart_model.config.bos_token_id,
        )

        with self.assertWarns(UserWarning):
            bart_model.greedy_search(
                input_ids,
                max_length=max_length,
                pad_token_id=bart_model.config.pad_token_id,
                eos_token_id=bart_model.config.eos_token_id,
                **model_kwargs,
            )

    def test_max_length_backward_compat_sample(self):
        # PT-only test: TF doesn't have StoppingCriteria
        article = """Justin Timberlake and Jessica Biel, welcome to parenthood."""
        bart_tokenizer = BartTokenizer.from_pretrained("hf-internal-testing/tiny-random-bart")
        bart_model = BartForConditionalGeneration.from_pretrained("hf-internal-testing/tiny-random-bart").to(
            torch_device
        )
        input_ids = bart_tokenizer(article, return_tensors="pt").input_ids.to(torch_device)

        max_length = 20
        input_ids = input_ids.expand(2, -1)
        model_kwargs = bart_model._prepare_encoder_decoder_kwargs_for_generation(input_ids, {})
        input_ids, model_kwargs = bart_model._prepare_decoder_input_ids_for_generation(
            batch_size=input_ids.shape[0],
            model_input_name=bart_model.main_input_name,
            model_kwargs=model_kwargs,
            decoder_start_token_id=bart_model.config.decoder_start_token_id,
            bos_token_id=bart_model.config.bos_token_id,
        )
        with torch.no_grad():
            with self.assertWarns(UserWarning):
                bart_model.sample(
                    input_ids,
                    max_length=max_length,
                    pad_token_id=bart_model.config.pad_token_id,
                    eos_token_id=bart_model.config.eos_token_id,
                    **model_kwargs,
                )

    def test_max_length_backward_compat_beam_search(self):
        # PT-only test: TF doesn't have StoppingCriteria
        article = """Justin Timberlake and Jessica Biel, welcome to parenthood."""
        bart_tokenizer = BartTokenizer.from_pretrained("hf-internal-testing/tiny-random-bart")
        bart_model = BartForConditionalGeneration.from_pretrained("hf-internal-testing/tiny-random-bart").to(
            torch_device
        )
        input_ids = bart_tokenizer(article, return_tensors="pt").input_ids.to(torch_device)

        batch_size = 1
        max_length = 20
        num_beams = 2

        input_ids = input_ids.expand(2, -1)
        model_kwargs = bart_model._prepare_encoder_decoder_kwargs_for_generation(input_ids, {})
        input_ids, model_kwargs = bart_model._prepare_decoder_input_ids_for_generation(
            batch_size=input_ids.shape[0],
            model_input_name=bart_model.main_input_name,
            model_kwargs=model_kwargs,
            decoder_start_token_id=bart_model.config.decoder_start_token_id,
            bos_token_id=bart_model.config.bos_token_id,
        )

        beam_scorer = BeamSearchScorer(
            batch_size=batch_size,
            num_beams=num_beams,
            device=torch_device,
        )
        with self.assertWarns(UserWarning):
            _ = bart_model.beam_search(
                input_ids, num_beams=num_beams, max_length=max_length, beam_scorer=beam_scorer, **model_kwargs
            )

    def test_max_length_backward_compat_group_beam_search(self):
        # PT-only test: TF doesn't have StoppingCriteria & group beam search
        article = """Justin Timberlake and Jessica Biel, welcome to parenthood."""
        bart_tokenizer = BartTokenizer.from_pretrained("hf-internal-testing/tiny-random-bart")
        bart_model = BartForConditionalGeneration.from_pretrained("hf-internal-testing/tiny-random-bart").to(
            torch_device
        )
        input_ids = bart_tokenizer(article, return_tensors="pt").input_ids.to(torch_device)

        batch_size = 1
        max_length = 20
        num_beams = 6
        num_beam_groups = 3
        num_return_sequences = num_beams * batch_size

        input_ids = input_ids.expand(6, -1)
        model_kwargs = bart_model._prepare_encoder_decoder_kwargs_for_generation(input_ids, {})
        input_ids, model_kwargs = bart_model._prepare_decoder_input_ids_for_generation(
            batch_size=input_ids.shape[0],
            model_input_name=bart_model.main_input_name,
            model_kwargs=model_kwargs,
            decoder_start_token_id=bart_model.config.decoder_start_token_id,
            bos_token_id=bart_model.config.bos_token_id,
        )

        diverse_beam_scorer = BeamSearchScorer(
            batch_size=batch_size,
            num_beams=num_beams,
            device=torch_device,
            num_beam_hyps_to_keep=num_return_sequences,
            num_beam_groups=num_beam_groups,
        )
        with self.assertWarns(UserWarning):
            bart_model.group_beam_search(
                input_ids, diverse_beam_scorer, num_beams=num_beams, max_length=max_length, **model_kwargs
            )

    def test_max_length_warning_if_different(self):
        # PT-only test: TF doesn't have StoppingCriteria
        article = """Justin Timberlake and Jessica Biel, welcome to parenthood."""
        bart_tokenizer = BartTokenizer.from_pretrained("hf-internal-testing/tiny-random-bart")
        bart_model = BartForConditionalGeneration.from_pretrained("hf-internal-testing/tiny-random-bart").to(
            torch_device
        )
        input_ids = bart_tokenizer(article, return_tensors="pt").input_ids.to(torch_device)

        batch_size = 1

        max_length = 20
        num_beams = 6
        num_beam_groups = 3
        num_return_sequences = num_beams * batch_size
        stopping_criteria_max_length = 18
        stopping_criteria = StoppingCriteriaList([MaxLengthCriteria(max_length=stopping_criteria_max_length)])

        # Greedy
        input_ids = input_ids.expand(6, -1)
        model_kwargs = bart_model._prepare_encoder_decoder_kwargs_for_generation(input_ids, {})
        input_ids, model_kwargs = bart_model._prepare_decoder_input_ids_for_generation(
            batch_size=input_ids.shape[0],
            model_input_name=bart_model.main_input_name,
            model_kwargs=model_kwargs,
            decoder_start_token_id=bart_model.config.decoder_start_token_id,
            bos_token_id=bart_model.config.bos_token_id,
        )

        with self.assertWarns(UserWarning):
            bart_model.greedy_search(
                input_ids,
                max_length=max_length,
                pad_token_id=bart_model.config.pad_token_id,
                stopping_criteria=stopping_criteria,
                eos_token_id=bart_model.config.eos_token_id,
                **model_kwargs,
            )

        # Sample
        with self.assertWarns(UserWarning):
            with torch.no_grad():
                bart_model.sample(
                    input_ids,
                    max_length=max_length,
                    stopping_criteria=stopping_criteria,
                    pad_token_id=bart_model.config.pad_token_id,
                    eos_token_id=bart_model.config.eos_token_id,
                    **model_kwargs,
                )

        # Beam
        beam_scorer = BeamSearchScorer(
            batch_size=batch_size,
            num_beams=num_beams,
            device=torch_device,
        )
        with self.assertWarns(UserWarning):
            with torch.no_grad():
                bart_model.beam_search(
                    input_ids,
                    num_beams=num_beams,
                    stopping_criteria=stopping_criteria,
                    max_length=max_length,
                    beam_scorer=beam_scorer,
                    **model_kwargs,
                )

        # Grouped beam search
        diverse_beam_scorer = BeamSearchScorer(
            batch_size=batch_size,
            num_beams=num_beams,
            device=torch_device,
            num_beam_hyps_to_keep=num_return_sequences,
            num_beam_groups=num_beam_groups,
        )
        with self.assertWarns(UserWarning):
            bart_model.group_beam_search(
                input_ids,
                diverse_beam_scorer,
                stopping_criteria=stopping_criteria,
                num_beams=num_beams,
                max_length=max_length,
                **model_kwargs,
            )

    def test_custom_stopping_criteria_overload_error(self):
        # PT-only test: TF doesn't have StoppingCriteria
        article = """Justin Timberlake and Jessica Biel, welcome to parenthood."""
        bart_tokenizer = BartTokenizer.from_pretrained("sshleifer/bart-tiny-random")
        bart_model = BartForConditionalGeneration.from_pretrained("sshleifer/bart-tiny-random").to(torch_device)

        input_ids = bart_tokenizer(article, return_tensors="pt").input_ids.to(torch_device)
        stopping_criteria = StoppingCriteriaList()
        stopping_criteria.append(MaxLengthCriteria(max_length=42))
        with self.assertRaises(ValueError):
            bart_model.generate(input_ids, stopping_criteria=stopping_criteria)
        with self.assertRaises(ValueError):
            bart_model.generate(input_ids, stopping_criteria=stopping_criteria, max_length=32)

    def test_custom_stopping_criteria(self):
        # PT-only test: TF doesn't have StoppingCriteria
        article = """Justin Timberlake and Jessica Biel, welcome to parenthood."""
        bart_tokenizer = BartTokenizer.from_pretrained("sshleifer/bart-tiny-random")
        bart_model = BartForConditionalGeneration.from_pretrained("sshleifer/bart-tiny-random").to(torch_device)
        input_ids = bart_tokenizer(article, return_tensors="pt").input_ids.to(torch_device)

        class DummyCriteria(StoppingCriteria):
            def __call__(self, input_ids: torch.LongTensor, scores: torch.FloatTensor, **kwargs) -> bool:
                return input_ids.shape[-1] >= 20

        stopping_criteria = StoppingCriteriaList()
        stopping_criteria.append(DummyCriteria())

        self.assertEqual(
            list(bart_model.generate(input_ids, stopping_criteria=stopping_criteria, max_length=22).shape),
            [1, 20],
        )
        self.assertEqual(
            list(bart_model.generate(input_ids, stopping_criteria=stopping_criteria, max_length=18).shape),
            [1, 18],
        )

    def test_stop_sequence_stopping_criteria(self):
        # PT-only test: TF doesn't have StoppingCriteria
        prompt = """Hello I believe in"""
        generator = pipeline("text-generation", model="hf-internal-testing/tiny-random-bart")
        output = generator(prompt)
        self.assertEqual(
            output,
            [
                {
                    "generated_text": (
                        "Hello I believe in in in number number number number number number number number number"
                    )
                }
            ],
        )

        output = generator(prompt, stop_sequence=" number")
        self.assertEqual(output, [{"generated_text": "Hello I believe in in in number"}])

    def test_generate_non_nlp_input_ids_as_kwarg(self):
        # PT-only test: AFAIK there's no non-NLP model architecture in TF that supports `input_ids` as its only input
        model = ImageGPTForCausalImageModeling.from_pretrained(
            "hf-internal-testing/tiny-random-imagegpt", max_length=10
        ).to(torch_device)
        input_ids = ids_tensor((3, 5), vocab_size=10)

        output_sequences_kwargs = model.generate(input_ids=input_ids).cpu()
        output_sequences = model.generate(input_ids).cpu()

        self.assertListEqual(output_sequences.tolist(), output_sequences_kwargs.tolist())
        self.assertEqual(output_sequences.shape, (3, 10))

    def test_generate_input_values_as_encoder_kwarg(self):
        # PT-only test: AFAIK there's no generate-capable architecture in TF that supports `input_values` as its input
        input_values = floats_tensor((2, 250))
        model = SpeechEncoderDecoderModel.from_pretrained("hf-internal-testing/tiny-random-speech-encoder-decoder")
        model = model.to(torch_device)
        output_sequences_kwargs = model.generate(input_values=input_values, max_length=5).cpu()
        output_sequences = model.generate(input_values, max_length=5).cpu()

        self.assertListEqual(output_sequences.tolist(), output_sequences_kwargs.tolist())
        self.assertEqual(output_sequences.shape, (2, 5))

    def test_transition_scores_group_beam_search_encoder_decoder(self):
        # PT-only test: TF doesn't have group beam search
        articles = [
            "Justin Timberlake and Jessica Biel, welcome to parenthood.",
            "Michael Phelps is arguably the most decorated Olympian of all time.",
        ]
        tokenizer = BartTokenizer.from_pretrained("hf-internal-testing/tiny-random-bart")
        model = BartForConditionalGeneration.from_pretrained(
            "hf-internal-testing/tiny-random-bart",
            max_length=10,
            num_beams=2,
            num_beam_groups=2,
            num_return_sequences=2,
            diversity_penalty=1.0,
            eos_token_id=None,
            return_dict_in_generate=True,
            output_scores=True,
            length_penalty=0.0,
        )
        model = model.to(torch_device)

        input_ids = tokenizer(articles, return_tensors="pt", padding=True).input_ids.to(torch_device)
        outputs = model.generate(input_ids=input_ids)

        transition_scores = model.compute_transition_scores(outputs.sequences, outputs.scores, outputs.beam_indices)
        transition_scores_sum = transition_scores.sum(-1)

        self.assertTrue(torch.allclose(transition_scores_sum, outputs.sequences_scores, atol=1e-3))

    @slow
    def test_beam_search_example_integration(self):
        # PT-only test: TF doesn't have a BeamSearchScorer
        # exactly the example provided in the docstrings of beam search, which previously
        # failed after directly copying from it. Refer to PR #15555
        tokenizer = AutoTokenizer.from_pretrained("t5-base")
        model = AutoModelForSeq2SeqLM.from_pretrained("t5-base")

        encoder_input_str = "translate English to German: How old are you?"
        encoder_input_ids = tokenizer(encoder_input_str, return_tensors="pt").input_ids

        # lets run beam search using 3 beams
        num_beams = 3
        # define decoder start token ids
        input_ids = torch.ones((num_beams, 1), device=model.device, dtype=torch.long)
        input_ids = input_ids * model.config.decoder_start_token_id

        # add encoder_outputs to model keyword arguments
        model_kwargs = {
            "encoder_outputs": model.get_encoder()(
                encoder_input_ids.repeat_interleave(num_beams, dim=0), return_dict=True
            )
        }

        # instantiate beam scorer
        beam_scorer = BeamSearchScorer(
            batch_size=1,
            num_beams=num_beams,
            device=model.device,
        )

        # instantiate logits processors
        logits_processor = LogitsProcessorList(
            [
                MinLengthLogitsProcessor(5, eos_token_id=model.config.eos_token_id),
            ]
        )

        outputs = model.beam_search(input_ids, beam_scorer, logits_processor=logits_processor, **model_kwargs)
        outputs = tokenizer.batch_decode(outputs, skip_special_tokens=True)

        self.assertListEqual(outputs, ["Wie alt bist du?"])

    @slow
    def test_constrained_beam_search(self):
        # PT-only test: TF doesn't have constrained beam search
        model = GPT2LMHeadModel.from_pretrained("gpt2").to(torch_device)
        tokenizer = GPT2Tokenizer.from_pretrained("gpt2")

        force_tokens = tokenizer("scared", add_prefix_space=True, add_special_tokens=False).input_ids
        force_tokens_2 = tokenizer("big weapons", add_prefix_space=True, add_special_tokens=False).input_ids

        constraints = [
            PhrasalConstraint(force_tokens),
            PhrasalConstraint(force_tokens_2),
        ]

        starting_text = ["The soldiers were not prepared and"]

        input_ids = tokenizer(starting_text, return_tensors="pt").input_ids.to(torch_device)

        outputs = model.generate(
            input_ids,
            constraints=constraints,
            num_beams=10,
            num_return_sequences=1,
            no_repeat_ngram_size=1,
            max_length=30,
            remove_invalid_values=True,
        )

        generated_text = tokenizer.batch_decode(outputs, skip_special_tokens=True)

        self.assertListEqual(
            generated_text,
            [
                "The soldiers were not prepared and didn't know what to do. They had no idea how they would react if"
                " the enemy attacked them, big weapons scared"
            ],
        )

    @slow
    def test_constrained_beam_search_mixed(self):
        # PT-only test: TF doesn't have constrained beam search
        model = GPT2LMHeadModel.from_pretrained("gpt2").to(torch_device)
        tokenizer = GPT2Tokenizer.from_pretrained("gpt2")

        force_phrase = tokenizer("scared", add_prefix_space=True, add_special_tokens=False).input_ids
        flexible_phrases = tokenizer(
            ["scream", "screams", "screaming", "screamed"], add_prefix_space=True, add_special_tokens=False
        ).input_ids

        constraints = [
            PhrasalConstraint(force_phrase),
            DisjunctiveConstraint(flexible_phrases),
        ]

        starting_text = ["The soldiers", "The child"]

        input_ids = tokenizer(starting_text, return_tensors="pt").input_ids.to(torch_device)

        outputs = model.generate(
            input_ids,
            constraints=constraints,
            num_beams=10,
            num_return_sequences=1,
            no_repeat_ngram_size=1,
            # max_length=20,
            remove_invalid_values=True,
        )

        generated_text = tokenizer.batch_decode(outputs, skip_special_tokens=True)

        self.assertListEqual(
            generated_text,
            [
                "The soldiers, who had been stationed at the base for more than a year before being evacuated"
                " screaming scared",
                "The child was taken to a local hospital where he died.\n 'I don't think screaming scared",
            ],
        )

    @slow
    def test_constrained_beam_search_mixed_mixin(self):
        # PT-only test: TF doesn't have constrained beam search
        model = GPT2LMHeadModel.from_pretrained("gpt2").to(torch_device)
        tokenizer = GPT2Tokenizer.from_pretrained("gpt2")

        force_word = "scared"
        force_flexible = ["scream", "screams", "screaming", "screamed"]

        force_words_ids = [
            tokenizer([force_word], add_prefix_space=True, add_special_tokens=False).input_ids,
            tokenizer(force_flexible, add_prefix_space=True, add_special_tokens=False).input_ids,
        ]

        starting_text = ["The soldiers", "The child"]

        input_ids = tokenizer(starting_text, return_tensors="pt").input_ids.to(torch_device)

        outputs = model.generate(
            input_ids,
            force_words_ids=force_words_ids,
            num_beams=10,
            num_return_sequences=1,
            no_repeat_ngram_size=1,
            remove_invalid_values=True,
        )

        generated_text = tokenizer.batch_decode(outputs, skip_special_tokens=True)

        self.assertListEqual(
            generated_text,
            [
                "The soldiers, who had been stationed at the base for more than a year before being evacuated"
                " screaming scared",
                "The child was taken to a local hospital where he died.\n 'I don't think screaming scared",
            ],
        )

    @slow
    def test_cfg_mixin(self):
        model = GPT2LMHeadModel.from_pretrained("gpt2").to(torch_device)
        tokenizer = GPT2Tokenizer.from_pretrained("gpt2")

        input = tokenizer(["The dragon flew over Paris,"], return_tensors="pt", return_attention_mask=True)
        input["input_ids"] = input["input_ids"].to(torch_device)
        input["attention_mask"] = input["attention_mask"].to(torch_device)

        outputs = model.generate(**input, max_new_tokens=32, guidance_scale=1.5)
        generated_text = tokenizer.batch_decode(outputs, skip_special_tokens=True)

        self.assertListEqual(
            generated_text,
            [
                "The dragon flew over Paris, landing in the Rue de la Bastille. The crowd was so excited "
                'that they had to leave the city.\n\n"We\'re going to Paris!"\n'
            ],
        )

        neg = tokenizer(["France,"], return_tensors="pt", return_attention_mask=True)
        neg["input_ids"] = neg["input_ids"].to(torch_device)
        neg["attention_mask"] = neg["attention_mask"].to(torch_device)
        outputs = model.generate(
            **input,
            max_new_tokens=32,
            guidance_scale=1.5,
            negative_prompt_ids=neg["input_ids"],
            negative_prompt_attention_mask=neg["attention_mask"],
        )
        generated_text = tokenizer.batch_decode(outputs, skip_special_tokens=True)

        self.assertListEqual(
            generated_text,
            [
                'The dragon flew over Paris, landing on the pavement.\n\n"Paris!"\n\n"Paris!"\n\n"'
                'Paris!"\n\n"Paris!"\n\n"Paris!"\n\n'
            ],
        )

    @slow
    def test_constrained_beam_search_example_translation_mixin(self):
        # PT-only test: TF doesn't have constrained beam search
        tokenizer = AutoTokenizer.from_pretrained("t5-base")
        model = AutoModelForSeq2SeqLM.from_pretrained("t5-base")

        encoder_input_str = "translate English to German: How old are you?"
        force_words = ["sind"]

        input_ids = tokenizer(encoder_input_str, return_tensors="pt").input_ids
        force_words_ids = tokenizer(force_words, add_special_tokens=False).input_ids

        outputs = model.generate(
            input_ids,
            force_words_ids=force_words_ids,
            num_beams=10,
            num_return_sequences=1,
            no_repeat_ngram_size=1,
            remove_invalid_values=True,
        )

        outputs = tokenizer.batch_decode(outputs, skip_special_tokens=True)

        self.assertListEqual(outputs, ["Wie alt sind Sie?"])

    @slow
    def test_constrained_beam_search_example_integration(self):
        # PT-only test: TF doesn't have constrained beam search
        tokenizer = AutoTokenizer.from_pretrained("t5-base")
        model = AutoModelForSeq2SeqLM.from_pretrained("t5-base")

        encoder_input_str = "translate English to German: How old are you?"
        encoder_input_ids = tokenizer(encoder_input_str, return_tensors="pt").input_ids

        # lets run beam search using 5 beams
        num_beams = 5
        # define decoder start token ids
        input_ids = torch.ones((num_beams, 1), device=model.device, dtype=torch.long)
        input_ids = input_ids * model.config.decoder_start_token_id

        # add encoder_outputs to model keyword arguments
        model_kwargs = {
            "encoder_outputs": model.get_encoder()(
                encoder_input_ids.repeat_interleave(num_beams, dim=0), return_dict=True
            )
        }

        constraint_str = "sind"
        constraint_token_ids = tokenizer.encode(constraint_str)[:-1]  # remove eos token
        constraints = [PhrasalConstraint(token_ids=constraint_token_ids)]

        # instantiate beam scorer
        beam_scorer = ConstrainedBeamSearchScorer(
            batch_size=1, num_beams=num_beams, device=model.device, constraints=constraints
        )

        # instantiate logits processors
        logits_processor = LogitsProcessorList(
            [
                MinLengthLogitsProcessor(5, eos_token_id=model.config.eos_token_id),
            ]
        )

        outputs = model.constrained_beam_search(
            input_ids, beam_scorer, constraints=constraints, logits_processor=logits_processor, **model_kwargs
        )
        outputs = tokenizer.batch_decode(outputs, skip_special_tokens=True)

        self.assertListEqual(outputs, ["Wie alt sind Sie?"])

    def test_constrained_beam_search_mixin_type_checks(self):
        # PT-only test: TF doesn't have constrained beam search
        tokenizer = AutoTokenizer.from_pretrained("patrickvonplaten/t5-tiny-random")
        model = AutoModelForSeq2SeqLM.from_pretrained("patrickvonplaten/t5-tiny-random")

        encoder_input_str = "translate English to German: How old are you?"
        input_ids = tokenizer(encoder_input_str, return_tensors="pt").input_ids

        with self.assertRaises(ValueError):
            force_words = ["sind"]
            force_words_ids = tokenizer(force_words, return_tensors="pt").input_ids
            model.generate(
                input_ids,
                force_words_ids=force_words_ids,
                num_beams=10,
                num_return_sequences=1,
                no_repeat_ngram_size=1,
                remove_invalid_values=True,
            )

        with self.assertRaises(ValueError):
            force_words = ["sind"]
            force_words_ids = [tokenizer(force_words, return_tensors="pt").input_ids]
            model.generate(
                input_ids,
                force_words_ids=force_words_ids,
                num_beams=10,
                num_return_sequences=1,
                no_repeat_ngram_size=1,
                remove_invalid_values=True,
            )

        with self.assertRaises(ValueError):
            model.generate(input_ids, force_words_ids=[])

        with self.assertRaises(ValueError):
            model.generate(input_ids, force_words_ids=[[-1]])

        with self.assertRaises(ValueError):
            model.generate(input_ids, force_words_ids=[[[-1]]])

    def test_contrastive_search_batched(self):
        # PT-only test: TF doesn't have constrained beam search
        # Tests that contrastive search works with batched inputs (i.e. has the same output as for non-batched inputs)
        articles = ["Foo", "Bar Baz"]
        tokenizer = BartTokenizer.from_pretrained("hf-internal-testing/tiny-random-bart")
        model = BartForConditionalGeneration.from_pretrained("hf-internal-testing/tiny-random-bart").to(torch_device)

        model.config.eos_token_id = None
        input_ids_batched = tokenizer(articles, padding=True, return_tensors="pt").input_ids.to(torch_device)
        input_ids = tokenizer(articles[1], return_tensors="pt").input_ids.to(torch_device)

        output_sequences_batched = model.generate(
            input_ids=input_ids_batched, penalty_alpha=0.6, top_k=4, return_dict_in_generate=True, output_scores=True
        )
        output_sequences = model.generate(
            input_ids=input_ids, penalty_alpha=0.6, top_k=4, return_dict_in_generate=True, output_scores=True
        )

        batched_out = tokenizer.decode(output_sequences_batched.sequences[1], skip_special_tokens=True)
        out = tokenizer.decode(output_sequences.sequences[0], skip_special_tokens=True)
        self.assertEqual(batched_out, out)

        # output_sequences_batched.scores[0][1] -> 1st set of logits, 2nd sequence
        max_score_diff = (output_sequences_batched.scores[0][1] - output_sequences.scores[0][0]).abs().max()
        self.assertTrue(max_score_diff < 1e-5)

    def test_eos_token_id_int_and_list_top_k_top_sampling(self):
        # Has TF equivalent: this test relies on random sampling
        generation_kwargs = {
            "do_sample": True,
            "num_beams": 1,
            "top_p": 0.7,
            "top_k": 10,
            "temperature": 0.7,
        }
        expectation = 20

        tokenizer = AutoTokenizer.from_pretrained("hf-internal-testing/tiny-random-gpt2")
        text = """Hello, my dog is cute and"""
        tokens = tokenizer(text, return_tensors="pt").to(torch_device)
        model = AutoModelForCausalLM.from_pretrained("hf-internal-testing/tiny-random-gpt2").to(torch_device)

        # Only some seeds will work both on CPU/GPU for a fixed `expectation` value.
        # The selected seed is not guaranteed to work on all torch versions.
        torch.manual_seed(1)
        eos_token_id = 846
        generated_tokens = model.generate(**tokens, eos_token_id=eos_token_id, **generation_kwargs)
        self.assertTrue(expectation == len(generated_tokens[0]))

        torch.manual_seed(1)
        eos_token_id = [846, 198]
        generated_tokens = model.generate(**tokens, eos_token_id=eos_token_id, **generation_kwargs)
        self.assertTrue(expectation == len(generated_tokens[0]))

    def test_model_kwarg_encoder_signature_filtering(self):
        # Has TF equivalent: ample use of framework-specific code
        bart_tokenizer = AutoTokenizer.from_pretrained("hf-internal-testing/tiny-random-bart")
        article = """Hugging Face is a technology company based in New York and Paris."""
        input_ids = bart_tokenizer(article, return_tensors="pt").input_ids.to(torch_device)
        bart_model = BartForConditionalGeneration.from_pretrained("hf-internal-testing/tiny-random-bart").to(
            torch_device
        )
        output = bart_model.generate(input_ids).cpu().numpy()

        # Let's create a fake model that has a different signature. In particular, this fake model accepts "foo" as an
        # argument. Because "foo" is not in the encoder signature and doesn't start with "decoder_", it will be part of
        # the encoder kwargs prior to signature filtering, which would lead to an exception. But filtering kicks in and
        # saves the day.
        class FakeBart(BartForConditionalGeneration):
            def forward(self, input_ids, foo=None, **kwargs):
                return super().forward(input_ids, **kwargs)

        bart_model = FakeBart.from_pretrained("hf-internal-testing/tiny-random-bart").to(torch_device)
        fake_output = bart_model.generate(input_ids, foo="bar").cpu().numpy()
        self.assertTrue(np.array_equal(output, fake_output))

        # Encoder signature filtering only kicks in if it doesn't accept wildcard kwargs. The following test will fail
        # because it doesn't do signature filtering.
        class FakeEncoder(bart_model.model.encoder.__class__):
            def forward(self, input_ids, **kwargs):
                return super().forward(input_ids, **kwargs)

        fake_encoder = FakeEncoder(bart_model.config, bart_model.model.shared).to(torch_device)
        bart_model.model.encoder = fake_encoder

        # Normal generation still works (the output will be different because the encoder weights are different)
        fake_output = bart_model.generate(input_ids).cpu().numpy()
        with self.assertRaises(TypeError):
            # FakeEncoder.forward() accepts **kwargs -> no filtering -> type error due to unexpected input "foo"
            bart_model.generate(input_ids, foo="bar")

    def test_default_max_length_warning(self):
        model = AutoModelForCausalLM.from_pretrained("hf-internal-testing/tiny-random-gpt2").to(torch_device)
        tokenizer = AutoTokenizer.from_pretrained("hf-internal-testing/tiny-random-gpt2")
        model.config.pad_token_id = tokenizer.eos_token_id

        text = "Hello world"
        tokenized_inputs = tokenizer([text], return_tensors="pt")
        input_ids = tokenized_inputs.input_ids.to(torch_device)

        # Default generation config value of 20 -> emits warning
        with self.assertWarns(UserWarning):
            model.generate(input_ids)

        # Explicitly setting max_length to 20 -> no warning
        with warnings.catch_warnings(record=True) as warning_list:
            model.generate(input_ids, max_length=20)
            self.assertEqual(len(warning_list), 0)

        # Generation config max_length != 20 -> no warning
        with warnings.catch_warnings(record=True) as warning_list:
            model.generation_config.max_length = 10
            model.generation_config._from_model_config = False  # otherwise model.config.max_length=20 takes precedence
            model.generate(input_ids)
            self.assertEqual(len(warning_list), 0)<|MERGE_RESOLUTION|>--- conflicted
+++ resolved
@@ -1163,10 +1163,6 @@
             )
             self.assertTrue(output_generate.shape[-1] == max_length)
 
-<<<<<<< HEAD
-            self.assertTrue(output_generate.shape[-1] == max_length)
-=======
->>>>>>> 8ebd7892
 
             for generation_output in output_generate:
                 self._check_sequence_inside_sequence(force_tokens, generation_output)
@@ -1222,10 +1218,6 @@
                 output_attentions=True,
                 return_dict_in_generate=True,
             )
-<<<<<<< HEAD
-
-=======
->>>>>>> 8ebd7892
             self.assertTrue(output_generate.sequences.shape[-1] == max_length)
             if model.config.is_encoder_decoder:
                 self.assertIsInstance(output_generate, GenerateBeamEncoderDecoderOutput)
