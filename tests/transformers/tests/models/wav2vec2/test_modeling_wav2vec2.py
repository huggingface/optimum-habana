--- conflicted
+++ resolved
@@ -1263,13 +1263,12 @@
 
             model.load_adapter("eng")
             model.load_adapter("eng", use_safetensors=False)
-<<<<<<< HEAD
-=======
+
             # we will load adapter_weights directly while model.load_adapter fails
             state_dict = torch.load(pt_filepath)
             state_dict = {k: v.to(adapter_weights[k]) for k, v in state_dict.items()}
             model.load_state_dict(state_dict, strict=False)
->>>>>>> a1a92c90
+
 
             with self.assertRaises(OSError):
                 model.load_adapter("eng", use_safetensors=True)
@@ -1886,7 +1885,7 @@
         )
         processor = Wav2Vec2ProcessorWithLM.from_pretrained("patrickvonplaten/wav2vec2-large-xlsr-53-spanish-with-lm")
 
-        input_values = processor(resampled__audio, return_tensors="pt").input_values
+        input_values = processor(resampled_audio, return_tensors="pt").input_values
 
         with torch.no_grad():
             logits = model(input_values.to(torch_device)).logits
