
# coding=utf-8
# Copyright 2020 The HuggingFace Team. All rights reserved.
#
# Licensed under the Apache License, Version 2.0 (the "License");
# you may not use this file except in compliance with the License.
# You may obtain a copy of the License at
#
#     http://www.apache.org/licenses/LICENSE-2.0
#
# Unless required by applicable law or agreed to in writing, software
# distributed under the License is distributed on an "AS IS" BASIS,
# WITHOUT WARRANTIES OR CONDITIONS OF ANY KIND, either express or implied.
# See the License for the specific language governing permissions and
# limitations under the License.


import unittest

from transformers import RobertaConfig, is_torch_available
from transformers.testing_utils import TestCasePlus, require_torch, slow, torch_device

from optimum.habana.transformers.modeling_utils import adapt_transformers_to_gaudi

from ...generation.test_utils import GenerationTesterMixin
from ...test_configuration_common import ConfigTester
from ...test_modeling_common import ModelTesterMixin, floats_tensor, ids_tensor, random_attention_mask


torch_device = "hpu"
adapt_transformers_to_gaudi()

if is_torch_available():
    import torch

    from transformers import (
        RobertaForCausalLM,
        RobertaForMaskedLM,
        RobertaForMultipleChoice,
        RobertaForQuestionAnswering,
        RobertaForSequenceClassification,
        RobertaForTokenClassification,
        RobertaModel,
    )
    from transformers.models.roberta.modeling_roberta import (
        RobertaEmbeddings,
        create_position_ids_from_input_ids,
    )

ROBERTA_TINY = "sshleifer/tiny-distilroberta-base"


class RobertaModelTester:
    def __init__(
        self,
        parent,
        batch_size=13,
        seq_length=7,
        is_training=True,
        use_input_mask=True,
        use_token_type_ids=True,
        use_labels=True,
        vocab_size=99,
        hidden_size=32,
        num_hidden_layers=2,
        num_attention_heads=4,
        intermediate_size=37,
        hidden_act="gelu",
        hidden_dropout_prob=0.1,
        attention_probs_dropout_prob=0.1,
        max_position_embeddings=512,
        type_vocab_size=16,
        type_sequence_label_size=2,
        initializer_range=0.02,
        num_labels=3,
        num_choices=4,
        scope=None,
    ):
        self.parent = parent
        self.batch_size = batch_size
        self.seq_length = seq_length
        self.is_training = is_training
        self.use_input_mask = use_input_mask
        self.use_token_type_ids = use_token_type_ids
        self.use_labels = use_labels
        self.vocab_size = vocab_size
        self.hidden_size = hidden_size
        self.num_hidden_layers = num_hidden_layers
        self.num_attention_heads = num_attention_heads
        self.intermediate_size = intermediate_size
        self.hidden_act = hidden_act
        self.hidden_dropout_prob = hidden_dropout_prob
        self.attention_probs_dropout_prob = attention_probs_dropout_prob
        self.max_position_embeddings = max_position_embeddings
        self.type_vocab_size = type_vocab_size
        self.type_sequence_label_size = type_sequence_label_size
        self.initializer_range = initializer_range
        self.num_labels = num_labels
        self.num_choices = num_choices
        self.scope = scope

    def prepare_config_and_inputs(self):
        input_ids = ids_tensor([self.batch_size, self.seq_length], self.vocab_size)

        input_mask = None
        if self.use_input_mask:
            input_mask = random_attention_mask([self.batch_size, self.seq_length])

        token_type_ids = None
        if self.use_token_type_ids:
            token_type_ids = ids_tensor([self.batch_size, self.seq_length], self.type_vocab_size)

        sequence_labels = None
        token_labels = None
        choice_labels = None
        if self.use_labels:
            sequence_labels = ids_tensor([self.batch_size], self.type_sequence_label_size)
            token_labels = ids_tensor([self.batch_size, self.seq_length], self.num_labels)
            choice_labels = ids_tensor([self.batch_size], self.num_choices)

        config = self.get_config()

        return config, input_ids, token_type_ids, input_mask, sequence_labels, token_labels, choice_labels

    def get_config(self):
        return RobertaConfig(
            vocab_size=self.vocab_size,
            hidden_size=self.hidden_size,
            num_hidden_layers=self.num_hidden_layers,
            num_attention_heads=self.num_attention_heads,
            intermediate_size=self.intermediate_size,
            hidden_act=self.hidden_act,
            hidden_dropout_prob=self.hidden_dropout_prob,
            attention_probs_dropout_prob=self.attention_probs_dropout_prob,
            max_position_embeddings=self.max_position_embeddings,
            type_vocab_size=self.type_vocab_size,
            initializer_range=self.initializer_range,
        )

    def get_pipeline_config(self):
        config = self.get_config()
        config.vocab_size = 300
        return config

    def prepare_config_and_inputs_for_decoder(self):
        (
            config,
            input_ids,
            token_type_ids,
            input_mask,
            sequence_labels,
            token_labels,
            choice_labels,
        ) = self.prepare_config_and_inputs()

        config.is_decoder = True
        encoder_hidden_states = floats_tensor([self.batch_size, self.seq_length, self.hidden_size])
        encoder_attention_mask = ids_tensor([self.batch_size, self.seq_length], vocab_size=2)

        return (
            config,
            input_ids,
            token_type_ids,
            input_mask,
            sequence_labels,
            token_labels,
            choice_labels,
            encoder_hidden_states,
            encoder_attention_mask,
        )

    def create_and_check_model(
        self, config, input_ids, token_type_ids, input_mask, sequence_labels, token_labels, choice_labels
    ):
        model = RobertaModel(config=config)
        model.to(torch_device)
        model.eval()
        result = model(input_ids, attention_mask=input_mask, token_type_ids=token_type_ids)
        result = model(input_ids, token_type_ids=token_type_ids)
        result = model(input_ids)

        self.parent.assertEqual(result.last_hidden_state.shape, (self.batch_size, self.seq_length, self.hidden_size))
        self.parent.assertEqual(result.pooler_output.shape, (self.batch_size, self.hidden_size))

    def create_and_check_model_as_decoder(
        self,
        config,
        input_ids,
        token_type_ids,
        input_mask,
        sequence_labels,
        token_labels,
        choice_labels,
        encoder_hidden_states,
        encoder_attention_mask,
    ):
        config.add_cross_attention = True
        model = RobertaModel(config)
        model.to(torch_device)
        model.eval()
        result = model(
            input_ids,
            attention_mask=input_mask,
            token_type_ids=token_type_ids,
            encoder_hidden_states=encoder_hidden_states,
            encoder_attention_mask=encoder_attention_mask,
        )
        result = model(
            input_ids,
            attention_mask=input_mask,
            token_type_ids=token_type_ids,
            encoder_hidden_states=encoder_hidden_states,
        )
        result = model(input_ids, attention_mask=input_mask, token_type_ids=token_type_ids)
        self.parent.assertEqual(result.last_hidden_state.shape, (self.batch_size, self.seq_length, self.hidden_size))
        self.parent.assertEqual(result.pooler_output.shape, (self.batch_size, self.hidden_size))

    def create_and_check_for_causal_lm(
        self,
        config,
        input_ids,
        token_type_ids,
        input_mask,
        sequence_labels,
        token_labels,
        choice_labels,
        encoder_hidden_states,
        encoder_attention_mask,
    ):
        model = RobertaForCausalLM(config=config)
        model.to(torch_device)
        model.eval()
        result = model(input_ids, attention_mask=input_mask, token_type_ids=token_type_ids, labels=token_labels)
        self.parent.assertEqual(result.logits.shape, (self.batch_size, self.seq_length, self.vocab_size))

    def create_and_check_decoder_model_past_large_inputs(
        self,
        config,
        input_ids,
        token_type_ids,
        input_mask,
        sequence_labels,
        token_labels,
        choice_labels,
        encoder_hidden_states,
        encoder_attention_mask,
    ):
        config.is_decoder = True
        config.add_cross_attention = True
        model = RobertaForCausalLM(config=config).to(torch_device).eval()

        # make sure that ids don't start with pad token
        mask = input_ids.ne(config.pad_token_id).long()
        input_ids = input_ids * mask

        # first forward pass
        outputs = model(
            input_ids,
            attention_mask=input_mask,
            encoder_hidden_states=encoder_hidden_states,
            encoder_attention_mask=encoder_attention_mask,
            use_cache=True,
        )
        past_key_values = outputs.past_key_values

        # create hypothetical multiple next token and extent to next_input_ids
        next_tokens = ids_tensor((self.batch_size, 3), config.vocab_size)

        # make sure that ids don't start with pad token
        mask = next_tokens.ne(config.pad_token_id).long()
        next_tokens = next_tokens * mask
        next_mask = ids_tensor((self.batch_size, 3), vocab_size=2)

        # append to next input_ids and
        next_input_ids = torch.cat([input_ids, next_tokens], dim=-1)
        next_attention_mask = torch.cat([input_mask, next_mask], dim=-1)

        output_from_no_past = model(
            next_input_ids,
            attention_mask=next_attention_mask,
            encoder_hidden_states=encoder_hidden_states,
            encoder_attention_mask=encoder_attention_mask,
            output_hidden_states=True,
        )["hidden_states"][0]
        output_from_past = model(
            next_tokens,
            attention_mask=next_attention_mask,
            encoder_hidden_states=encoder_hidden_states,
            encoder_attention_mask=encoder_attention_mask,
            past_key_values=past_key_values,
            output_hidden_states=True,
        )["hidden_states"][0]

        # select random slice
        random_slice_idx = ids_tensor((1,), output_from_past.shape[-1]).item()
        output_from_no_past_slice = output_from_no_past[:, -3:, random_slice_idx].detach()
        output_from_past_slice = output_from_past[:, :, random_slice_idx].detach()

        self.parent.assertTrue(output_from_past_slice.shape[1] == next_tokens.shape[1])

        # test that outputs are equal for slice
        self.parent.assertTrue(torch.allclose(output_from_past_slice, output_from_no_past_slice, atol=1e-3))

    def create_and_check_for_masked_lm(
        self, config, input_ids, token_type_ids, input_mask, sequence_labels, token_labels, choice_labels
    ):
        model = RobertaForMaskedLM(config=config)
        model.to(torch_device)
        model.eval()
        result = model(input_ids, attention_mask=input_mask, token_type_ids=token_type_ids, labels=token_labels)
        self.parent.assertEqual(result.logits.shape, (self.batch_size, self.seq_length, self.vocab_size))

    def create_and_check_for_token_classification(
        self, config, input_ids, token_type_ids, input_mask, sequence_labels, token_labels, choice_labels
    ):
        config.num_labels = self.num_labels
        model = RobertaForTokenClassification(config=config)
        model.to(torch_device)
        model.eval()
        result = model(input_ids, attention_mask=input_mask, token_type_ids=token_type_ids, labels=token_labels)
        self.parent.assertEqual(result.logits.shape, (self.batch_size, self.seq_length, self.num_labels))

    def create_and_check_for_multiple_choice(
        self, config, input_ids, token_type_ids, input_mask, sequence_labels, token_labels, choice_labels
    ):
        config.num_choices = self.num_choices
        model = RobertaForMultipleChoice(config=config)
        model.to(torch_device)
        model.eval()
        multiple_choice_inputs_ids = input_ids.unsqueeze(1).expand(-1, self.num_choices, -1).contiguous()
        multiple_choice_token_type_ids = token_type_ids.unsqueeze(1).expand(-1, self.num_choices, -1).contiguous()
        multiple_choice_input_mask = input_mask.unsqueeze(1).expand(-1, self.num_choices, -1).contiguous()
        result = model(
            multiple_choice_inputs_ids,
            attention_mask=multiple_choice_input_mask,
            token_type_ids=multiple_choice_token_type_ids,
            labels=choice_labels,
        )
        self.parent.assertEqual(result.logits.shape, (self.batch_size, self.num_choices))

    def create_and_check_for_question_answering(
        self, config, input_ids, token_type_ids, input_mask, sequence_labels, token_labels, choice_labels
    ):
        model = RobertaForQuestionAnswering(config=config)
        model.to(torch_device)
        model.eval()
        result = model(
            input_ids,
            attention_mask=input_mask,
            token_type_ids=token_type_ids,
            start_positions=sequence_labels,
            end_positions=sequence_labels,
        )
        self.parent.assertEqual(result.start_logits.shape, (self.batch_size, self.seq_length))
        self.parent.assertEqual(result.end_logits.shape, (self.batch_size, self.seq_length))

    def prepare_config_and_inputs_for_common(self):
        config_and_inputs = self.prepare_config_and_inputs()
        (
            config,
            input_ids,
            token_type_ids,
            input_mask,
            sequence_labels,
            token_labels,
            choice_labels,
        ) = config_and_inputs
        inputs_dict = {"input_ids": input_ids, "token_type_ids": token_type_ids, "attention_mask": input_mask}
        return config, inputs_dict


@require_torch
class RobertaModelTest(ModelTesterMixin, GenerationTesterMixin, unittest.TestCase):
    all_model_classes = (
        (
            RobertaForCausalLM,
            RobertaForMaskedLM,
            RobertaModel,
            RobertaForSequenceClassification,
            RobertaForTokenClassification,
            RobertaForMultipleChoice,
            RobertaForQuestionAnswering,
        )
        if is_torch_available()
        else ()
    )
    all_generative_model_classes = (RobertaForCausalLM,) if is_torch_available() else ()
    pipeline_model_mapping = (
        {
            "feature-extraction": RobertaModel,
            "fill-mask": RobertaForMaskedLM,
            "question-answering": RobertaForQuestionAnswering,
            "text-classification": RobertaForSequenceClassification,
            "text-generation": RobertaForCausalLM,
            "token-classification": RobertaForTokenClassification,
            "zero-shot": RobertaForSequenceClassification,
        }
        if is_torch_available()
        else {}
    )
    fx_compatible = True
    model_split_percents = [0.5, 0.8, 0.9]

    def setUp(self):
        self.model_tester = RobertaModelTester(self)
        self.config_tester = ConfigTester(self, config_class=RobertaConfig, hidden_size=37)

    def test_config(self):
        self.config_tester.run_common_tests()

    def test_model(self):
        config_and_inputs = self.model_tester.prepare_config_and_inputs()
        self.model_tester.create_and_check_model(*config_and_inputs)

    def test_model_various_embeddings(self):
        config_and_inputs = self.model_tester.prepare_config_and_inputs()
        for type in ["absolute", "relative_key", "relative_key_query"]:
            config_and_inputs[0].position_embedding_type = type
            self.model_tester.create_and_check_model(*config_and_inputs)

    def test_model_as_decoder(self):
        config_and_inputs = self.model_tester.prepare_config_and_inputs_for_decoder()
        self.model_tester.create_and_check_model_as_decoder(*config_and_inputs)

    def test_model_as_decoder_with_default_input_mask(self):
        # This regression test was failing with PyTorch < 1.3
        (
            config,
            input_ids,
            token_type_ids,
            input_mask,
            sequence_labels,
            token_labels,
            choice_labels,
            encoder_hidden_states,
            encoder_attention_mask,
        ) = self.model_tester.prepare_config_and_inputs_for_decoder()

        input_mask = None

        self.model_tester.create_and_check_model_as_decoder(
            config,
            input_ids,
            token_type_ids,
            input_mask,
            sequence_labels,
            token_labels,
            choice_labels,
            encoder_hidden_states,
            encoder_attention_mask,
        )

    def test_for_causal_lm(self):
        config_and_inputs = self.model_tester.prepare_config_and_inputs_for_decoder()
        self.model_tester.create_and_check_for_causal_lm(*config_and_inputs)

    def test_decoder_model_past_with_large_inputs(self):
        config_and_inputs = self.model_tester.prepare_config_and_inputs_for_decoder()
        self.model_tester.create_and_check_decoder_model_past_large_inputs(*config_and_inputs)

    def test_decoder_model_past_with_large_inputs_relative_pos_emb(self):
        config_and_inputs = self.model_tester.prepare_config_and_inputs_for_decoder()
        config_and_inputs[0].position_embedding_type = "relative_key"
        self.model_tester.create_and_check_decoder_model_past_large_inputs(*config_and_inputs)

    def test_for_masked_lm(self):
        config_and_inputs = self.model_tester.prepare_config_and_inputs()
        self.model_tester.create_and_check_for_masked_lm(*config_and_inputs)

    def test_for_token_classification(self):
        config_and_inputs = self.model_tester.prepare_config_and_inputs()
        self.model_tester.create_and_check_for_token_classification(*config_and_inputs)

    def test_for_multiple_choice(self):
        config_and_inputs = self.model_tester.prepare_config_and_inputs()
        self.model_tester.create_and_check_for_multiple_choice(*config_and_inputs)

    def test_for_question_answering(self):
        config_and_inputs = self.model_tester.prepare_config_and_inputs()
        self.model_tester.create_and_check_for_question_answering(*config_and_inputs)

    @slow
    def test_model_from_pretrained(self):
        model_name = "FacebookAI/roberta-base"
<<<<<<< HEAD
        model = RobertaModel.from_pretrained(model_name)
=======
        model = RobertaModel.from_pretrained(model_name).to(torch_device)
>>>>>>> a1a92c90
        self.assertIsNotNone(model)

    def test_create_position_ids_respects_padding_index(self):
        """Ensure that the default position ids only assign a sequential . This is a regression
        test for https://github.com/huggingface/transformers/issues/1761

        The position ids should be masked with the embedding object's padding index. Therefore, the
        first available non-padding position index is RobertaEmbeddings.padding_idx + 1
        """
        config = self.model_tester.prepare_config_and_inputs()[0]
        model = RobertaEmbeddings(config=config).to(torch_device)

        input_ids = torch.as_tensor([[12, 31, 13, model.padding_idx]])
        expected_positions = torch.as_tensor(
            [[0 + model.padding_idx + 1, 1 + model.padding_idx + 1, 2 + model.padding_idx + 1, model.padding_idx]]
        ).to(torch_device)

        position_ids = create_position_ids_from_input_ids(input_ids, model.padding_idx)
        self.assertEqual(position_ids.shape, expected_positions.shape)
        self.assertTrue(torch.all(torch.eq(position_ids, expected_positions)))

    def test_create_position_ids_from_inputs_embeds(self):
        """Ensure that the default position ids only assign a sequential . This is a regression
        test for https://github.com/huggingface/transformers/issues/1761

        The position ids should be masked with the embedding object's padding index. Therefore, the
        first available non-padding position index is RobertaEmbeddings.padding_idx + 1
        """
        config = self.model_tester.prepare_config_and_inputs()[0]
        embeddings = RobertaEmbeddings(config=config).to(torch_device)

        inputs_embeds = torch.empty(2, 4, 30)
        expected_single_positions = [
            0 + embeddings.padding_idx + 1,
            1 + embeddings.padding_idx + 1,
            2 + embeddings.padding_idx + 1,
            3 + embeddings.padding_idx + 1,
        ]
        expected_positions = torch.as_tensor(
            [expected_single_positions, expected_single_positions], device=torch_device
        )
        position_ids = embeddings.create_position_ids_from_inputs_embeds(inputs_embeds)
        self.assertEqual(position_ids.shape, expected_positions.shape)
        self.assertTrue(torch.all(torch.eq(position_ids, expected_positions)))


@require_torch
class RobertaModelIntegrationTest(TestCasePlus):
<<<<<<< HEAD
    @slow
    def test_inference_masked_lm(self):
        model = RobertaForMaskedLM.from_pretrained("FacebookAI/roberta-base")

        input_ids = torch.tensor([[0, 31414, 232, 328, 740, 1140, 12695, 69, 46078, 1588, 2]])
=======
    def _helper(self, model, device, input_ids):
        model = model.to(device)
        input_ids = input_ids.to(device)
>>>>>>> a1a92c90
        with torch.no_grad():
            output = model(input_ids)[0]
        return output

    def _compare_cpu_hpu(self, model, input_ids=None, atol=0.2):
        if input_ids is None:
            input_ids = torch.tensor([[0, 31414, 232, 328, 740, 1140, 12695, 69, 46078, 1588, 2]])
        out_cpu = self._helper(model, "cpu", input_ids)
        out_hpu = self._helper(model, "hpu", input_ids)
        self.assertEqual(out_cpu.shape, out_hpu.shape)
        self.assertTrue(torch.allclose(out_cpu, out_hpu, atol=atol))

    @slow
    def test_inference_masked_lm(self):
        self._compare_cpu_hpu(RobertaForMaskedLM.from_pretrained("roberta-base"), atol=0.15)

    @slow
    def test_inference_no_head(self):
<<<<<<< HEAD
        model = RobertaModel.from_pretrained("FacebookAI/roberta-base")

        input_ids = torch.tensor([[0, 31414, 232, 328, 740, 1140, 12695, 69, 46078, 1588, 2]])
        with torch.no_grad():
            output = model(input_ids)[0]
        # compare the actual values for a slice.
        expected_slice = torch.tensor(
            [[[-0.0231, 0.0782, 0.0074], [-0.1854, 0.0540, -0.0175], [0.0548, 0.0799, 0.1687]]]
        )

        # roberta = torch.hub.load('pytorch/fairseq', 'roberta.base')
        # roberta.eval()
        # expected_slice = roberta.extract_features(input_ids)[:, :3, :3].detach()

        self.assertTrue(torch.allclose(output[:, :3, :3], expected_slice, atol=1e-4))

    @slow
    def test_inference_classification_head(self):
        model = RobertaForSequenceClassification.from_pretrained("FacebookAI/roberta-large-mnli")

        input_ids = torch.tensor([[0, 31414, 232, 328, 740, 1140, 12695, 69, 46078, 1588, 2]])
        with torch.no_grad():
            output = model(input_ids)[0]
        expected_shape = torch.Size((1, 3))
        self.assertEqual(output.shape, expected_shape)
        expected_tensor = torch.tensor([[-0.9469, 0.3913, 0.5118]])

        # roberta = torch.hub.load('pytorch/fairseq', 'roberta.large.mnli')
        # roberta.eval()
        # expected_tensor = roberta.predict("mnli", input_ids, return_logits=True).detach()

        self.assertTrue(torch.allclose(output, expected_tensor, atol=1e-4))
=======
        self._compare_cpu_hpu(RobertaModel.from_pretrained("roberta-base"), atol=0.05)

    @slow
    def test_inference_classification_head(self):
        self._compare_cpu_hpu(RobertaForSequenceClassification.from_pretrained("roberta-large-mnli"), atol=0.02)
>>>>>>> a1a92c90
<|MERGE_RESOLUTION|>--- conflicted
+++ resolved
@@ -482,11 +482,7 @@
     @slow
     def test_model_from_pretrained(self):
         model_name = "FacebookAI/roberta-base"
-<<<<<<< HEAD
-        model = RobertaModel.from_pretrained(model_name)
-=======
         model = RobertaModel.from_pretrained(model_name).to(torch_device)
->>>>>>> a1a92c90
         self.assertIsNotNone(model)
 
     def test_create_position_ids_respects_padding_index(self):
@@ -535,17 +531,15 @@
 
 @require_torch
 class RobertaModelIntegrationTest(TestCasePlus):
-<<<<<<< HEAD
+
     @slow
     def test_inference_masked_lm(self):
         model = RobertaForMaskedLM.from_pretrained("FacebookAI/roberta-base")
-
         input_ids = torch.tensor([[0, 31414, 232, 328, 740, 1140, 12695, 69, 46078, 1588, 2]])
-=======
+
     def _helper(self, model, device, input_ids):
         model = model.to(device)
         input_ids = input_ids.to(device)
->>>>>>> a1a92c90
         with torch.no_grad():
             output = model(input_ids)[0]
         return output
@@ -564,7 +558,6 @@
 
     @slow
     def test_inference_no_head(self):
-<<<<<<< HEAD
         model = RobertaModel.from_pretrained("FacebookAI/roberta-base")
 
         input_ids = torch.tensor([[0, 31414, 232, 328, 740, 1140, 12695, 69, 46078, 1588, 2]])
@@ -597,10 +590,3 @@
         # expected_tensor = roberta.predict("mnli", input_ids, return_logits=True).detach()
 
         self.assertTrue(torch.allclose(output, expected_tensor, atol=1e-4))
-=======
-        self._compare_cpu_hpu(RobertaModel.from_pretrained("roberta-base"), atol=0.05)
-
-    @slow
-    def test_inference_classification_head(self):
-        self._compare_cpu_hpu(RobertaForSequenceClassification.from_pretrained("roberta-large-mnli"), atol=0.02)
->>>>>>> a1a92c90
