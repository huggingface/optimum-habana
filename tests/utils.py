# coding=utf-8
# Copyright 2022 HuggingFace Inc.
#
# Licensed under the Apache License, Version 2.0 (the "License");
# you may not use this file except in compliance with the License.
# You may obtain a copy of the License at
#
#     http://www.apache.org/licenses/LICENSE-2.0
#
# Unless required by applicable law or agreed to in writing, software
# distributed under the License is distributed on an "AS IS" BASIS,
# WITHOUT WARRANTIES OR CONDITIONS OF ANY KIND, either express or implied.
# See the License for the specific language governing permissions and
# limitations under the License.


# Mapping between model families and specific model names with their configuration
MODELS_TO_TEST_MAPPING = {
    "audio-spectrogram-transformer": [
        ("MIT/ast-finetuned-speech-commands-v2", "Habana/wav2vec2"),
    ],
    "bert": [
        # ("bert-base-uncased", "Habana/bert-base-uncased"),
        ("bert-large-uncased-whole-word-masking", "Habana/bert-large-uncased-whole-word-masking"),
    ],
    "roberta": [
        ("roberta-base", "Habana/roberta-base"),
        ("roberta-large", "Habana/roberta-large"),
    ],
    "albert": [
        ("albert-large-v2", "Habana/albert-large-v2"),
        ("albert-xxlarge-v1", "Habana/albert-xxlarge-v1"),
    ],
    "distilbert": [
        ("distilbert-base-uncased", "Habana/distilbert-base-uncased"),
    ],
    "gpt2": [
        ("gpt2", "Habana/gpt2"),
        ("gpt2-xl", "Habana/gpt2"),
    ],
    "t5": [
        ("t5-small", "Habana/t5"),
        ("google/flan-t5-xxl", "Habana/t5"),
    ],
    "vit": [
        ("google/vit-base-patch16-224-in21k", "Habana/vit"),
    ],
    "wav2vec2": [
        ("facebook/wav2vec2-base", "Habana/wav2vec2"),
        ("facebook/wav2vec2-large-lv60", "Habana/wav2vec2"),
    ],
    "swin": [("microsoft/swin-base-patch4-window7-224-in22k", "Habana/swin")],
    "clip": [("./clip-roberta", "Habana/clip")],
    "bridgetower": [("BridgeTower/bridgetower-large-itm-mlm-itc", "Habana/clip")],
    "gpt_neox": [("EleutherAI/gpt-neox-20b", "Habana/gpt2")],
    "llama": [("huggyllama/llama-7b", "Habana/llama")],
    "falcon": [("tiiuae/falcon-40b", "Habana/falcon")],
    "bloom": [("bigscience/bloom-7b1", "Habana/roberta-base")],
    "whisper": [("openai/whisper-small", "Habana/whisper")],
<<<<<<< HEAD
    "code_llama": [("codellama/CodeLlama-13b-Instruct-hf", "Habana/gpt2")],
    "llama_guard": [("meta-llama/LlamaGuard-7b", "Habana/llama")],
=======
    "code_llama": [("codellama/CodeLlama-13b-Instruct-hf", "Habana/llama")],
>>>>>>> 82c00548
}

MODELS_TO_TEST_FOR_QUESTION_ANSWERING = [
    "bert",
    "roberta",
    "albert",
    "distilbert",
]

# Only BERT has been officially validated for sequence classification
MODELS_TO_TEST_FOR_SEQUENCE_CLASSIFICATION = [
    "bert",
    "llama_guard",
    # "roberta",
    # "albert",
    # "distilbert",
]

MODELS_TO_TEST_FOR_CAUSAL_LANGUAGE_MODELING = ["gpt2", "gpt_neox", "bloom", "code_llama"]

MODELS_TO_TEST_FOR_SEQ2SEQ = ["t5"]

MODELS_TO_TEST_FOR_IMAGE_CLASSIFICATION = ["vit", "swin"]

# Only RoBERTa is tested in CI for MLM
MODELS_TO_TEST_FOR_MASKED_LANGUAGE_MODELING = [
    # "bert",
    "roberta",
    # "albert",
    # "distilbert",
]

MODELS_TO_TEST_FOR_AUDIO_CLASSIFICATION = ["wav2vec2", "audio-spectrogram-transformer"]

MODELS_TO_TEST_FOR_SPEECH_RECOGNITION = ["wav2vec2", "whisper"]

MODELS_TO_TEST_FOR_IMAGE_TEXT = ["clip"]<|MERGE_RESOLUTION|>--- conflicted
+++ resolved
@@ -57,12 +57,8 @@
     "falcon": [("tiiuae/falcon-40b", "Habana/falcon")],
     "bloom": [("bigscience/bloom-7b1", "Habana/roberta-base")],
     "whisper": [("openai/whisper-small", "Habana/whisper")],
-<<<<<<< HEAD
-    "code_llama": [("codellama/CodeLlama-13b-Instruct-hf", "Habana/gpt2")],
     "llama_guard": [("meta-llama/LlamaGuard-7b", "Habana/llama")],
-=======
     "code_llama": [("codellama/CodeLlama-13b-Instruct-hf", "Habana/llama")],
->>>>>>> 82c00548
 }
 
 MODELS_TO_TEST_FOR_QUESTION_ANSWERING = [
