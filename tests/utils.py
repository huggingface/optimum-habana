# coding=utf-8
# Copyright 2022 HuggingFace Inc.
#
# Licensed under the Apache License, Version 2.0 (the "License");
# you may not use this file except in compliance with the License.
# You may obtain a copy of the License at
#
#     http://www.apache.org/licenses/LICENSE-2.0
#
# Unless required by applicable law or agreed to in writing, software
# distributed under the License is distributed on an "AS IS" BASIS,
# WITHOUT WARRANTIES OR CONDITIONS OF ANY KIND, either express or implied.
# See the License for the specific language governing permissions and
# limitations under the License.


# Mapping between model families and specific model names with their configuration
MODELS_TO_TEST_MAPPING = {
    "audio-spectrogram-transformer": [
        ("MIT/ast-finetuned-speech-commands-v2", "Habana/wav2vec2"),
    ],
    "bert": [
        # ("bert-base-uncased", "Habana/bert-base-uncased"),
        ("bert-large-uncased-whole-word-masking", "Habana/bert-large-uncased-whole-word-masking"),
    ],
    "roberta": [
        ("roberta-base", "Habana/roberta-base"),
        ("roberta-large", "Habana/roberta-large"),
    ],
    "albert": [
        ("albert-large-v2", "Habana/albert-large-v2"),
        ("albert-xxlarge-v1", "Habana/albert-xxlarge-v1"),
    ],
    "distilbert": [
        ("distilbert-base-uncased", "Habana/distilbert-base-uncased"),
    ],
    "gpt2": [
        ("gpt2", "Habana/gpt2"),
        ("gpt2-xl", "Habana/gpt2"),
    ],
    "t5": [
        ("t5-small", "Habana/t5"),
        ("google/flan-t5-xxl", "Habana/t5"),
    ],
    "vit": [
        ("google/vit-base-patch16-224-in21k", "Habana/vit"),
    ],
    "wav2vec2": [
        ("facebook/wav2vec2-base", "Habana/wav2vec2"),
        ("facebook/wav2vec2-large-lv60", "Habana/wav2vec2"),
    ],
    "swin": [("microsoft/swin-base-patch4-window7-224-in22k", "Habana/swin")],
    "clip": [("./clip-roberta", "Habana/clip")],
    "bridgetower": [("BridgeTower/bridgetower-large-itm-mlm-itc", "Habana/clip")],
    "gpt_neox": [("EleutherAI/gpt-neox-20b", "Habana/gpt2")],
    "llama": [("huggyllama/llama-7b", "Habana/llama")],
    "falcon": [("tiiuae/falcon-40b", "Habana/falcon")],
    "bloom": [("bigscience/bloom-7b1", "Habana/roberta-base")],
    "whisper": [("openai/whisper-small", "Habana/whisper")],
    "llama_guard": [("meta-llama/LlamaGuard-7b", "Habana/llama")],
    "code_llama": [("codellama/CodeLlama-13b-Instruct-hf", "Habana/llama")],
    "protst": [("mila-intel/protst-esm1b-for-sequential-classification", "Habana/gpt2")],
<<<<<<< HEAD
    "qwen2": [("Qwen/Qwen2-7B", "Habana/qwen")],
    "idefics2": [("HuggingFaceM4/idefics2-8b", "Habana/gpt2")],
=======
    "qwen2": [("Qwen/Qwen2-7B", "Habana/qwen"), ("Qwen/Qwen2-72B", "Habana/qwen")],
>>>>>>> a8b9400c
}

MODELS_TO_TEST_FOR_QUESTION_ANSWERING = [
    "bert",
    "roberta",
    "albert",
    "distilbert",
]

# Only BERT has been officially validated for sequence classification
MODELS_TO_TEST_FOR_SEQUENCE_CLASSIFICATION = [
    "bert",
    "llama_guard",
    # "roberta",
    # "albert",
    # "distilbert",
]

MODELS_TO_TEST_FOR_CAUSAL_LANGUAGE_MODELING = ["gpt2", "gpt_neox", "bloom", "code_llama"]

MODELS_TO_TEST_FOR_SEQ2SEQ = ["t5"]

MODELS_TO_TEST_FOR_IMAGE_CLASSIFICATION = ["vit", "swin"]

# Only RoBERTa is tested in CI for MLM
MODELS_TO_TEST_FOR_MASKED_LANGUAGE_MODELING = [
    # "bert",
    "roberta",
    # "albert",
    # "distilbert",
]

MODELS_TO_TEST_FOR_AUDIO_CLASSIFICATION = ["wav2vec2", "audio-spectrogram-transformer"]

MODELS_TO_TEST_FOR_SPEECH_RECOGNITION = ["wav2vec2", "whisper"]

MODELS_TO_TEST_FOR_IMAGE_TEXT = ["clip"]<|MERGE_RESOLUTION|>--- conflicted
+++ resolved
@@ -60,12 +60,8 @@
     "llama_guard": [("meta-llama/LlamaGuard-7b", "Habana/llama")],
     "code_llama": [("codellama/CodeLlama-13b-Instruct-hf", "Habana/llama")],
     "protst": [("mila-intel/protst-esm1b-for-sequential-classification", "Habana/gpt2")],
-<<<<<<< HEAD
-    "qwen2": [("Qwen/Qwen2-7B", "Habana/qwen")],
+    "qwen2": [("Qwen/Qwen2-7B", "Habana/qwen"), ("Qwen/Qwen2-72B", "Habana/qwen")],
     "idefics2": [("HuggingFaceM4/idefics2-8b", "Habana/gpt2")],
-=======
-    "qwen2": [("Qwen/Qwen2-7B", "Habana/qwen"), ("Qwen/Qwen2-72B", "Habana/qwen")],
->>>>>>> a8b9400c
 }
 
 MODELS_TO_TEST_FOR_QUESTION_ANSWERING = [
