--- conflicted
+++ resolved
@@ -17,13 +17,8 @@
 # TODO: add configuration names once they have been pushed to the hub
 MODELS_TO_TEST_MAPPING = {
     "bert": [
-<<<<<<< HEAD
-        ("bert-base-uncased", "Habana/bert-base-uncased"),
+        # ("bert-base-uncased", "Habana/bert-base-uncased"),  # removed from CI to save time
         ("bert-large-uncased-whole-word-masking", "Habana/bert-large-uncased-whole-word-masking"),
-=======
-        # ("bert-base-uncased", ""),  # removed from CI to save time
-        ("bert-large-uncased-whole-word-masking", ""),
->>>>>>> fd4c47b7
     ],
     "roberta": [
         ("roberta-base", "Habana/roberta-base"),
