--- conflicted
+++ resolved
@@ -184,12 +184,9 @@
             "--do_predict",
             "--source_lang en",
             "--target_lang ro",
-<<<<<<< HEAD
             '--source_prefix "translate English to Romanian: "--dataset_name wmt16',
-=======
             '--source_prefix "translate English to Romanian: "',
             "--dataset_name wmt16",
->>>>>>> 27d14958
             "--dataset_config_name ro-en",
             f"--per_device_eval_batch_size {batch_size}",
             f"--generation_num_beams {num_beams}",
