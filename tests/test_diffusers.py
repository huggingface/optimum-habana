--- conflicted
+++ resolved
@@ -1546,8 +1546,6 @@
         assert np.allclose(original_image_slice, image_slice_disabled, atol=1e-2, rtol=1e-2), (
             "Original outputs should match when fused QKV projections are disabled."
         )
-<<<<<<< HEAD
-=======
 
     @slow
     @check_gated_model_access("stabilityai/stable-diffusion-3-medium-diffusers")
@@ -1574,7 +1572,6 @@
 
         # Check expected performance of FLUX.1 dev img-to-img model
         self.assertGreaterEqual(outputs.throughput, 0.95 * SD3_THROUGHPUT)
->>>>>>> 27d14958
 
 
 class GaudiStableDiffusionControlNetPipelineTester(TestCase):
@@ -5291,169 +5288,6 @@
             # Currently cannot support the default HeunDiscreteScheduler
             # assert_run_mixture(steps, 0.33, HeunDiscreteScheduler)
 
-<<<<<<< HEAD
-    @slow
-    def test_stable_diffusion_two_xl_mixture_of_denoiser(self):
-        components = self.get_dummy_components()
-        pipe_1 = GaudiStableDiffusionXLInpaintPipeline(**components)
-        pipe_1.unet.set_default_attn_processor()
-        pipe_2 = GaudiStableDiffusionXLInpaintPipeline(**components)
-        pipe_2.unet.set_default_attn_processor()
-
-        def assert_run_mixture(
-            num_steps, split, scheduler_cls_orig, num_train_timesteps=pipe_1.scheduler.config.num_train_timesteps
-        ):
-            inputs = self.get_dummy_inputs()
-            inputs["num_inference_steps"] = num_steps
-
-            class scheduler_cls(scheduler_cls_orig):
-                pass
-
-            pipe_1.scheduler = scheduler_cls.from_config(pipe_1.scheduler.config)
-            pipe_2.scheduler = scheduler_cls.from_config(pipe_2.scheduler.config)
-
-            # Let's retrieve the number of timesteps we want to use
-            pipe_1.scheduler.set_timesteps(num_steps)
-            expected_steps = pipe_1.scheduler.timesteps.tolist()
-
-            split_ts = num_train_timesteps - int(round(num_train_timesteps * split))
-
-            if pipe_1.scheduler.order == 2:
-                expected_steps_1 = list(filter(lambda ts: ts >= split_ts, expected_steps))
-                expected_steps_2 = expected_steps_1[-1:] + list(filter(lambda ts: ts < split_ts, expected_steps))
-                expected_steps = expected_steps_1 + expected_steps_2
-            else:
-                expected_steps_1 = list(filter(lambda ts: ts >= split_ts, expected_steps))
-                expected_steps_2 = list(filter(lambda ts: ts < split_ts, expected_steps))
-
-            # now we monkey patch step `done_steps`
-            # list into the step function for testing
-            done_steps = []
-            old_step = copy.copy(scheduler_cls.step)
-
-            def new_step(self, *args, **kwargs):
-                done_steps.append(args[1].cpu().item())  # args[1] is always the passed `t`
-                return old_step(self, *args, **kwargs)
-
-            scheduler_cls.step = new_step
-
-            inputs_1 = {**inputs, **{"denoising_end": split, "output_type": "latent"}}
-            latents = pipe_1(**inputs_1).images[0]
-
-            assert expected_steps_1 == done_steps, f"Failure with {scheduler_cls.__name__} and {num_steps} and {split}"
-
-            inputs_2 = {**inputs, **{"denoising_start": split, "image": latents}}
-            pipe_2(**inputs_2).images[0]
-
-            assert expected_steps_2 == done_steps[len(expected_steps_1) :]
-            assert expected_steps == done_steps, f"Failure with {scheduler_cls.__name__} and {num_steps} and {split}"
-
-        for steps in [5, 8, 20]:
-            for split in [0.33, 0.49, 0.71]:
-                for scheduler_cls in [
-                    GaudiDDIMScheduler,
-                    GaudiEulerDiscreteScheduler,
-                    GaudiEulerAncestralDiscreteScheduler,
-                    DPMSolverMultistepScheduler,
-                    UniPCMultistepScheduler,
-                    # HeunDiscreteScheduler,
-                ]:
-                    assert_run_mixture(steps, split, scheduler_cls)
-
-    @slow
-    def test_stable_diffusion_three_xl_mixture_of_denoiser(self):
-        components = self.get_dummy_components()
-        pipe_1 = GaudiStableDiffusionXLInpaintPipeline(**components)
-        pipe_1.unet.set_default_attn_processor()
-        pipe_2 = GaudiStableDiffusionXLInpaintPipeline(**components)
-        pipe_2.unet.set_default_attn_processor()
-        pipe_3 = GaudiStableDiffusionXLInpaintPipeline(**components)
-        pipe_3.unet.set_default_attn_processor()
-
-        def assert_run_mixture(
-            num_steps,
-            split_1,
-            split_2,
-            scheduler_cls_orig,
-            num_train_timesteps=pipe_1.scheduler.config.num_train_timesteps,
-        ):
-            inputs = self.get_dummy_inputs()
-            inputs["num_inference_steps"] = num_steps
-
-            class scheduler_cls(scheduler_cls_orig):
-                pass
-
-            pipe_1.scheduler = scheduler_cls.from_config(pipe_1.scheduler.config)
-            pipe_2.scheduler = scheduler_cls.from_config(pipe_2.scheduler.config)
-            pipe_3.scheduler = scheduler_cls.from_config(pipe_3.scheduler.config)
-
-            # Let's retrieve the number of timesteps we want to use
-            pipe_1.scheduler.set_timesteps(num_steps)
-            expected_steps = pipe_1.scheduler.timesteps.tolist()
-
-            split_1_ts = num_train_timesteps - int(round(num_train_timesteps * split_1))
-            split_2_ts = num_train_timesteps - int(round(num_train_timesteps * split_2))
-
-            if pipe_1.scheduler.order == 2:
-                expected_steps_1 = list(filter(lambda ts: ts >= split_1_ts, expected_steps))
-                expected_steps_2 = expected_steps_1[-1:] + list(
-                    filter(lambda ts: ts >= split_2_ts and ts < split_1_ts, expected_steps)
-                )
-                expected_steps_3 = expected_steps_2[-1:] + list(filter(lambda ts: ts < split_2_ts, expected_steps))
-                expected_steps = expected_steps_1 + expected_steps_2 + expected_steps_3
-            else:
-                expected_steps_1 = list(filter(lambda ts: ts >= split_1_ts, expected_steps))
-                expected_steps_2 = list(filter(lambda ts: ts >= split_2_ts and ts < split_1_ts, expected_steps))
-                expected_steps_3 = list(filter(lambda ts: ts < split_2_ts, expected_steps))
-
-            # now we monkey patch step `done_steps`
-            # list into the step function for testing
-            done_steps = []
-            old_step = copy.copy(scheduler_cls.step)
-
-            def new_step(self, *args, **kwargs):
-                done_steps.append(args[1].cpu().item())  # args[1] is always the passed `t`
-                return old_step(self, *args, **kwargs)
-
-            scheduler_cls.step = new_step
-
-            inputs_1 = {**inputs, **{"denoising_end": split_1, "output_type": "latent"}}
-            latents = pipe_1(**inputs_1).images[0]
-
-            assert expected_steps_1 == done_steps, (
-                f"Failure with {scheduler_cls.__name__} and {num_steps} and {split_1} and {split_2}"
-            )
-
-            inputs_2 = {
-                **inputs,
-                **{"denoising_start": split_1, "denoising_end": split_2, "image": latents, "output_type": "latent"},
-            }
-            pipe_2(**inputs_2).images[0]
-
-            assert expected_steps_2 == done_steps[len(expected_steps_1) :]
-
-            inputs_3 = {**inputs, **{"denoising_start": split_2, "image": latents}}
-            pipe_3(**inputs_3).images[0]
-
-            assert expected_steps_3 == done_steps[len(expected_steps_1) + len(expected_steps_2) :]
-            assert expected_steps == done_steps, (
-                f"Failure with {scheduler_cls.__name__} and {num_steps} and {split_1} and {split_2}"
-            )
-
-        for steps in [7, 11, 20]:
-            for split_1, split_2 in zip([0.19, 0.32], [0.81, 0.68]):
-                for scheduler_cls in [
-                    GaudiDDIMScheduler,
-                    GaudiEulerDiscreteScheduler,
-                    GaudiEulerAncestralDiscreteScheduler,
-                    DPMSolverMultistepScheduler,
-                    UniPCMultistepScheduler,
-                    # HeunDiscreteScheduler,
-                ]:
-                    assert_run_mixture(steps, split_1, split_2, scheduler_cls)
-
-=======
->>>>>>> 27d14958
     def test_stable_diffusion_xl_multi_prompts(self):
         device = "cpu"
         components = self.get_dummy_components()
