# coding=utf-8
# Copyright 2022 The HuggingFace Inc. team.
# Copyright (c) 2022, NVIDIA CORPORATION.  All rights reserved.
#
# Licensed under the Apache License, Version 2.0 (the "License");
# you may not use this file except in compliance with the License.
# You may obtain a copy of the License at
#
#     http://www.apache.org/licenses/LICENSE-2.0
#
# Unless required by applicable law or agreed to in writing, software
# distributed under the License is distributed on an "AS IS" BASIS,
# WITHOUT WARRANTIES OR CONDITIONS OF ANY KIND, either express or implied.
# See the License for the specific language governing permissions and
# limitations under the License.

<<<<<<< HEAD
import json
import os
import subprocess
=======
import os
>>>>>>> 168ec87b
import tempfile
from io import BytesIO
from pathlib import Path
from unittest import TestCase

import numpy as np
import requests
import torch
from diffusers import AutoencoderKL, UNet2DConditionModel
<<<<<<< HEAD
from habana_frameworks.torch.hpex import hmp
from huggingface_hub import snapshot_download
=======
>>>>>>> 168ec87b
from parameterized import parameterized
from PIL import Image
from transformers import CLIPTextConfig, CLIPTextModel, CLIPTokenizer
from transformers.testing_utils import slow

from optimum.habana import GaudiConfig
from optimum.habana.diffusers import (
    GaudiDDIMScheduler,
    GaudiDiffusionPipeline,
    GaudiStableDiffusionLDM3DPipeline,
    GaudiStableDiffusionPipeline,
    GaudiStableDiffusionUpscalePipeline,
)
from optimum.habana.utils import set_seed


if os.environ.get("GAUDI2_CI", "0") == "1":
    THROUGHPUT_BASELINE_BF16 = 1.019
    THROUGHPUT_BASELINE_AUTOCAST = 0.389
else:
    THROUGHPUT_BASELINE_BF16 = 0.301
    THROUGHPUT_BASELINE_AUTOCAST = 0.108


class GaudiPipelineUtilsTester(TestCase):
    """
    Tests the features added on top of diffusers/pipeline_utils.py.
    """

    def test_use_hpu_graphs_raise_error_without_habana(self):
        with self.assertRaises(ValueError):
            _ = GaudiDiffusionPipeline(
                use_habana=False,
                use_hpu_graphs=True,
            )

    def test_gaudi_config_raise_error_without_habana(self):
        with self.assertRaises(ValueError):
            _ = GaudiDiffusionPipeline(
                use_habana=False,
                gaudi_config=GaudiConfig(),
            )

    def test_device(self):
        pipeline_1 = GaudiDiffusionPipeline(
            use_habana=True,
            gaudi_config=GaudiConfig(),
        )
        self.assertEqual(pipeline_1._device.type, "hpu")

        pipeline_2 = GaudiDiffusionPipeline(
            use_habana=False,
        )
        self.assertEqual(pipeline_2._device.type, "cpu")

    def test_gaudi_config_types(self):
        # gaudi_config is a string
        _ = GaudiDiffusionPipeline(
            use_habana=True,
            gaudi_config="Habana/stable-diffusion",
        )

        # gaudi_config is instantiated beforehand
        gaudi_config = GaudiConfig.from_pretrained("Habana/stable-diffusion")
        _ = GaudiDiffusionPipeline(
            use_habana=True,
            gaudi_config=gaudi_config,
        )

    def test_default(self):
        pipeline = GaudiDiffusionPipeline(
            use_habana=True,
            gaudi_config=GaudiConfig(),
        )

        self.assertTrue(hasattr(pipeline, "htcore"))

    def test_use_hpu_graphs(self):
        pipeline = GaudiDiffusionPipeline(
            use_habana=True,
            use_hpu_graphs=True,
            gaudi_config=GaudiConfig(),
        )

        self.assertTrue(hasattr(pipeline, "ht"))
        self.assertTrue(hasattr(pipeline, "hpu_stream"))
        self.assertTrue(hasattr(pipeline, "cache"))

    def test_save_pretrained(self):
        model_name = "hf-internal-testing/tiny-stable-diffusion-torch"
        scheduler = GaudiDDIMScheduler.from_pretrained(model_name, subfolder="scheduler")
        pipeline = GaudiStableDiffusionPipeline.from_pretrained(
            model_name,
            scheduler=scheduler,
            use_habana=True,
            gaudi_config=GaudiConfig(),
        )

        with tempfile.TemporaryDirectory() as tmp_dir:
            pipeline.save_pretrained(tmp_dir)
            self.assertTrue(Path(tmp_dir, "gaudi_config.json").is_file())


class GaudiStableDiffusionPipelineTester(TestCase):
    """
    Tests the StableDiffusionPipeline for Gaudi.
    """

    def get_dummy_components(self, time_cond_proj_dim=None):
        torch.manual_seed(0)
        unet = UNet2DConditionModel(
            block_out_channels=(4, 8),
            layers_per_block=1,
            sample_size=32,
            time_cond_proj_dim=time_cond_proj_dim,
            in_channels=4,
            out_channels=4,
            down_block_types=("DownBlock2D", "CrossAttnDownBlock2D"),
            up_block_types=("CrossAttnUpBlock2D", "UpBlock2D"),
            cross_attention_dim=32,
            norm_num_groups=2,
        )
        scheduler = GaudiDDIMScheduler(
            beta_start=0.00085,
            beta_end=0.012,
            beta_schedule="scaled_linear",
            clip_sample=False,
            set_alpha_to_one=False,
        )
        torch.manual_seed(0)
        vae = AutoencoderKL(
            block_out_channels=[4, 8],
            in_channels=3,
            out_channels=3,
            down_block_types=["DownEncoderBlock2D", "DownEncoderBlock2D"],
            up_block_types=["UpDecoderBlock2D", "UpDecoderBlock2D"],
            latent_channels=4,
            norm_num_groups=2,
        )
        torch.manual_seed(0)
        text_encoder_config = CLIPTextConfig(
            bos_token_id=0,
            eos_token_id=2,
            hidden_size=32,
            intermediate_size=64,
            layer_norm_eps=1e-05,
            num_attention_heads=8,
            num_hidden_layers=3,
            pad_token_id=1,
            vocab_size=1000,
        )
        text_encoder = CLIPTextModel(text_encoder_config)
        tokenizer = CLIPTokenizer.from_pretrained("hf-internal-testing/tiny-random-clip")

        components = {
            "unet": unet,
            "scheduler": scheduler,
            "vae": vae,
            "text_encoder": text_encoder,
            "tokenizer": tokenizer,
            "safety_checker": None,
            "feature_extractor": None,
        }
        return components

    def get_dummy_inputs(self, device, seed=0):
        generator = torch.Generator(device=device).manual_seed(seed)
        inputs = {
            "prompt": "A painting of a squirrel eating a burger",
            "generator": generator,
            "num_inference_steps": 2,
            "guidance_scale": 6.0,
            "output_type": "numpy",
        }
        return inputs

    def test_stable_diffusion_ddim(self):
        device = "cpu"

        components = self.get_dummy_components()
        gaudi_config = GaudiConfig(use_torch_autocast=False)

        sd_pipe = GaudiStableDiffusionPipeline(
            use_habana=True,
            gaudi_config=gaudi_config,
            **components,
        )
        sd_pipe.set_progress_bar_config(disable=None)

        inputs = self.get_dummy_inputs(device)
        output = sd_pipe(**inputs)
        image = output.images[0]

        image_slice = image[-3:, -3:, -1]

        self.assertEqual(image.shape, (64, 64, 3))
        expected_slice = np.array([0.3203, 0.4555, 0.4711, 0.3505, 0.3973, 0.4650, 0.5137, 0.3392, 0.4045])

        self.assertLess(np.abs(image_slice.flatten() - expected_slice).max(), 1e-2)

    def test_stable_diffusion_no_safety_checker(self):
        gaudi_config = GaudiConfig()
        scheduler = GaudiDDIMScheduler(
            beta_start=0.00085,
            beta_end=0.012,
            beta_schedule="scaled_linear",
            clip_sample=False,
            set_alpha_to_one=False,
        )
        pipe = GaudiStableDiffusionPipeline.from_pretrained(
            "hf-internal-testing/tiny-stable-diffusion-pipe",
            scheduler=scheduler,
            safety_checker=None,
            use_habana=True,
            gaudi_config=gaudi_config,
        )
        self.assertIsInstance(pipe, GaudiStableDiffusionPipeline)
        self.assertIsInstance(pipe.scheduler, GaudiDDIMScheduler)
        self.assertIsNone(pipe.safety_checker)

        image = pipe("example prompt", num_inference_steps=2).images[0]
        self.assertIsNotNone(image)

        # Check that there's no error when saving a pipeline with one of the models being None
        with tempfile.TemporaryDirectory() as tmpdirname:
            pipe.save_pretrained(tmpdirname)
            pipe = GaudiStableDiffusionPipeline.from_pretrained(
                tmpdirname,
                use_habana=True,
                gaudi_config=tmpdirname,
            )

        # Sanity check that the pipeline still works
        self.assertIsNone(pipe.safety_checker)
        image = pipe("example prompt", num_inference_steps=2).images[0]
        self.assertIsNotNone(image)

    @parameterized.expand(["pil", "np", "latent"])
    def test_stable_diffusion_output_types(self, output_type):
        components = self.get_dummy_components()
        gaudi_config = GaudiConfig()

        sd_pipe = GaudiStableDiffusionPipeline(
            use_habana=True,
            gaudi_config=gaudi_config,
            **components,
        )
        sd_pipe.set_progress_bar_config(disable=None)

        prompt = "A painting of a squirrel eating a burger"
        num_prompts = 2
        num_images_per_prompt = 3

        outputs = sd_pipe(
            num_prompts * [prompt],
            num_images_per_prompt=num_images_per_prompt,
            num_inference_steps=2,
            output_type=output_type,
        )

        self.assertEqual(len(outputs.images), 2 * 3)
        # TODO: enable safety checker
        # if output_type == "latent":
        #     self.assertIsNone(outputs.nsfw_content_detected)
        # else:
        #     self.assertEqual(len(outputs.nsfw_content_detected), 2 * 3)

    # TODO: enable this test when PNDMScheduler is adapted to Gaudi
    # def test_stable_diffusion_negative_prompt(self):
    #     device = "cpu"  # ensure determinism for the device-dependent torch.Generator
    #     unet = self.dummy_cond_unet
    #     scheduler = PNDMScheduler(skip_prk_steps=True)
    #     vae = self.dummy_vae
    #     bert = self.dummy_text_encoder
    #     tokenizer = CLIPTokenizer.from_pretrained("hf-internal-testing/tiny-random-clip")

    #     # make sure here that pndm scheduler skips prk
    #     sd_pipe = StableDiffusionPipeline(
    #         unet=unet,
    #         scheduler=scheduler,
    #         vae=vae,
    #         text_encoder=bert,
    #         tokenizer=tokenizer,
    #         safety_checker=None,
    #         feature_extractor=self.dummy_extractor,
    #     )
    #     sd_pipe = sd_pipe.to(device)
    #     sd_pipe.set_progress_bar_config(disable=None)

    #     prompt = "A painting of a squirrel eating a burger"
    #     negative_prompt = "french fries"
    #     generator = torch.Generator(device=device).manual_seed(0)
    #     output = sd_pipe(
    #         prompt,
    #         negative_prompt=negative_prompt,
    #         generator=generator,
    #         guidance_scale=6.0,
    #         num_inference_steps=2,
    #         output_type="np",
    #     )

    #     image = output.images
    #     image_slice = image[0, -3:, -3:, -1]

    #     assert image.shape == (1, 128, 128, 3)
    #     expected_slice = np.array([0.4851, 0.4617, 0.4765, 0.5127, 0.4845, 0.5153, 0.5141, 0.4886, 0.4719])
    #     assert np.abs(image_slice.flatten() - expected_slice).max() < 1e-2

    def test_stable_diffusion_num_images_per_prompt(self):
        components = self.get_dummy_components()
        gaudi_config = GaudiConfig()

        sd_pipe = GaudiStableDiffusionPipeline(
            use_habana=True,
            gaudi_config=gaudi_config,
            **components,
        )
        sd_pipe.set_progress_bar_config(disable=None)

        prompt = "A painting of a squirrel eating a burger"

        # Test num_images_per_prompt=1 (default)
        images = sd_pipe(prompt, num_inference_steps=2, output_type="np").images

        self.assertEqual(len(images), 1)
        self.assertEqual(images[0].shape, (64, 64, 3))

        # Test num_images_per_prompt=1 (default) for several prompts
        num_prompts = 3
        images = sd_pipe([prompt] * num_prompts, num_inference_steps=2, output_type="np").images

        self.assertEqual(len(images), num_prompts)
        self.assertEqual(images[-1].shape, (64, 64, 3))

        # Test num_images_per_prompt for single prompt
        num_images_per_prompt = 2
        images = sd_pipe(
            prompt, num_inference_steps=2, output_type="np", num_images_per_prompt=num_images_per_prompt
        ).images

        self.assertEqual(len(images), num_images_per_prompt)
        self.assertEqual(images[-1].shape, (64, 64, 3))

        # Test num_images_per_prompt for several prompts
        num_prompts = 2
        images = sd_pipe(
            [prompt] * num_prompts,
            num_inference_steps=2,
            output_type="np",
            num_images_per_prompt=num_images_per_prompt,
        ).images

        self.assertEqual(len(images), num_prompts * num_images_per_prompt)
        self.assertEqual(images[-1].shape, (64, 64, 3))

    def test_stable_diffusion_batch_sizes(self):
        components = self.get_dummy_components()
        gaudi_config = GaudiConfig()

        sd_pipe = GaudiStableDiffusionPipeline(
            use_habana=True,
            gaudi_config=gaudi_config,
            **components,
        )
        sd_pipe.set_progress_bar_config(disable=None)

        prompt = "A painting of a squirrel eating a burger"

        # Test batch_size > 1 where batch_size is a divider of the total number of generated images
        batch_size = 3
        num_images_per_prompt = batch_size**2
        images = sd_pipe(
            prompt,
            num_inference_steps=2,
            output_type="np",
            batch_size=batch_size,
            num_images_per_prompt=num_images_per_prompt,
        ).images

        self.assertEqual(len(images), num_images_per_prompt)
        self.assertEqual(images[-1].shape, (64, 64, 3))

        # Same test for several prompts
        num_prompts = 3
        images = sd_pipe(
            [prompt] * num_prompts,
            num_inference_steps=2,
            output_type="np",
            batch_size=batch_size,
            num_images_per_prompt=num_images_per_prompt,
        ).images

        self.assertEqual(len(images), num_prompts * num_images_per_prompt)
        self.assertEqual(images[-1].shape, (64, 64, 3))

        # Test batch_size when it is not a divider of the toal number of generated images for a single prompt
        num_images_per_prompt = 7
        images = sd_pipe(
            prompt,
            num_inference_steps=2,
            output_type="np",
            batch_size=batch_size,
            num_images_per_prompt=num_images_per_prompt,
        ).images

        self.assertEqual(len(images), num_images_per_prompt)
        self.assertEqual(images[-1].shape, (64, 64, 3))

        # Same test for several prompts
        num_prompts = 2
        images = sd_pipe(
            [prompt] * num_prompts,
            num_inference_steps=2,
            output_type="np",
            batch_size=batch_size,
            num_images_per_prompt=num_images_per_prompt,
        ).images

        self.assertEqual(len(images), num_prompts * num_images_per_prompt)
        self.assertEqual(images[-1].shape, (64, 64, 3))

    def test_stable_diffusion_bf16(self):
        """Test that stable diffusion works with bf16"""
        components = self.get_dummy_components()
        gaudi_config = GaudiConfig()

        sd_pipe = GaudiStableDiffusionPipeline(
            use_habana=True,
            gaudi_config=gaudi_config,
            **components,
        )
        sd_pipe.set_progress_bar_config(disable=None)

        prompt = "A painting of a squirrel eating a burger"
        generator = torch.Generator(device="cpu").manual_seed(0)
        image = sd_pipe([prompt], generator=generator, num_inference_steps=2, output_type="np").images[0]

        self.assertEqual(image.shape, (64, 64, 3))

    def test_stable_diffusion_default(self):
        components = self.get_dummy_components()

        sd_pipe = GaudiStableDiffusionPipeline(
            use_habana=True,
            gaudi_config="Habana/stable-diffusion",
            **components,
        )
        sd_pipe.set_progress_bar_config(disable=None)

        prompt = "A painting of a squirrel eating a burger"
        generator = torch.Generator(device="cpu").manual_seed(0)
        images = sd_pipe(
            [prompt] * 2,
            generator=generator,
            num_inference_steps=2,
            output_type="np",
            batch_size=3,
            num_images_per_prompt=5,
        ).images

        self.assertEqual(len(images), 10)
        self.assertEqual(images[-1].shape, (64, 64, 3))

    def test_stable_diffusion_hpu_graphs(self):
        components = self.get_dummy_components()

        sd_pipe = GaudiStableDiffusionPipeline(
            use_habana=True,
            use_hpu_graphs=True,
            gaudi_config="Habana/stable-diffusion",
            **components,
        )
        sd_pipe.set_progress_bar_config(disable=None)

        prompt = "A painting of a squirrel eating a burger"
        generator = torch.Generator(device="cpu").manual_seed(0)
        images = sd_pipe(
            [prompt] * 2,
            generator=generator,
            num_inference_steps=2,
            output_type="np",
            batch_size=3,
            num_images_per_prompt=5,
        ).images

        self.assertEqual(len(images), 10)
        self.assertEqual(images[-1].shape, (64, 64, 3))

    @slow
    def test_no_throughput_regression_bf16(self):
        prompts = [
            "An image of a squirrel in Picasso style",
            "High quality photo of an astronaut riding a horse in space",
        ]
        num_images_per_prompt = 11
        batch_size = 4
        model_name = "runwayml/stable-diffusion-v1-5"
        scheduler = GaudiDDIMScheduler.from_pretrained(model_name, subfolder="scheduler")

        pipeline = GaudiStableDiffusionPipeline.from_pretrained(
            model_name,
            scheduler=scheduler,
            use_habana=True,
            use_hpu_graphs=True,
            gaudi_config=GaudiConfig.from_pretrained("Habana/stable-diffusion"),
            torch_dtype=torch.bfloat16,
        )
        set_seed(27)
        outputs = pipeline(
            prompt=prompts,
            num_images_per_prompt=num_images_per_prompt,
            batch_size=batch_size,
        )
        self.assertEqual(len(outputs.images), num_images_per_prompt * len(prompts))
        self.assertGreaterEqual(outputs.throughput, 0.95 * THROUGHPUT_BASELINE_BF16)

    @slow
    def test_no_throughput_regression_autocast(self):
        prompts = [
            "An image of a squirrel in Picasso style",
            "High quality photo of an astronaut riding a horse in space",
        ]
        num_images_per_prompt = 11
        batch_size = 4
        model_name = "stabilityai/stable-diffusion-2-1"
        scheduler = GaudiDDIMScheduler.from_pretrained(model_name, subfolder="scheduler")

        pipeline = GaudiStableDiffusionPipeline.from_pretrained(
            model_name,
            scheduler=scheduler,
            use_habana=True,
            use_hpu_graphs=True,
            gaudi_config=GaudiConfig.from_pretrained("Habana/stable-diffusion-2"),
        )
        set_seed(27)
        outputs = pipeline(
            prompt=prompts,
            num_images_per_prompt=num_images_per_prompt,
            batch_size=batch_size,
            height=768,
            width=768,
        )
        self.assertEqual(len(outputs.images), num_images_per_prompt * len(prompts))
        self.assertGreaterEqual(outputs.throughput, 0.95 * THROUGHPUT_BASELINE_AUTOCAST)

    @slow
    def test_no_generation_regression(self):
        model_name = "CompVis/stable-diffusion-v1-4"
        # fp32
        scheduler = GaudiDDIMScheduler.from_pretrained(model_name, subfolder="scheduler")
        pipeline = GaudiStableDiffusionPipeline.from_pretrained(
            model_name,
            scheduler=scheduler,
            safety_checker=None,
            use_habana=True,
            use_hpu_graphs=True,
            gaudi_config=GaudiConfig(use_torch_autocast=False),
        )
        set_seed(27)
        outputs = pipeline(
            prompt="An image of a squirrel in Picasso style",
            output_type="np",
        )

        if os.environ.get("GAUDI2_CI", "0") == "1":
            expected_slice = np.array(
                [
                    0.68306947,
                    0.6812112,
                    0.67309505,
                    0.70057267,
                    0.6582885,
                    0.6325019,
                    0.6708976,
                    0.6226433,
                    0.58038336,
                ]
            )
        else:
            expected_slice = np.array(
                [0.70760196, 0.7136303, 0.7000798, 0.714934, 0.6776865, 0.6800843, 0.6923707, 0.6653969, 0.6408076]
            )
        image = outputs.images[0]

<<<<<<< HEAD
            self.assertEqual(image.shape, (512, 512, 3))
            self.assertLess(np.abs(expected_slice - image[-3:, -3:, -1].flatten()).max(), 5e-3)

    @slow
    def test_textual_inversion(self):
        path_to_script = (
            Path(os.path.dirname(__file__)).parent / "examples" / "stable-diffusion" / "textual_inversion.py"
        )

        with tempfile.TemporaryDirectory() as data_dir:
            snapshot_download(
                "diffusers/cat_toy_example", local_dir=data_dir, repo_type="dataset", ignore_patterns=".gitattributes"
            )
            with tempfile.TemporaryDirectory() as run_dir:
                cmd_line = [
                    "python3",
                    f"{path_to_script.parent.parent / 'gaudi_spawn.py'}",
                    "--use_mpi",
                    "--world_size",
                    "8",
                    f"{path_to_script}",
                    "--pretrained_model_name_or_path runwayml/stable-diffusion-v1-5",
                    f"--train_data_dir {data_dir}",
                    '--learnable_property "object"',
                    '--placeholder_token "<cat-toy>"',
                    '--initializer_token "toy"',
                    "--resolution 512",
                    "--train_batch_size 4",
                    "--num_train_epochs 20",
                    "--learning_rate 5.0e-04",
                    "--scale_lr",
                    '--lr_scheduler "constant"',
                    "--lr_warmup_steps 0",
                    f"--output_dir {run_dir}",
                    "--use_lazy_mode",
                    "--gaudi_config_name Habana/stable-diffusion-training",
                    "--throughput_warmup_steps 3",
                    "--dataloader_drop_last",
                    "--seed 27",
                ]

                # Run textual inversion
                p = subprocess.Popen(cmd_line)
                return_code = p.wait()

                # Ensure the run finished without any issue
                self.assertEqual(return_code, 0)

                # Assess throughput
                with open(Path(run_dir) / "speed_metrics.json") as fp:
                    results = json.load(fp)
                self.assertGreaterEqual(results["train_samples_per_second"], 0.95 * 55.28)
                self.assertLessEqual(results["train_runtime"], 1.05 * 208.38)

                # Assess generated image
                with hmp.disable_casts():
                    pipe = GaudiStableDiffusionPipeline.from_pretrained(
                        run_dir,
                        torch_dtype=torch.bfloat16,
                        use_habana=True,
                        use_hpu_graphs=True,
                        gaudi_config=GaudiConfig(use_habana_mixed_precision=False),
                    )
                    prompt = "A <cat-toy> backpack"
                    set_seed(27)
                    image = pipe(prompt, num_inference_steps=50, guidance_scale=7.5, output_type="np").images[0]

                    expected_slice = np.array(
                        [
                            0.08398438,
                            0.0859375,
                            0.11523438,
                            0.08789062,
                            0.09765625,
                            0.09570312,
                            0.11328125,
                            0.1171875,
                            0.13085938,
                        ]
                    )
                    print("HERE", image[-3:, -3:, -1].flatten())
                    self.assertLess(np.abs(expected_slice - image[-3:, -3:, -1].flatten()).max(), 5e-3)
=======
        self.assertEqual(image.shape, (512, 512, 3))
        self.assertLess(np.abs(expected_slice - image[-3:, -3:, -1].flatten()).max(), 5e-3)

    @slow
    def test_no_generation_regression_ldm3d(self):
        model_name = "Intel/ldm3d-4c"
        # fp32
        scheduler = GaudiDDIMScheduler.from_pretrained(model_name, subfolder="scheduler")
        pipeline = GaudiStableDiffusionLDM3DPipeline.from_pretrained(
            model_name,
            scheduler=scheduler,
            safety_checker=None,
            use_habana=True,
            use_hpu_graphs=True,
            gaudi_config=GaudiConfig(),
        )
        set_seed(27)
        outputs = pipeline(
            prompt="An image of a squirrel in Picasso style",
            output_type="np",
        )

        if os.environ.get("GAUDI2_CI", "0") == "1":
            expected_slice_rgb = np.array(
                [
                    0.2099357,
                    0.16664368,
                    0.08352646,
                    0.20643419,
                    0.16748399,
                    0.08781305,
                    0.21379063,
                    0.19943115,
                    0.04389626,
                ]
            )
            expected_slice_depth = np.array(
                [
                    0.68369114,
                    0.6827824,
                    0.6852779,
                    0.6836072,
                    0.6888298,
                    0.6895473,
                    0.6853674,
                    0.67561126,
                    0.660434,
                ]
            )
        else:
            expected_slice_rgb = np.array([0.7083766, 1.0, 1.0, 0.70610344, 0.9867363, 1.0, 0.7214538, 1.0, 1.0])
            expected_slice_depth = np.array(
                [
                    0.919621,
                    0.92072034,
                    0.9184986,
                    0.91994286,
                    0.9242079,
                    0.93387043,
                    0.92345214,
                    0.93558526,
                    0.9223714,
                ]
            )
        rgb = outputs.rgb[0]
        depth = outputs.depth[0]

        self.assertEqual(rgb.shape, (512, 512, 3))
        self.assertEqual(depth.shape, (512, 512, 1))
        self.assertLess(np.abs(expected_slice_rgb - rgb[-3:, -3:, -1].flatten()).max(), 5e-3)
        self.assertLess(np.abs(expected_slice_depth - depth[-3:, -3:, -1].flatten()).max(), 5e-3)

    @slow
    def test_no_generation_regression_upscale(self):
        model_name = "stabilityai/stable-diffusion-x4-upscaler"
        # fp32
        scheduler = GaudiDDIMScheduler.from_pretrained(model_name, subfolder="scheduler")
        pipeline = GaudiStableDiffusionUpscalePipeline.from_pretrained(
            model_name,
            scheduler=scheduler,
            use_habana=True,
            use_hpu_graphs=True,
            gaudi_config=GaudiConfig(use_torch_autocast=False),
        )
        set_seed(27)

        url = "https://huggingface.co/datasets/hf-internal-testing/diffusers-images/resolve/main/sd2-upscale/low_res_cat.png"
        response = requests.get(url)
        low_res_img = Image.open(BytesIO(response.content)).convert("RGB")
        low_res_img = low_res_img.resize((128, 128))
        prompt = "a white cat"
        upscaled_image = pipeline(prompt=prompt, image=low_res_img, output_type="np").images[0]
        if os.environ.get("GAUDI2_CI", "0") == "1":
            expected_slice = np.array(
                [
                    0.16527882,
                    0.161616,
                    0.15665859,
                    0.1660901,
                    0.1594379,
                    0.14936888,
                    0.1578255,
                    0.15342498,
                    0.14590919,
                ]
            )
        else:
            expected_slice = np.array(
                [
                    0.1652787,
                    0.16161594,
                    0.15665877,
                    0.16608998,
                    0.1594378,
                    0.14936894,
                    0.15782538,
                    0.15342498,
                    0.14590913,
                ]
            )
        self.assertEqual(upscaled_image.shape, (512, 512, 3))
        self.assertLess(np.abs(expected_slice - upscaled_image[-3:, -3:, -1].flatten()).max(), 5e-3)
>>>>>>> 168ec87b
<|MERGE_RESOLUTION|>--- conflicted
+++ resolved
@@ -14,13 +14,9 @@
 # See the License for the specific language governing permissions and
 # limitations under the License.
 
-<<<<<<< HEAD
 import json
 import os
 import subprocess
-=======
-import os
->>>>>>> 168ec87b
 import tempfile
 from io import BytesIO
 from pathlib import Path
@@ -30,11 +26,7 @@
 import requests
 import torch
 from diffusers import AutoencoderKL, UNet2DConditionModel
-<<<<<<< HEAD
-from habana_frameworks.torch.hpex import hmp
 from huggingface_hub import snapshot_download
-=======
->>>>>>> 168ec87b
 from parameterized import parameterized
 from PIL import Image
 from transformers import CLIPTextConfig, CLIPTextModel, CLIPTokenizer
@@ -619,9 +611,128 @@
             )
         image = outputs.images[0]
 
-<<<<<<< HEAD
-            self.assertEqual(image.shape, (512, 512, 3))
-            self.assertLess(np.abs(expected_slice - image[-3:, -3:, -1].flatten()).max(), 5e-3)
+        self.assertEqual(image.shape, (512, 512, 3))
+        self.assertLess(np.abs(expected_slice - image[-3:, -3:, -1].flatten()).max(), 5e-3)
+
+    @slow
+    def test_no_generation_regression_ldm3d(self):
+        model_name = "Intel/ldm3d-4c"
+        # fp32
+        scheduler = GaudiDDIMScheduler.from_pretrained(model_name, subfolder="scheduler")
+        pipeline = GaudiStableDiffusionLDM3DPipeline.from_pretrained(
+            model_name,
+            scheduler=scheduler,
+            safety_checker=None,
+            use_habana=True,
+            use_hpu_graphs=True,
+            gaudi_config=GaudiConfig(),
+        )
+        set_seed(27)
+        outputs = pipeline(
+            prompt="An image of a squirrel in Picasso style",
+            output_type="np",
+        )
+
+        if os.environ.get("GAUDI2_CI", "0") == "1":
+            expected_slice_rgb = np.array(
+                [
+                    0.2099357,
+                    0.16664368,
+                    0.08352646,
+                    0.20643419,
+                    0.16748399,
+                    0.08781305,
+                    0.21379063,
+                    0.19943115,
+                    0.04389626,
+                ]
+            )
+            expected_slice_depth = np.array(
+                [
+                    0.68369114,
+                    0.6827824,
+                    0.6852779,
+                    0.6836072,
+                    0.6888298,
+                    0.6895473,
+                    0.6853674,
+                    0.67561126,
+                    0.660434,
+                ]
+            )
+        else:
+            expected_slice_rgb = np.array([0.7083766, 1.0, 1.0, 0.70610344, 0.9867363, 1.0, 0.7214538, 1.0, 1.0])
+            expected_slice_depth = np.array(
+                [
+                    0.919621,
+                    0.92072034,
+                    0.9184986,
+                    0.91994286,
+                    0.9242079,
+                    0.93387043,
+                    0.92345214,
+                    0.93558526,
+                    0.9223714,
+                ]
+            )
+        rgb = outputs.rgb[0]
+        depth = outputs.depth[0]
+
+        self.assertEqual(rgb.shape, (512, 512, 3))
+        self.assertEqual(depth.shape, (512, 512, 1))
+        self.assertLess(np.abs(expected_slice_rgb - rgb[-3:, -3:, -1].flatten()).max(), 5e-3)
+        self.assertLess(np.abs(expected_slice_depth - depth[-3:, -3:, -1].flatten()).max(), 5e-3)
+
+    @slow
+    def test_no_generation_regression_upscale(self):
+        model_name = "stabilityai/stable-diffusion-x4-upscaler"
+        # fp32
+        scheduler = GaudiDDIMScheduler.from_pretrained(model_name, subfolder="scheduler")
+        pipeline = GaudiStableDiffusionUpscalePipeline.from_pretrained(
+            model_name,
+            scheduler=scheduler,
+            use_habana=True,
+            use_hpu_graphs=True,
+            gaudi_config=GaudiConfig(use_torch_autocast=False),
+        )
+        set_seed(27)
+
+        url = "https://huggingface.co/datasets/hf-internal-testing/diffusers-images/resolve/main/sd2-upscale/low_res_cat.png"
+        response = requests.get(url)
+        low_res_img = Image.open(BytesIO(response.content)).convert("RGB")
+        low_res_img = low_res_img.resize((128, 128))
+        prompt = "a white cat"
+        upscaled_image = pipeline(prompt=prompt, image=low_res_img, output_type="np").images[0]
+        if os.environ.get("GAUDI2_CI", "0") == "1":
+            expected_slice = np.array(
+                [
+                    0.16527882,
+                    0.161616,
+                    0.15665859,
+                    0.1660901,
+                    0.1594379,
+                    0.14936888,
+                    0.1578255,
+                    0.15342498,
+                    0.14590919,
+                ]
+            )
+        else:
+            expected_slice = np.array(
+                [
+                    0.1652787,
+                    0.16161594,
+                    0.15665877,
+                    0.16608998,
+                    0.1594378,
+                    0.14936894,
+                    0.15782538,
+                    0.15342498,
+                    0.14590913,
+                ]
+            )
+        self.assertEqual(upscaled_image.shape, (512, 512, 3))
+        self.assertLess(np.abs(expected_slice - upscaled_image[-3:, -3:, -1].flatten()).max(), 5e-3)
 
     @slow
     def test_textual_inversion(self):
@@ -675,154 +786,31 @@
                 self.assertLessEqual(results["train_runtime"], 1.05 * 208.38)
 
                 # Assess generated image
-                with hmp.disable_casts():
-                    pipe = GaudiStableDiffusionPipeline.from_pretrained(
-                        run_dir,
-                        torch_dtype=torch.bfloat16,
-                        use_habana=True,
-                        use_hpu_graphs=True,
-                        gaudi_config=GaudiConfig(use_habana_mixed_precision=False),
-                    )
-                    prompt = "A <cat-toy> backpack"
-                    set_seed(27)
-                    image = pipe(prompt, num_inference_steps=50, guidance_scale=7.5, output_type="np").images[0]
-
-                    expected_slice = np.array(
-                        [
-                            0.08398438,
-                            0.0859375,
-                            0.11523438,
-                            0.08789062,
-                            0.09765625,
-                            0.09570312,
-                            0.11328125,
-                            0.1171875,
-                            0.13085938,
-                        ]
-                    )
-                    print("HERE", image[-3:, -3:, -1].flatten())
-                    self.assertLess(np.abs(expected_slice - image[-3:, -3:, -1].flatten()).max(), 5e-3)
-=======
-        self.assertEqual(image.shape, (512, 512, 3))
-        self.assertLess(np.abs(expected_slice - image[-3:, -3:, -1].flatten()).max(), 5e-3)
-
-    @slow
-    def test_no_generation_regression_ldm3d(self):
-        model_name = "Intel/ldm3d-4c"
-        # fp32
-        scheduler = GaudiDDIMScheduler.from_pretrained(model_name, subfolder="scheduler")
-        pipeline = GaudiStableDiffusionLDM3DPipeline.from_pretrained(
-            model_name,
-            scheduler=scheduler,
-            safety_checker=None,
-            use_habana=True,
-            use_hpu_graphs=True,
-            gaudi_config=GaudiConfig(),
-        )
-        set_seed(27)
-        outputs = pipeline(
-            prompt="An image of a squirrel in Picasso style",
-            output_type="np",
-        )
-
-        if os.environ.get("GAUDI2_CI", "0") == "1":
-            expected_slice_rgb = np.array(
-                [
-                    0.2099357,
-                    0.16664368,
-                    0.08352646,
-                    0.20643419,
-                    0.16748399,
-                    0.08781305,
-                    0.21379063,
-                    0.19943115,
-                    0.04389626,
-                ]
-            )
-            expected_slice_depth = np.array(
-                [
-                    0.68369114,
-                    0.6827824,
-                    0.6852779,
-                    0.6836072,
-                    0.6888298,
-                    0.6895473,
-                    0.6853674,
-                    0.67561126,
-                    0.660434,
-                ]
-            )
-        else:
-            expected_slice_rgb = np.array([0.7083766, 1.0, 1.0, 0.70610344, 0.9867363, 1.0, 0.7214538, 1.0, 1.0])
-            expected_slice_depth = np.array(
-                [
-                    0.919621,
-                    0.92072034,
-                    0.9184986,
-                    0.91994286,
-                    0.9242079,
-                    0.93387043,
-                    0.92345214,
-                    0.93558526,
-                    0.9223714,
-                ]
-            )
-        rgb = outputs.rgb[0]
-        depth = outputs.depth[0]
-
-        self.assertEqual(rgb.shape, (512, 512, 3))
-        self.assertEqual(depth.shape, (512, 512, 1))
-        self.assertLess(np.abs(expected_slice_rgb - rgb[-3:, -3:, -1].flatten()).max(), 5e-3)
-        self.assertLess(np.abs(expected_slice_depth - depth[-3:, -3:, -1].flatten()).max(), 5e-3)
-
-    @slow
-    def test_no_generation_regression_upscale(self):
-        model_name = "stabilityai/stable-diffusion-x4-upscaler"
-        # fp32
-        scheduler = GaudiDDIMScheduler.from_pretrained(model_name, subfolder="scheduler")
-        pipeline = GaudiStableDiffusionUpscalePipeline.from_pretrained(
-            model_name,
-            scheduler=scheduler,
-            use_habana=True,
-            use_hpu_graphs=True,
-            gaudi_config=GaudiConfig(use_torch_autocast=False),
-        )
-        set_seed(27)
-
-        url = "https://huggingface.co/datasets/hf-internal-testing/diffusers-images/resolve/main/sd2-upscale/low_res_cat.png"
-        response = requests.get(url)
-        low_res_img = Image.open(BytesIO(response.content)).convert("RGB")
-        low_res_img = low_res_img.resize((128, 128))
-        prompt = "a white cat"
-        upscaled_image = pipeline(prompt=prompt, image=low_res_img, output_type="np").images[0]
-        if os.environ.get("GAUDI2_CI", "0") == "1":
-            expected_slice = np.array(
-                [
-                    0.16527882,
-                    0.161616,
-                    0.15665859,
-                    0.1660901,
-                    0.1594379,
-                    0.14936888,
-                    0.1578255,
-                    0.15342498,
-                    0.14590919,
-                ]
-            )
-        else:
-            expected_slice = np.array(
-                [
-                    0.1652787,
-                    0.16161594,
-                    0.15665877,
-                    0.16608998,
-                    0.1594378,
-                    0.14936894,
-                    0.15782538,
-                    0.15342498,
-                    0.14590913,
-                ]
-            )
-        self.assertEqual(upscaled_image.shape, (512, 512, 3))
-        self.assertLess(np.abs(expected_slice - upscaled_image[-3:, -3:, -1].flatten()).max(), 5e-3)
->>>>>>> 168ec87b
+                pipe = GaudiStableDiffusionPipeline.from_pretrained(
+                    run_dir,
+                    torch_dtype=torch.bfloat16,
+                    use_habana=True,
+                    use_hpu_graphs=True,
+                    gaudi_config=GaudiConfig(use_habana_mixed_precision=False),
+                )
+                prompt = "A <cat-toy> backpack"
+                set_seed(27)
+                image = pipe(prompt, num_inference_steps=50, guidance_scale=7.5, output_type="np").images[0]
+
+                expected_slice = np.array(
+                    [
+                        0.08398438,
+                        0.0859375,
+                        0.11523438,
+                        0.08789062,
+                        0.09765625,
+                        0.09570312,
+                        0.11328125,
+                        0.1171875,
+                        0.13085938,
+                    ]
+                )
+                print("HERE", image[-3:, -3:, -1].flatten())
+                self.assertLess(np.abs(expected_slice - image[-3:, -3:, -1].flatten()).max(), 5e-3)
+                self.assertEqual(image.shape, (512, 512, 3))
+                self.assertLess(np.abs(expected_slice - image[-3:, -3:, -1].flatten()).max(), 5e-3)