--- conflicted
+++ resolved
@@ -100,79 +100,7 @@
 )
 ```
 
-<<<<<<< HEAD
-
-Transformed version that can run on Gaudi:
-```python
-from optimum.habana import GaudiConfig, GaudiTrainer, GaudiTrainingArguments
-
-training_args = GaudiTrainingArguments(
-  # same training arguments...
-  use_habana=True,
-  use_lazy_mode=True,  # whether to use lazy or eager mode
-  use_hpu_graphs_for_inference=True,  # whether to use HPU graphs for inference
-  gaudi_config_name=path_to_gaudi_config,
-)
-
-# A lot of the same code as the original script here
-
-# Initialize our Trainer
-trainer = GaudiTrainer(
-    model=model,
-    # You can manually specify the Gaudi configuration to use with
-    # gaudi_config=my_gaudi_config
-    args=training_args,
-    train_dataset=train_dataset if training_args.do_train else None,
-    eval_dataset=eval_dataset if training_args.do_eval else None,
-    compute_metrics=compute_metrics,
-    tokenizer=tokenizer,
-    data_collator=data_collator,
-)
-```
-
-where `gaudi_config_name` is the name of a model from the [Hub](https://huggingface.co/Habana) (Gaudi configurations are stored in model repositories). You can also give the path to a custom Gaudi configuration written in a JSON file such as this one:
-```json
-{
-  "use_habana_mixed_precision": true,
-  "hmp_is_verbose": false,
-  "use_fused_adam": true,
-  "use_fused_clip_norm": true,
-  "hmp_bf16_ops": [
-    "add",
-    "addmm",
-    "bmm",
-    "div",
-    "dropout",
-    "gelu",
-    "iadd",
-    "linear",
-    "layer_norm",
-    "matmul",
-    "mm",
-    "rsub",
-    "softmax",
-    "truediv"
-  ],
-  "hmp_fp32_ops": [
-    "embedding",
-    "nll_loss",
-    "log_softmax"
-  ]
-}
-```
-
-If you prefer to instantiate a Gaudi configuration to work on it before giving it to the trainer, you can do it as follows:
-```python
-gaudi_config = GaudiConfig.from_pretrained(
-    gaudi_config_name,
-    cache_dir=model_args.cache_dir,
-    revision=model_args.model_revision,
-    use_auth_token=True if model_args.use_auth_token else None,
-)
-```
-=======
 where `gaudi_config_name` is the name of a model from the [Hub](https://huggingface.co/Habana) (Gaudi configurations are stored in model repositories) or a path to a local Gaudi configuration file (you can see [here](https://huggingface.co/docs/optimum/habana/package_reference/gaudi_config) how to write your own).
->>>>>>> 440d6719
 
 
 #### Diffusers Interface
