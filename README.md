<!---
Copyright 2022 The HuggingFace Team. All rights reserved.

Licensed under the Apache License, Version 2.0 (the "License");
you may not use this file except in compliance with the License.
You may obtain a copy of the License at

    http://www.apache.org/licenses/LICENSE-2.0

Unless required by applicable law or agreed to in writing, software
distributed under the License is distributed on an "AS IS" BASIS,
WITHOUT WARRANTIES OR CONDITIONS OF ANY KIND, either express or implied.
See the License for the specific language governing permissions and
limitations under the License.
-->

![](https://github.com/huggingface/optimum-habana/blob/main/readme_logo.png)


# Optimum Habana

🤗 Optimum Habana is the interface between the 🤗 Transformers library and [Habana's Gaudi processor (HPU)](https://docs.habana.ai/en/latest/index.html).
It provides a set of tools enabling easy model loading and fine-tuning on single- and multi-HPU settings for different downstream tasks.
The list of officially validated models and tasks is available [here](https://github.com/huggingface/optimum-habana#validated-models). Users can try other models and tasks with only few changes.


## What is a Habana Processing Unit (HPU)?

Quote from the Hugging Face [blog post](https://huggingface.co/blog/habana):

> Habana Gaudi training solutions, which power Amazon’s EC2 DL1 instances and Supermicro’s X12 Gaudi AI Training Server, deliver price/performance up to 40% lower than comparable training solutions and enable customers to train more while spending less. The integration of ten 100 Gigabit Ethernet ports onto every Gaudi processor enables system scaling from 1 to thousands of Gaudis with ease and cost-efficiency. Habana’s SynapseAI® is optimized—at inception—to enable Gaudi performance and usability, supports TensorFlow and PyTorch frameworks, with a focus on computer vision and natural language processing applications.


## Install
To install the latest release of this package:

`pip install optimum[habana]`

Optimum Habana is a fast-moving project, and you may want to install it from source:

`pip install git+https://github.com/huggingface/optimum-habana.git`

Last but not least, don't forget to install requirements for every example:

```bash
cd <example-folder>
pip install -r requirements.txt
```

> Alternatively, you can install the package without pip as follows:
> ```bash
> git clone https://github.com/huggingface/optimum-habana.git
> cd optimum-habana
> python setup.py install
> ```


## How to use it?

🤗 Optimum Habana was designed with one goal in mind: **make training and evaluation straightforward for any 🤗 Transformers user while leveraging the complete power of Gaudi processors**.
There are two main classes one needs to know:
- GaudiTrainer: the trainer class that takes care of compiling (lazy or eager mode) and distributing the model to run on HPUs, and of performing traning and evaluation.
- GaudiConfig: the class that enables to configure Habana Mixed Precision and to decide whether optimized operators and optimizers should be used or not.

The `GaudiTrainer` is very similar to the [🤗 Transformers Trainer](https://huggingface.co/docs/transformers/main_classes/trainer), and adapting a script using the Trainer to make it work with Gaudi will mostly consist in simply swapping the `Trainer` class for the `GaudiTrainer` one.
That's how most of the [example scripts](https://github.com/huggingface/optimum-habana/tree/main/examples) were adapted from their [original counterparts](https://github.com/huggingface/transformers/tree/main/examples/pytorch).

Original script:
```python
from transformers import Trainer, TrainingArguments

training_args = TrainingArguments(
  # training arguments...
)

# A lot of code here

# Initialize our Trainer
trainer = Trainer(
    model=model,
    args=training_args,  # Original training arguments.
    train_dataset=train_dataset if training_args.do_train else None,
    eval_dataset=eval_dataset if training_args.do_eval else None,
    compute_metrics=compute_metrics,
    tokenizer=tokenizer,
    data_collator=data_collator,
)
```


Transformed version that can run on Gaudi:
```python
from optimum.habana import GaudiConfig, GaudiTrainer, GaudiTrainingArguments

training_args = GaudiTrainingArguments(
  # same training arguments...
  use_habana=True,
  use_lazy_mode=True,  # whether to use lazy or eager mode
  gaudi_config_name=path_to_gaudi_config,
)

# A lot of the same code as the original script here

# Initialize our Trainer
trainer = GaudiTrainer(
    model=model,
    # You can manually specify the Gaudi configuration to use with
    # gaudi_config=my_gaudi_config
    args=training_args,
    train_dataset=train_dataset if training_args.do_train else None,
    eval_dataset=eval_dataset if training_args.do_eval else None,
    compute_metrics=compute_metrics,
    tokenizer=tokenizer,
    data_collator=data_collator,
)
```

where `gaudi_config_name` is the name of a model from the [Hub](https://huggingface.co/Habana) (Gaudi configurations are stored in model repositories). You can also give the path to a custom Gaudi configuration written in a JSON file such as this one:
```json
{
  "use_habana_mixed_precision": true,
  "hmp_opt_level": "O1",
  "hmp_is_verbose": false,
  "use_fused_adam": true,
  "use_fused_clip_norm": true,
  "hmp_bf16_ops": [
    "add",
    "addmm",
    "bmm",
    "div",
    "dropout",
    "gelu",
    "iadd",
    "linear",
    "layer_norm",
    "matmul",
    "mm",
    "rsub",
    "softmax",
    "truediv"
  ],
  "hmp_fp32_ops": [
    "embedding",
    "nll_loss",
    "log_softmax"
  ]
}
```

If you prefer to instantiate a Gaudi configuration to work on it before giving it to the trainer, you can do it as follows:
```python
gaudi_config = GaudiConfig.from_pretrained(
    gaudi_config_name,
    cache_dir=model_args.cache_dir,
    revision=model_args.model_revision,
    use_auth_token=True if model_args.use_auth_token else None,
)
```


## Validated Models

The following model architectures, tasks and device distributions have been validated for 🤗 Optimum Habana:
<<<<<<< HEAD
|            | Text Classification | Question Answering | Language Modeling  | Summarization      | Translation        | Single Card        | Multi Card         |
|------------|:-------------------:|:------------------:|:-----------------:|:------------------:|:------------------:|:-----------------:|:------------------:|
| BERT       | :heavy_check_mark:  | :heavy_check_mark: | :heavy_check_mark: | ✗                  | ✗                  | :heavy_check_mark: | :heavy_check_mark: |
| RoBERTa    | ✗                   | :heavy_check_mark: | :heavy_check_mark: | ✗                  | ✗                  | :heavy_check_mark: | :heavy_check_mark: |
| ALBERT     | ✗                   | :heavy_check_mark: | :heavy_check_mark: | ✗                  | ✗                  | :heavy_check_mark: | :heavy_check_mark: |
| DistilBERT | ✗                   | :heavy_check_mark: | :heavy_check_mark: | ✗                  | ✗                  | :heavy_check_mark: | :heavy_check_mark: |
| GPT2       | ✗                   | ✗                  | :heavy_check_mark: | ✗                  | ✗                  | :heavy_check_mark: | :heavy_check_mark: |
| T5         | ✗                   | ✗                  | ✗                  | :heavy_check_mark: | :heavy_check_mark: | :heavy_check_mark: | :heavy_check_mark: |
=======
|            | Text Classification | Question Answering | Language Modeling  | Summarization      | Translation        | Image Classification | Single Card        | Multi Card         |
|------------|:-------------------:|:------------------:|:------------------:|:------------------:|:-----------------:|:--------------------:|:------------------:|:------------------:|
| BERT       | :heavy_check_mark:  | :heavy_check_mark: | ✗                  | ✗                  | ✗                  | ✗                    | :heavy_check_mark: | :heavy_check_mark: |
| RoBERTa    | ✗                   | :heavy_check_mark: | ✗                  | ✗                  | ✗                  | ✗                    | :heavy_check_mark: | :heavy_check_mark: |
| ALBERT     | ✗                   | :heavy_check_mark: | ✗                  | ✗                  | ✗                  | ✗                    | :heavy_check_mark: | :heavy_check_mark: |
| DistilBERT | ✗                   | :heavy_check_mark: | ✗                  | ✗                  | ✗                  | ✗                    | :heavy_check_mark: | :heavy_check_mark: |
| GPT2       | ✗                   | ✗                  | :heavy_check_mark: | ✗                  | ✗                  | ✗                    | :heavy_check_mark: | :heavy_check_mark: |
| T5         | ✗                   | ✗                  | ✗                  | :heavy_check_mark: | :heavy_check_mark: | ✗                    | :heavy_check_mark: | :heavy_check_mark: |
| ViT        | ✗                   | ✗                  | ✗                  | ✗                  | ✗                  | :heavy_check_mark:   | :heavy_check_mark: | :heavy_check_mark: |
>>>>>>> bfa71a2d

Other models and tasks supported by the 🤗 Transformers library may also work. You can refer to this [section](https://github.com/huggingface/optimum-habana#how-to-use-it) for using them with 🤗 Optimum Habana. Besides, [this page](https://github.com/huggingface/optimum-habana/tree/main/examples) explains how to modify any [example](https://github.com/huggingface/transformers/tree/main/examples/pytorch) from the 🤗 Transformers library to make it work with 🤗 Optimum Habana.

If you find any issue while using those, please open an issue or a pull request.


## Gaudi Setup

Please refer to Habana Gaudi's official [installation guide](https://docs.habana.ai/en/latest/Installation_Guide/index.html).

> Tests should be run in a Docker container based on Habana Docker images.<|MERGE_RESOLUTION|>--- conflicted
+++ resolved
@@ -161,26 +161,15 @@
 ## Validated Models
 
 The following model architectures, tasks and device distributions have been validated for 🤗 Optimum Habana:
-<<<<<<< HEAD
-|            | Text Classification | Question Answering | Language Modeling  | Summarization      | Translation        | Single Card        | Multi Card         |
-|------------|:-------------------:|:------------------:|:-----------------:|:------------------:|:------------------:|:-----------------:|:------------------:|
-| BERT       | :heavy_check_mark:  | :heavy_check_mark: | :heavy_check_mark: | ✗                  | ✗                  | :heavy_check_mark: | :heavy_check_mark: |
-| RoBERTa    | ✗                   | :heavy_check_mark: | :heavy_check_mark: | ✗                  | ✗                  | :heavy_check_mark: | :heavy_check_mark: |
-| ALBERT     | ✗                   | :heavy_check_mark: | :heavy_check_mark: | ✗                  | ✗                  | :heavy_check_mark: | :heavy_check_mark: |
-| DistilBERT | ✗                   | :heavy_check_mark: | :heavy_check_mark: | ✗                  | ✗                  | :heavy_check_mark: | :heavy_check_mark: |
-| GPT2       | ✗                   | ✗                  | :heavy_check_mark: | ✗                  | ✗                  | :heavy_check_mark: | :heavy_check_mark: |
-| T5         | ✗                   | ✗                  | ✗                  | :heavy_check_mark: | :heavy_check_mark: | :heavy_check_mark: | :heavy_check_mark: |
-=======
 |            | Text Classification | Question Answering | Language Modeling  | Summarization      | Translation        | Image Classification | Single Card        | Multi Card         |
 |------------|:-------------------:|:------------------:|:------------------:|:------------------:|:-----------------:|:--------------------:|:------------------:|:------------------:|
-| BERT       | :heavy_check_mark:  | :heavy_check_mark: | ✗                  | ✗                  | ✗                  | ✗                    | :heavy_check_mark: | :heavy_check_mark: |
-| RoBERTa    | ✗                   | :heavy_check_mark: | ✗                  | ✗                  | ✗                  | ✗                    | :heavy_check_mark: | :heavy_check_mark: |
-| ALBERT     | ✗                   | :heavy_check_mark: | ✗                  | ✗                  | ✗                  | ✗                    | :heavy_check_mark: | :heavy_check_mark: |
-| DistilBERT | ✗                   | :heavy_check_mark: | ✗                  | ✗                  | ✗                  | ✗                    | :heavy_check_mark: | :heavy_check_mark: |
+| BERT       | :heavy_check_mark:  | :heavy_check_mark: | :heavy_check_mark: | ✗                  | ✗                  | ✗                    | :heavy_check_mark: | :heavy_check_mark: |
+| RoBERTa    | ✗                   | :heavy_check_mark: | :heavy_check_mark: | ✗                  | ✗                  | ✗                    | :heavy_check_mark: | :heavy_check_mark: |
+| ALBERT     | ✗                   | :heavy_check_mark: | :heavy_check_mark: | ✗                  | ✗                  | ✗                    | :heavy_check_mark: | :heavy_check_mark: |
+| DistilBERT | ✗                   | :heavy_check_mark: | :heavy_check_mark: | ✗                  | ✗                  | ✗                    | :heavy_check_mark: | :heavy_check_mark: |
 | GPT2       | ✗                   | ✗                  | :heavy_check_mark: | ✗                  | ✗                  | ✗                    | :heavy_check_mark: | :heavy_check_mark: |
 | T5         | ✗                   | ✗                  | ✗                  | :heavy_check_mark: | :heavy_check_mark: | ✗                    | :heavy_check_mark: | :heavy_check_mark: |
 | ViT        | ✗                   | ✗                  | ✗                  | ✗                  | ✗                  | :heavy_check_mark:   | :heavy_check_mark: | :heavy_check_mark: |
->>>>>>> bfa71a2d
 
 Other models and tasks supported by the 🤗 Transformers library may also work. You can refer to this [section](https://github.com/huggingface/optimum-habana#how-to-use-it) for using them with 🤗 Optimum Habana. Besides, [this page](https://github.com/huggingface/optimum-habana/tree/main/examples) explains how to modify any [example](https://github.com/huggingface/transformers/tree/main/examples/pytorch) from the 🤗 Transformers library to make it work with 🤗 Optimum Habana.
 
