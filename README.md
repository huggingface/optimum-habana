<!---
Copyright 2022 The HuggingFace Team. All rights reserved.

Licensed under the Apache License, Version 2.0 (the "License");
you may not use this file except in compliance with the License.
You may obtain a copy of the License at

    http://www.apache.org/licenses/LICENSE-2.0

Unless required by applicable law or agreed to in writing, software
distributed under the License is distributed on an "AS IS" BASIS,
WITHOUT WARRANTIES OR CONDITIONS OF ANY KIND, either express or implied.
See the License for the specific language governing permissions and
limitations under the License.
-->

![](https://github.com/huggingface/optimum-habana/blob/main/readme_logo.png)


# Optimum Habana

🤗 Optimum Habana is the interface between the 🤗 Transformers and Diffusers libraries and [Habana's Gaudi processor (HPU)](https://docs.habana.ai/en/latest/index.html).
It provides a set of tools enabling easy model loading, training and inference on single- and multi-HPU settings for different downstream tasks.
The list of officially validated models and tasks is available [here](https://github.com/huggingface/optimum-habana#validated-models). Users can try other models and tasks with only few changes.


## What is a Habana Processing Unit (HPU)?

HPUs offer fast model training and inference as well as a great price-performance ratio.
Check out [this blog post about BERT pre-training](https://huggingface.co/blog/pretraining-bert) and [this article benchmarking Habana Gaudi2 versus Nvidia A100 GPUs](https://huggingface.co/blog/habana-gaudi-2-benchmark) for concrete examples.
If you are not familiar with HPUs and would like to know more about them, we recommend you take a look at [our conceptual guide](https://huggingface.co/docs/optimum/habana/concept_guides/hpu).


## Install the library and get example scripts

### Option 1: Use the latest stable release

To install the latest stable release of this package
>```bash
>pip install --upgrade-strategy eager optimum[habana]
>```

The `--upgrade-strategy eager` option is needed to ensure `optimum-habana` is upgraded to the latest stable release.

To use the example associated with the latest stable release, run:
> ```
> git clone https://github.com/huggingface/optimum-habana
> cd optimum-habana && git checkout v1.11.1
> ```
> with `v1.11.1` the version number of this release.

### Option 2: Use the latest main branch under development

Optimum Habana is a fast-moving project, and you may want to install it from source and get the latest scripts :

```bash
pip install git+https://github.com/huggingface/optimum-habana.git
git clone https://github.com/huggingface/optimum-habana
```

## Install dependencies

To use DeepSpeed on HPUs, you also need to run the following command:
>```bash
>pip install git+https://github.com/HabanaAI/DeepSpeed.git@1.15.0
>```

To install the requirements for every example:
>```bash
>cd <example-folder>
>pip install -r requirements.txt
>```


## How to use it?

### Quick Start

🤗 Optimum Habana was designed with one goal in mind: **to make training and inference straightforward for any 🤗 Transformers and 🤗 Diffusers user while leveraging the complete power of Gaudi processors**.

#### Transformers Interface

There are two main classes one needs to know:
- [GaudiTrainer](https://huggingface.co/docs/optimum/habana/package_reference/trainer): the trainer class that takes care of compiling and distributing the model to run on HPUs, and performing training and evaluation.
- [GaudiConfig](https://huggingface.co/docs/optimum/habana/package_reference/gaudi_config): the class that enables to configure Habana Mixed Precision and to decide whether optimized operators and optimizers should be used or not.

The [GaudiTrainer](https://huggingface.co/docs/optimum/habana/package_reference/trainer) is very similar to the [🤗 Transformers Trainer](https://huggingface.co/docs/transformers/main_classes/trainer), and adapting a script using the Trainer to make it work with Gaudi will mostly consist in simply swapping the `Trainer` class for the `GaudiTrainer` one.
That's how most of the [example scripts](https://github.com/huggingface/optimum-habana/tree/main/examples) were adapted from their [original counterparts](https://github.com/huggingface/transformers/tree/main/examples/pytorch).

Here is an example:
```diff
- from transformers import Trainer, TrainingArguments
+ from optimum.habana import GaudiConfig, GaudiTrainer, GaudiTrainingArguments

- training_args = TrainingArguments(
+ training_args = GaudiTrainingArguments(
  # training arguments...
+ use_habana=True,
+ use_lazy_mode=True,  # whether to use lazy or eager mode
+ gaudi_config_name=path_to_gaudi_config,
)

# A lot of code here

# Initialize our Trainer
- trainer = Trainer(
+ trainer = GaudiTrainer(
    model=model,
    args=training_args,  # Original training arguments.
    train_dataset=train_dataset if training_args.do_train else None,
    eval_dataset=eval_dataset if training_args.do_eval else None,
    compute_metrics=compute_metrics,
    tokenizer=tokenizer,
    data_collator=data_collator,
)
```

where `gaudi_config_name` is the name of a model from the [Hub](https://huggingface.co/Habana) (Gaudi configurations are stored in model repositories) or a path to a local Gaudi configuration file (you can see [here](https://huggingface.co/docs/optimum/habana/package_reference/gaudi_config) how to write your own).


#### Diffusers Interface

You can generate images from prompts using Stable Diffusion on Gaudi using the [`GaudiStableDiffusionPipeline`](https://huggingface.co/docs/optimum/habana/package_reference/stable_diffusion_pipeline) class and the [`GaudiDDIMScheduler`] which have been both optimized for HPUs. Here is how to use them and the differences with the 🤗 Diffusers library:

```diff
- from diffusers import DDIMScheduler, StableDiffusionPipeline
+ from optimum.habana.diffusers import GaudiDDIMScheduler, GaudiStableDiffusionPipeline


model_name = "runwayml/stable-diffusion-v1-5"

- scheduler = DDIMScheduler.from_pretrained(model_name, subfolder="scheduler")
+ scheduler = GaudiDDIMScheduler.from_pretrained(model_name, subfolder="scheduler")

- pipeline = StableDiffusionPipeline.from_pretrained(
+ pipeline = GaudiStableDiffusionPipeline.from_pretrained(
    model_name,
    scheduler=scheduler,
+   use_habana=True,
+   use_hpu_graphs=True,
+   gaudi_config="Habana/stable-diffusion",
)

outputs = generator(
    ["An image of a squirrel in Picasso style"],
    num_images_per_prompt=16,
+   batch_size=4,
)
```


### Documentation

Check out [the documentation of Optimum Habana](https://huggingface.co/docs/optimum/habana/index) for more advanced usage.


## Validated Models

The following model architectures, tasks and device distributions have been validated for 🤗 Optimum Habana:

> In the tables below, :heavy_check_mark: means single-card, multi-card and DeepSpeed have all been validated.

- Transformers:
<div align="center">

| Architecture | Training | Inference | <center>Tasks</center> |
|--------------|:--------:|:---------:|:-----------------------|
| BERT         | :heavy_check_mark: | :heavy_check_mark: | <li>[text classification](https://github.com/huggingface/optimum-habana/tree/main/examples/text-classification)</li><li>[question answering](https://github.com/huggingface/optimum-habana/tree/main/examples/question-answering)</li><li>[language modeling](https://github.com/huggingface/optimum-habana/tree/main/examples/language-modeling)</li> |
| RoBERTa | :heavy_check_mark: | :heavy_check_mark: | <li>[question answering](https://github.com/huggingface/optimum-habana/tree/main/examples/question-answering)</li><li>[language modeling](https://github.com/huggingface/optimum-habana/tree/main/examples/language-modeling)</li> |
| ALBERT | :heavy_check_mark: | :heavy_check_mark: | <li>[question answering](https://github.com/huggingface/optimum-habana/tree/main/examples/question-answering)</li><li>[language modeling](https://github.com/huggingface/optimum-habana/tree/main/examples/language-modeling)</li> |
| DistilBERT |:heavy_check_mark: | :heavy_check_mark: | <li>[question answering](https://github.com/huggingface/optimum-habana/tree/main/examples/question-answering)</li><li>[language modeling](https://github.com/huggingface/optimum-habana/tree/main/examples/language-modeling)</li> |
| GPT2             | :heavy_check_mark: | :heavy_check_mark: | <li>[language modeling](https://github.com/huggingface/optimum-habana/tree/main/examples/language-modeling)</li><li>[text generation](https://github.com/huggingface/optimum-habana/tree/main/examples/text-generation)</li> |
| BLOOM(Z) |   | <div style="text-align:left"><li>DeepSpeed</li></div> | <li>[text generation](https://github.com/huggingface/optimum-habana/tree/main/examples/text-generation)</li> |
| StarCoder |   | <div style="text-align:left"><li>Single card</li></div> | <li>[text generation](https://github.com/huggingface/optimum-habana/tree/main/examples/text-generation)</li> |
| GPT-J | <div style="text-align:left"><li>DeepSpeed</li></div> | <div style="text-align:left"><li>Single card</li><li>DeepSpeed</li></div> | <li>[language modeling](https://github.com/huggingface/optimum-habana/tree/main/examples/language-modeling)</li><li>[text generation](https://github.com/huggingface/optimum-habana/tree/main/examples/text-generation)</li> |
| GPT-NeoX | <div style="text-align:left"><li>DeepSpeed</li></div> | <div style="text-align:left"><li>DeepSpeed</li></div> | <li>[language modeling](https://github.com/huggingface/optimum-habana/tree/main/examples/language-modeling)</li><li>[text generation](https://github.com/huggingface/optimum-habana/tree/main/examples/text-generation)</li> |
| OPT |   | <div style="text-align:left"><li>DeepSpeed</li></div> | <li>[text generation](https://github.com/huggingface/optimum-habana/tree/main/examples/text-generation)</li> |
| Llama 2 / CodeLlama / Llama 3 | :heavy_check_mark: | :heavy_check_mark: | <li>[language modeling](https://github.com/huggingface/optimum-habana/tree/main/examples/language-modeling)</li><li>[text generation](https://github.com/huggingface/optimum-habana/tree/main/examples/text-generation)</li> |
| StableLM |   | <div style="text-align:left"><li>Single card</li></div> | <li>[text generation](https://github.com/huggingface/optimum-habana/tree/main/examples/text-generation)</li> |
| Falcon | <div style="text-align:left"><li>LoRA</li></div> | :heavy_check_mark: | <li>[language modeling](https://github.com/huggingface/optimum-habana/tree/main/examples/language-modeling)</li><li>[text generation](https://github.com/huggingface/optimum-habana/tree/main/examples/text-generation)</li> |
| CodeGen |   | <div style="text-align:left"><li>Single card</li></div> | <li>[text generation](https://github.com/huggingface/optimum-habana/tree/main/examples/text-generation)</li> |
| MPT |   | <div style="text-align:left"><li>Single card</li></div> | <li>[text generation](https://github.com/huggingface/optimum-habana/tree/main/examples/text-generation)</li> |
| Mistral |   | <div style="text-align:left"><li>Single card</li></div> | <li>[text generation](https://github.com/huggingface/optimum-habana/tree/main/examples/text-generation)</li> |
| Phi | :heavy_check_mark:  | <div style="text-align:left"><li>Single card</li></div> | <li>[language modeling](https://github.com/huggingface/optimum-habana/tree/main/examples/language-modeling)</li><li>[text generation](https://github.com/huggingface/optimum-habana/tree/main/examples/text-generation)</li> |
| Mixtral |   | <div style="text-align:left"><li>Single card</li></div> | <li>[text generation](https://github.com/huggingface/optimum-habana/tree/main/examples/text-generation)</li> |
| Gemma | :heavy_check_mark:  | <div style="text-align:left"><li>Single card</li></div> | <li>[language modeling](https://github.com/huggingface/optimum-habana/tree/main/examples/language-modeling)</li><li>[text generation](https://github.com/huggingface/optimum-habana/tree/main/examples/text-generation)</li> |
| T5 / Flan T5 | :heavy_check_mark: | :heavy_check_mark: | <li>[summarization](https://github.com/huggingface/optimum-habana/tree/main/examples/summarization)</li><li>[translation](https://github.com/huggingface/optimum-habana/tree/main/examples/translation)</li><li>[question answering](https://github.com/huggingface/optimum-habana/tree/main/examples/question-answering#fine-tuning-t5-on-squad20)</li> |
| BART |   | <div style="text-align:left"><li>Single card</li></div> | <li>[summarization](https://github.com/huggingface/optimum-habana/tree/main/examples/summarization)</li><li>[translation](https://github.com/huggingface/optimum-habana/tree/main/examples/translation)</li><li>[question answering](https://github.com/huggingface/optimum-habana/tree/main/examples/question-answering#fine-tuning-t5-on-squad20)</li> |
| ViT | :heavy_check_mark: | :heavy_check_mark: | <li>[image classification](https://github.com/huggingface/optimum-habana/tree/main/examples/image-classification)</li> |
| Swin | :heavy_check_mark: | :heavy_check_mark: | <li>[image classification](https://github.com/huggingface/optimum-habana/tree/main/examples/image-classification)</li> |
| Wav2Vec2 | :heavy_check_mark: | :heavy_check_mark: | <li>[audio classification](https://github.com/huggingface/optimum-habana/tree/main/examples/audio-classification)</li><li>[speech recognition](https://github.com/huggingface/optimum-habana/tree/main/examples/speech-recognition)</li> |
| Whisper | :heavy_check_mark: | :heavy_check_mark: | <li>[speech recognition](https://github.com/huggingface/optimum-habana/tree/main/examples/speech-recognition)</li> |
| SpeechT5 |   | <div style="text-align:left"><li>Single card</li></div> | <li>[text to speech](https://github.com/huggingface/optimum-habana/tree/main/examples/text-to-speech)</li> |
| CLIP | :heavy_check_mark: | :heavy_check_mark: | <li>[contrastive image-text training](https://github.com/huggingface/optimum-habana/tree/main/examples/contrastive-image-text)</li> |
| BridgeTower | :heavy_check_mark: | :heavy_check_mark: | <li>[contrastive image-text training](https://github.com/huggingface/optimum-habana/tree/main/examples/contrastive-image-text)</li> |
| ESMFold |   | <div style="text-align:left"><li>Single card</li></div> | <li>[protein folding](https://github.com/huggingface/optimum-habana/tree/main/examples/protein-folding)</li> |
| Blip |   | <div style="text-align:left"><li>Single card</li></div> | <li>[visual question answering](https://github.com/huggingface/optimum-habana/tree/main/examples/visual-question-answering)</li><li>[image to text](https://github.com/huggingface/optimum-habana/tree/main/examples/image-to-text)</li> |

</div>

- Diffusers:

<div align="center">

| Architecture     | Training | Inference            | Tasks |
|------------------|:--------:|:--------------------:|:------|
| Stable Diffusion | <li>[textual inversion](https://github.com/huggingface/optimum-habana/tree/main/examples/stable-diffusion/training#textual-inversion)</li><li>[ControlNet](https://github.com/huggingface/optimum-habana/tree/main/examples/stable-diffusion/training#controlnet-training)</li> | <li>Single card</li> | <li>[text-to-image generation](https://github.com/huggingface/optimum-habana/tree/main/examples/stable-diffusion)</li> |
| Stable Diffusion XL | <li>[fine-tuning](https://github.com/huggingface/optimum-habana/tree/main/examples/stable-diffusion/training#fine-tuning-for-stable-diffusion-xl)</li> | <li>Single card</li> | <li>[text-to-image generation](https://github.com/huggingface/optimum-habana/tree/main/examples/stable-diffusion)</li> |
| LDM3D            |          | <li>Single card</li> | <li>[text-to-image generation](https://github.com/huggingface/optimum-habana/tree/main/examples/stable-diffusion)</li> |

</div>

- TRL:

<div align="center">

<<<<<<< HEAD
| Architecture     | Training | Inference            | Tasks |
|------------------|:--------:|:--------------------:|:------|
| Llama 2          | :heavy_check_mark: |           | <li>[DPO Pipeline](https://github.com/huggingface/optimum-habana/tree/main/examples/trl)</li> |
| Mistral          | :heavy_check_mark: |           | <li>[DPO Pipeline](https://github.com/huggingface/optimum-habana/tree/main/examples/trl)</li> |
| Mixtral          | :heavy_check_mark: |           | <li>[DPO Pipeline](https://github.com/huggingface/optimum-habana/tree/main/examples/trl)</li> |
| Llama 2          | :heavy_check_mark: |           | <li>[PPO Pipeline](https://github.com/huggingface/optimum-habana/tree/main/examples/trl)</li> |
=======
| Architecture     | Training | Inference            | Tasks                                                                                          |
|------------------|:--------:|:--------------------:|:-----------------------------------------------------------------------------------------------|
| Llama 2          | :heavy_check_mark: |           | <li>[DPO Pipeline](https://github.com/huggingface/optimum-habana/tree/main/examples/trl)</li>  |
| Llama 2          | :heavy_check_mark: |           | <li>[PPO Pipeline](https://github.com/huggingface/optimum-habana/tree/main/examples/trl)</li>  |
| Stable Diffusion | :heavy_check_mark: |           | <li>[DDPO Pipeline](https://github.com/huggingface/optimum-habana/tree/main/examples/trl)</li> |
>>>>>>> fd6fa2a5

</div>

Other models and tasks supported by the 🤗 Transformers and 🤗 Diffusers library may also work. You can refer to this [section](https://github.com/huggingface/optimum-habana#how-to-use-it) for using them with 🤗 Optimum Habana. Besides, [this page](https://github.com/huggingface/optimum-habana/tree/main/examples) explains how to modify any [example](https://github.com/huggingface/transformers/tree/main/examples/pytorch) from the 🤗 Transformers library to make it work with 🤗 Optimum Habana.

If you find any issues while using those, please open an issue or a pull request.


## Gaudi Setup

Please refer to Habana Gaudi's official [installation guide](https://docs.habana.ai/en/latest/Installation_Guide/index.html).

> Tests should be run in a Docker container based on Habana Docker images.
>
> The current version has been validated for SynapseAI 1.15.


## Development

Check the [contributor guide](https://github.com/huggingface/optimum/blob/main/CONTRIBUTING.md) for instructions.<|MERGE_RESOLUTION|>--- conflicted
+++ resolved
@@ -214,20 +214,13 @@
 
 <div align="center">
 
-<<<<<<< HEAD
 | Architecture     | Training | Inference            | Tasks |
 |------------------|:--------:|:--------------------:|:------|
 | Llama 2          | :heavy_check_mark: |           | <li>[DPO Pipeline](https://github.com/huggingface/optimum-habana/tree/main/examples/trl)</li> |
 | Mistral          | :heavy_check_mark: |           | <li>[DPO Pipeline](https://github.com/huggingface/optimum-habana/tree/main/examples/trl)</li> |
 | Mixtral          | :heavy_check_mark: |           | <li>[DPO Pipeline](https://github.com/huggingface/optimum-habana/tree/main/examples/trl)</li> |
 | Llama 2          | :heavy_check_mark: |           | <li>[PPO Pipeline](https://github.com/huggingface/optimum-habana/tree/main/examples/trl)</li> |
-=======
-| Architecture     | Training | Inference            | Tasks                                                                                          |
-|------------------|:--------:|:--------------------:|:-----------------------------------------------------------------------------------------------|
-| Llama 2          | :heavy_check_mark: |           | <li>[DPO Pipeline](https://github.com/huggingface/optimum-habana/tree/main/examples/trl)</li>  |
-| Llama 2          | :heavy_check_mark: |           | <li>[PPO Pipeline](https://github.com/huggingface/optimum-habana/tree/main/examples/trl)</li>  |
 | Stable Diffusion | :heavy_check_mark: |           | <li>[DDPO Pipeline](https://github.com/huggingface/optimum-habana/tree/main/examples/trl)</li> |
->>>>>>> fd6fa2a5
 
 </div>
 
