# coding=utf-8
# Copyright 2022 The HuggingFace Inc. team.
# Copyright (c) 2022, NVIDIA CORPORATION.  All rights reserved.
#
# Licensed under the Apache License, Version 2.0 (the "License");
# you may not use this file except in compliance with the License.
# You may obtain a copy of the License at
#
#     http://www.apache.org/licenses/LICENSE-2.0
#
# Unless required by applicable law or agreed to in writing, software
# distributed under the License is distributed on an "AS IS" BASIS,
# WITHOUT WARRANTIES OR CONDITIONS OF ANY KIND, either express or implied.
# See the License for the specific language governing permissions and
# limitations under the License.

import re

from setuptools import find_namespace_packages, setup


# Ensure we match the version set in optimum/habana/version.py
filepath = "optimum/habana/version.py"
try:
    with open(filepath) as version_file:
        (__version__,) = re.findall('__version__ = "(.*)"', version_file.read())
except Exception as error:
    raise RuntimeError("Error: Could not open '%s' due to %s\n" % (filepath, error))


INSTALL_REQUIRES = [
    "transformers >= 4.49.0, < 4.50.0",
    "optimum",
    "torch",
<<<<<<< HEAD
    "accelerate >= 1.5.0",
    "diffusers >= 0.33.1, < 0.33.2",
=======
    "accelerate >= 1.7.0",
    "diffusers >= 0.32.0, < 0.32.1",
>>>>>>> 5f26b347
    "huggingface_hub >= 0.24.7",
    "sentence-transformers == 3.3.1",
]

TESTS_REQUIRE = [
    "psutil",
    "parameterized",
    "GitPython",
    "optuna",
    "sentencepiece",
    "datasets",
    "timm",
    "safetensors",
    "pytest < 8.0.0",
    "scipy",
    "torchsde",
    "timm",
    "peft",
]

QUALITY_REQUIRES = [
    "ruff",
    "hf_doc_builder @ git+https://github.com/huggingface/doc-builder.git",
]

EXTRAS_REQUIRE = {
    "tests": TESTS_REQUIRE,
    "quality": QUALITY_REQUIRES,
}

setup(
    name="optimum-habana",
    version=__version__,
    description=(
        "Optimum Habana is the interface between the Hugging Face Transformers and Diffusers libraries and Habana's"
        " Gaudi processor (HPU). It provides a set of tools enabling easy model loading, training and inference on"
        " single- and multi-HPU settings for different downstream tasks."
    ),
    long_description=open("README.md", "r", encoding="utf-8").read(),
    long_description_content_type="text/markdown",
    classifiers=[
        "Development Status :: 5 - Production/Stable",
        "License :: OSI Approved :: Apache Software License",
        "Intended Audience :: Developers",
        "Intended Audience :: Education",
        "Intended Audience :: Science/Research",
        "Operating System :: OS Independent",
        "Programming Language :: Python :: 3.8",
        "Programming Language :: Python :: 3.9",
        "Topic :: Scientific/Engineering :: Artificial Intelligence",
    ],
    keywords="transformers, diffusers, mixed-precision training, fine-tuning, gaudi, hpu",
    url="https://huggingface.co/hardware/habana",
    author="HuggingFace Inc. Special Ops Team",
    author_email="hardware@huggingface.co",
    license="Apache",
    packages=find_namespace_packages(include=["optimum*"]),
    install_requires=INSTALL_REQUIRES,
    extras_require=EXTRAS_REQUIRE,
    include_package_data=True,
    zip_safe=False,
)<|MERGE_RESOLUTION|>--- conflicted
+++ resolved
@@ -32,13 +32,8 @@
     "transformers >= 4.49.0, < 4.50.0",
     "optimum",
     "torch",
-<<<<<<< HEAD
-    "accelerate >= 1.5.0",
+    "accelerate >= 1.7.0",
     "diffusers >= 0.33.1, < 0.33.2",
-=======
-    "accelerate >= 1.7.0",
-    "diffusers >= 0.32.0, < 0.32.1",
->>>>>>> 5f26b347
     "huggingface_hub >= 0.24.7",
     "sentence-transformers == 3.3.1",
 ]
