--- conflicted
+++ resolved
@@ -46,12 +46,7 @@
     "sentencepiece",
     "datasets",
     "safetensors",
-<<<<<<< HEAD
-    "scipy",
-    "torchsde",
-=======
     "pytest < 8.0.0",
->>>>>>> ea294d44
 ]
 
 QUALITY_REQUIRES = [
