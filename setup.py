--- conflicted
+++ resolved
@@ -33,13 +33,8 @@
     "optimum",
     "torch",
     "accelerate >= 0.33.0, < 0.34.0",
-<<<<<<< HEAD
     "diffusers @ git+https://github.com/huggingface/diffusers.git@main",
-    "huggingface_hub >= 0.23.2",
-=======
-    "diffusers == 0.29.2",
     "huggingface_hub >= 0.24.7",
->>>>>>> b06b6051
     "sentence-transformers[train] == 3.0.1",
 ]
 
