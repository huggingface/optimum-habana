# coding=utf-8
# Copyright 2022 The HuggingFace Inc. team.
# Copyright (c) 2022, NVIDIA CORPORATION.  All rights reserved.
#
# Licensed under the Apache License, Version 2.0 (the "License");
# you may not use this file except in compliance with the License.
# You may obtain a copy of the License at
#
#     http://www.apache.org/licenses/LICENSE-2.0
#
# Unless required by applicable law or agreed to in writing, software
# distributed under the License is distributed on an "AS IS" BASIS,
# WITHOUT WARRANTIES OR CONDITIONS OF ANY KIND, either express or implied.
# See the License for the specific language governing permissions and
# limitations under the License.

import re

from setuptools import find_namespace_packages, setup


# Ensure we match the version set in optimum/habana/version.py
filepath = "optimum/habana/version.py"
try:
    with open(filepath) as version_file:
        (__version__,) = re.findall('__version__ = "(.*)"', version_file.read())
except Exception as error:
    raise RuntimeError("Error: Could not open '%s' due to %s\n" % (filepath, error))


INSTALL_REQUIRES = [
    "transformers >= 4.51.0, < 4.52.0",
    "optimum ~= 1.25",
    "torch",
<<<<<<< HEAD
    "accelerate @ git+https://github.com/huggingface/accelerate.git",
    "diffusers >= 0.33.1, < 0.33.2",
    "huggingface_hub >= 0.24.7",
=======
    "accelerate >= 1.7.0",
    "diffusers >= 0.34.0, < 0.34.1",
    "huggingface_hub[hf_xet] >= 0.24.7",
>>>>>>> 10a17f75
    "sentence-transformers == 3.3.1",
]

TESTS_REQUIRE = [
    "psutil",
    "parameterized",
    "GitPython",
    "optuna",
    "sentencepiece",
    "datasets",
    "timm",
    "safetensors",
    "pytest < 8.0.0",
    "scipy",
    "torchsde",
    "timm",
    "peft",
    "tiktoken",
    "blobfile",
]

QUALITY_REQUIRES = [
    "ruff",
    "hf_doc_builder @ git+https://github.com/huggingface/doc-builder.git",
]

EXTRAS_REQUIRE = {
    "tests": TESTS_REQUIRE,
    "quality": QUALITY_REQUIRES,
}

setup(
    name="optimum-habana",
    version=__version__,
    description=(
        "Optimum Habana is the interface between the Hugging Face Transformers and Diffusers libraries and Habana's"
        " Gaudi processor (HPU). It provides a set of tools enabling easy model loading, training and inference on"
        " single- and multi-HPU settings for different downstream tasks."
    ),
    long_description=open("README.md", "r", encoding="utf-8").read(),
    long_description_content_type="text/markdown",
    classifiers=[
        "Development Status :: 5 - Production/Stable",
        "License :: OSI Approved :: Apache Software License",
        "Intended Audience :: Developers",
        "Intended Audience :: Education",
        "Intended Audience :: Science/Research",
        "Operating System :: OS Independent",
        "Programming Language :: Python :: 3.8",
        "Programming Language :: Python :: 3.9",
        "Topic :: Scientific/Engineering :: Artificial Intelligence",
    ],
    keywords="transformers, diffusers, mixed-precision training, fine-tuning, gaudi, hpu",
    url="https://huggingface.co/hardware/habana",
    author="HuggingFace Inc. Special Ops Team",
    author_email="hardware@huggingface.co",
    license="Apache",
    packages=find_namespace_packages(include=["optimum*"]),
    install_requires=INSTALL_REQUIRES,
    extras_require=EXTRAS_REQUIRE,
    include_package_data=True,
    zip_safe=False,
)<|MERGE_RESOLUTION|>--- conflicted
+++ resolved
@@ -32,15 +32,9 @@
     "transformers >= 4.51.0, < 4.52.0",
     "optimum ~= 1.25",
     "torch",
-<<<<<<< HEAD
-    "accelerate @ git+https://github.com/huggingface/accelerate.git",
-    "diffusers >= 0.33.1, < 0.33.2",
-    "huggingface_hub >= 0.24.7",
-=======
     "accelerate >= 1.7.0",
     "diffusers >= 0.34.0, < 0.34.1",
     "huggingface_hub[hf_xet] >= 0.24.7",
->>>>>>> 10a17f75
     "sentence-transformers == 3.3.1",
 ]
 
