--- conflicted
+++ resolved
@@ -33,14 +33,9 @@
     "optimum",
     "torch",
     "accelerate < 0.28.0",
-<<<<<<< HEAD
-    "diffusers >= 0.26.0, < 0.27.0",
-    "huggingface_hub < 0.23.0",
-    "sentence-transformers[train] == 3.0.1",
-=======
     "diffusers == 0.29.2",
     "huggingface_hub >= 0.23.2",
->>>>>>> c0606c8b
+    "sentence-transformers[train] == 3.0.1",
 ]
 
 TESTS_REQUIRE = [
