# coding=utf-8
# Copyright 2022 The HuggingFace Team. All rights reserved.
#
# Licensed under the Apache License, Version 2.0 (the "License");
# you may not use this file except in compliance with the License.
# You may obtain a copy of the License at
#
#     http://www.apache.org/licenses/LICENSE-2.0
#
# Unless required by applicable law or agreed to in writing, software
# distributed under the License is distributed on an "AS IS" BASIS,
# WITHOUT WARRANTIES OR CONDITIONS OF ANY KIND, either express or implied.
# See the License for the specific language governing permissions and
# limitations under the License.

import time
from math import ceil
from typing import Any, Callable, Dict, List, Optional, Tuple, Union

import torch
from diffusers.image_processor import PipelineImageInput
from diffusers.models import AutoencoderKL, ControlNetModel, UNet2DConditionModel
from diffusers.pipelines.controlnet import StableDiffusionControlNetPipeline
from diffusers.pipelines.controlnet.multicontrolnet import MultiControlNetModel
from diffusers.pipelines.stable_diffusion import StableDiffusionSafetyChecker
from diffusers.schedulers import KarrasDiffusionSchedulers
from diffusers.utils import deprecate
from diffusers.utils.torch_utils import is_compiled_module
from transformers import CLIPImageProcessor, CLIPTextModel, CLIPTokenizer, CLIPVisionModelWithProjection

from optimum.utils import logging

from ....transformers.gaudi_configuration import GaudiConfig
from ....utils import HabanaProfile, speed_metrics
from ..pipeline_utils import GaudiDiffusionPipeline
from ..stable_diffusion.pipeline_stable_diffusion import (
    GaudiStableDiffusionPipeline,
    GaudiStableDiffusionPipelineOutput,
    retrieve_timesteps,
)


logger = logging.get_logger(__name__)


class GaudiStableDiffusionControlNetPipeline(GaudiDiffusionPipeline, StableDiffusionControlNetPipeline):
    """
    Adapted from: https://github.com/huggingface/diffusers/blob/v0.23.1/src/diffusers/pipelines/controlnet/pipeline_controlnet.py#L94
    - Generation is performed by batches
    - Two `mark_step()` were added to add support for lazy mode
    - Added support for HPU graphs

    Args:
        vae ([`AutoencoderKL`]):
            Variational Auto-Encoder (VAE) model to encode and decode images to and from latent representations.
        text_encoder ([`~transformers.CLIPTextModel`]):
            Frozen text-encoder ([clip-vit-large-patch14](https://huggingface.co/openai/clip-vit-large-patch14)).
        tokenizer (`~transformers.CLIPTokenizer`):
            A `CLIPTokenizer` to tokenize text.
        unet ([`UNet2DConditionModel`]):
            A `UNet2DConditionModel` to denoise the encoded image latents.
        controlnet ([`ControlNetModel`] or `List[ControlNetModel]`):
            Provides additional conditioning to the `unet` during the denoising process. If you set multiple
            ControlNets as a list, the outputs from each ControlNet are added together to create one combined
            additional conditioning.
        scheduler ([`SchedulerMixin`]):
            A scheduler to be used in combination with `unet` to denoise the encoded image latents. Can be one of
            [`DDIMScheduler`], [`LMSDiscreteScheduler`], or [`PNDMScheduler`].
        safety_checker ([`StableDiffusionSafetyChecker`]):
            Classification module that estimates whether generated images could be considered offensive or harmful.
            Please refer to the [model card](https://huggingface.co/runwayml/stable-diffusion-v1-5) for more details
            about a model's potential harms.
        feature_extractor ([`~transformers.CLIPImageProcessor`]):
            A `CLIPImageProcessor` to extract features from generated images; used as inputs to the `safety_checker`.
        use_habana (bool, defaults to `False`):
            Whether to use Gaudi (`True`) or CPU (`False`).
        use_hpu_graphs (bool, defaults to `False`):
            Whether to use HPU graphs or not.
        gaudi_config (Union[str, [`GaudiConfig`]], defaults to `None`):
            Gaudi configuration to use. Can be a string to download it from the Hub.
            Or a previously initialized config can be passed.
        bf16_full_eval (bool, defaults to `False`):
            Whether to use full bfloat16 evaluation instead of 32-bit.
            This will be faster and save memory compared to fp32/mixed precision but can harm generated images.
    """

    def __init__(
        self,
        vae: AutoencoderKL,
        text_encoder: CLIPTextModel,
        tokenizer: CLIPTokenizer,
        unet: UNet2DConditionModel,
        controlnet: Union[ControlNetModel, List[ControlNetModel], Tuple[ControlNetModel]],
        scheduler: KarrasDiffusionSchedulers,
        safety_checker: StableDiffusionSafetyChecker,
        feature_extractor: CLIPImageProcessor,
        image_encoder: CLIPVisionModelWithProjection = None,
        requires_safety_checker: bool = True,
        use_habana: bool = False,
        use_hpu_graphs: bool = False,
        gaudi_config: Union[str, GaudiConfig] = None,
        bf16_full_eval: bool = False,
    ):
        GaudiDiffusionPipeline.__init__(
            self,
            use_habana,
            use_hpu_graphs,
            gaudi_config,
            bf16_full_eval,
        )

        StableDiffusionControlNetPipeline.__init__(
            self,
            vae,
            text_encoder,
            tokenizer,
            unet,
            controlnet,
            scheduler,
            safety_checker,
            feature_extractor,
            image_encoder,
            requires_safety_checker,
        )

        self.to(self._device)

    def prepare_latents(self, num_images, num_channels_latents, height, width, dtype, device, generator, latents=None):
        shape = (num_images, num_channels_latents, height // self.vae_scale_factor, width // self.vae_scale_factor)
        if isinstance(generator, list) and len(generator) != num_images:
            raise ValueError(
                f"You have passed a list of generators of length {len(generator)}, but requested an effective number"
                f" of images of {num_images}. Make sure the number of images matches the length of the generators."
            )

        if latents is None:
            # torch.randn is broken on HPU so running it on CPU
            rand_device = "cpu" if device.type == "hpu" else device
            if isinstance(generator, list):
                shape = (1,) + shape[1:]
                latents = [
                    torch.randn(shape, generator=generator[i], device=rand_device, dtype=dtype)
                    for i in range(num_images)
                ]
                latents = torch.cat(latents, dim=0).to(device)
            else:
                latents = torch.randn(shape, generator=generator, device=rand_device, dtype=dtype).to(device)
        else:
            if latents.shape != shape:
                raise ValueError(f"Unexpected latents shape, got {latents.shape}, expected {shape}")
            latents = latents.to(device)

        # scale the initial noise by the standard deviation required by the scheduler
        latents = latents * self.scheduler.init_noise_sigma
        return latents

    @torch.no_grad()
    def __call__(
        self,
        prompt: Union[str, List[str]] = None,
        image: PipelineImageInput = None,
        height: Optional[int] = None,
        width: Optional[int] = None,
        num_inference_steps: int = 50,
        timesteps: List[int] = None,
        guidance_scale: float = 7.5,
        negative_prompt: Optional[Union[str, List[str]]] = None,
        num_images_per_prompt: Optional[int] = 1,
        batch_size: int = 1,
        eta: float = 0.0,
        generator: Optional[Union[torch.Generator, List[torch.Generator]]] = None,
        latents: Optional[torch.FloatTensor] = None,
        prompt_embeds: Optional[torch.FloatTensor] = None,
        negative_prompt_embeds: Optional[torch.FloatTensor] = None,
        ip_adapter_image: Optional[PipelineImageInput] = None,
        output_type: Optional[str] = "pil",
        return_dict: bool = True,
        cross_attention_kwargs: Optional[Dict[str, Any]] = None,
        controlnet_conditioning_scale: Union[float, List[float]] = 1.0,
        guess_mode: bool = False,
        control_guidance_start: Union[float, List[float]] = 0.0,
        control_guidance_end: Union[float, List[float]] = 1.0,
        clip_skip: Optional[int] = None,
        callback_on_step_end: Optional[Callable[[int, int, Dict], None]] = None,
        callback_on_step_end_tensor_inputs: List[str] = ["latents"],
        profiling_warmup_steps: Optional[int] = 0,
        profiling_steps: Optional[int] = 0,
        **kwargs,
    ):
        r"""
        The call function to the pipeline for generation.

        Args:
            prompt (`str` or `List[str]`, *optional*):
                The prompt or prompts to guide image generation. If not defined, you need to pass `prompt_embeds`.
            image (`torch.FloatTensor`, `PIL.Image.Image`, `np.ndarray`, `List[torch.FloatTensor]`, `List[PIL.Image.Image]`, `List[np.ndarray]`,:
                    `List[List[torch.FloatTensor]]`, `List[List[np.ndarray]]` or `List[List[PIL.Image.Image]]`):
                The ControlNet input condition to provide guidance to the `unet` for generation. If the type is
                specified as `torch.FloatTensor`, it is passed to ControlNet as is. `PIL.Image.Image` can also be
                accepted as an image. The dimensions of the output image defaults to `image`'s dimensions. If height
                and/or width are passed, `image` is resized accordingly. If multiple ControlNets are specified in
                `init`, images must be passed as a list such that each element of the list can be correctly batched for
                input to a single ControlNet. When `prompt` is a list, and if a list of images is passed for a single ControlNet,
                each will be paired with each prompt in the `prompt` list. This also applies to multiple ControlNets,
                where a list of image lists can be passed to batch for each prompt and each ControlNet.
            height (`int`, *optional*, defaults to `self.unet.config.sample_size * self.vae_scale_factor`):
                The height in pixels of the generated image.
            width (`int`, *optional*, defaults to `self.unet.config.sample_size * self.vae_scale_factor`):
                The width in pixels of the generated image.
            num_inference_steps (`int`, *optional*, defaults to 50):
                The number of denoising steps. More denoising steps usually lead to a higher quality image at the
                expense of slower inference.
            timesteps (`List[int]`, *optional*):
                Custom timesteps to use for the denoising process with schedulers which support a `timesteps` argument
                in their `set_timesteps` method. If not defined, the default behavior when `num_inference_steps` is
                passed will be used. Must be in descending order.
            guidance_scale (`float`, *optional*, defaults to 7.5):
                A higher guidance scale value encourages the model to generate images closely linked to the text
                `prompt` at the expense of lower image quality. Guidance scale is enabled when `guidance_scale > 1`.
            negative_prompt (`str` or `List[str]`, *optional*):
                The prompt or prompts to guide what to not include in image generation. If not defined, you need to
                pass `negative_prompt_embeds` instead. Ignored when not using guidance (`guidance_scale < 1`).
            num_images_per_prompt (`int`, *optional*, defaults to 1):
                The number of images to generate per prompt.
            batch_size (`int`, *optional*, defaults to 1):
                The number of images in a batch.
            eta (`float`, *optional*, defaults to 0.0):
                Corresponds to parameter eta (η) from the [DDIM](https://arxiv.org/abs/2010.02502) paper. Only applies
                to the [`~schedulers.DDIMScheduler`], and is ignored in other schedulers.
            generator (`torch.Generator` or `List[torch.Generator]`, *optional*):
                A [`torch.Generator`](https://pytorch.org/docs/stable/generated/torch.Generator.html) to make
                generation deterministic.
            latents (`torch.FloatTensor`, *optional*):
                Pre-generated noisy latents sampled from a Gaussian distribution, to be used as inputs for image
                generation. Can be used to tweak the same generation with different prompts. If not provided, a latents
                tensor is generated by sampling using the supplied random `generator`.
            prompt_embeds (`torch.FloatTensor`, *optional*):
                Pre-generated text embeddings. Can be used to easily tweak text inputs (prompt weighting). If not
                provided, text embeddings are generated from the `prompt` input argument.
            negative_prompt_embeds (`torch.FloatTensor`, *optional*):
                Pre-generated negative text embeddings. Can be used to easily tweak text inputs (prompt weighting). If
                not provided, `negative_prompt_embeds` are generated from the `negative_prompt` input argument.
            ip_adapter_image: (`PipelineImageInput`, *optional*): Optional image input to work with IP Adapters.
            output_type (`str`, *optional*, defaults to `"pil"`):
                The output format of the generated image. Choose between `PIL.Image` or `np.array`.
            return_dict (`bool`, *optional*, defaults to `True`):
                Whether or not to return a [`~diffusers.pipelines.stable_diffusion.pipeline_stable_diffusion.GaudiStableDiffusionPipelineOutput`] instead of a
                plain tuple.
            cross_attention_kwargs (`dict`, *optional*):
                A kwargs dictionary that if specified is passed along to the [`AttentionProcessor`] as defined in
                [`self.processor`](https://github.com/huggingface/diffusers/blob/main/src/diffusers/models/attention_processor.py).
            controlnet_conditioning_scale (`float` or `List[float]`, *optional*, defaults to 1.0):
                The outputs of the ControlNet are multiplied by `controlnet_conditioning_scale` before they are added
                to the residual in the original `unet`. If multiple ControlNets are specified in `init`, you can set
                the corresponding scale as a list.
            guess_mode (`bool`, *optional*, defaults to `False`):
                The ControlNet encoder tries to recognize the content of the input image even if you remove all
                prompts. A `guidance_scale` value between 3.0 and 5.0 is recommended.
            control_guidance_start (`float` or `List[float]`, *optional*, defaults to 0.0):
                The percentage of total steps at which the ControlNet starts applying.
            control_guidance_end (`float` or `List[float]`, *optional*, defaults to 1.0):
                The percentage of total steps at which the ControlNet stops applying.
            clip_skip (`int`, *optional*):
                Number of layers to be skipped from CLIP while computing the prompt embeddings. A value of 1 means that
                the output of the pre-final layer will be used for computing the prompt embeddings.
            callback_on_step_end (`Callable`, *optional*):
                A function that calls at the end of each denoising steps during the inference. The function is called
                with the following arguments: `callback_on_step_end(self: DiffusionPipeline, step: int, timestep: int,
                callback_kwargs: Dict)`. `callback_kwargs` will include a list of all tensors as specified by
                `callback_on_step_end_tensor_inputs`.
            callback_on_step_end_tensor_inputs (`List`, *optional*):
                The list of tensor inputs for the `callback_on_step_end` function. The tensors specified in the list
                will be passed as `callback_kwargs` argument. You will only be able to include variables listed in the
                `._callback_tensor_inputs` attribute of your pipeine class.
            profiling_warmup_steps (`int`, *optional*):
                Number of steps to ignore for profling.
            profiling_steps (`int`, *optional*):
                Number of steps to be captured when enabling profiling.

        Returns:
            [`~diffusers.pipelines.stable_diffusion.pipeline_stable_diffusion.GaudiStableDiffusionPipelineOutput`] or `tuple`:
                If `return_dict` is `True`, [`~diffusers.pipelines.stable_diffusion.StableDiffusionPipelineOutput`] is returned,
                otherwise a `tuple` is returned where the first element is a list with the generated images and the
                second element is a list of `bool`s indicating whether the corresponding generated image contains
                "not-safe-for-work" (nsfw) content.
        """
        callback = kwargs.pop("callback", None)
        callback_steps = kwargs.pop("callback_steps", None)

        if callback is not None:
            deprecate(
                "callback",
                "1.0.0",
                "Passing `callback` as an input argument to `__call__` is deprecated, consider using `callback_on_step_end`",
            )
        if callback_steps is not None:
            deprecate(
                "callback_steps",
                "1.0.0",
                "Passing `callback_steps` as an input argument to `__call__` is deprecated, consider using `callback_on_step_end`",
            )

        controlnet = self.controlnet._orig_mod if is_compiled_module(self.controlnet) else self.controlnet

        # align format for control guidance
        if not isinstance(control_guidance_start, list) and isinstance(control_guidance_end, list):
            control_guidance_start = len(control_guidance_end) * [control_guidance_start]
        elif not isinstance(control_guidance_end, list) and isinstance(control_guidance_start, list):
            control_guidance_end = len(control_guidance_start) * [control_guidance_end]
        elif not isinstance(control_guidance_start, list) and not isinstance(control_guidance_end, list):
            mult = len(controlnet.nets) if isinstance(controlnet, MultiControlNetModel) else 1
            control_guidance_start, control_guidance_end = (
                mult * [control_guidance_start],
                mult * [control_guidance_end],
            )

        with torch.autocast(device_type="hpu", dtype=torch.bfloat16, enabled=self.gaudi_config.use_torch_autocast):
            # 1. Check inputs. Raise error if not correct
            self.check_inputs(
                prompt,
                image,
                callback_steps,
                negative_prompt,
                prompt_embeds,
                negative_prompt_embeds,
                controlnet_conditioning_scale,
                control_guidance_start,
                control_guidance_end,
                callback_on_step_end_tensor_inputs,
            )

            self._guidance_scale = guidance_scale
            self._clip_skip = clip_skip
            self._cross_attention_kwargs = cross_attention_kwargs

            # 2. Define call parameters
            if prompt is not None and isinstance(prompt, str):
                num_prompts = 1
            elif prompt is not None and isinstance(prompt, list):
                num_prompts = len(prompt)
            else:
                num_prompts = prompt_embeds.shape[0]
            num_batches = ceil((num_images_per_prompt * num_prompts) / batch_size)

            device = self._execution_device
            # here `guidance_scale` is defined analog to the guidance weight `w` of equation (2)
            # of the Imagen paper: https://arxiv.org/pdf/2205.11487.pdf . `guidance_scale = 1`
            # corresponds to doing no classifier free guidance.
            do_classifier_free_guidance = guidance_scale > 1.0

            if isinstance(controlnet, MultiControlNetModel) and isinstance(controlnet_conditioning_scale, float):
                controlnet_conditioning_scale = [controlnet_conditioning_scale] * len(controlnet.nets)

            global_pool_conditions = (
                controlnet.config.global_pool_conditions
                if isinstance(controlnet, ControlNetModel)
                else controlnet.nets[0].config.global_pool_conditions
            )
            guess_mode = guess_mode or global_pool_conditions

            # 3. Encode input prompt
            text_encoder_lora_scale = (
                self.cross_attention_kwargs.get("scale", None) if self.cross_attention_kwargs is not None else None
            )
            prompt_embeds, negative_prompt_embeds = self.encode_prompt(
                prompt,
                device,
                num_images_per_prompt,
                self.do_classifier_free_guidance,
                negative_prompt,
                prompt_embeds=prompt_embeds,
                negative_prompt_embeds=negative_prompt_embeds,
                lora_scale=text_encoder_lora_scale,
                clip_skip=self.clip_skip,
            )
            # For classifier free guidance, we need to do two forward passes.
            # Here we concatenate the unconditional and text embeddings into a single batch
            # to avoid doing two forward passes
            # if do_classifier_free_guidance:
            #    prompt_embeds = torch.cat([negative_prompt_embeds, prompt_embeds])

            if ip_adapter_image is not None:
                image_embeds = self.prepare_ip_adapter_image_embeds(
                    ip_adapter_image, device, batch_size * num_images_per_prompt
                )

            # 4. Prepare image
            if isinstance(controlnet, ControlNetModel):
                image = self.prepare_image(
                    image=image,
                    width=width,
                    height=height,
                    batch_size=batch_size,
                    num_images_per_prompt=num_images_per_prompt,
                    device=device,
                    dtype=controlnet.dtype,
                    do_classifier_free_guidance=self.do_classifier_free_guidance,
                    guess_mode=guess_mode,
                )
                height, width = image.shape[-2:]
            elif isinstance(controlnet, MultiControlNetModel):
                images = []

                # Nested lists as ControlNet condition
                if isinstance(image[0], list):
                    # Transpose the nested image list
                    image = [list(t) for t in zip(*image)]

                for image_ in image:
                    image_ = self.prepare_image(
                        image=image_,
                        width=width,
                        height=height,
                        batch_size=batch_size,
                        num_images_per_prompt=num_images_per_prompt,
                        device=device,
                        dtype=controlnet.dtype,
                        do_classifier_free_guidance=self.do_classifier_free_guidance,
                        guess_mode=guess_mode,
                    )
                    images.append(image_)

                image = images
                height, width = image[0].shape[-2:]
            else:
                assert False

            # 5. Prepare timesteps
            timesteps, num_inference_steps = retrieve_timesteps(self.scheduler, num_inference_steps, device, timesteps)
            self._num_timesteps = len(timesteps)

            # 6. Prepare latent variables
            num_channels_latents = self.unet.config.in_channels
            latents = self.prepare_latents(
                num_prompts * num_images_per_prompt,
                num_channels_latents,
                height,
                width,
                prompt_embeds.dtype,
                device,
                generator,
                latents,
            )

            # 6.5 Optionally get Guidance Scale Embedding
            timestep_cond = None
            if self.unet.config.time_cond_proj_dim is not None:
                guidance_scale_tensor = torch.tensor(self.guidance_scale - 1).repeat(
                    batch_size * num_images_per_prompt
                )
                timestep_cond = self.get_guidance_scale_embedding(
                    guidance_scale_tensor, embedding_dim=self.unet.config.time_cond_proj_dim
                ).to(device=device, dtype=latents.dtype)

            # 7. Prepare extra step kwargs. TODO: Logic should ideally just be moved out of the pipeline
            extra_step_kwargs = self.prepare_extra_step_kwargs(generator, eta)

            # 7.1 Add image embeds for IP-Adapter
            added_cond_kwargs = {"image_embeds": image_embeds} if ip_adapter_image is not None else None

            # 7.2 Create tensor stating which controlnets to keep
            controlnet_keep = []
            for i in range(len(timesteps)):
                keeps = [
                    1.0 - float(i / len(timesteps) < s or (i + 1) / len(timesteps) > e)
                    for s, e in zip(control_guidance_start, control_guidance_end)
                ]
                controlnet_keep.append(keeps[0] if isinstance(controlnet, ControlNetModel) else keeps)

            # 7.3 Split into batches (HPU-specific step)
            (
                latents_batches,
                text_embeddings_batches,
                num_dummy_samples,
            ) = GaudiStableDiffusionPipeline._split_inputs_into_batches(
                batch_size,
                latents,
                prompt_embeds,
                negative_prompt_embeds,
            )

            outputs = {
                "images": [],
                "has_nsfw_concept": [],
            }
            t0 = time.time()
            t1 = t0

            self._num_timesteps = len(timesteps)

            hb_profiler = HabanaProfile(
                warmup=profiling_warmup_steps,
                active=profiling_steps,
                record_shapes=False,
            )
            hb_profiler.start()

            # 8. Denoising loop
            for j in self.progress_bar(range(num_batches)):
                # The throughput is calculated from the 3rd iteration
                # because compilation occurs in the first two iterations
                if j == kwargs.get("throughput_warmup_steps", 3):
                    t1 = time.time()

                latents_batch = latents_batches[0]
                latents_batches = torch.roll(latents_batches, shifts=-1, dims=0)
                text_embeddings_batch = text_embeddings_batches[0]
                text_embeddings_batches = torch.roll(text_embeddings_batches, shifts=-1, dims=0)
                num_warmup_steps = len(timesteps) - num_inference_steps * self.scheduler.order

                for i in range(num_inference_steps):
                    t = timesteps[0]
                    timesteps = torch.roll(timesteps, shifts=-1, dims=0)

                    # expand the latents if we are doing classifier free guidance
                    latent_model_input = (
                        torch.cat([latents_batch] * 2) if self.do_classifier_free_guidance else latents_batch
                    )
                    latent_model_input = self.scheduler.scale_model_input(latent_model_input, t)

                    # controlnet(s) inference
                    if guess_mode and self.do_classifier_free_guidance:
                        # Infer ControlNet only for the conditional batch.
                        control_model_input = latents_batch
                        control_model_input = self.scheduler.scale_model_input(control_model_input, t)
                        controlnet_prompt_embeds = text_embeddings_batch.chunk(2)[1]
                    else:
                        control_model_input = latent_model_input
                        controlnet_prompt_embeds = text_embeddings_batch

                    if isinstance(controlnet_keep[i], list):
                        cond_scale = [c * s for c, s in zip(controlnet_conditioning_scale, controlnet_keep[i])]
                    else:
                        controlnet_cond_scale = controlnet_conditioning_scale
                        if isinstance(controlnet_cond_scale, list):
                            controlnet_cond_scale = controlnet_cond_scale[0]
                        cond_scale = controlnet_cond_scale * controlnet_keep[i]

                    down_block_res_samples, mid_block_res_sample = self.controlnet_hpu(
                        control_model_input,
                        t,
                        controlnet_prompt_embeds,
                        image,
                        cond_scale,
                        guess_mode,
                    )

                    if guess_mode and self.do_classifier_free_guidance:
                        # Infered ControlNet only for the conditional batch.
                        # To apply the output of ControlNet to both the unconditional and conditional batches,
                        # add 0 to the unconditional batch to keep it unchanged.
                        down_block_res_samples = [torch.cat([torch.zeros_like(d), d]) for d in down_block_res_samples]
                        mid_block_res_sample = torch.cat(
                            [torch.zeros_like(mid_block_res_sample), mid_block_res_sample]
                        )

                    # predict the noise residual
                    noise_pred = self.unet_hpu(
                        latent_model_input,
                        t,
                        text_embeddings_batch,
                        timestep_cond,
                        self.cross_attention_kwargs,
                        down_block_res_samples,
                        mid_block_res_sample,
<<<<<<< HEAD
                        added_cond_kwargs,
                        capture,
=======
>>>>>>> 3ce812b3
                    )

                    # perform guidance
                    if self.do_classifier_free_guidance:
                        noise_pred_uncond, noise_pred_text = noise_pred.chunk(2)
                        noise_pred = noise_pred_uncond + self.guidance_scale * (noise_pred_text - noise_pred_uncond)

                    # compute the previous noisy sample x_t -> x_t-1
                    latents_batch = self.scheduler.step(
                        noise_pred, t, latents_batch, **extra_step_kwargs, return_dict=False
                    )[0]

                    if not self.use_hpu_graphs:
                        self.htcore.mark_step()

                    if callback_on_step_end is not None:
                        callback_kwargs = {}
                        for k in callback_on_step_end_tensor_inputs:
                            callback_kwargs[k] = locals()[k]
                        callback_outputs = callback_on_step_end(self, i, t, callback_kwargs)

                        latents = callback_outputs.pop("latents", latents_batch)
                        prompt_embeds = callback_outputs.pop("prompt_embeds", text_embeddings_batches)
                        # negative_prompt_embeds = callback_outputs.pop("negative_prompt_embeds", negative_prompt_embeds)

                    # call the callback, if provided
                    if i == len(timesteps) - 1 or ((i + 1) > num_warmup_steps and (i + 1) % self.scheduler.order == 0):
                        if callback is not None and i % callback_steps == 0:
                            step_idx = i // getattr(self.scheduler, "order", 1)
                            callback(step_idx, t, latents_batch)

                    hb_profiler.step()

                if not output_type == "latent":
                    # 8. Post-processing
                    output_image = self.vae.decode(
                        latents_batch / self.vae.config.scaling_factor, return_dict=False, generator=generator
                    )[0]
                else:
                    output_image = latents_batch
                outputs["images"].append(output_image)

                if not self.use_hpu_graphs:
                    self.htcore.mark_step()

            hb_profiler.stop()

            speed_metrics_prefix = "generation"
            speed_measures = speed_metrics(
                split=speed_metrics_prefix,
                start_time=t0,
                num_samples=num_batches * batch_size if t1 == t0 else (num_batches - 2) * batch_size,
                num_steps=num_batches,
                start_time_after_warmup=t1,
            )
            logger.info(f"Speed metrics: {speed_measures}")

            # Remove dummy generations if needed
            if num_dummy_samples > 0:
                outputs["images"][-1] = outputs["images"][-1][:-num_dummy_samples]

            # Process generated images
            for i, image in enumerate(outputs["images"][:]):
                if i == 0:
                    outputs["images"].clear()

                if output_type == "latent":
                    has_nsfw_concept = None
                else:
                    image, has_nsfw_concept = self.run_safety_checker(image, device, prompt_embeds.dtype)

                if has_nsfw_concept is None:
                    do_denormalize = [True] * image.shape[0]
                else:
                    do_denormalize = [not has_nsfw for has_nsfw in has_nsfw_concept]

                image = self.image_processor.postprocess(image, output_type=output_type, do_denormalize=do_denormalize)

                if output_type == "pil":
                    outputs["images"] += image
                else:
                    outputs["images"] += [*image]

                if has_nsfw_concept is not None:
                    outputs["has_nsfw_concept"] += has_nsfw_concept
                else:
                    outputs["has_nsfw_concept"] = None

            # Offload all models
            self.maybe_free_model_hooks()

            if not return_dict:
                return (outputs["images"], outputs["has_nsfw_concept"])

            return GaudiStableDiffusionPipelineOutput(
                images=outputs["images"],
                nsfw_content_detected=outputs["has_nsfw_concept"],
                throughput=speed_measures[f"{speed_metrics_prefix}_samples_per_second"],
            )

    @torch.no_grad()
    def unet_hpu(
        self,
        latent_model_input,
        timestep,
        encoder_hidden_states,
        timestep_cond,
        cross_attention_kwargs,
        down_block_additional_residuals,
        mid_block_additional_residual,
<<<<<<< HEAD
        added_cond_kwargs,
        capture,
=======
>>>>>>> 3ce812b3
    ):
        if self.use_hpu_graphs:
            return self.unet_capture_replay(
                latent_model_input,
                timestep,
                encoder_hidden_states,
                down_block_additional_residuals,
                mid_block_additional_residual,
            )
        else:
            return self.unet(
                latent_model_input,
                timestep,
                encoder_hidden_states=encoder_hidden_states,
                timestep_cond=timestep_cond,
                cross_attention_kwargs=cross_attention_kwargs,
                down_block_additional_residuals=down_block_additional_residuals,
                mid_block_additional_residual=mid_block_additional_residual,
                added_cond_kwargs=added_cond_kwargs,
                return_dict=False,
            )[0]

    @torch.no_grad()
    def unet_capture_replay(
        self,
        latent_model_input,
        timestep,
        encoder_hidden_states,
        down_block_additional_residuals,
        mid_block_additional_residual,
    ):
        inputs = [
            latent_model_input,
            timestep,
            encoder_hidden_states,
            down_block_additional_residuals,
            mid_block_additional_residual,
            False,
        ]
        h = self.ht.hpu.graphs.input_hash(inputs)
        cached = self.cache.get(h)

        if cached is None:
            # Capture the graph and cache it
            with self.ht.hpu.stream(self.hpu_stream):
                graph = self.ht.hpu.HPUGraph()
                graph.capture_begin()
                outputs = self.unet(
                    inputs[0],
                    inputs[1],
                    inputs[2],
                    None,
                    None,
                    None,
                    None,
                    None,
                    inputs[3],
                    inputs[4],
                    None,
                    None,
                    inputs[5],
                )[0]
                graph.capture_end()
                graph_inputs = inputs
                graph_outputs = outputs
                self.cache[h] = self.ht.hpu.graphs.CachedParams(graph_inputs, graph_outputs, graph)
            return outputs

        # Replay the cached graph with updated inputs
        self.ht.hpu.graphs.copy_to(cached.graph_inputs, inputs)
        cached.graph.replay()
        self.ht.core.hpu.default_stream().synchronize()

        return cached.graph_outputs

    @torch.no_grad()
    def controlnet_hpu(
        self,
        control_model_input,
        timestep,
        encoder_hidden_states,
        controlnet_cond,
        conditioning_scale,
        guess_mode,
    ):
        if self.use_hpu_graphs:
            return self.controlnet_capture_replay(
                control_model_input,
                timestep,
                encoder_hidden_states,
                controlnet_cond,
                conditioning_scale,
                guess_mode,
            )
        else:
            return self.controlnet(
                control_model_input,
                timestep,
                encoder_hidden_states=encoder_hidden_states,
                controlnet_cond=controlnet_cond,
                conditioning_scale=conditioning_scale,
                guess_mode=guess_mode,
                return_dict=False,
            )

    @torch.no_grad()
    def controlnet_capture_replay(
        self,
        control_model_input,
        timestep,
        encoder_hidden_states,
        controlnet_cond,
        conditioning_scale,
        guess_mode,
    ):
        inputs = [
            control_model_input,
            timestep,
            encoder_hidden_states,
            controlnet_cond,
            conditioning_scale,
            guess_mode,
            False,
        ]
        h = self.ht.hpu.graphs.input_hash(inputs)
        cached = self.cache.get(h)

        if cached is None:
            # Capture the graph and cache it
            with self.ht.hpu.stream(self.hpu_stream):
                graph = self.ht.hpu.HPUGraph()
                graph.capture_begin()
                outputs = self.controlnet(
                    inputs[0],
                    inputs[1],
                    inputs[2],
                    inputs[3],
                    inputs[4],
                    None,
                    None,
                    None,
                    None,
                    None,
                    inputs[5],
                    False,
                )
                graph.capture_end()
                graph_inputs = inputs
                graph_outputs = outputs
                self.cache[h] = self.ht.hpu.graphs.CachedParams(graph_inputs, graph_outputs, graph)
            return outputs

        # Replay the cached graph with updated inputs
        self.ht.hpu.graphs.copy_to(cached.graph_inputs, inputs)
        cached.graph.replay()
        self.ht.core.hpu.default_stream().synchronize()

        return cached.graph_outputs<|MERGE_RESOLUTION|>--- conflicted
+++ resolved
@@ -563,11 +563,7 @@
                         self.cross_attention_kwargs,
                         down_block_res_samples,
                         mid_block_res_sample,
-<<<<<<< HEAD
                         added_cond_kwargs,
-                        capture,
-=======
->>>>>>> 3ce812b3
                     )
 
                     # perform guidance
@@ -678,11 +674,7 @@
         cross_attention_kwargs,
         down_block_additional_residuals,
         mid_block_additional_residual,
-<<<<<<< HEAD
         added_cond_kwargs,
-        capture,
-=======
->>>>>>> 3ce812b3
     ):
         if self.use_hpu_graphs:
             return self.unet_capture_replay(
