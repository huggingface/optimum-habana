# coding=utf-8
# Copyright 2022 The HuggingFace Team. All rights reserved.
#
# Licensed under the Apache License, Version 2.0 (the "License");
# you may not use this file except in compliance with the License.
# You may obtain a copy of the License at
#
#     http://www.apache.org/licenses/LICENSE-2.0
#
# Unless required by applicable law or agreed to in writing, software
# distributed under the License is distributed on an "AS IS" BASIS,
# WITHOUT WARRANTIES OR CONDITIONS OF ANY KIND, either express or implied.
# See the License for the specific language governing permissions and
# limitations under the License.

import time
from dataclasses import dataclass
from math import ceil
from typing import Any, Callable, Dict, List, Optional, Union

import numpy as np
import PIL
import torch
from diffusers.models import AutoencoderKL, UNet2DConditionModel
from diffusers.pipelines import StableDiffusionUpscalePipeline
from diffusers.schedulers import DDPMScheduler, KarrasDiffusionSchedulers
from diffusers.utils import BaseOutput
from diffusers.utils.torch_utils import randn_tensor
from transformers import CLIPImageProcessor, CLIPTextModel, CLIPTokenizer

from optimum.utils import logging

from ....transformers.gaudi_configuration import GaudiConfig
from ....utils import speed_metrics, warmup_inference_steps_time_adjustment
from ..pipeline_utils import GaudiDiffusionPipeline


logger = logging.get_logger(__name__)

PipelineImageInput = Union[
    PIL.Image.Image, np.ndarray, torch.FloatTensor, List[PIL.Image.Image], List[np.ndarray], List[torch.FloatTensor]
]


@dataclass
class GaudiStableDiffusionPipelineOutput(BaseOutput):
    images: Union[List[PIL.Image.Image], np.ndarray]
    nsfw_content_detected: Optional[List[bool]]
    throughput: float


class GaudiStableDiffusionUpscalePipeline(GaudiDiffusionPipeline, StableDiffusionUpscalePipeline):
    """
    Pipeline for text-guided image super-resolution using Stable Diffusion 2.

    Adapted from: https://github.com/huggingface/diffusers/blob/v0.23.1/src/diffusers/pipelines/stable_diffusion/pipeline_stable_diffusion_upscale.py#L70
    - Generation is performed by batches
    - Two `mark_step()` were added to add support for lazy mode
    - Added support for HPU graphs

    Args:
        vae ([`AutoencoderKL`]):
            Variational Auto-Encoder (VAE) Model to encode and decode images to and from latent representations.
        text_encoder ([`CLIPTextModel`]):
            Frozen text-encoder. Stable Diffusion uses the text portion of
            [CLIP](https://huggingface.co/docs/transformers/model_doc/clip#transformers.CLIPTextModel), specifically
            the [clip-vit-large-patch14](https://huggingface.co/openai/clip-vit-large-patch14) variant.
        tokenizer (`CLIPTokenizer`):
            Tokenizer of class
            [CLIPTokenizer](https://huggingface.co/docs/transformers/v4.21.0/en/model_doc/clip#transformers.CLIPTokenizer).
        unet ([`UNet2DConditionModel`]): Conditional U-Net architecture to denoise the encoded image latents.
        low_res_scheduler ([`SchedulerMixin`]):
            A scheduler used to add initial noise to the low resolution conditioning image. It must be an instance of
            [`DDPMScheduler`].
        scheduler ([`SchedulerMixin`]):
            A scheduler to be used in combination with `unet` to denoise the encoded image latents. Can be one of
            [`DDIMScheduler`], [`LMSDiscreteScheduler`], or [`PNDMScheduler`].
        safety_checker ([`StableDiffusionSafetyChecker`]):
            Classification module that estimates whether generated images could be considered offensive or harmful.
            Please, refer to the [model card](https://huggingface.co/runwayml/stable-diffusion-v1-5) for details.
        feature_extractor ([`CLIPImageProcessor`]):
            Model that extracts features from generated images to be used as inputs for the `safety_checker`.
        use_habana (bool, defaults to `False`):
            Whether to use Gaudi (`True`) or CPU (`False`).
        use_hpu_graphs (bool, defaults to `False`):
            Whether to use HPU graphs or not.
        gaudi_config (Union[str, [`GaudiConfig`]], defaults to `None`):
            Gaudi configuration to use. Can be a string to download it from the Hub.
            Or a previously initialized config can be passed.
        bf16_full_eval (bool, defaults to `False`):
            Whether to use full bfloat16 evaluation instead of 32-bit.
            This will be faster and save memory compared to fp32/mixed precision but can harm generated images.
    """

    def __init__(
        self,
        vae: AutoencoderKL,
        text_encoder: CLIPTextModel,
        tokenizer: CLIPTokenizer,
        unet: UNet2DConditionModel,
        low_res_scheduler: DDPMScheduler,
        scheduler: KarrasDiffusionSchedulers,
        safety_checker: Optional[Any] = None,
        feature_extractor: Optional[CLIPImageProcessor] = None,
        watermarker: Optional[Any] = None,
        max_noise_level: int = 350,
        use_habana: bool = False,
        use_hpu_graphs: bool = False,
        gaudi_config: Union[str, GaudiConfig] = None,
        bf16_full_eval: bool = False,
    ):
        GaudiDiffusionPipeline.__init__(self, use_habana, use_hpu_graphs, gaudi_config, bf16_full_eval)

        # Workaround for Synapse 1.11 for full bf16
        if bf16_full_eval:
            unet.conv_in.float()

        StableDiffusionUpscalePipeline.__init__(
            self,
            vae,
            text_encoder,
            tokenizer,
            unet,
            low_res_scheduler,
            scheduler,
            safety_checker,
            feature_extractor,
            watermarker,
            max_noise_level,
        )

        self.to(self._device)

    def prepare_latents(self, batch_size, num_channels_latents, height, width, dtype, device, generator, latents=None):
        shape = (batch_size, num_channels_latents, height, width)
        if latents is None:
            # torch.randn is broken on HPU so running it on CPU
            rand_device = "cpu" if device.type == "hpu" else device
            if isinstance(generator, list):
                shape = (1,) + shape[1:]
                latents = [
                    torch.randn(shape, generator=generator[i], device=rand_device, dtype=dtype)
                    for i in range(batch_size)
                ]
                latents = torch.cat(latents, dim=0).to(device)
            else:
                latents = torch.randn(shape, generator=generator, device=rand_device, dtype=dtype).to(device)
        else:
            if latents.shape != shape:
                raise ValueError(f"Unexpected latents shape, got {latents.shape}, expected {shape}")
            latents = latents.to(device)

        # scale the initial noise by the standard deviation required by the scheduler
        latents = latents * self.scheduler.init_noise_sigma
        return latents

    @classmethod
    def _split_inputs_into_batches(cls, batch_size, latents, text_embeddings, uncond_embeddings, image, noise_level):
        # Use torch.split to generate num_batches batches of size batch_size
        latents_batches = list(torch.split(latents, batch_size))
        text_embeddings_batches = list(torch.split(text_embeddings, batch_size))
        image_batches = list(torch.split(image, batch_size))
        noise_level_batches = list(torch.split(noise_level.view(-1, 1), batch_size))
        if uncond_embeddings is not None:
            uncond_embeddings_batches = list(torch.split(uncond_embeddings, batch_size))

        # If the last batch has less samples than batch_size, pad it with dummy samples
        num_dummy_samples = 0
        if latents_batches[-1].shape[0] < batch_size:
            num_dummy_samples = batch_size - latents_batches[-1].shape[0]
            # Pad latents_batches
            sequence_to_stack = (latents_batches[-1],) + tuple(
                torch.zeros_like(latents_batches[-1][0][None, :]) for _ in range(num_dummy_samples)
            )
            latents_batches[-1] = torch.vstack(sequence_to_stack)
            # Pad image_batches
            sequence_to_stack = (image_batches[-1],) + tuple(
                torch.zeros_like(image_batches[-1][0][None, :]) for _ in range(num_dummy_samples)
            )
            image_batches[-1] = torch.vstack(sequence_to_stack)
            # Pad noise_level_batches
            sequence_to_stack = (noise_level_batches[-1],) + tuple(
                torch.zeros_like(noise_level_batches[-1][0][None, :]) for _ in range(num_dummy_samples)
            )
            noise_level_batches[-1] = torch.vstack(sequence_to_stack)
            # Pad text_embeddings_batches
            sequence_to_stack = (text_embeddings_batches[-1],) + tuple(
                torch.zeros_like(text_embeddings_batches[-1][0][None, :]) for _ in range(num_dummy_samples)
            )
            text_embeddings_batches[-1] = torch.vstack(sequence_to_stack)
            # Pad uncond_embeddings_batches if necessary
            if uncond_embeddings is not None:
                sequence_to_stack = (uncond_embeddings_batches[-1],) + tuple(
                    torch.zeros_like(uncond_embeddings_batches[-1][0][None, :]) for _ in range(num_dummy_samples)
                )
                uncond_embeddings_batches[-1] = torch.vstack(sequence_to_stack)

        # Stack batches in the same tensor
        latents_batches = torch.stack(latents_batches)
        if uncond_embeddings is not None:
            # For classifier free guidance, we need to do two forward passes.
            # Here we concatenate the unconditional and text embeddings into a single batch
            # to avoid doing two forward passes
            for i, (uncond_embeddings_batch, text_embeddings_batch) in enumerate(
                zip(uncond_embeddings_batches, text_embeddings_batches[:])
            ):
                text_embeddings_batches[i] = torch.cat([uncond_embeddings_batch, text_embeddings_batch])
        text_embeddings_batches = torch.stack(text_embeddings_batches)
        image_batches = torch.stack(image_batches)
        noise_level_batches = torch.stack(noise_level_batches).squeeze(-1)

        return latents_batches, text_embeddings_batches, image_batches, noise_level_batches, num_dummy_samples

    @torch.no_grad()
    def __call__(
        self,
        prompt: Union[str, List[str]] = None,
        image: PipelineImageInput = None,
        num_inference_steps: int = 75,
        guidance_scale: float = 9.0,
        noise_level: int = 20,
        negative_prompt: Optional[Union[str, List[str]]] = None,
        num_images_per_prompt: Optional[int] = 1,
        batch_size: int = 1,
        eta: float = 0.0,
        generator: Optional[Union[torch.Generator, List[torch.Generator]]] = None,
        latents: Optional[torch.FloatTensor] = None,
        prompt_embeds: Optional[torch.FloatTensor] = None,
        negative_prompt_embeds: Optional[torch.FloatTensor] = None,
        output_type: Optional[str] = "pil",
        return_dict: bool = True,
        callback: Optional[Callable[[int, int, torch.FloatTensor], None]] = None,
        callback_steps: int = 1,
        cross_attention_kwargs: Optional[Dict[str, Any]] = None,
        clip_skip: int = None,
        **kwargs,
    ):
        r"""
        Function invoked when calling the pipeline for generation.

        Args:
            prompt (`str` or `List[str]`, *optional*):
                The prompt or prompts to guide the image generation. If not defined, one has to pass `prompt_embeds`.
                instead.
            image (`torch.FloatTensor`, `PIL.Image.Image`, `np.ndarray`, `List[torch.FloatTensor]`, `List[PIL.Image.Image]`, or `List[np.ndarray]`):
                `Image` or tensor representing an image batch to be upscaled.
            num_inference_steps (`int`, *optional*, defaults to 50):
                The number of denoising steps. More denoising steps usually lead to a higher quality image at the
                expense of slower inference.
            guidance_scale (`float`, *optional*, defaults to 7.5):
                Guidance scale as defined in [Classifier-Free Diffusion Guidance](https://arxiv.org/abs/2207.12598).
                `guidance_scale` is defined as `w` of equation 2. of [Imagen
                Paper](https://arxiv.org/pdf/2205.11487.pdf). Guidance scale is enabled by setting `guidance_scale >
                1`. Higher guidance scale encourages to generate images that are closely linked to the text `prompt`,
                usually at the expense of lower image quality.
            negative_prompt (`str` or `List[str]`, *optional*):
                The prompt or prompts not to guide the image generation. If not defined, one has to pass
                `negative_prompt_embeds` instead. Ignored when not using guidance (i.e., ignored if `guidance_scale` is
                less than `1`).
            num_images_per_prompt (`int`, *optional*, defaults to 1):
                The number of images to generate per prompt.
            batch_size (`int`, *optional*, defaults to 1):
                The number of images in a batch.
            eta (`float`, *optional*, defaults to 0.0):
                Corresponds to parameter eta (η) in the DDIM paper: https://arxiv.org/abs/2010.02502. Only applies to
                [`schedulers.DDIMScheduler`], will be ignored for others.
            generator (`torch.Generator` or `List[torch.Generator]`, *optional*):
                One or a list of [torch generator(s)](https://pytorch.org/docs/stable/generated/torch.Generator.html)
                to make generation deterministic.
            latents (`torch.FloatTensor`, *optional*):
                Pre-generated noisy latents, sampled from a Gaussian distribution, to be used as inputs for image
                generation. Can be used to tweak the same generation with different prompts. If not provided, a latents
                tensor will ge generated randomly.
            prompt_embeds (`torch.FloatTensor`, *optional*):
                Pre-generated text embeddings. Can be used to easily tweak text inputs, *e.g.* prompt weighting. If not
                provided, text embeddings will be generated from `prompt` input argument.
            negative_prompt_embeds (`torch.FloatTensor`, *optional*):
                Pre-generated negative text embeddings. Can be used to easily tweak text inputs, *e.g.* prompt
                weighting. If not provided, negative_prompt_embeds will be generated from `negative_prompt` input
                argument.
            output_type (`str`, *optional*, defaults to `"pil"`):
                The output format of the generate image. Choose between
                [PIL](https://pillow.readthedocs.io/en/stable/): `PIL.Image.Image` or `np.array`.
            return_dict (`bool`, *optional*, defaults to `True`):
                Whether or not to return a [`~diffusers.pipelines.stable_diffusion.pipeline_stable_diffusion.GaudiStableDiffusionPipelineOutput`] instead of a
                plain tuple.
            callback (`Callable`, *optional*):
                A function that will be called every `callback_steps` steps during inference. The function will be
                called with the following arguments: `callback(step: int, timestep: int, latents: torch.FloatTensor)`.
            callback_steps (`int`, *optional*, defaults to 1):
                The frequency at which the `callback` function will be called. If not specified, the callback will be
                called at every step.
            cross_attention_kwargs (`dict`, *optional*):
                A kwargs dictionary that if specified is passed along to the `AttentionProcessor` as defined under
                `self.processor` in
                [diffusers.cross_attention](https://github.com/huggingface/diffusers/blob/main/src/diffusers/models/cross_attention.py).
            clip_skip (`int`, *optional*):
                Number of layers to be skipped from CLIP while computing the prompt embeddings. A value of 1 means that
                the output of the pre-final layer will be used for computing the prompt embeddings.

        Returns:
            [`~diffusers.pipelines.stable_diffusion.pipeline_stable_diffusion.GaudiStableDiffusionPipelineOutput`] or `tuple`:
            [`~diffusers.pipelines.stable_diffusion.pipeline_stable_diffusion.GaudiStableDiffusionPipelineOutput`] if `return_dict` is True, otherwise a `tuple`.
            When returning a tuple, the first element is a list with the generated images, and the second element is a
            list of `bool`s denoting whether the corresponding generated image likely represents "not-safe-for-work"
            (nsfw) content, according to the `safety_checker`.

        Examples:
        ```py
        >>> import requests   #TODO to test?
        >>> from PIL import Image
        >>> from io import BytesIO
        >>> from optimum.habana.diffusers import GaudiStableDiffusionUpscalePipeline
        >>> import torch

        >>> # load model and scheduler
        >>> model_id = "stabilityai/stable-diffusion-x4-upscaler"
        >>> pipeline = GaudiStableDiffusionUpscalePipeline.from_pretrained(
        ...     model_id, revision="fp16", torch_dtype=torch.bfloat16
        ... )
        >>> pipeline = pipeline.to("cuda")

        >>> # let's download an  image
        >>> url = "https://huggingface.co/datasets/hf-internal-testing/diffusers-images/resolve/main/sd2-upscale/low_res_cat.png"
        >>> response = requests.get(url)
        >>> low_res_img = Image.open(BytesIO(response.content)).convert("RGB")
        >>> low_res_img = low_res_img.resize((128, 128))
        >>> prompt = "a white cat"

        >>> upscaled_image = pipeline(prompt=prompt, image=low_res_img).images[0]
        >>> upscaled_image.save("upsampled_cat.png")
        ```
        """
        with torch.autocast(device_type="hpu", dtype=torch.bfloat16, enabled=self.gaudi_config.use_torch_autocast):
            # 0. Check inputs. Raise error if not correct
            self.check_inputs(
                prompt, image, noise_level, callback_steps, negative_prompt, prompt_embeds, negative_prompt_embeds
            )
            if image is None:
                raise ValueError("`image` input cannot be undefined.")

            # 1. Define call parameters
            if prompt is not None and isinstance(prompt, str):
                num_prompts = 1
            elif prompt is not None and isinstance(prompt, list):
                num_prompts = len(prompt)
            else:
                num_prompts = prompt_embeds.shape[0]
            num_batches = ceil((num_images_per_prompt * num_prompts) / batch_size)
            logger.info(
                f"{num_prompts} prompt(s) received, {num_images_per_prompt} generation(s) per prompt,"
                f" {batch_size} sample(s) per batch, {num_batches} total batch(es)."
            )
            if num_batches < 3:
                logger.warning("The first two iterations are slower so it is recommended to feed more batches.")
            device = self._execution_device
            # here `guidance_scale` is defined analog to the guidance weight `w` of equation (2)
            # of the Imagen paper: https://arxiv.org/pdf/2205.11487.pdf . `guidance_scale = 1`
            # corresponds to doing no classifier free guidance.
            do_classifier_free_guidance = guidance_scale > 1.0

            # 2. Encode input prompt
            text_encoder_lora_scale = (
                cross_attention_kwargs.get("scale", None) if cross_attention_kwargs is not None else None
            )
            prompt_embeds, negative_prompt_embeds = self.encode_prompt(
                prompt,
                device,
                num_images_per_prompt,
                do_classifier_free_guidance,
                negative_prompt,
                prompt_embeds=prompt_embeds,
                negative_prompt_embeds=negative_prompt_embeds,
                lora_scale=text_encoder_lora_scale,
                clip_skip=clip_skip,
            )

            # 3. Preprocess image
            image = self.image_processor.preprocess(image)
            image = image.to(dtype=prompt_embeds.dtype, device=device)

            # 4. Prepare timesteps
            self.scheduler.set_timesteps(num_inference_steps, device="cpu")
            timesteps = self.scheduler.timesteps.to(device)
            self.scheduler.reset_timestep_dependent_params()

            # 5. Add noise to image
            noise_level = torch.tensor([noise_level], dtype=torch.long, device=device)
            noise = randn_tensor(image.shape, generator=generator, device=device, dtype=prompt_embeds.dtype)
            image = self.low_res_scheduler.add_noise(image, noise, noise_level)

            image = torch.cat([image] * num_images_per_prompt)
            noise_level = torch.cat([noise_level] * image.shape[0])

            # 6. Prepare latent variables
            height, width = image.shape[2:]
            num_channels_latents = self.vae.config.latent_channels
            latents = self.prepare_latents(
                num_prompts * num_images_per_prompt,
                num_channels_latents,
                height,
                width,
                prompt_embeds.dtype,
                device,
                generator,
                latents,
            )

            # 7. Check that sizes of image and latents match
            num_channels_image = image.shape[1]
            if num_channels_latents + num_channels_image != self.unet.config.in_channels:
                raise ValueError(
                    f"Incorrect configuration settings! The config of `pipeline.unet`: {self.unet.config} expects"
                    f" {self.unet.config.in_channels} but received `num_channels_latents`: {num_channels_latents} +"
                    f" `num_channels_image`: {num_channels_image} "
                    f" = {num_channels_latents+num_channels_image}. Please verify the config of"
                    " `pipeline.unet` or your `image` input."
                )

            # 8. Prepare extra step kwargs. TODO: Logic should ideally just be moved out of the pipeline
            extra_step_kwargs = self.prepare_extra_step_kwargs(generator, eta)

            # 9. Split into batches (HPU-specific step)
            (
                latents_batches,
                text_embeddings_batches,
                image_batches,
                noise_level_batches,
                num_dummy_samples,
            ) = self._split_inputs_into_batches(
                batch_size, latents, prompt_embeds, negative_prompt_embeds, image, noise_level
            )

            outputs = {"images": [], "has_nsfw_concept": []}
            t0 = time.time()
            t1 = t0

            # 10. Denoising loop
            throughput_warmup_steps = kwargs.get("throughput_warmup_steps", 3)
            use_warmup_inference_steps = (
                num_batches < throughput_warmup_steps and num_inference_steps > throughput_warmup_steps
            )

            for j in self.progress_bar(range(num_batches)):
                # The throughput is calculated from the 3rd iteration
                # because compilation occurs in the first two iterations
                if j == throughput_warmup_steps:
                    t1 = time.time()
                if use_warmup_inference_steps:
                    t0_inf = time.time()

                latents_batch = latents_batches[0]
                latents_batches = torch.roll(latents_batches, shifts=-1, dims=0)
                text_embeddings_batch = text_embeddings_batches[0]
                text_embeddings_batches = torch.roll(text_embeddings_batches, shifts=-1, dims=0)
                image_batch = image_batches[0]
                image_batches = torch.roll(image_batches, shifts=-1, dims=0)
                noise_level_batch = noise_level_batches[0]
                noise_level_batches = torch.roll(noise_level_batches, shifts=-1, dims=0)

<<<<<<< HEAD
                for i in range(len(timesteps)):
=======
                for i in range(num_inference_steps):
                    if use_warmup_inference_steps and i == throughput_warmup_steps:
                        t1_inf = time.time()
                        t1 += t1_inf - t0_inf

>>>>>>> 63aa874d
                    timestep = timesteps[0]
                    timesteps = torch.roll(timesteps, shifts=-1, dims=0)

                    # expand the latents if we are doing classifier free guidance
                    latent_model_input = (
                        torch.cat([latents_batch] * 2) if do_classifier_free_guidance else latents_batch
                    )
                    # latent_model_input = self.scheduler.scale_model_input(latent_model_input, timestep) #TODO why this has been removed?
                    image_input = torch.cat([image_batch] * 2) if do_classifier_free_guidance else image_batch
                    noise_level_input = (
                        torch.cat([noise_level_batch] * 2) if do_classifier_free_guidance else noise_level_batch
                    )
                    latent_model_input = torch.cat([latent_model_input, image_input], dim=1)

                    # predict the noise residual
                    noise_pred = self.unet_hpu(
                        latent_model_input,
                        timestep,
                        text_embeddings_batch,
                        cross_attention_kwargs,
                        class_labels=noise_level_input,
                    )

                    # perform guidance
                    if do_classifier_free_guidance:
                        noise_pred_uncond, noise_pred_text = noise_pred.chunk(2)
                        noise_pred = noise_pred_uncond + guidance_scale * (noise_pred_text - noise_pred_uncond)

                    # compute the previous noisy sample x_t -> x_t-1
                    latents_batch = self.scheduler.step(
                        noise_pred, timestep, latents_batch, **extra_step_kwargs, return_dict=False
                    )[0]

                    if not self.use_hpu_graphs:
                        self.htcore.mark_step()

                    # call the callback, if provided
                    if callback is not None and i % callback_steps == 0:
                        step_idx = i // getattr(self.scheduler, "order", 1)
                        callback(step_idx, timestep, latents_batch)

                if use_warmup_inference_steps:
                    t1 = warmup_inference_steps_time_adjustment(
                        t1, t1_inf, num_inference_steps, throughput_warmup_steps
                    )

                if not output_type == "latent":
                    # 8. Post-processing
                    # make sure the VAE is in float32 mode, as it overflows in bfloat16
                    needs_upcasting = self.vae.dtype == torch.bfloat16 and self.vae.config.force_upcast

                    if needs_upcasting:
                        self.upcast_vae()

                    # Ensure latents are always the same type as the VAE
                    latents_batch = latents_batch.to(next(iter(self.vae.post_quant_conv.parameters())).dtype)
                    image = self.vae.decode(latents_batch / self.vae.config.scaling_factor, return_dict=False)[0]

                    # cast back to fp16 if needed
                    if needs_upcasting:
                        self.vae.to(dtype=torch.bfloat16)

                    image, has_nsfw_concept, _ = self.run_safety_checker(image, device, prompt_embeds.dtype)

                else:
                    image = latents_batch
                outputs["images"].append(image)

                if not self.use_hpu_graphs:
                    self.htcore.mark_step()

            speed_metrics_prefix = "generation"
            speed_measures = speed_metrics(
                split=speed_metrics_prefix,
                start_time=t0,
                num_samples=num_batches * batch_size
                if t1 == t0 or use_warmup_inference_steps
                else (num_batches - throughput_warmup_steps) * batch_size,
                num_steps=num_batches,
                start_time_after_warmup=t1,
            )
            logger.info(f"Speed metrics: {speed_measures}")

            # Remove dummy generations if needed
            if num_dummy_samples > 0:
                outputs["images"][-1] = outputs["images"][-1][:-num_dummy_samples]

            # Process generated images
            for i, image in enumerate(outputs["images"][:]):
                if i == 0:
                    outputs["images"].clear()

                if output_type == "latent":
                    has_nsfw_concept = None
                else:
                    image, has_nsfw_concept, _ = self.run_safety_checker(image, device, prompt_embeds.dtype)

                if has_nsfw_concept is None:
                    do_denormalize = [True] * image.shape[0]
                else:
                    do_denormalize = [not has_nsfw for has_nsfw in has_nsfw_concept]

                image = self.image_processor.postprocess(image, output_type=output_type, do_denormalize=do_denormalize)

                if output_type == "pil":
                    # Apply watermark
                    if self.watermarker is not None:
                        image = self.watermarker.apply_watermark(image)
                    outputs["images"] += image
                else:
                    outputs["images"] += [*image]

                if has_nsfw_concept is not None:
                    outputs["has_nsfw_concept"] += has_nsfw_concept
                else:
                    outputs["has_nsfw_concept"] = None

            if not return_dict:
                return (outputs["images"], outputs["has_nsfw_concept"])

            return GaudiStableDiffusionPipelineOutput(
                images=outputs["images"],
                nsfw_content_detected=outputs["has_nsfw_concept"],
                throughput=speed_measures[f"{speed_metrics_prefix}_samples_per_second"],
            )

    @torch.no_grad()
    def unet_hpu(self, latent_model_input, timestep, encoder_hidden_states, cross_attention_kwargs, class_labels):
        if self.use_hpu_graphs:
            return self.capture_replay(latent_model_input, timestep, encoder_hidden_states, class_labels)
        else:
            return self.unet(
                latent_model_input,
                timestep,
                encoder_hidden_states=encoder_hidden_states,
                cross_attention_kwargs=cross_attention_kwargs,
                return_dict=False,
                class_labels=class_labels,
            )[0]

    @torch.no_grad()
    def capture_replay(self, latent_model_input, timestep, encoder_hidden_states, class_labels):
        inputs = [latent_model_input, timestep, encoder_hidden_states, False, class_labels]
        h = self.ht.hpu.graphs.input_hash(inputs)
        cached = self.cache.get(h)

        if cached is None:
            # Capture the graph and cache it
            with self.ht.hpu.stream(self.hpu_stream):
                graph = self.ht.hpu.HPUGraph()
                graph.capture_begin()
                outputs = self.unet(
                    inputs[0],
                    timestep=inputs[1],
                    encoder_hidden_states=inputs[2],
                    return_dict=inputs[3],
                    class_labels=inputs[4],
                )[0]
                graph.capture_end()
                graph_inputs = inputs
                graph_outputs = outputs
                self.cache[h] = self.ht.hpu.graphs.CachedParams(graph_inputs, graph_outputs, graph)
            return outputs

        # Replay the cached graph with updated inputs
        self.ht.hpu.graphs.copy_to(cached.graph_inputs, inputs)
        cached.graph.replay()
        self.ht.core.hpu.default_stream().synchronize()

        return cached.graph_outputs<|MERGE_RESOLUTION|>--- conflicted
+++ resolved
@@ -458,15 +458,12 @@
                 noise_level_batch = noise_level_batches[0]
                 noise_level_batches = torch.roll(noise_level_batches, shifts=-1, dims=0)
 
-<<<<<<< HEAD
+
                 for i in range(len(timesteps)):
-=======
-                for i in range(num_inference_steps):
                     if use_warmup_inference_steps and i == throughput_warmup_steps:
                         t1_inf = time.time()
                         t1 += t1_inf - t0_inf
 
->>>>>>> 63aa874d
                     timestep = timesteps[0]
                     timesteps = torch.roll(timesteps, shifts=-1, dims=0)
 
