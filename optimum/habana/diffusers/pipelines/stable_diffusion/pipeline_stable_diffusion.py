# coding=utf-8
# Copyright 2022 The HuggingFace Team. All rights reserved.
#
# Licensed under the Apache License, Version 2.0 (the "License");
# you may not use this file except in compliance with the License.
# You may obtain a copy of the License at
#
#     http://www.apache.org/licenses/LICENSE-2.0
#
# Unless required by applicable law or agreed to in writing, software
# distributed under the License is distributed on an "AS IS" BASIS,
# WITHOUT WARRANTIES OR CONDITIONS OF ANY KIND, either express or implied.
# See the License for the specific language governing permissions and
# limitations under the License.

import inspect
import time
from dataclasses import dataclass
from math import ceil
from typing import Any, Callable, Dict, List, Optional, Union

import numpy as np
import PIL
import torch
from diffusers.image_processor import PipelineImageInput
from diffusers.models import AutoencoderKL, UNet2DConditionModel
from diffusers.pipelines.stable_diffusion import StableDiffusionPipeline, StableDiffusionSafetyChecker
from diffusers.pipelines.stable_diffusion.pipeline_stable_diffusion import rescale_noise_cfg
from diffusers.schedulers import KarrasDiffusionSchedulers
from diffusers.utils import BaseOutput, deprecate
from transformers import CLIPImageProcessor, CLIPTextModel, CLIPTokenizer, CLIPVisionModelWithProjection

from optimum.utils import logging

from ....transformers.gaudi_configuration import GaudiConfig
from ....utils import speed_metrics
from ..pipeline_utils import GaudiDiffusionPipeline


logger = logging.get_logger(__name__)


@dataclass
class GaudiStableDiffusionPipelineOutput(BaseOutput):
    images: Union[List[PIL.Image.Image], np.ndarray]
    nsfw_content_detected: Optional[List[bool]]
    throughput: float


def retrieve_timesteps(
    scheduler,
    num_inference_steps: Optional[int] = None,
    device: Optional[Union[str, torch.device]] = None,
    timesteps: Optional[List[int]] = None,
    **kwargs,
):
    """
    Calls the scheduler's `set_timesteps` method and retrieves timesteps from the scheduler after the call. Handles
    custom timesteps. Any kwargs will be supplied to `scheduler.set_timesteps`.

    Args:
        scheduler (`SchedulerMixin`):
            The scheduler to get timesteps from.
        num_inference_steps (`int`):
            The number of diffusion steps used when generating samples with a pre-trained model. If used,
            `timesteps` must be `None`.
        device (`str` or `torch.device`, *optional*):
            The device to which the timesteps should be moved to. If `None`, the timesteps are not moved.
        timesteps (`List[int]`, *optional*):
                Custom timesteps used to support arbitrary spacing between timesteps. If `None`, then the default
                timestep spacing strategy of the scheduler is used. If `timesteps` is passed, `num_inference_steps`
                must be `None`.

    Returns:
        `Tuple[torch.Tensor, int]`: A tuple where the first element is the timestep schedule from the scheduler and the
        second element is the number of inference steps.
    """
    if timesteps is not None:
        accepts_timesteps = "timesteps" in set(inspect.signature(scheduler.set_timesteps).parameters.keys())
        if not accepts_timesteps:
            raise ValueError(
                f"The current scheduler class {scheduler.__class__}'s `set_timesteps` does not support custom"
                f" timestep schedules. Please check whether you are using the correct scheduler."
            )
        scheduler.set_timesteps(timesteps=timesteps, device="cpu", **kwargs)
        timesteps = scheduler.timesteps.to(device)
        num_inference_steps = len(timesteps)
    else:
        scheduler.set_timesteps(num_inference_steps, device="cpu", **kwargs)
        timesteps = scheduler.timesteps.to(device)
    scheduler.reset_timestep_dependent_params()
    return timesteps, num_inference_steps


class GaudiStableDiffusionPipeline(GaudiDiffusionPipeline, StableDiffusionPipeline):
    """
    Adapted from: https://github.com/huggingface/diffusers/blob/v0.23.1/src/diffusers/pipelines/stable_diffusion/pipeline_stable_diffusion.py#L73
    - Generation is performed by batches
    - Two `mark_step()` were added to add support for lazy mode
    - Added support for HPU graphs

    Args:
        vae ([`AutoencoderKL`]):
            Variational Auto-Encoder (VAE) model to encode and decode images to and from latent representations.
        text_encoder ([`~transformers.CLIPTextModel`]):
            Frozen text-encoder ([clip-vit-large-patch14](https://huggingface.co/openai/clip-vit-large-patch14)).
        tokenizer (`~transformers.CLIPTokenizer`):
            A `CLIPTokenizer` to tokenize text.
        unet ([`UNet2DConditionModel`]):
            A `UNet2DConditionModel` to denoise the encoded image latents.
        scheduler ([`SchedulerMixin`]):
            A scheduler to be used in combination with `unet` to denoise the encoded image latents. Can be one of
            [`DDIMScheduler`], [`LMSDiscreteScheduler`], or [`PNDMScheduler`].
        safety_checker ([`StableDiffusionSafetyChecker`]):
            Classification module that estimates whether generated images could be considered offensive or harmful.
            Please refer to the [model card](https://huggingface.co/runwayml/stable-diffusion-v1-5) for more details
            about a model's potential harms.
        feature_extractor ([`~transformers.CLIPImageProcessor`]):
            A `CLIPImageProcessor` to extract features from generated images; used as inputs to the `safety_checker`.
        use_habana (bool, defaults to `False`):
            Whether to use Gaudi (`True`) or CPU (`False`).
        use_hpu_graphs (bool, defaults to `False`):
            Whether to use HPU graphs or not.
        gaudi_config (Union[str, [`GaudiConfig`]], defaults to `None`):
            Gaudi configuration to use. Can be a string to download it from the Hub.
            Or a previously initialized config can be passed.
        bf16_full_eval (bool, defaults to `False`):
            Whether to use full bfloat16 evaluation instead of 32-bit.
            This will be faster and save memory compared to fp32/mixed precision but can harm generated images.
    """

    def __init__(
        self,
        vae: AutoencoderKL,
        text_encoder: CLIPTextModel,
        tokenizer: CLIPTokenizer,
        unet: UNet2DConditionModel,
        scheduler: KarrasDiffusionSchedulers,
        safety_checker: StableDiffusionSafetyChecker,
        feature_extractor: CLIPImageProcessor,
        image_encoder: CLIPVisionModelWithProjection = None,
        requires_safety_checker: bool = True,
        use_habana: bool = False,
        use_hpu_graphs: bool = False,
        gaudi_config: Union[str, GaudiConfig] = None,
        bf16_full_eval: bool = False,
    ):
        GaudiDiffusionPipeline.__init__(
            self,
            use_habana,
            use_hpu_graphs,
            gaudi_config,
            bf16_full_eval,
        )

        # Workaround for Synapse 1.11 for full bf16
        if bf16_full_eval:
            unet.conv_in.float()

        StableDiffusionPipeline.__init__(
            self,
            vae,
            text_encoder,
            tokenizer,
            unet,
            scheduler,
            safety_checker,
            feature_extractor,
            image_encoder,
            requires_safety_checker,
        )

        self.to(self._device)

    def prepare_latents(self, num_images, num_channels_latents, height, width, dtype, device, generator, latents=None):
        shape = (num_images, num_channels_latents, height // self.vae_scale_factor, width // self.vae_scale_factor)
        if isinstance(generator, list) and len(generator) != num_images:
            raise ValueError(
                f"You have passed a list of generators of length {len(generator)}, but requested an effective number"
                f" of images of {num_images}. Make sure the number of images matches the length of the generators."
            )

        if latents is None:
            # torch.randn is broken on HPU so running it on CPU
            rand_device = "cpu" if device.type == "hpu" else device
            if isinstance(generator, list):
                shape = (1,) + shape[1:]
                latents = [
                    torch.randn(shape, generator=generator[i], device=rand_device, dtype=dtype)
                    for i in range(num_images)
                ]
                latents = torch.cat(latents, dim=0).to(device)
            else:
                latents = torch.randn(shape, generator=generator, device=rand_device, dtype=dtype).to(device)
        else:
            if latents.shape != shape:
                raise ValueError(f"Unexpected latents shape, got {latents.shape}, expected {shape}")
            latents = latents.to(device)

        # scale the initial noise by the standard deviation required by the scheduler
        latents = latents * self.scheduler.init_noise_sigma
        return latents

    @classmethod
    def _split_inputs_into_batches(cls, batch_size, latents, prompt_embeds, negative_prompt_embeds):
        # Use torch.split to generate num_batches batches of size batch_size
        latents_batches = list(torch.split(latents, batch_size))
        prompt_embeds_batches = list(torch.split(prompt_embeds, batch_size))
        if negative_prompt_embeds is not None:
            negative_prompt_embeds_batches = list(torch.split(negative_prompt_embeds, batch_size))

        # If the last batch has less samples than batch_size, pad it with dummy samples
        num_dummy_samples = 0
        if latents_batches[-1].shape[0] < batch_size:
            num_dummy_samples = batch_size - latents_batches[-1].shape[0]
            # Pad latents_batches
            sequence_to_stack = (latents_batches[-1],) + tuple(
                torch.zeros_like(latents_batches[-1][0][None, :]) for _ in range(num_dummy_samples)
            )
            latents_batches[-1] = torch.vstack(sequence_to_stack)
            # Pad prompt_embeds_batches
            sequence_to_stack = (prompt_embeds_batches[-1],) + tuple(
                torch.zeros_like(prompt_embeds_batches[-1][0][None, :]) for _ in range(num_dummy_samples)
            )
            prompt_embeds_batches[-1] = torch.vstack(sequence_to_stack)
            # Pad negative_prompt_embeds_batches if necessary
            if negative_prompt_embeds is not None:
                sequence_to_stack = (negative_prompt_embeds_batches[-1],) + tuple(
                    torch.zeros_like(negative_prompt_embeds_batches[-1][0][None, :]) for _ in range(num_dummy_samples)
                )
                negative_prompt_embeds_batches[-1] = torch.vstack(sequence_to_stack)

        # Stack batches in the same tensor
        latents_batches = torch.stack(latents_batches)
        if negative_prompt_embeds is not None:
            # For classifier free guidance, we need to do two forward passes.
            # Here we concatenate the unconditional and text embeddings into a single batch
            # to avoid doing two forward passes
            for i, (negative_prompt_embeds_batch, prompt_embeds_batch) in enumerate(
                zip(negative_prompt_embeds_batches, prompt_embeds_batches[:])
            ):
                prompt_embeds_batches[i] = torch.cat([negative_prompt_embeds_batch, prompt_embeds_batch])
        prompt_embeds_batches = torch.stack(prompt_embeds_batches)

        return latents_batches, prompt_embeds_batches, num_dummy_samples

    @torch.no_grad()
    def __call__(
        self,
        prompt: Union[str, List[str]] = None,
        height: Optional[int] = None,
        width: Optional[int] = None,
        num_inference_steps: int = 50,
        timesteps: List[int] = None,
        guidance_scale: float = 7.5,
        negative_prompt: Optional[Union[str, List[str]]] = None,
        num_images_per_prompt: Optional[int] = 1,
        batch_size: int = 1,
        eta: float = 0.0,
        generator: Optional[Union[torch.Generator, List[torch.Generator]]] = None,
        latents: Optional[torch.FloatTensor] = None,
        prompt_embeds: Optional[torch.FloatTensor] = None,
        negative_prompt_embeds: Optional[torch.FloatTensor] = None,
        ip_adapter_image: Optional[PipelineImageInput] = None,
        output_type: Optional[str] = "pil",
        return_dict: bool = True,
        callback: Optional[Callable[[int, int, torch.FloatTensor], None]] = None,
        callback_steps: int = 1,
        cross_attention_kwargs: Optional[Dict[str, Any]] = None,
        guidance_rescale: float = 0.0,
        clip_skip: Optional[int] = None,
        callback_on_step_end: Optional[Callable[[int, int, Dict], None]] = None,
        callback_on_step_end_tensor_inputs: List[str] = ["latents"],
        **kwargs,
    ):
        r"""
        The call function to the pipeline for generation.

        Args:
            prompt (`str` or `List[str]`, *optional*):
                The prompt or prompts to guide image generation. If not defined, you need to pass `prompt_embeds`.
            height (`int`, *optional*, defaults to `self.unet.config.sample_size * self.vae_scale_factor`):
                The height in pixels of the generated images.
            width (`int`, *optional*, defaults to `self.unet.config.sample_size * self.vae_scale_factor`):
                The width in pixels of the generated images.
            num_inference_steps (`int`, *optional*, defaults to 50):
                The number of denoising steps. More denoising steps usually lead to a higher quality image at the
                expense of slower inference.
            timesteps (`List[int]`, *optional*):
                Custom timesteps to use for the denoising process with schedulers which support a `timesteps` argument
                in their `set_timesteps` method. If not defined, the default behavior when `num_inference_steps` is
                passed will be used. Must be in descending order.
            guidance_scale (`float`, *optional*, defaults to 7.5):
                A higher guidance scale value encourages the model to generate images closely linked to the text
                `prompt` at the expense of lower image quality. Guidance scale is enabled when `guidance_scale > 1`.
            negative_prompt (`str` or `List[str]`, *optional*):
                The prompt or prompts to guide what to not include in image generation. If not defined, you need to
                pass `negative_prompt_embeds` instead. Ignored when not using guidance (`guidance_scale < 1`).
            num_images_per_prompt (`int`, *optional*, defaults to 1):
                The number of images to generate per prompt.
            batch_size (`int`, *optional*, defaults to 1):
                The number of images in a batch.
            eta (`float`, *optional*, defaults to 0.0):
                Corresponds to parameter eta (η) from the [DDIM](https://arxiv.org/abs/2010.02502) paper. Only applies
                to the [`~schedulers.DDIMScheduler`], and is ignored in other schedulers.
            generator (`torch.Generator` or `List[torch.Generator]`, *optional*):
                A [`torch.Generator`](https://pytorch.org/docs/stable/generated/torch.Generator.html) to make
                generation deterministic.
            latents (`torch.FloatTensor`, *optional*):
                Pre-generated noisy latents sampled from a Gaussian distribution, to be used as inputs for image
                generation. Can be used to tweak the same generation with different prompts. If not provided, a latents
                tensor is generated by sampling using the supplied random `generator`.
            prompt_embeds (`torch.FloatTensor`, *optional*):
                Pre-generated text embeddings. Can be used to easily tweak text inputs (prompt weighting). If not
                provided, text embeddings are generated from the `prompt` input argument.
            negative_prompt_embeds (`torch.FloatTensor`, *optional*):
                Pre-generated negative text embeddings. Can be used to easily tweak text inputs (prompt weighting). If
                not provided, `negative_prompt_embeds` are generated from the `negative_prompt` input argument.
            ip_adapter_image: (`PipelineImageInput`, *optional*): Optional image input to work with IP Adapters.
            output_type (`str`, *optional*, defaults to `"pil"`):
                The output format of the generated image. Choose between `PIL.Image` or `np.array`.
            return_dict (`bool`, *optional*, defaults to `True`):
                Whether or not to return a [`~diffusers.pipelines.stable_diffusion.pipeline_stable_diffusion.GaudiStableDiffusionPipelineOutput`] instead of a
                plain tuple.
            cross_attention_kwargs (`dict`, *optional*):
                A kwargs dictionary that if specified is passed along to the [`AttentionProcessor`] as defined in
                [`self.processor`](https://github.com/huggingface/diffusers/blob/main/src/diffusers/models/attention_processor.py).
            guidance_rescale (`float`, *optional*, defaults to 0.0):
                Guidance rescale factor from [Common Diffusion Noise Schedules and Sample Steps are
                Flawed](https://arxiv.org/pdf/2305.08891.pdf). Guidance rescale factor should fix overexposure when
                using zero terminal SNR.
            clip_skip (`int`, *optional*):
                Number of layers to be skipped from CLIP while computing the prompt embeddings. A value of 1 means that
                the output of the pre-final layer will be used for computing the prompt embeddings.
            callback_on_step_end (`Callable`, *optional*):
                A function that calls at the end of each denoising steps during the inference. The function is called
                with the following arguments: `callback_on_step_end(self: DiffusionPipeline, step: int, timestep: int,
                callback_kwargs: Dict)`. `callback_kwargs` will include a list of all tensors as specified by
                `callback_on_step_end_tensor_inputs`.
            callback_on_step_end_tensor_inputs (`List`, *optional*):
                The list of tensor inputs for the `callback_on_step_end` function. The tensors specified in the list
                will be passed as `callback_kwargs` argument. You will only be able to include variables listed in the
                `._callback_tensor_inputs` attribute of your pipeline class.

        Returns:
            [`~diffusers.pipelines.stable_diffusion.pipeline_stable_diffusion.GaudiStableDiffusionPipelineOutput`] or `tuple`:
                If `return_dict` is `True`, [`~diffusers.pipelines.stable_diffusion.StableDiffusionPipelineOutput`] is returned,
                otherwise a `tuple` is returned where the first element is a list with the generated images and the
                second element is a list of `bool`s indicating whether the corresponding generated image contains
                "not-safe-for-work" (nsfw) content.
        """
        callback = kwargs.pop("callback", None)
        callback_steps = kwargs.pop("callback_steps", None)

        if callback is not None:
            deprecate(
                "callback",
                "1.0.0",
                "Passing `callback` as an input argument to `__call__` is deprecated, consider using `callback_on_step_end`",
            )
        if callback_steps is not None:
            deprecate(
                "callback_steps",
                "1.0.0",
                "Passing `callback_steps` as an input argument to `__call__` is deprecated, consider using `callback_on_step_end`",
            )

        with torch.autocast(device_type="hpu", dtype=torch.bfloat16, enabled=self.gaudi_config.use_torch_autocast):
            # 0. Default height and width to unet
            height = height or self.unet.config.sample_size * self.vae_scale_factor
            width = width or self.unet.config.sample_size * self.vae_scale_factor
            # to deal with lora scaling and other possible forward hooks

            # 1. Check inputs. Raise error if not correct
            self.check_inputs(
                prompt,
                height,
                width,
                callback_steps,
                negative_prompt,
                prompt_embeds,
                negative_prompt_embeds,
                callback_on_step_end_tensor_inputs,
            )

            self._guidance_scale = guidance_scale
            self._guidance_rescale = guidance_rescale
            self._clip_skip = clip_skip
            self._cross_attention_kwargs = cross_attention_kwargs
            self._interrupt = False

            # 2. Define call parameters
            if prompt is not None and isinstance(prompt, str):
                num_prompts = 1
            elif prompt is not None and isinstance(prompt, list):
                num_prompts = len(prompt)
            else:
                num_prompts = prompt_embeds.shape[0]
            num_batches = ceil((num_images_per_prompt * num_prompts) / batch_size)
            logger.info(
                f"{num_prompts} prompt(s) received, {num_images_per_prompt} generation(s) per prompt,"
                f" {batch_size} sample(s) per batch, {num_batches} total batch(es)."
            )
            if num_batches < 3:
                logger.warning("The first two iterations are slower so it is recommended to feed more batches.")
            device = self._execution_device

            # 3. Encode input prompt
            lora_scale = (
                self.cross_attention_kwargs.get("scale", None) if self.cross_attention_kwargs is not None else None
            )

            prompt_embeds, negative_prompt_embeds = self.encode_prompt(
                prompt,
                device,
                num_images_per_prompt,
                self.do_classifier_free_guidance,
                negative_prompt,
                prompt_embeds=prompt_embeds,
                negative_prompt_embeds=negative_prompt_embeds,
                lora_scale=lora_scale,
                clip_skip=self.clip_skip,
            )

            if ip_adapter_image is not None:
                image_embeds = self.prepare_ip_adapter_image_embeds(
                    ip_adapter_image, device, batch_size * num_images_per_prompt
                )

            # 4. Prepare timesteps
            timesteps, num_inference_steps = retrieve_timesteps(self.scheduler, num_inference_steps, device, timesteps)

            # 5. Prepare latent variables
            num_channels_latents = self.unet.config.in_channels
            latents = self.prepare_latents(
                num_prompts * num_images_per_prompt,
                num_channels_latents,
                height,
                width,
                prompt_embeds.dtype,
                device,
                generator,
                latents,
            )

            # 6. Prepare extra step kwargs. TODO: Logic should ideally just be moved out of the pipeline
            extra_step_kwargs = self.prepare_extra_step_kwargs(generator, eta)

            # 6.1 Add image embeds for IP-Adapter
            added_cond_kwargs = {"image_embeds": image_embeds} if ip_adapter_image is not None else None

            # 6.2 Optionally get Guidance Scale Embedding
            timestep_cond = None
            if self.unet.config.time_cond_proj_dim is not None:
                guidance_scale_tensor = torch.tensor(self.guidance_scale - 1).repeat(
                    batch_size * num_images_per_prompt
                )
                timestep_cond = self.get_guidance_scale_embedding(
                    guidance_scale_tensor, embedding_dim=self.unet.config.time_cond_proj_dim
                ).to(device=device, dtype=latents.dtype)

            # 7. Split into batches (HPU-specific step)
            latents_batches, text_embeddings_batches, num_dummy_samples = self._split_inputs_into_batches(
                batch_size,
                latents,
                prompt_embeds,
                negative_prompt_embeds,
            )

            outputs = {
                "images": [],
                "has_nsfw_concept": [],
            }
            t0 = time.time()
            t1 = t0

            self._num_timesteps = len(timesteps)

            # 8. Denoising loop
            for j in self.progress_bar(range(num_batches)):
                # The throughput is calculated from the 3rd iteration
                # because compilation occurs in the first two iterations
                if j == kwargs.get("throughput_warmup_steps", 3):
                    t1 = time.time()

                latents_batch = latents_batches[0]
                latents_batches = torch.roll(latents_batches, shifts=-1, dims=0)
                text_embeddings_batch = text_embeddings_batches[0]
                text_embeddings_batches = torch.roll(text_embeddings_batches, shifts=-1, dims=0)

                for i in range(num_inference_steps):
                    if self.interrupt:
                        continue
                    timestep = timesteps[0]
                    timesteps = torch.roll(timesteps, shifts=-1, dims=0)

                    # expand the latents if we are doing classifier free guidance
                    latent_model_input = (
                        torch.cat([latents_batch] * 2) if self.do_classifier_free_guidance else latents_batch
                    )
                    latent_model_input = self.scheduler.scale_model_input(latent_model_input, timestep)

                    # predict the noise residual
                    noise_pred = self.unet_hpu(
                        latent_model_input,
                        timestep,
                        text_embeddings_batch,
                        timestep_cond,
                        self.cross_attention_kwargs,
<<<<<<< HEAD
                        added_cond_kwargs,
                        capture,
=======
>>>>>>> 3ce812b3
                    )

                    # perform guidance
                    if self.do_classifier_free_guidance:
                        noise_pred_uncond, noise_pred_text = noise_pred.chunk(2)
                        noise_pred = noise_pred_uncond + self.guidance_scale * (noise_pred_text - noise_pred_uncond)

                    if self.do_classifier_free_guidance and self.guidance_rescale > 0.0:
                        # Based on 3.4. in https://arxiv.org/pdf/2305.08891.pdf
                        noise_pred = rescale_noise_cfg(
                            noise_pred, noise_pred_text, guidance_rescale=self.guidance_rescale
                        )

                    # compute the previous noisy sample x_t -> x_t-1
                    latents_batch = self.scheduler.step(
                        noise_pred, timestep, latents_batch, **extra_step_kwargs, return_dict=False
                    )[0]

                    if not self.use_hpu_graphs:
                        self.htcore.mark_step()

                    if callback_on_step_end is not None:
                        callback_kwargs = {}
                        for k in callback_on_step_end_tensor_inputs:
                            callback_kwargs[k] = locals()[k]
                        callback_outputs = callback_on_step_end(self, i, timestep, callback_kwargs)

                        latents_batch = callback_outputs.pop("latents", latents_batch)
                        text_embeddings_batch = callback_outputs.pop("prompt_embeds", text_embeddings_batch)
                        # negative_prompt_embeds = callback_outputs.pop("negative_prompt_embeds", negative_prompt_embeds)

                    # call the callback, if provided
                    if callback is not None and i % callback_steps == 0:
                        step_idx = i // getattr(self.scheduler, "order", 1)
                        callback(step_idx, timestep, latents_batch)

                if not output_type == "latent":
                    # 8. Post-processing
                    image = self.vae.decode(
                        latents_batch / self.vae.config.scaling_factor, return_dict=False, generator=generator
                    )[0]
                else:
                    image = latents_batch
                outputs["images"].append(image)

                if not self.use_hpu_graphs:
                    self.htcore.mark_step()

            speed_metrics_prefix = "generation"
            speed_measures = speed_metrics(
                split=speed_metrics_prefix,
                start_time=t0,
                num_samples=num_batches * batch_size if t1 == t0 else (num_batches - 2) * batch_size,
                num_steps=num_batches,
                start_time_after_warmup=t1,
            )
            logger.info(f"Speed metrics: {speed_measures}")

            # Remove dummy generations if needed
            if num_dummy_samples > 0:
                outputs["images"][-1] = outputs["images"][-1][:-num_dummy_samples]

            # Process generated images
            for i, image in enumerate(outputs["images"][:]):
                if i == 0:
                    outputs["images"].clear()

                if output_type == "latent":
                    has_nsfw_concept = None
                else:
                    image, has_nsfw_concept = self.run_safety_checker(image, device, prompt_embeds.dtype)

                if has_nsfw_concept is None:
                    do_denormalize = [True] * image.shape[0]
                else:
                    do_denormalize = [not has_nsfw for has_nsfw in has_nsfw_concept]

                image = self.image_processor.postprocess(image, output_type=output_type, do_denormalize=do_denormalize)

                if output_type == "pil":
                    outputs["images"] += image
                else:
                    outputs["images"] += [*image]

                if has_nsfw_concept is not None:
                    outputs["has_nsfw_concept"] += has_nsfw_concept
                else:
                    outputs["has_nsfw_concept"] = None

            # Offload all models
            self.maybe_free_model_hooks()

            if not return_dict:
                return (outputs["images"], outputs["has_nsfw_concept"])

            return GaudiStableDiffusionPipelineOutput(
                images=outputs["images"],
                nsfw_content_detected=outputs["has_nsfw_concept"],
                throughput=speed_measures[f"{speed_metrics_prefix}_samples_per_second"],
            )

    @torch.no_grad()
<<<<<<< HEAD
    def unet_hpu(
        self,
        latent_model_input,
        timestep,
        encoder_hidden_states,
        timestep_cond,
        cross_attention_kwargs,
        added_cond_kwargs,
        capture,
    ):
=======
    def unet_hpu(self, latent_model_input, timestep, encoder_hidden_states, timestep_cond, cross_attention_kwargs):
>>>>>>> 3ce812b3
        if self.use_hpu_graphs:
            return self.capture_replay(latent_model_input, timestep, encoder_hidden_states)
        else:
            return self.unet(
                latent_model_input,
                timestep,
                encoder_hidden_states=encoder_hidden_states,
                timestep_cond=timestep_cond,
                cross_attention_kwargs=cross_attention_kwargs,
                added_cond_kwargs=added_cond_kwargs,
                return_dict=False,
            )[0]

    @torch.no_grad()
    def capture_replay(self, latent_model_input, timestep, encoder_hidden_states):
        inputs = [latent_model_input, timestep, encoder_hidden_states, False]
        h = self.ht.hpu.graphs.input_hash(inputs)
        cached = self.cache.get(h)

        if cached is None:
            # Capture the graph and cache it
            with self.ht.hpu.stream(self.hpu_stream):
                graph = self.ht.hpu.HPUGraph()
                graph.capture_begin()
                outputs = self.unet(inputs[0], inputs[1], inputs[2], inputs[3])[0]
                graph.capture_end()
                graph_inputs = inputs
                graph_outputs = outputs
                self.cache[h] = self.ht.hpu.graphs.CachedParams(graph_inputs, graph_outputs, graph)
            return outputs

        # Replay the cached graph with updated inputs
        self.ht.hpu.graphs.copy_to(cached.graph_inputs, inputs)
        cached.graph.replay()
        self.ht.core.hpu.default_stream().synchronize()

        return cached.graph_outputs<|MERGE_RESOLUTION|>--- conflicted
+++ resolved
@@ -507,11 +507,7 @@
                         text_embeddings_batch,
                         timestep_cond,
                         self.cross_attention_kwargs,
-<<<<<<< HEAD
                         added_cond_kwargs,
-                        capture,
-=======
->>>>>>> 3ce812b3
                     )
 
                     # perform guidance
@@ -614,7 +610,6 @@
             )
 
     @torch.no_grad()
-<<<<<<< HEAD
     def unet_hpu(
         self,
         latent_model_input,
@@ -623,11 +618,7 @@
         timestep_cond,
         cross_attention_kwargs,
         added_cond_kwargs,
-        capture,
     ):
-=======
-    def unet_hpu(self, latent_model_input, timestep, encoder_hidden_states, timestep_cond, cross_attention_kwargs):
->>>>>>> 3ce812b3
         if self.use_hpu_graphs:
             return self.capture_replay(latent_model_input, timestep, encoder_hidden_states)
         else:
