--- conflicted
+++ resolved
@@ -547,17 +547,9 @@
                 FutureWarning,
             )
 
-<<<<<<< HEAD
-        # if training args is specified, it will override the one specified in the accelerate config
-        mixed_precision_dtype = os.environ.get("ACCELERATE_MIXED_PRECISION", "no")
-        if self.bf16:
-            mixed_precision_dtype = "bf16"
-        os.environ["ACCELERATE_MIXED_PRECISION"] = mixed_precision_dtype
-=======
         # TODO: change to True after further testing with examples (cf. summarization)
         # Finally set the `TrainingArguments` to be immutable
         self._frozen = False
->>>>>>> b46e7e02
 
     def __str__(self):
         self_as_dict = asdict(self)
