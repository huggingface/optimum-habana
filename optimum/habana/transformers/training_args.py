--- conflicted
+++ resolved
@@ -506,11 +506,6 @@
                 " during training"
             )
 
-<<<<<<< HEAD
-        if self.fsdp_config is None:
-            self.fsdp_config = {}
-        self.fsdp_config["xla"] = self.fsdp_config.get("xla", False)
-=======
         # Copy of https://github.com/huggingface/transformers/blob/b71f20a7c9f3716d30f6738501559acf863e2c5c/src/transformers/training_args.py#L1563
         # except following changes, (1) Remove XLA specific code & (2) change fsdp_backward_prefetch to backward_prefetch
         if isinstance(self.fsdp, bool):
@@ -600,11 +595,10 @@
             os.environ[f"{prefix}BACKWARD_PREFETCH"] = prefetch_policy.upper()
             os.environ[f"{prefix}FORWARD_PREFETCH"] = str(self.fsdp_config.get("forward_prefect", "false"))
             os.environ[f"{prefix}SYNC_MODULE_STATES"] = str(self.fsdp_config.get("sync_module_states", "true"))
-            os.environ[f"{prefix}USE_ORIG_PARAMS"] = str(self.fsdp_config.get("use_orig_params", "false"))
+            os.environ[f"{prefix}USE_ORIG_PARAMS"] = str(self.fsdp_config.get("use_orig_params", "true"))
             os.environ[f"{prefix}ACTIVATION_CHECKPOINTING"] = str(
                 self.fsdp_config.get("activation_checkpointing", "false")
             )
->>>>>>> 36ed5ff8
 
         if isinstance(self.debug, str):
             self.debug = [DebugOption(s) for s in self.debug.split()]
