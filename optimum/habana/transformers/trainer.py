--- conflicted
+++ resolved
@@ -815,15 +815,15 @@
                     # Otherwise we need to call the whooooole sampler cause there is some random operation added
                     # AT THE VERY END!
                     _ = list(train_dataloader.sampler)
-<<<<<<< HEAD
+
         if self.args.adjust_throughput:
             self.log_evaluate_save_time = 0
         else:
             self.log_evaluate_save_time = None
-=======
+
         hb_profiler = HabanaProfile(warmup=self.args.profiling_warmup_steps, active=self.args.profiling_steps)
         hb_profiler.start()
->>>>>>> 16b34644
+
         for epoch in range(epochs_trained, num_train_epochs):
             if isinstance(train_dataloader, DataLoader) and isinstance(train_dataloader.sampler, DistributedSampler):
                 train_dataloader.sampler.set_epoch(epoch)
