--- conflicted
+++ resolved
@@ -1272,13 +1272,9 @@
                 "on multiple nodes, you should activate `--save_on_each_node`."
             )
 
-<<<<<<< HEAD
-    def _maybe_log_save_evaluate(self, tr_loss, _grad_norm, model, trial, epoch, ignore_keys_for_eval):
+    def _maybe_log_save_evaluate(self, tr_loss, _grad_norm, model, trial, epoch, ignore_keys_for_eval, start_time):
         timer = HabanaGenerationTime()
         timer.start()
-=======
-    def _maybe_log_save_evaluate(self, tr_loss, _grad_norm, model, trial, epoch, ignore_keys_for_eval, start_time):
->>>>>>> d6380741
         if self.args.adjust_throughput:
             timer.step()
 
