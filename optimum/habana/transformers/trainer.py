# coding=utf-8
# Copyright 2022 The HuggingFace Team. All rights reserved.
#
# Licensed under the Apache License, Version 2.0 (the "License");
# you may not use this file except in compliance with the License.
# You may obtain a copy of the License at
#
#     http://www.apache.org/licenses/LICENSE-2.0
#
# Unless required by applicable law or agreed to in writing, software
# distributed under the License is distributed on an "AS IS" BASIS,
# WITHOUT WARRANTIES OR CONDITIONS OF ANY KIND, either express or implied.
# See the License for the specific language governing permissions and
# limitations under the License.
"""
The Gaudi Trainer class, to easily train a 🤗 Transformers from scratch or finetune it on a new task.
"""

import contextlib
import copy
import functools
import inspect
import json
import math
import os
import random
import shutil
import sys
import time
import warnings
from collections.abc import Mapping
from pathlib import Path
from typing import TYPE_CHECKING, Any, Callable, Dict, List, Optional, Tuple, Union

import huggingface_hub.utils as hf_hub_utils
import numpy as np
import torch
from accelerate import skip_first_batches
from accelerate.data_loader import SeedableRandomSampler
from accelerate.utils import (
    DistributedDataParallelKwargs,
    GradientAccumulationPlugin,
    load_fsdp_model,
    load_fsdp_optimizer,
    save_fsdp_model,
    save_fsdp_optimizer,
)
from huggingface_hub import upload_folder
from torch.utils.data import DataLoader, Dataset, IterableDataset, RandomSampler
from transformers import Trainer
from transformers.data.data_collator import DataCollator
from transformers.debug_utils import DebugOption, DebugUnderflowOverflow
from transformers.integrations import hp_params
from transformers.integrations.deepspeed import (
    deepspeed_load_checkpoint,
    is_deepspeed_available,
    is_deepspeed_zero3_enabled,
)
from transformers.modeling_utils import PreTrainedModel, load_sharded_checkpoint
from transformers.tokenization_utils_base import PreTrainedTokenizerBase
from transformers.trainer import _get_fsdp_ckpt_kwargs, _is_peft_model
from transformers.trainer_callback import ExportableState, TrainerCallback, TrainerState
from transformers.trainer_pt_utils import (
    DistributedTensorGatherer,
    EvalLoopContainer,
    IterableDatasetShard,
    LengthGroupedSampler,
    SequentialDistributedSampler,
    find_batch_size,
    get_model_param_count,
    nested_concat,
    nested_detach,
    reissue_pt_warnings,
    remove_dummy_checkpoint,
)
from transformers.trainer_utils import (
    PREFIX_CHECKPOINT_DIR,
    EvalLoopOutput,
    EvalPrediction,
    HPSearchBackend,
    HubStrategy,
    IntervalStrategy,
    PredictionOutput,
    TrainOutput,
    denumpify_detensorize,
    enable_full_determinism,
    find_executable_batch_size,
    get_last_checkpoint,
    has_length,
)
from transformers.training_args import OptimizerNames, ParallelMode, TrainingArguments
from transformers.utils import (
    ADAPTER_CONFIG_NAME,
    ADAPTER_SAFE_WEIGHTS_NAME,
    ADAPTER_WEIGHTS_NAME,
    CONFIG_NAME,
    SAFE_WEIGHTS_INDEX_NAME,
    SAFE_WEIGHTS_NAME,
    WEIGHTS_INDEX_NAME,
    WEIGHTS_NAME,
    PushInProgress,
    is_accelerate_available,
    is_datasets_available,
    is_peft_available,
    is_safetensors_available,
)

from optimum.utils import logging

from ..accelerate import GaudiAccelerator
from ..accelerate.utils import FP8ContextWrapper, GaudiDistributedType
from ..utils import (
    HabanaProfile,
    get_hpu_memory_stats,
    set_seed,
    speed_metrics,
    to_device_dtype,
)
from .gaudi_configuration import GAUDI_CONFIG_NAME, GaudiConfig
from .integrations.deepspeed import deepspeed_init
from .trainer_utils import convert_into_dtypes, get_dtype
from .training_args import GaudiTrainingArguments


if is_datasets_available():
    import datasets

if is_safetensors_available():
    import safetensors.torch

if is_peft_available():
    from peft import PeftModel
    from peft.utils import PeftType

if is_deepspeed_available():
    from accelerate.utils import DeepSpeedSchedulerWrapper

if is_accelerate_available("0.28.0"):
    from accelerate.utils import DataLoaderConfiguration


def _get_input_update_settings(model) -> Tuple[bool, Dict]:
    """
    Determines whether the input settings need to be updated.

    Currently (attn_softmax_bf16, use_flash_attention, flash_attention_recompute,
    flash_attention_causal_mask) are enabled only for llama, qwen2, starcoder2 and gemma

    Args:
        model: The model instance for which the input update settings are being evaluated

    Returns:
        Tuple[bool, Dict]: A flag indicating whether the input settings should be updated.
        A dictionary containing the specific input settings that need to be updated, if any
    """
    should_update_inputs: bool = (getattr(model, "generation_config", None) is not None) and (
        model.config.model_type in ("llama", "qwen2", "starcoder2", "gemma")
    )

    inputs_update: Dict = {}
    if should_update_inputs:
        if model.generation_config.attn_softmax_bf16:
            inputs_update["attn_softmax_bf16"] = True
        if model.generation_config.use_flash_attention:
            inputs_update["use_flash_attention"] = True
        if model.generation_config.flash_attention_recompute:
            inputs_update["flash_attention_recompute"] = True
        if model.generation_config.flash_attention_causal_mask:
            inputs_update["flash_attention_causal_mask"] = True
        should_update_inputs = len(inputs_update) > 0

    return should_update_inputs, inputs_update


if TYPE_CHECKING:
    import optuna


DATA_SAMPLERS = [RandomSampler, SeedableRandomSampler]

logger = logging.get_logger(__name__)


# Name of the files used for checkpointing
TRAINING_ARGS_NAME = "training_args.bin"
TRAINER_STATE_NAME = "trainer_state.json"
OPTIMIZER_NAME = "optimizer.pt"
OPTIMIZER_NAME_BIN = "optimizer.bin"
SCHEDULER_NAME = "scheduler.pt"
SCALER_NAME = "scaler.pt"


class GaudiTrainer(Trainer):
    """
    GaudiTrainer is built on top of the tranformers' Trainer to enable
    deployment on Habana's Gaudi.
    """

    def __init__(
        self,
        model: Union[PreTrainedModel, torch.nn.Module] = None,
        gaudi_config: GaudiConfig = None,
        args: TrainingArguments = None,
        data_collator: Optional[DataCollator] = None,
        train_dataset: Optional[Union[Dataset, IterableDataset, "datasets.Dataset"]] = None,
        eval_dataset: Optional[Union[Dataset, Dict[str, Dataset], "datasets.Dataset"]] = None,
        tokenizer: Optional[PreTrainedTokenizerBase] = None,
        model_init: Optional[Callable[[], PreTrainedModel]] = None,
        compute_metrics: Optional[Callable[[EvalPrediction], Dict]] = None,
        callbacks: Optional[List[TrainerCallback]] = None,
        optimizers: Tuple[torch.optim.Optimizer, torch.optim.lr_scheduler.LambdaLR] = (None, None),
        preprocess_logits_for_metrics: Optional[Callable[[torch.Tensor, torch.Tensor], torch.Tensor]] = None,
    ):
        if args is None:
            output_dir = "tmp_trainer"
            logger.info(f"No `GaudiTrainingArguments` passed, using `output_dir={output_dir}`.")
            args = GaudiTrainingArguments(output_dir=output_dir)

        self.use_hpu_amp = False
        self.use_cpu_amp = False
        if args.bf16 and not args.deepspeed:
            if args.half_precision_backend == "hpu_amp":
                self.use_hpu_amp = True
            else:
                self.use_cpu_amp = True

            # Workaround to not set amp backend again when calling super().__init__(...)
            # args.bf16 is not used after the __init__ anyway
            args.bf16 = False

        super().__init__(
            model,
            args,
            data_collator,
            train_dataset,
            eval_dataset,
            tokenizer,
            model_init,
            compute_metrics,
            callbacks,
            optimizers,
            preprocess_logits_for_metrics,
        )

        if gaudi_config is None:
            self.gaudi_config = GaudiConfig.from_pretrained(args.gaudi_config_name)
        else:
            self.gaudi_config = copy.deepcopy(gaudi_config)

        if self.args.use_habana:
            if self.args.use_hpu_graphs_for_inference:
                self.already_wrapped_for_hpu_graphs = False

            if self.args.deepspeed:
                # Mixed-precision backends are turned off when using DeepSpeed since it manages this itself
                self.gaudi_config.use_torch_autocast = False
                self.use_hpu_amp = False

            if self.args.deepspeed or self.args.dataloader_num_workers >= 1:
                # To avoid warnings about parallelism in tokenizers
                os.environ["TOKENIZERS_PARALLELISM"] = "false"

            if self.gaudi_config.use_torch_autocast:
                if not self.use_hpu_amp and not self.use_cpu_amp:
                    self.use_hpu_amp = True
                    logger.warning(
                        "The argument `--bf16` was not given but `use_torch_autocast` is True in the Gaudi configuration so mixed-precision training with Torch Autocast is enabled."
                    )

            if self.use_hpu_amp and "PT_HPU_AUTOCAST_LOWER_PRECISION_OPS_LIST" not in os.environ:
                self.gaudi_config.declare_autocast_bf16_fp32_ops()

            if self.args.use_lazy_mode:
                try:
                    import habana_frameworks.torch.core as htcore
                except ImportError as error:
                    error.msg = f"Could not import habana_frameworks.torch.core. {error.msg}."
                    raise error
                self.htcore = htcore

                try:
                    import habana_frameworks.torch.hpu as hthpu
                except ImportError as error:
                    error.msg = f"Could not import habana_frameworks.torch.hpu. {error.msg}."
                    raise error
                if self.gaudi_config.use_dynamic_shapes:
                    hthpu.enable_dynamic_shape()
                else:
                    hthpu.disable_dynamic_shape()

            try:
                from habana_frameworks.torch.hpu import random as hpu_random
            except ImportError as error:
                error.msg = f"Could not import habana_frameworks.torch.hpu.random. {error.msg}."
                raise error
            self.hpu_random = hpu_random

        # Set the correct log level depending on the node
        # Already done in super().init() but we have to do it again
        # because we use optimum.utils.logging here and not
        # transformers.utils.logging
        log_level = args.get_process_log_level()
        logging.set_verbosity(log_level)
        logging.enable_default_handler()
        logging.enable_explicit_format()

        # Suppress PyTorch autocast warnings with Wav2Vec2
        # This is a bug in PyTorch
        warnings.filterwarnings(
            "ignore", message="User provided device_type of 'cuda', but CUDA is not available. Disabling"
        )

    def _move_model_to_device(self, model, device):
        model = model.to(device)
        # Moving a model to HPU disconnects the tied weights, so we have to retie them.
        if self.args.use_habana and hasattr(model, "tie_weights"):
            model.tie_weights()

    def _get_train_sampler(self) -> Optional[torch.utils.data.Sampler]:
        if self.train_dataset is None or not has_length(self.train_dataset):
            return None

        # Build the sampler.
        if self.args.group_by_length:
            if is_datasets_available() and isinstance(self.train_dataset, datasets.Dataset):
                lengths = (
                    self.train_dataset[self.args.length_column_name]
                    if self.args.length_column_name in self.train_dataset.column_names
                    else None
                )
            else:
                lengths = None
            model_input_name = self.tokenizer.model_input_names[0] if self.tokenizer is not None else None
            return LengthGroupedSampler(
                self.args.train_batch_size * self.args.gradient_accumulation_steps,
                dataset=self.train_dataset,
                lengths=lengths,
                model_input_name=model_input_name,
            )

        else:
            num_samples = len(self.train_dataset)
            if (
                not self.args.dataloader_drop_last
                and num_samples % self.args.per_device_train_batch_size != 0
                and self.args.parallel_mode != ParallelMode.DISTRIBUTED
            ):
                # Make the total number of samples divisible by the batch size in lazy mode if needed
                num_samples += (
                    self.args.per_device_train_batch_size - num_samples % self.args.per_device_train_batch_size
                )
            return RandomSampler(self.train_dataset, num_samples=num_samples)

    def create_optimizer(self):
        """
        Setup the optimizer.

        We provide a reasonable default that works well. If you want to use something else, you can pass a tuple in the
        Trainer's init through `optimizers`, or subclass and override this method in a subclass.
        """
        if self.optimizer is None:
            decay_parameters = self.get_decay_parameter_names(self.model)

            optimizer_grouped_parameters = []
            for t_params, t_weight_decay in zip(
                [
                    [p for n, p in self.model.named_parameters() if n in decay_parameters and p.requires_grad],
                    [p for n, p in self.model.named_parameters() if n not in decay_parameters and p.requires_grad],
                ],
                [self.args.weight_decay, 0.0],
            ):
                # Empty groups of parameters are filtered because they make FusedAdamW crash
                if t_params:
                    optimizer_grouped_parameters.append(
                        {
                            "params": t_params,
                            "weight_decay": t_weight_decay,
                        }
                    )

            if self.gaudi_config.use_fused_adam and self.args.use_habana:
                try:
                    from habana_frameworks.torch.hpex.optimizers import FusedAdamW
                except ImportError as error:
                    error.msg = (
                        f"Could not import 'FusedAdamW' from 'habana_frameworks.torch.hpex.optimizers'. {error.msg}."
                    )
                    raise error
                optimizer_cls = FusedAdamW
                optimizer_kwargs = {
                    "lr": self.args.learning_rate,
                    "betas": (self.args.adam_beta1, self.args.adam_beta2),
                    "eps": self.args.adam_epsilon,
                }
            else:
                optimizer_cls, optimizer_kwargs = self.get_optimizer_cls_and_kwargs(self.args, self.model)

            # Overwrite `params` in case it's created by `get_optimizer_cls_and_kwargs`
            # e.g. for GaLore optimizer.
            if "params" in optimizer_kwargs:
                optimizer_grouped_parameters = optimizer_kwargs.pop("params")

            # Overwrite `model` in case it's created by `get_optimizer_cls_and_kwargs`
            # e.g. for LOMO optimizer.
            if "model" in optimizer_kwargs:
                optimizer_grouped_parameters = optimizer_kwargs.pop("model")

            # For layer-wise dummy optimizers we overwrite optimizer_grouped_parameters with `optimizer_dict`
            # to avoid arguments conflicts.
            if "optimizer_dict" in optimizer_kwargs:
                optimizer_grouped_parameters = optimizer_kwargs.pop("optimizer_dict")

            self.optimizer = optimizer_cls(optimizer_grouped_parameters, **optimizer_kwargs)

        return self.optimizer

    def _tune_save_checkpoint(self, checkpoint_dir: str):
        output_dir = os.path.join(checkpoint_dir, f"{PREFIX_CHECKPOINT_DIR}-{self.state.global_step}")
        self.save_model(output_dir, _internal_call=True)
        if self.args.should_save:
            self.state.save_to_json(os.path.join(output_dir, TRAINER_STATE_NAME))
            torch.save(self.optimizer.state_dict(), os.path.join(output_dir, OPTIMIZER_NAME))
            torch.save(self.lr_scheduler.state_dict(), os.path.join(output_dir, SCHEDULER_NAME))

    def _wrap_model(self, model, training=True, dataloader=None):
        # train/eval could be run multiple-times - if already wrapped, don't re-wrap it again
        if self.accelerator.unwrap_model(model) is not model:
            return model

        # Note: in torch.distributed mode, there's no point in wrapping the model
        # inside a DistributedDataParallel as we'll be under `no_grad` anyways.
        if not training:
            return model

        if self.args.parallel_mode == ParallelMode.DISTRIBUTED and self.args.distribution_strategy == "ddp":
            kwargs = {}

            kwargs["find_unused_parameters"] = self.args.ddp_find_unused_parameters
            if self.args.ddp_find_unused_parameters and self.args.gradient_checkpointing:
                logger.warning(
                    "ddp_find_unused_parameters and gradient_checkpointing are both True, which may lead to an error:"
                    " https://github.com/huggingface/transformers/pull/4659#issuecomment-643356021"
                )
            kwargs["bucket_cap_mb"] = self.args.ddp_bucket_cap_mb

            if self.args.use_habana:
                kwargs["gradient_as_bucket_view"] = True

            if self.args.ddp_broadcast_buffers is not None:
                kwargs["broadcast_buffers"] = self.args.ddp_broadcast_buffers

            self.accelerator.ddp_handler = DistributedDataParallelKwargs(**kwargs)

        if self.args.use_hpu_graphs_for_training:
            import habana_frameworks.torch as ht

            ht.hpu.ModuleCacher()(model=model, inplace=True)

        return model

    def train(
        self,
        resume_from_checkpoint: Optional[Union[str, bool]] = None,
        trial: Union["optuna.Trial", Dict[str, Any]] = None,
        ignore_keys_for_eval: Optional[List[str]] = None,
        **kwargs,
    ):
        """
        Main training entry point.
        Args:
            resume_from_checkpoint (`str` or `bool`, *optional*):
                If a `str`, local path to a saved checkpoint as saved by a previous instance of [`Trainer`]. If a
                `bool` and equals `True`, load the last checkpoint in *args.output_dir* as saved by a previous instance
                of [`Trainer`]. If present, training will resume from the model/optimizer/scheduler states loaded here.
            trial (`optuna.Trial` or `Dict[str, Any]`, *optional*):
                The trial run or the hyperparameter dictionary for hyperparameter search.
            ignore_keys_for_eval (`List[str]`, *optional*)
                A list of keys in the output of your model (if it is a dictionary) that should be ignored when
                gathering predictions for evaluation during the training.
            kwargs (`Dict[str, Any]`, *optional*):
                Additional keyword arguments used to hide deprecated arguments
        """
        if resume_from_checkpoint is False:
            resume_from_checkpoint = None

        # memory metrics - must set up as early as possible
        self._memory_tracker.start()

        args = self.args

        self.is_in_train = True

        # Attach NEFTune hooks if necessary
        if self.neftune_noise_alpha is not None:
            self.model = self._activate_neftune(self.model)

        # do_train is not a reliable argument, as it might not be set and .train() still called, so
        # the following is a workaround:
        if args.bf16_full_eval and not args.do_train and not self.is_model_parallel:
            self._move_model_to_device(self.model, args.device)

        if "model_path" in kwargs:
            resume_from_checkpoint = kwargs.pop("model_path")
            warnings.warn(
                (
                    "`model_path` is deprecated and will be removed in a future version. Use `resume_from_checkpoint` "
                    "instead."
                ),
                FutureWarning,
            )
        if len(kwargs) > 0:
            raise TypeError(f"train() received got unexpected keyword arguments: {', '.join(list(kwargs.keys()))}.")
        # This might change the seed so needs to run first.
        self._hp_search_setup(trial)
        self._train_batch_size = self.args.train_batch_size

        # Model re-init
        model_reloaded = False
        if self.model_init is not None:
            # Seed must be set before instantiating the model when using model_init.
            if self.args.full_determinism:
                enable_full_determinism(self.args.seed)
            else:
                set_seed(self.args.seed)
            self.model = self.call_model_init(trial)
            model_reloaded = True
            # Reinitializes optimizer and scheduler
            self.optimizer, self.lr_scheduler = None, None

        # Load potential model checkpoint
        if isinstance(resume_from_checkpoint, bool) and resume_from_checkpoint:
            resume_from_checkpoint = get_last_checkpoint(args.output_dir)
            if resume_from_checkpoint is None:
                raise ValueError(f"No valid checkpoint found in output directory ({args.output_dir})")

        if resume_from_checkpoint is not None:
            if not self.is_deepspeed_enabled and not self.is_fsdp_enabled:
                self._load_from_checkpoint(resume_from_checkpoint)
            # In case of repeating the find_executable_batch_size, set `self._train_batch_size` properly
            state = TrainerState.load_from_json(os.path.join(resume_from_checkpoint, TRAINER_STATE_NAME))
            if state.train_batch_size is not None:
                self._train_batch_size = state.train_batch_size

        # If model was re-initialized, put it on the right device and update self.model_wrapped
        if model_reloaded:
            if self.place_model_on_device:
                self._move_model_to_device(self.model, args.device)
            self.model_wrapped = self.model

        inner_training_loop = find_executable_batch_size(
            self._inner_training_loop, self._train_batch_size, args.auto_find_batch_size
        )

        if args.push_to_hub:
            try:
                # Disable progress bars when uploading models during checkpoints to avoid polluting stdout
                hf_hub_utils.disable_progress_bars()
                return inner_training_loop(
                    args=args,
                    resume_from_checkpoint=resume_from_checkpoint,
                    trial=trial,
                    ignore_keys_for_eval=ignore_keys_for_eval,
                )
            finally:
                hf_hub_utils.enable_progress_bars()
        else:
            return inner_training_loop(
                args=args,
                resume_from_checkpoint=resume_from_checkpoint,
                trial=trial,
                ignore_keys_for_eval=ignore_keys_for_eval,
            )

    def _inner_training_loop(
        self,
        batch_size=None,
        args=None,
        resume_from_checkpoint=None,
        trial=None,
        ignore_keys_for_eval=None,
    ):
        self.accelerator.free_memory()
        self._train_batch_size = batch_size
        if self.args.auto_find_batch_size:
            if self.state.train_batch_size != self._train_batch_size:
                from accelerate.utils import release_memory

                (self.model_wrapped,) = release_memory(self.model_wrapped)
                self.model_wrapped = self.model

                # Check for DeepSpeed *after* the intial pass and modify the config
                if self.is_deepspeed_enabled:
                    # Temporarily unset `self.args.train_batch_size`
                    original_bs = self.args.per_device_train_batch_size
                    self.args.per_device_train_batch_size = self._train_batch_size // max(1, self.args.n_gpu)
                    self.propagate_args_to_deepspeed(True)
                    self.args.per_device_train_batch_size = original_bs
            self.state.train_batch_size = self._train_batch_size
        logger.debug(f"Currently training with a batch size of: {self._train_batch_size}")
        # Data loader and number of training steps
        train_dataloader = self.get_train_dataloader()

        # Setting up training control variables:
        # number of training epochs: num_train_epochs
        # number of training steps per epoch: num_update_steps_per_epoch
        # total number of training steps to execute: max_steps
        total_train_batch_size = self._train_batch_size * args.gradient_accumulation_steps * args.world_size

        len_dataloader = None
        num_train_tokens = None
        if has_length(train_dataloader):
            len_dataloader = len(train_dataloader)
            num_update_steps_per_epoch = len_dataloader // args.gradient_accumulation_steps
            num_update_steps_per_epoch = max(num_update_steps_per_epoch, 1)
            num_examples = self.num_examples(train_dataloader)
            if args.max_steps > 0:
                max_steps = args.max_steps
                num_train_epochs = args.max_steps // num_update_steps_per_epoch + int(
                    args.max_steps % num_update_steps_per_epoch > 0
                )
                # May be slightly incorrect if the last batch in the training dataloader has a smaller size but it's
                # the best we can do.
                num_train_samples = args.max_steps * total_train_batch_size
                if args.include_tokens_per_second:
                    num_train_tokens = (
                        self.num_tokens(train_dataloader, args.max_steps) * args.gradient_accumulation_steps
                    )
            else:
                max_steps = math.ceil(args.num_train_epochs * num_update_steps_per_epoch)
                num_train_epochs = math.ceil(args.num_train_epochs)
                num_train_samples = self.num_examples(train_dataloader) * args.num_train_epochs
                if args.include_tokens_per_second:
                    num_train_tokens = self.num_tokens(train_dataloader) * args.num_train_epochs
        elif args.max_steps > 0:  # Rely on max_steps when dataloader does not have a working size
            max_steps = args.max_steps
            # Setting a very large number of epochs so we go as many times as necessary over the iterator.
            num_train_epochs = sys.maxsize
            num_update_steps_per_epoch = max_steps
            num_examples = total_train_batch_size * args.max_steps
            num_train_samples = args.max_steps * total_train_batch_size
            if args.include_tokens_per_second:
                num_train_tokens = self.num_tokens(train_dataloader, args.max_steps) * args.gradient_accumulation_steps
        else:
            raise ValueError(
                "args.max_steps must be set to a positive value if dataloader does not have a length, was"
                f" {args.max_steps}"
            )

        if DebugOption.UNDERFLOW_OVERFLOW in self.args.debug:
            debug_overflow = DebugUnderflowOverflow(self.model)  # noqa

        delay_optimizer_creation = self.is_fsdp_enabled

        # We need to reset the scheduler, as its parameters may be different on subsequent calls
        if self._created_lr_scheduler:
            self.lr_scheduler = None
            self._created_lr_scheduler = False

        if self.is_deepspeed_enabled:
            self.optimizer, self.lr_scheduler = deepspeed_init(self, num_training_steps=max_steps)

        if not delay_optimizer_creation:
            self.create_optimizer_and_scheduler(num_training_steps=max_steps)

        self.state = TrainerState(
            stateful_callbacks=[
                cb for cb in self.callback_handler.callbacks + [self.control] if isinstance(cb, ExportableState)
            ]
        )
        self.state.is_hyper_param_search = trial is not None
        self.state.train_batch_size = self._train_batch_size

        # Compute absolute values for logging, eval, and save if given as ratio
        if args.logging_steps is not None:
            if args.logging_steps < 1:
                self.state.logging_steps = math.ceil(max_steps * args.logging_steps)
            else:
                self.state.logging_steps = args.logging_steps
        if args.eval_steps is not None:
            if args.eval_steps < 1:
                self.state.eval_steps = math.ceil(max_steps * args.eval_steps)
            else:
                self.state.eval_steps = args.eval_steps
        if args.save_steps is not None:
            if args.save_steps < 1:
                self.state.save_steps = math.ceil(max_steps * args.save_steps)
            else:
                self.state.save_steps = args.save_steps

        # Activate gradient checkpointing if needed
        if args.gradient_checkpointing:
            import transformers.modeling_utils

            if args.deepspeed:
                from deepspeed.runtime.activation_checkpointing.checkpointing import (
                    CheckpointFunction,
                    non_reentrant_checkpoint,
                )

                # HACK because outputs should always be tuples
                def hpu_deepspeed_checkpointing(function, *checkpoint_args, use_reentrant: Optional[bool] = None):
                    """DeepSpeed acitvation checkpointing."""
                    if use_reentrant is None:
                        use_reentrant = True
                    if use_reentrant:
                        all_outputs = []
                        CheckpointFunction.apply(function, all_outputs, *checkpoint_args)
                    else:
                        logger.info("DeepSpeed acitvation checkpointing=non_reentrant_checkpoint")
                        all_outputs = non_reentrant_checkpoint(function, *checkpoint_args)

                    # Always return a tuple
                    # When all_outputs contains only one element, DeepSpeed returns this element instead of a tuple
                    # which is not consistent with some models. See https://github.com/microsoft/DeepSpeed/issues/1057.
                    return tuple(all_outputs)

                torch.utils.checkpoint.checkpoint = hpu_deepspeed_checkpointing
                transformers.modeling_utils.checkpoint = hpu_deepspeed_checkpointing
            elif args.use_lazy_mode:
                from .gradient_checkpointing import checkpoint as lazy_mode_checkpointing

                torch.utils.checkpoint.checkpoint = lazy_mode_checkpointing
                transformers.modeling_utils.checkpoint = lazy_mode_checkpointing

            self.model.gradient_checkpointing_enable(gradient_checkpointing_kwargs=args.gradient_checkpointing_kwargs)

            # Wrap `_gradient_checkpointing_func` in the model with `transformer_engine` `activation_checkpointing` context.
            if self.accelerator.state.is_fp8_enabled:
                FP8ContextWrapper.gradient_checkpointing_wrap(self.model)
        else:
            # Hack because `RegressionModel` in test_trainer.py doesn't have `gradient_checkpointing_disable`
            if hasattr(self.model, "gradient_checkpointing_disable"):
                self.model.gradient_checkpointing_disable()

        model = self._wrap_model(self.model_wrapped)

        # as the model is wrapped, don't use `accelerator.prepare`
        # this is for unhandled cases such as
        # FSDP-XLA, SageMaker MP/DP, DataParallel, IPEX
        use_accelerator_prepare = True if model is self.model else False

        if delay_optimizer_creation:
            if use_accelerator_prepare:
                self._fsdp_qlora_plugin_updates()
                self.model = self.accelerator.prepare(self.model)
            self.create_optimizer_and_scheduler(num_training_steps=max_steps)

        # prepare using `accelerator` prepare
        if use_accelerator_prepare:
            self.model.train()
            if hasattr(self.lr_scheduler, "step"):
                model, self.optimizer = self.accelerator.prepare(self.model, self.optimizer)
            else:
                # to handle cases wherein we pass "DummyScheduler" such as when it is specified in DeepSpeed config.
                model, self.optimizer, self.lr_scheduler = self.accelerator.prepare(
                    self.model, self.optimizer, self.lr_scheduler
                )
        elif self.args.optim in [OptimizerNames.LOMO, OptimizerNames.ADALOMO]:
            # In this case we are in DDP + LOMO, which should be supported
            self.optimizer = self.accelerator.prepare(self.optimizer)

        if self.is_fsdp_enabled:
            self.model = self.model_wrapped = model

        # for the rest of this function `model` is the outside model, whether it was wrapped or not
        if model is not self.model:
            self.model_wrapped = model

        # backward compatibility
        if self.is_deepspeed_enabled:
            self.deepspeed = self.model_wrapped

        # ckpt loading
        if resume_from_checkpoint is not None:
            if self.is_deepspeed_enabled:
                deepspeed_load_checkpoint(
                    self.model_wrapped, resume_from_checkpoint, load_module_strict=not _is_peft_model(self.model)
                )
            elif self.is_fsdp_enabled:
                self._load_from_checkpoint(resume_from_checkpoint, self.model_wrapped)

        # Check if saved optimizer or scheduler states exist
        self._load_optimizer_and_scheduler(resume_from_checkpoint)

        if self.gaudi_config.use_fused_clip_norm:
            try:
                from habana_frameworks.torch.hpex.normalization import FusedClipNorm
            except ImportError as error:
                error.msg = (
                    f"Could not import 'FusedClipNorm' from 'habana_frameworks.torch.hpex.normalization'. {error.msg}."
                )
                raise error
            self.FusedNorm = FusedClipNorm(
                model.parameters(),
                args.max_grad_norm,
            )

        # important: at this point:
        # self.model         is the Transformers Model
        # self.model_wrapped is DDP(Transformers Model), Deepspeed(Transformers Model), etc.
        # FSDP(Transformers Model), Dynamo Optimized Module(Transformers Model) etc.

        # Train!
        logger.info("***** Running training *****")
        logger.info(f"  Num examples = {num_examples:,}")
        logger.info(f"  Num Epochs = {num_train_epochs:,}")
        logger.info(f"  Instantaneous batch size per device = {self.args.per_device_train_batch_size:,}")
        if self.args.per_device_train_batch_size != self._train_batch_size:
            logger.info(f"  Training with DataParallel so batch size has been adjusted to: {self._train_batch_size:,}")
        logger.info(f"  Total train batch size (w. parallel, distributed & accumulation) = {total_train_batch_size:,}")
        logger.info(f"  Gradient Accumulation steps = {args.gradient_accumulation_steps}")
        logger.info(f"  Total optimization steps = {max_steps:,}")
        logger.info(f"  Number of trainable parameters = {get_model_param_count(model, trainable_only=True):,}")

        self.state.epoch = 0
        start_time = time.time()
        start_time_after_warmup = None
        epochs_trained = 0
        steps_trained_in_current_epoch = 0
        steps_trained_progress_bar = None

        # Check if continuing training from a checkpoint
        if resume_from_checkpoint is not None and os.path.isfile(
            os.path.join(resume_from_checkpoint, TRAINER_STATE_NAME)
        ):
            self.state = TrainerState.load_from_json(os.path.join(resume_from_checkpoint, TRAINER_STATE_NAME))
            self.compare_trainer_and_checkpoint_args(self.args, self.state)
            self._load_callback_state()
            epochs_trained = int(self.state.global_step // num_update_steps_per_epoch)
            if not args.ignore_data_skip:
                steps_trained_in_current_epoch = self.state.global_step % (num_update_steps_per_epoch)
                steps_trained_in_current_epoch *= args.gradient_accumulation_steps
            else:
                steps_trained_in_current_epoch = 0

            logger.info("  Continuing training from checkpoint, will skip to saved global_step")
            logger.info(f"  Continuing training from epoch {epochs_trained}")
            logger.info(f"  Continuing training from global step {self.state.global_step}")
            if not args.ignore_data_skip:
                logger.info(
                    f"  Will skip the first {epochs_trained} epochs then the first"
                    f" {steps_trained_in_current_epoch} batches in the first epoch."
                )

        # In multi-worker training: broadcast model parameters from worker:0 to all the others.
        # This must be done manually unless DistributedDataParallel is used.
        if self.args.parallel_mode == ParallelMode.DISTRIBUTED and self.args.distribution_strategy == "fast_ddp":
            from ..distributed import all_reduce_gradients

            logger.debug(
                f"Broadcasting the model parameters to assure that each of {self.args.world_size} workers start the training from the same point."
            )
            for param in model.parameters():
                torch.distributed.broadcast(param.data, src=0)

        # Update the references
        self.callback_handler.model = self.model
        self.callback_handler.optimizer = self.optimizer
        self.callback_handler.lr_scheduler = self.lr_scheduler
        self.callback_handler.train_dataloader = train_dataloader
        if self.hp_name is not None and self._trial is not None:
            # use self._trial because the SigOpt/Optuna hpo only call `_hp_search_setup(trial)` instead of passing trial
            # parameter to Train when using DDP.
            self.state.trial_name = self.hp_name(self._trial)
        if trial is not None:
            assignments = trial.assignments if self.hp_search_backend == HPSearchBackend.SIGOPT else trial
            self.state.trial_params = hp_params(assignments)
        else:
            self.state.trial_params = None
        # This should be the same if the state has been saved but in case the training arguments changed, it's safer
        # to set this after the load.
        self.state.max_steps = max_steps
        self.state.num_train_epochs = num_train_epochs
        self.state.is_local_process_zero = self.is_local_process_zero()
        self.state.is_world_process_zero = self.is_world_process_zero()

        # tr_loss is a tensor to avoid synchronization of TPUs through .item()
        tr_loss = torch.tensor(0.0).to(args.device)
        # _total_loss_scalar is updated everytime .item() has to be called on tr_loss and stores the sum of all losses
        self._total_loss_scalar = 0.0
        self._globalstep_last_logged = self.state.global_step
        self._zero_model_grad(model)
        _grad_norm: Optional[float] = None
        _should_compute_grad_norm: bool = not self.accelerator.distributed_type == GaudiDistributedType.DEEPSPEED and (
            # Gradient clipping
            args.max_grad_norm is not None and args.max_grad_norm > 0
        )

        # attn_softmax_bf16 and use_flash_attention are enabled only for llama, qwen2, starcoder2 and gemma
        _should_update_inputs, _inputs_update = _get_input_update_settings(self.model)

        self.control = self.callback_handler.on_train_begin(args, self.state, self.control)

        if args.eval_on_start:
            self._evaluate(trial, ignore_keys_for_eval, skip_scheduler=True)

        if self.args.adjust_throughput:
            self.log_evaluate_save_time = 0
        else:
            self.log_evaluate_save_time = None

        hb_profiler = HabanaProfile(
            warmup=self.args.profiling_warmup_steps,
            active=self.args.profiling_steps,
            record_shapes=self.args.profiling_record_shapes,
        )
        hb_profiler.start()

        total_batched_samples = 0
        if _is_peft_model(self.model) and self.model.peft_type == PeftType.ADALORA:
            self.model.base_model.peft_config[self.model.trainable_adapter_name].total_step = max_steps
            if max_steps < self.model.base_model.peft_config[self.model.trainable_adapter_name].tfinal:
                self.model.base_model.peft_config[self.model.trainable_adapter_name].tfinal = 0
        for epoch in range(epochs_trained, num_train_epochs):
            epoch_iterator = train_dataloader
            if hasattr(epoch_iterator, "set_epoch"):
                epoch_iterator.set_epoch(epoch)

            # Reset the past mems state at the beginning of each epoch if necessary.
            if args.past_index >= 0:
                self._past = None

            steps_in_epoch = (
                len(epoch_iterator)
                if len_dataloader is not None
                else args.max_steps * args.gradient_accumulation_steps
            )
            self.control = self.callback_handler.on_epoch_begin(args, self.state, self.control)

            if epoch == epochs_trained and resume_from_checkpoint is not None and steps_trained_in_current_epoch == 0:
                self._load_rng_state(resume_from_checkpoint)

            rng_to_sync = False
            steps_skipped = 0
            if steps_trained_in_current_epoch > 0:
                epoch_iterator = skip_first_batches(epoch_iterator, steps_trained_in_current_epoch)
                steps_skipped = steps_trained_in_current_epoch
                steps_trained_in_current_epoch = 0
                rng_to_sync = True

            step = -1
            for step, inputs in enumerate(epoch_iterator):
                if (
                    args.throughput_warmup_steps > 0
                    and (args.throughput_warmup_steps * args.gradient_accumulation_steps)
                    == epoch * steps_in_epoch + step
                ):
                    start_time_after_warmup = time.time()

                total_batched_samples += 1

                if self.args.include_num_input_tokens_seen:
                    main_input_name = getattr(self.model, "main_input_name", "input_ids")
                    if main_input_name not in inputs:
                        logger.warning(
                            "Tried to track the number of tokens seen, however the current model is "
                            "not configured properly to know what item is the input. To fix this, add "
                            "a `main_input_name` attribute to the model class you are using."
                        )
                    else:
                        self.state.num_input_tokens_seen += (
                            torch.sum(
                                self.accelerator.gather(
                                    torch.tensor(
                                        inputs[main_input_name].numel(), device=self.args.device, dtype=torch.int64
                                    )
                                )
                            )
                            .cpu()
                            .item()
                        )
                if rng_to_sync:
                    self._load_rng_state(resume_from_checkpoint)
                    rng_to_sync = False

                # Skip past any already trained steps if resuming training
                if steps_trained_in_current_epoch > 0:
                    steps_trained_in_current_epoch -= 1
                    if steps_trained_progress_bar is not None:
                        steps_trained_progress_bar.update(1)
                    if steps_trained_in_current_epoch == 0:
                        self._load_rng_state(resume_from_checkpoint)
                    continue
                elif steps_trained_progress_bar is not None:
                    steps_trained_progress_bar.close()
                    steps_trained_progress_bar = None

                if step % args.gradient_accumulation_steps == 0:
                    self.control = self.callback_handler.on_step_begin(args, self.state, self.control)

                # attn_softmax_bf16 and use_flash_attention is enabled only for llama, qwen2, starcoder2 and gemma
<<<<<<< HEAD
                if _should_update_inputs:
                    inputs.update(_inputs_update)

=======
                if hasattr(self.model, "generation_config") and self.model.generation_config is not None:
                    if self.model.config.model_type in ["llama", "qwen2", "starcoder2", "gemma"]:
                        if self.model.generation_config.attn_softmax_bf16:
                            inputs["attn_softmax_bf16"] = True
                        if self.model.generation_config.use_flash_attention:
                            inputs["use_flash_attention"] = True
                        if self.model.generation_config.flash_attention_recompute:
                            inputs["flash_attention_recompute"] = True
                        if self.model.generation_config.flash_attention_causal_mask:
                            inputs["flash_attention_causal_mask"] = True
                if self.model.config is not None:
                    if self.model.config.model_type in ["llama", "qwen2", "mistral", "starcoder2"]:
                        inputs["lazy_mode"] = args.use_lazy_mode
>>>>>>> 6904a982
                # TODO: keep syncs for fast DDP?
                with self.accelerator.accumulate(model):
                    tr_loss_step = self.training_step(model, inputs)

                is_last_step_and_steps_less_than_grad_acc = (
                    steps_in_epoch <= args.gradient_accumulation_steps and (step + 1) == steps_in_epoch
                )

                is_optimization_step = (
                    total_batched_samples % args.gradient_accumulation_steps == 0
                    or
                    # last step in epoch but step is always smaller than gradient_accumulation_steps
                    is_last_step_and_steps_less_than_grad_acc
                )

                if (
                    args.parallel_mode == ParallelMode.DISTRIBUTED
                    and args.distribution_strategy == "fast_ddp"
                    and is_optimization_step
                ):
                    all_reduce_gradients(
                        model, use_hpu_graphs=True
                    )  # use HPU graphs for gradient fusion regardless of args.use_hpu_graphs_for_training setting

                if args.logging_nan_inf_filter and (torch.isnan(tr_loss_step) or torch.isinf(tr_loss_step)):
                    # if loss is nan or inf simply add the average of previous logged losses
                    tr_loss += tr_loss / (1 + self.state.global_step - self._globalstep_last_logged)
                else:
                    if tr_loss.device != tr_loss_step.device:
                        raise ValueError(
                            f"Calculated loss must be on the original device: {tr_loss.device} but device in use is {tr_loss_step.device}"
                        )
                    tr_loss += tr_loss_step

                self.current_flos += float(self.floating_point_ops(inputs))
                if args.use_lazy_mode:
                    self.htcore.mark_step()

                if is_optimization_step:
                    # the `or` condition of `is_last_step_and_steps_less_than_grad_acc` is not covered
                    # in accelerate. So, explicitly enable sync gradients to True in that case.
                    if is_last_step_and_steps_less_than_grad_acc:
                        self.accelerator.gradient_state._set_sync_gradients(True)

                    # If the condition is true, we need to compute _grad_norm
                    if _should_compute_grad_norm:
                        # deepspeed does its own clipping
                        if self.gaudi_config.use_fused_clip_norm and args.use_habana:
                            # TODO: to merge self.accelerator.clip_grad_norm_ when HMP is removed
                            _grad_norm = self.FusedNorm.clip_norm(model.parameters())
                        else:
                            # Revert to normal clipping otherwise
                            _grad_norm = self.accelerator.clip_grad_norm_(
                                model.parameters(),
                                args.max_grad_norm,
                            )

                    self.control = self.callback_handler.on_pre_optimizer_step(args, self.state, self.control)

                    self.optimizer.step()

                    self.control = self.callback_handler.on_optimizer_step(args, self.state, self.control)

                    optimizer_was_run = not self.accelerator.optimizer_step_was_skipped
                    if optimizer_was_run:
                        # Delay optimizer scheduling until metrics are generated
                        if not isinstance(self.lr_scheduler, torch.optim.lr_scheduler.ReduceLROnPlateau):
                            self.lr_scheduler.step()

                    self._zero_model_grad(model)
                    self.state.global_step += 1
                    self.state.epoch = epoch + (step + 1 + steps_skipped) / steps_in_epoch
                    if args.use_lazy_mode:
                        self.htcore.mark_step()
                    self.control = self.callback_handler.on_step_end(args, self.state, self.control)

                    self._maybe_log_save_evaluate(tr_loss, _grad_norm, model, trial, epoch, ignore_keys_for_eval)
                else:
                    self.control = self.callback_handler.on_substep_end(args, self.state, self.control)

                hb_profiler.step()
                if self.control.should_epoch_stop or self.control.should_training_stop:
                    break
            if step < 0:
                logger.warning(
                    "There seems not to be a single sample in your epoch_iterator, stopping training at step"
                    f" {self.state.global_step}! This is expected if you're using an IterableDataset and set"
                    f" num_steps ({max_steps}) higher than the number of available samples."
                )
                self.control.should_training_stop = True

            self.control = self.callback_handler.on_epoch_end(args, self.state, self.control)
            self._maybe_log_save_evaluate(tr_loss, _grad_norm, model, trial, epoch, ignore_keys_for_eval)

            if self.control.should_training_stop:
                break

        hb_profiler.stop()

        if args.past_index and hasattr(self, "_past"):
            # Clean the state at the end of training
            delattr(self, "_past")

        logger.info("\n\nTraining completed. Do not forget to share your model on huggingface.co/models =)\n\n")
        if args.load_best_model_at_end and self.state.best_model_checkpoint is not None:
            # Wait for everyone to get here so we are sure the model has been saved by process 0.
            if args.parallel_mode == ParallelMode.DISTRIBUTED:
                torch.distributed.barrier()

            self._load_best_model()

        # add remaining tr_loss
        self._total_loss_scalar += tr_loss.item()
        effective_global_step = max(self.state.global_step, 0.001)  # Avoid ZeroDivisionError
        train_loss = self._total_loss_scalar / effective_global_step

        # Warmup steps are removed from the calculation of speed metrics
        num_samples_for_speed_metrics = num_train_samples - args.throughput_warmup_steps * total_train_batch_size
        num_steps_for_speed_metrics = self.state.max_steps - args.throughput_warmup_steps
        metrics = speed_metrics(
            "train",
            start_time,
            num_samples=num_samples_for_speed_metrics,
            num_steps=num_steps_for_speed_metrics,
            num_tokens=num_train_tokens,
            start_time_after_warmup=start_time_after_warmup,
            log_evaluate_save_time=self.log_evaluate_save_time,
        )
        self.store_flos()
        metrics["total_flos"] = self.state.total_flos
        metrics["train_loss"] = train_loss

        self.is_in_train = False

        self._memory_tracker.stop_and_update_metrics(metrics)

        self.log(metrics)

        run_dir = self._get_output_dir(trial)
        checkpoints_sorted = self._sorted_checkpoints(use_mtime=False, output_dir=run_dir)

        # Delete the last checkpoint when save_total_limit=1 if it's different from the best checkpoint and process allowed to save.
        if self.args.should_save and self.state.best_model_checkpoint is not None and self.args.save_total_limit == 1:
            for checkpoint in checkpoints_sorted:
                if not os.path.samefile(checkpoint, self.state.best_model_checkpoint):
                    logger.info(f"Deleting older checkpoint [{checkpoint}] due to args.save_total_limit")
                    shutil.rmtree(checkpoint, ignore_errors=True)

        self.control = self.callback_handler.on_train_end(args, self.state, self.control)

        # Wait for the checkpoint to be uploaded.
        self._finish_current_push()

        # After training we make sure to retrieve back the original forward pass method
        # for the embedding layer by removing the forward post hook.
        if self.neftune_noise_alpha is not None:
            self._deactivate_neftune(self.model)

        return TrainOutput(self.state.global_step, train_loss, metrics)

    def _load_best_model(self):
        logger.info(f"Loading best model from {self.state.best_model_checkpoint} (score: {self.state.best_metric}).")
        best_model_path = os.path.join(self.state.best_model_checkpoint, WEIGHTS_NAME)
        best_safe_model_path = os.path.join(self.state.best_model_checkpoint, SAFE_WEIGHTS_NAME)
        best_adapter_model_path = os.path.join(self.state.best_model_checkpoint, ADAPTER_WEIGHTS_NAME)
        best_safe_adapter_model_path = os.path.join(self.state.best_model_checkpoint, ADAPTER_SAFE_WEIGHTS_NAME)

        model = self.model

        if self.is_deepspeed_enabled:
            deepspeed_load_checkpoint(
                self.model_wrapped,
                self.state.best_model_checkpoint,
                load_module_strict=not _is_peft_model(self.model),
            )
        elif self.is_fsdp_enabled:
            load_result = load_fsdp_model(
                self.accelerator.state.fsdp_plugin,
                self.accelerator,
                model,
                self.state.best_model_checkpoint,
                **_get_fsdp_ckpt_kwargs(),
            )
        elif (
            os.path.exists(best_model_path)
            or os.path.exists(best_safe_model_path)
            or os.path.exists(best_adapter_model_path)
            or os.path.exists(best_safe_adapter_model_path)
        ):
            has_been_loaded = True
            if _is_peft_model(model):
                # If train a model using PEFT & LoRA, assume that adapter have been saved properly.
                # TODO: in the future support only specific min PEFT versions
                if (hasattr(model, "active_adapter") or hasattr(model, "active_adapters")) and hasattr(
                    model, "load_adapter"
                ):
                    # For BC for older PEFT versions
                    if hasattr(model, "active_adapters"):
                        active_adapter = model.active_adapters[0]
                        if len(model.active_adapters) > 1:
                            logger.warning("Detected multiple active adapters, will only consider the first one")
                    else:
                        active_adapter = model.active_adapter

                    if os.path.exists(best_adapter_model_path) or os.path.exists(best_safe_adapter_model_path):
                        model.load_adapter(self.state.best_model_checkpoint, active_adapter)
                        # Load_adapter has no return value present, modify it when appropriate.
                        from torch.nn.modules.module import _IncompatibleKeys

                        load_result = _IncompatibleKeys([], [])
                    else:
                        logger.warning(
                            "The intermediate checkpoints of PEFT may not be saved correctly, "
                            f"consider using a custom callback to save {ADAPTER_WEIGHTS_NAME} in corresponding saving folders. "
                            "Check some examples here: https://github.com/huggingface/peft/issues/96"
                        )
                        has_been_loaded = False
                else:
                    logger.warning("Could not load adapter model, make sure to have `peft>=0.3.0` installed")
                    has_been_loaded = False
            else:
                # We load the model state dict on the CPU to avoid an OOM error.
                if self.args.save_safetensors and os.path.isfile(best_safe_model_path):
                    state_dict = safetensors.torch.load_file(best_safe_model_path, device="cpu")
                else:
                    state_dict = torch.load(
                        best_model_path,
                        map_location="cpu",
                        weights_only=True,
                    )

                # If the model is on the GPU, it still works!
                load_result = model.load_state_dict(state_dict, False)

            if has_been_loaded:
                self._issue_warnings_after_load(load_result)
        elif os.path.exists(os.path.join(self.state.best_model_checkpoint, SAFE_WEIGHTS_INDEX_NAME)) or os.path.exists(
            os.path.join(self.state.best_model_checkpoint, WEIGHTS_INDEX_NAME)
        ):
            load_result = load_sharded_checkpoint(model, self.state.best_model_checkpoint, strict=False)
            self._issue_warnings_after_load(load_result)
        else:
            logger.warning(
                f"Could not locate the best model at {best_model_path}, if you are running a distributed training "
                "on multiple nodes, you should activate `--save_on_each_node`."
            )

    def _maybe_log_save_evaluate(self, tr_loss, _grad_norm, model, trial, epoch, ignore_keys_for_eval):
        if self.args.adjust_throughput:
            save_start = time.perf_counter()

        if self.control.should_log and self.state.global_step > self._globalstep_last_logged:
            logs: Dict[str, float] = {}

            # all_gather + mean() to get average loss over all processes
            tr_loss_scalar = self._nested_gather(tr_loss).mean().item()

            # reset tr_loss to zero
            tr_loss -= tr_loss
            logs["loss"] = round(tr_loss_scalar / (self.state.global_step - self._globalstep_last_logged), 4)

            # This grad_norm block was outside of _maybe_log_save_evaluate method causing perf degradataion.
            # Moving it here so the grad tensor is only copied when it's needed.
            if self.accelerator.distributed_type == GaudiDistributedType.DEEPSPEED:
                grad_norm = model.get_global_grad_norm()
                # In some cases the grad norm may not return a float
                if hasattr(grad_norm, "item"):
                    grad_norm = grad_norm.item()
            else:
                if (
                    _grad_norm is not None
                    and self.accelerator.distributed_type != GaudiDistributedType.FSDP
                    and _grad_norm.size() == torch.Size([1])
                ):
                    grad_norm = _grad_norm.detach().item()
                else:
                    grad_norm = None

            if grad_norm is not None:
                logs["grad_norm"] = grad_norm
            logs["learning_rate"] = self._get_learning_rate()

            self._total_loss_scalar += tr_loss_scalar
            self._globalstep_last_logged = self.state.global_step
            self.store_flos()

            self.log(logs)

        metrics = None
        if self.control.should_evaluate:
            metrics = self._evaluate(trial, ignore_keys_for_eval)

        if self.control.should_save:
            self._save_checkpoint(model, trial, metrics=metrics)
            self.control = self.callback_handler.on_save(self.args, self.state, self.control)

        if self.args.adjust_throughput:
            self.log_evaluate_save_time += time.perf_counter() - save_start

    def _load_rng_state(self, checkpoint):
        # Load RNG states from `checkpoint`
        if checkpoint is None:
            return

        if self.args.world_size > 1:
            process_index = self.args.process_index
            rng_file = os.path.join(checkpoint, f"rng_state_{process_index}.pth")
            if not os.path.isfile(rng_file):
                logger.info(
                    f"Didn't find an RNG file for process {process_index}, if you are resuming a training that "
                    "wasn't launched in a distributed fashion, reproducibility is not guaranteed."
                )
                return
        else:
            rng_file = os.path.join(checkpoint, "rng_state.pth")
            if not os.path.isfile(rng_file):
                logger.info(
                    "Didn't find an RNG file, if you are resuming a training that was launched in a distributed "
                    "fashion, reproducibility is not guaranteed."
                )
                return

        checkpoint_rng_state = torch.load(rng_file)
        random.setstate(checkpoint_rng_state["python"])
        np.random.set_state(checkpoint_rng_state["numpy"])
        torch.random.set_rng_state(checkpoint_rng_state["cpu"])
        if self.args.use_habana:
            if self.args.parallel_mode == ParallelMode.DISTRIBUTED:
                self.hpu_random.set_rng_state_all(checkpoint_rng_state["hpu"])
            else:
                try:
                    self.hpu_random.set_rng_state(checkpoint_rng_state["hpu"])
                except Exception as e:
                    logger.info(
                        f"Didn't manage to set back the RNG states of the HPU because of the following error:\n {e}"
                        "\nThis won't yield the same results as if the training had not been interrupted."
                    )

    def _save_rng_state(self, output_dir):
        # Save RNG state in non-distributed training
        rng_states = {
            "python": random.getstate(),
            "numpy": np.random.get_state(),
            "cpu": torch.random.get_rng_state(),
        }

        if self.args.use_habana:
            if self.args.parallel_mode == ParallelMode.DISTRIBUTED:
                # In non distributed, we save the global HPU RNG state
                rng_states["hpu"] = self.hpu_random.get_rng_state_all()
            else:
                rng_states["hpu"] = self.hpu_random.get_rng_state()

        # A process can arrive here before the process 0 has a chance to save the model, in which case output_dir may
        # not yet exist.
        os.makedirs(output_dir, exist_ok=True)

        if self.args.world_size <= 1:
            torch.save(rng_states, os.path.join(output_dir, "rng_state.pth"))
        else:
            torch.save(rng_states, os.path.join(output_dir, f"rng_state_{self.args.process_index}.pth"))

    def _save_optimizer_and_scheduler(self, output_dir):
        if self.is_deepspeed_enabled:
            # under zero3 model file itself doesn't get saved since it's bogus! Unless deepspeed
            # config `stage3_gather_16bit_weights_on_model_save` is True
            accept_exclude_frozen_parameters = "exclude_frozen_parameters" in set(
                inspect.signature(self.model_wrapped.save_checkpoint).parameters.keys()
            )
            if accept_exclude_frozen_parameters and _is_peft_model(self.model):
                self.model_wrapped.save_checkpoint(output_dir, exclude_frozen_parameters=True)
            else:
                self.model_wrapped.save_checkpoint(output_dir)
        elif self.is_fsdp_enabled:
            # save fsdp specific ckpt for resuming from ckpt
            save_fsdp_model(
                self.accelerator.state.fsdp_plugin, self.accelerator, self.model, output_dir, **_get_fsdp_ckpt_kwargs()
            )
            save_fsdp_optimizer(
                self.accelerator.state.fsdp_plugin, self.accelerator, self.optimizer, self.model, output_dir
            )
        elif self.args.should_save:
            # deepspeed.save_checkpoint above saves model/optim/sched
            # This block is exectuted by the main process only
            optim_dict = self.optimizer.state_dict()
            if self.args.use_habana:
                # Move the state dict from HPU to CPU before saving
                optim_dict = to_device_dtype(optim_dict, target_device=torch.device("cpu"))
            torch.save(optim_dict, os.path.join(output_dir, OPTIMIZER_NAME))

        # Save SCHEDULER & SCALER
        is_deepspeed_custom_scheduler = self.is_deepspeed_enabled and not isinstance(
            self.lr_scheduler, DeepSpeedSchedulerWrapper
        )
        if self.args.should_save and (not self.is_deepspeed_enabled or is_deepspeed_custom_scheduler):
            if self.args.use_habana:
                # Move the state dict from HPU to CPU before saving
                scheduler_dict = self.lr_scheduler.state_dict()
                scheduler_dict = to_device_dtype(scheduler_dict, target_device=torch.device("cpu"))
            with warnings.catch_warnings(record=True) as caught_warnings:
                torch.save(self.lr_scheduler.state_dict(), os.path.join(output_dir, SCHEDULER_NAME))
            reissue_pt_warnings(caught_warnings)

    def _load_optimizer_and_scheduler(self, checkpoint):
        """If optimizer and scheduler states exist, load them."""
        if checkpoint is None:
            return

        if self.is_deepspeed_enabled:
            # deepspeed loads optimizer/lr_scheduler together with the model in deepspeed_init
            if not isinstance(self.lr_scheduler, DeepSpeedSchedulerWrapper):
                with warnings.catch_warnings(record=True) as caught_warnings:
                    self.lr_scheduler.load_state_dict(torch.load(os.path.join(checkpoint, SCHEDULER_NAME)))
                reissue_pt_warnings(caught_warnings)
            return

        checkpoint_file_exists = (
            os.path.isfile(os.path.join(checkpoint, OPTIMIZER_NAME))
            or os.path.isfile(os.path.join(checkpoint, OPTIMIZER_NAME_BIN))
            or (
                os.path.isdir(checkpoint)
                and any(
                    OPTIMIZER_NAME_BIN.split(".")[0] in folder_name
                    for folder_name in os.listdir(checkpoint)
                    if os.path.isdir(os.path.join(checkpoint, folder_name))
                )
            )
        )

        if checkpoint_file_exists and os.path.isfile(os.path.join(checkpoint, SCHEDULER_NAME)):
            # We use the CPU when training on one GPU to avoid OOM for GPU RAM when training big models.
            # In distributed training however, we load directly on each GPU and risk the GPU OOM as it's more
            # likely to get OOM on CPU (since we load num_gpu times the optimizer state
            map_location = "cpu" if self.args.use_habana else self.args.device
            if self.is_fsdp_enabled:
                load_fsdp_optimizer(
                    self.accelerator.state.fsdp_plugin,
                    self.accelerator,
                    self.optimizer,
                    self.model,
                    checkpoint,
                    **_get_fsdp_ckpt_kwargs(),
                )
            else:
                self.optimizer.load_state_dict(
                    torch.load(os.path.join(checkpoint, OPTIMIZER_NAME), map_location=map_location)
                )

            with warnings.catch_warnings(record=True) as caught_warnings:
                self.lr_scheduler.load_state_dict(
                    torch.load(os.path.join(checkpoint, SCHEDULER_NAME), map_location=map_location)
                )
            reissue_pt_warnings(caught_warnings)

            # Move optimizer state to HPU
            if self.args.use_habana:
                to_device_dtype(self.optimizer.state.values(), target_device=torch.device("hpu"))

    def log(self, logs: Dict[str, float]) -> None:
        """
        Log `logs` on the various objects watching training.
        Subclass and override this method to inject custom behavior.
        Args:
            logs (`Dict[str, float]`):
                The values to log.
        """
        if self.state.epoch is not None:
            logs["epoch"] = self.state.epoch
        if self.args.include_num_input_tokens_seen:
            logs["num_input_tokens_seen"] = self.state.num_input_tokens_seen

        mem_stats = get_hpu_memory_stats(self.args.device)
        logs.update(mem_stats)

        output = {**logs, **{"step": self.state.global_step}}
        self.state.log_history.append(output)
        self.control = self.callback_handler.on_log(self.args, self.state, self.control, logs)

    def _prepare_input(self, data: Union[torch.Tensor, Any]) -> Union[torch.Tensor, Any]:
        """
        Prepares one `data` before feeding it to the model, be it a tensor or a nested list/dictionary of tensors.
        Compared to Transformers, it is also possible to enable non-blocking data copy.
        """
        if isinstance(data, Mapping):
            return type(data)({k: self._prepare_input(v) for k, v in data.items()})
        elif isinstance(data, (tuple, list)):
            return type(data)(self._prepare_input(v) for v in data)
        elif isinstance(data, torch.Tensor):
            kwargs = {"device": self.args.device}
            if self.is_deepspeed_enabled and (torch.is_floating_point(data) or torch.is_complex(data)):
                # NLP models inputs are int/uint and those get adjusted to the right dtype of the
                # embedding. Other models such as wav2vec2's inputs are already float and thus
                # may need special handling to match the dtypes of the model
                kwargs.update({"dtype": self.accelerator.state.deepspeed_plugin.hf_ds_config.dtype()})
            if self.args.non_blocking_data_copy:
                return data.to(**kwargs, non_blocking=True)
            else:
                return data.to(**kwargs)
        return data

    def autocast_smart_context_manager(self, cache_enabled: Optional[bool] = True):
        """
        A helper wrapper that creates an appropriate context manager for `autocast` while feeding it the desired
        arguments, depending on the situation. Modified by Habana to enable using `autocast` on Gaudi devices.
        """
        if self.use_cpu_amp:
            ctx_manager = torch.autocast(device_type="cpu", dtype=torch.bfloat16, cache_enabled=cache_enabled)
        elif self.use_hpu_amp:
            ctx_manager = torch.autocast(device_type="hpu", dtype=torch.bfloat16, enabled=True)
        else:
            ctx_manager = contextlib.nullcontext()

        # Merge autocast context and `fp8_autocast` context if FP8 is enabled.
        # Currently FP8 is enabled only for training.
        if self.accelerator.state.is_fp8_enabled and self.model.training:
            ctx_manager = FP8ContextWrapper(ctx_manager, self.accelerator.fp8_recipe_handler)

        return ctx_manager

    def training_step(self, model: torch.nn.Module, inputs: Dict[str, Union[torch.Tensor, Any]]) -> torch.Tensor:
        """
        Perform a training step on a batch of inputs.

        Subclass and override to inject custom behavior.

        Args:
            model (`torch.nn.Module`):
                The model to train.
            inputs (`Dict[str, Union[torch.Tensor, Any]]`):
                The inputs and targets of the model.

                The dictionary will be unpacked before being fed to the model. Most models expect the targets under the
                argument `labels`. Check your model's documentation for all accepted arguments.

        Return:
            `torch.Tensor`: The tensor with training loss on this batch.
        """
        model.train()
        # if hasattr(self.optimizer, "train") and callable(self.optimizer.train):
        #     self.optimizer.train()

        inputs = self._prepare_inputs(inputs)

        with self.compute_loss_context_manager():
            loss = self.compute_loss(model, inputs)

        del inputs
        kwargs = {}

        # For LOMO optimizers you need to explicitly use the learnign rate
        if self.args.optim in [OptimizerNames.LOMO, OptimizerNames.ADALOMO]:
            kwargs["learning_rate"] = self._get_learning_rate()

        if self.args.n_gpu > 1:
            loss = loss.mean()  # mean() to average on multi-gpu parallel training

        if self.args.use_lazy_mode and self.args.pipelining_fwd_bwd:
            self.htcore.mark_step()

        if _is_peft_model(self.model) and self.model.peft_type == PeftType.ADALORA:
            assert not (
                self.accelerator.state.is_fp8_enabled and self.args.gradient_checkpointing
            ), "FP8 precision with gradient_checkpointing is currently not supported with PeftType.ADALORA"
            if self.is_deepspeed_enabled and not is_deepspeed_zero3_enabled():
                self.accelerator.deepspeed_engine_wrapped.engine.backward(loss)
                self.model.base_model.update_and_allocate(self.state.global_step)
                self.accelerator.deepspeed_engine_wrapped.engine.step()
            else:
                self.accelerator.backward(loss, **kwargs)
                self.model.base_model.update_and_allocate(self.state.global_step)
        else:
            if self.accelerator.state.is_fp8_enabled and self.args.gradient_checkpointing:
                # The precision used in backward pass should be same as the one used in forward pass.
                # However when training with gradient_checkpointing and FP8 precision, recompute forward
                # in backward does not automatically run with FP8 precision. In order to handle this,
                # the backward is run in `fp8_autocast` context
                with FP8ContextWrapper.create_fp8_context(self.accelerator.fp8_recipe_handler):
                    self.accelerator.backward(loss, **kwargs)
            else:
                self.accelerator.backward(loss, **kwargs)
        return loss.detach() / self.args.gradient_accumulation_steps

    def save_model(self, output_dir: Optional[str] = None, _internal_call: bool = False):
        """
        Will save the model, so you can reload it using `from_pretrained()`.
        Will only save from the main process.
        """
        if output_dir is None:
            output_dir = self.args.output_dir

        if self.is_fsdp_enabled:
            if ("FULL_STATE_DICT" in str(self.accelerator.state.fsdp_plugin.state_dict_type)) and (
                is_accelerate_available("0.24.2")
            ):
                state_dict = self.accelerator.get_state_dict(self.model)
                if self.args.should_save:
                    self._save(output_dir, state_dict=state_dict)
        elif self.is_deepspeed_enabled:
            try:
                state_dict = self.accelerator.get_state_dict(self.deepspeed)
                if self.args.should_save:
                    self._save(output_dir, state_dict=state_dict)
            except ValueError:
                logger.warning(
                    " stage3_gather_16bit_weights_on_model_save=false. Saving the full checkpoint instead, use"
                    " zero_to_fp32.py to recover weights"
                )
                if self.args.should_save:
                    self._save(output_dir, state_dict={})
                # remove the dummy state_dict
                remove_dummy_checkpoint(self.args.should_save, output_dir, [WEIGHTS_NAME, SAFE_WEIGHTS_NAME])
                accept_exclude_frozen_parameters = "exclude_frozen_parameters" in set(
                    inspect.signature(self.model_wrapped.save_checkpoint).parameters.keys()
                )
                if accept_exclude_frozen_parameters and _is_peft_model(self.model):
                    self.model_wrapped.save_checkpoint(output_dir, exclude_frozen_parameters=True)
                else:
                    self.model_wrapped.save_checkpoint(output_dir)
        elif self.args.should_save:
            self._save(output_dir)

        # Push to the Hub when `save_model` is called by the user.
        if self.args.push_to_hub and not _internal_call:
            self.push_to_hub(commit_message="Model save")

    def _save(self, output_dir: Optional[str] = None, state_dict=None):
        # If we are executing this function, we are the process zero, so we don't check for that.
        output_dir = output_dir if output_dir is not None else self.args.output_dir
        os.makedirs(output_dir, exist_ok=True)
        logger.info(f"Saving model checkpoint to {output_dir}")

        supported_classes = (PreTrainedModel,) if not is_peft_available() else (PreTrainedModel, PeftModel)

        if state_dict is None:
            state_dict = self.model.state_dict()
        if state_dict and self.args.use_habana:
            # state_dict items have to be saved on the CPU
            state_dict = to_device_dtype(state_dict, target_device=torch.device("cpu"))

        # Save a trained model and configuration using `save_pretrained()`.
        # They can then be reloaded using `from_pretrained()`
        if not isinstance(self.model, supported_classes):
            if isinstance(self.accelerator.unwrap_model(self.model), supported_classes):
                self.accelerator.unwrap_model(self.model).save_pretrained(
                    output_dir, state_dict=state_dict, safe_serialization=self.args.save_safetensors
                )
            else:
                logger.info("Trainer.model is not a `PreTrainedModel`, only saving its state dict.")
                if self.args.save_safetensors:
                    safetensors.torch.save_file(
                        state_dict, os.path.join(output_dir, SAFE_WEIGHTS_NAME), metadata={"format": "pt"}
                    )
                else:
                    torch.save(state_dict, os.path.join(output_dir, WEIGHTS_NAME))
        else:
            self.model.save_pretrained(
                output_dir, state_dict=state_dict, safe_serialization=self.args.save_safetensors
            )

        if self.tokenizer is not None:
            self.tokenizer.save_pretrained(output_dir)

        self.gaudi_config.save_pretrained(output_dir)

        # Good practice: save your training arguments together with the trained model
        torch.save(self.args, os.path.join(output_dir, TRAINING_ARGS_NAME))

    def evaluate(
        self,
        eval_dataset: Optional[Union[Dataset, Dict[str, Dataset]]] = None,
        ignore_keys: Optional[List[str]] = None,
        metric_key_prefix: str = "eval",
    ) -> Dict[str, float]:
        """
        From https://github.com/huggingface/transformers/blob/v4.38.2/src/transformers/trainer.py#L3162 with the following modification
        1. use throughput_warmup_steps in evaluation throughput calculation
        """
        # handle multipe eval datasets
        override = eval_dataset is not None
        eval_dataset = eval_dataset if override else self.eval_dataset
        if isinstance(eval_dataset, dict):
            metrics = {}
            for eval_dataset_name, _eval_dataset in eval_dataset.items():
                dataset_metrics = self.evaluate(
                    eval_dataset=_eval_dataset if override else eval_dataset_name,
                    ignore_keys=ignore_keys,
                    metric_key_prefix=f"{metric_key_prefix}_{eval_dataset_name}",
                )
                metrics.update(dataset_metrics)
            return metrics

        # memory metrics - must set up as early as possible
        self._memory_tracker.start()

        eval_dataloader = self.get_eval_dataloader(eval_dataset)

        start_time = time.time()
        self.start_time_after_warmup = None

        eval_loop = self.prediction_loop if self.args.use_legacy_prediction_loop else self.evaluation_loop
        output = eval_loop(
            eval_dataloader,
            description="Evaluation",
            # No point gathering the predictions if there are no metrics, otherwise we defer to
            # self.args.prediction_loss_only
            prediction_loss_only=True if self.compute_metrics is None else None,
            ignore_keys=ignore_keys,
            metric_key_prefix=metric_key_prefix,
        )

        total_batch_size = self.args.eval_batch_size * self.args.world_size
        if f"{metric_key_prefix}_jit_compilation_time" in output.metrics:
            start_time += output.metrics[f"{metric_key_prefix}_jit_compilation_time"]
        if f"{metric_key_prefix}_model_preparation_time" in output.metrics:
            start_time += output.metrics[f"{metric_key_prefix}_model_preparation_time"]
        num_samples = output.num_samples - self.args.throughput_warmup_steps * total_batch_size
        num_steps = math.ceil(output.num_samples / total_batch_size) - self.args.throughput_warmup_steps

        output.metrics.update(
            speed_metrics(
                metric_key_prefix,
                start_time,
                num_samples=num_samples,
                num_steps=num_steps,
                start_time_after_warmup=self.start_time_after_warmup,
            )
        )

        self.log(output.metrics)

        self.control = self.callback_handler.on_evaluate(self.args, self.state, self.control, output.metrics)

        self._memory_tracker.stop_and_update_metrics(output.metrics)

        return output.metrics

    def predict(
        self, test_dataset: Dataset, ignore_keys: Optional[List[str]] = None, metric_key_prefix: str = "test"
    ) -> PredictionOutput:
        """
        From https://github.com/huggingface/transformers/blob/v4.45.2/src/transformers/trainer.py#L3904 with the following modification
        1. comment out TPU related
        2. use throughput_warmup_steps in evaluation throughput calculation
        """
        # memory metrics - must set up as early as possible
        self._memory_tracker.start()

        test_dataloader = self.get_test_dataloader(test_dataset)
        start_time = time.time()
        self.start_time_after_warmup = None

        eval_loop = self.prediction_loop if self.args.use_legacy_prediction_loop else self.evaluation_loop
        output = eval_loop(
            test_dataloader, description="Prediction", ignore_keys=ignore_keys, metric_key_prefix=metric_key_prefix
        )
        total_batch_size = self.args.eval_batch_size * self.args.world_size
        if f"{metric_key_prefix}_jit_compilation_time" in output.metrics:
            start_time += output.metrics[f"{metric_key_prefix}_jit_compilation_time"]
        if f"{metric_key_prefix}_model_preparation_time" in output.metrics:
            start_time += output.metrics[f"{metric_key_prefix}_model_preparation_time"]

        num_samples = output.num_samples - self.args.throughput_warmup_steps * total_batch_size
        num_steps = math.ceil(output.num_samples / total_batch_size) - self.args.throughput_warmup_steps

        logger.info(f"num_samples : {num_samples}, num_steps: {num_steps}")

        output.metrics.update(
            speed_metrics(
                metric_key_prefix,
                start_time,
                num_samples=num_samples,
                num_steps=num_steps,
                start_time_after_warmup=self.start_time_after_warmup,
            )
        )

        self.control = self.callback_handler.on_predict(self.args, self.state, self.control, output.metrics)
        self._memory_tracker.stop_and_update_metrics(output.metrics)

        return PredictionOutput(predictions=output.predictions, label_ids=output.label_ids, metrics=output.metrics)

    def evaluation_loop(
        self,
        dataloader: DataLoader,
        description: str,
        prediction_loss_only: Optional[bool] = None,
        ignore_keys: Optional[List[str]] = None,
        metric_key_prefix: str = "eval",
    ) -> EvalLoopOutput:
        """
        Prediction/evaluation loop, shared by `Trainer.evaluate()` and `Trainer.predict()`.
        Works both with or without labels.
        """
        args = self.args

        prediction_loss_only = prediction_loss_only if prediction_loss_only is not None else args.prediction_loss_only

        # if eval is called w/o train, handle model prep here
        if self.is_deepspeed_enabled and self.deepspeed is None:
            _, _ = deepspeed_init(self, num_training_steps=0, inference=True)

        model = self._wrap_model(self.model, training=False, dataloader=dataloader)

        if len(self.accelerator._models) == 0 and model is self.model:
            start_time = time.time()
            model = (
                self.accelerator.prepare(model)
                if self.is_deepspeed_enabled
                else self.accelerator.prepare_model(model, evaluation_mode=True)
            )
            self.model_preparation_time = round(time.time() - start_time, 4)

            if self.is_fsdp_enabled:
                self.model = model

            # for the rest of this function `model` is the outside model, whether it was wrapped or not
            if model is not self.model:
                self.model_wrapped = model

            # backward compatibility
            if self.is_deepspeed_enabled:
                self.deepspeed = self.model_wrapped

        model.eval()
        # if hasattr(self.optimizer, "eval") and callable(self.optimizer.eval):
        #     self.optimizer.eval()

        # Do not use HPU graphs if the training is ongoing because it detaches gradients
        if args.use_hpu_graphs_for_inference and not self.is_in_train:
            logger.info("Using HPU graphs for inference.")
            # Do not wrap the model in HPU graphs if it has already been done
            if not self.already_wrapped_for_hpu_graphs:
                from habana_frameworks.torch.hpu import wrap_in_hpu_graph

                model = wrap_in_hpu_graph(
                    model, disable_tensor_cache=args.disable_tensor_cache_hpu_graphs, max_graphs=args.max_hpu_graphs
                )
                self.already_wrapped_for_hpu_graphs = True

        # if full bf16 eval is wanted and this ``evaluation`` or ``predict`` isn't called
        # while ``train`` is running, cast it to the right dtype first and then put on device
        if not self.is_in_train:
            if args.bf16_full_eval:
                model = model.to(dtype=torch.bfloat16, device=args.device)

        batch_size = self.args.eval_batch_size

        logger.info(f"\n***** Running {description} *****")
        if has_length(dataloader):
            logger.info(f"  Num examples = {self.num_examples(dataloader)}")
        else:
            logger.info("  Num examples: Unknown")
        logger.info(f"  Batch size = {batch_size}")

        self.callback_handler.eval_dataloader = dataloader
        # Do this before wrapping.
        eval_dataset = getattr(dataloader, "dataset", None)

        if args.past_index >= 0:
            self._past = None

        # Initialize containers
        all_losses = EvalLoopContainer(self.args.eval_do_concat_batches, padding_index=-100)
        all_preds = EvalLoopContainer(self.args.eval_do_concat_batches, padding_index=-100)
        all_labels = EvalLoopContainer(self.args.eval_do_concat_batches, padding_index=-100)
        all_inputs = EvalLoopContainer(self.args.eval_do_concat_batches, padding_index=-100)

        metrics = None

        # Will be useful when we have an iterable dataset so don't know its length.
        observed_num_examples = 0

        # attn_softmax_bf16 and use_flash_attention are enabled only for llama, qwen2, starcoder2 and gemma
        _should_update_inputs, _inputs_update = _get_input_update_settings(self.model)

        # set a default dtype of logits
        logits_dtype: str = "float32"

        # Main evaluation loop
        start_time_eval = time.time()
        for step, inputs in enumerate(dataloader):
            if (
                self.args.throughput_warmup_steps > 0
                and not self.is_in_train
                and step == self.args.throughput_warmup_steps
            ):
                self.start_time_after_warmup = time.time()
                self.compilation_time = self.start_time_after_warmup - start_time_eval

            # Update the observed num examples
            observed_batch_size = find_batch_size(inputs)
            if observed_batch_size is not None:
                observed_num_examples += observed_batch_size
                # For batch samplers, batch_size is not known by the dataloader in advance.
                if batch_size is None:
                    batch_size = observed_batch_size

            # attn_softmax_bf16 and use_flash_attention are enabled only for llama, qwen2, starcoder2 and gemma
            if _should_update_inputs:
                inputs.update(_inputs_update)

            # Prediction step
            losses, logits, labels = self.prediction_step(model, inputs, prediction_loss_only, ignore_keys=ignore_keys)
            main_input_name = getattr(self.model, "main_input_name", "input_ids")
            inputs_decode = self._prepare_input(inputs[main_input_name]) if args.include_inputs_for_metrics else None

            # Update containers
            if losses is not None:
                losses = self.gather_function((losses.repeat(batch_size)))
                all_losses.add(losses)
            if inputs_decode is not None:
                inputs_decode = self.accelerator.pad_across_processes(inputs_decode, dim=1, pad_index=-100)
                inputs_decode = self.gather_function((inputs_decode))
                if not self.args.batch_eval_metrics or description == "Prediction":
                    all_inputs.add(inputs_decode)
            if labels is not None:
                # Pad labels here, preparing for preprocess_logits_for_metrics in next logits block.
                labels = self.accelerator.pad_across_processes(labels, dim=1, pad_index=-100)
            # Save the logits dtype since we need to convert them into floats during the process
            # They will be converted back into their original dtype right before computing metrics
            if logits is not None:
                logits_dtype = get_dtype(logits)
                if args.use_habana and logits_dtype != "float32":
                    logits = to_device_dtype(logits, target_dtype=torch.float32)
                logits = self.accelerator.pad_across_processes(logits, dim=1, pad_index=-100)
                if self.preprocess_logits_for_metrics is not None:
                    logits = self.preprocess_logits_for_metrics(logits, labels)
                logits = self.gather_function((logits))
                if not self.args.batch_eval_metrics or description == "Prediction":
                    all_preds.add(logits)
            if labels is not None:
                labels = self.gather_function((labels))
                if not self.args.batch_eval_metrics or description == "Prediction":
                    all_labels.add(labels)

            self.control = self.callback_handler.on_prediction_step(args, self.state, self.control)

            if self.args.batch_eval_metrics:
                if self.compute_metrics is not None and logits is not None and labels is not None:
                    is_last_step = self.accelerator.gradient_state.end_of_dataloader
                    if args.include_inputs_for_metrics:
                        metrics = self.compute_metrics(
                            EvalPrediction(predictions=logits, label_ids=labels, inputs=inputs),
                            compute_result=is_last_step,
                        )
                    else:
                        metrics = self.compute_metrics(
                            EvalPrediction(predictions=logits, label_ids=labels),
                            compute_result=is_last_step,
                        )

                del losses, logits, labels, inputs

            # Gather all tensors and put them back on the CPU if we have done enough accumulation steps.
            elif args.eval_accumulation_steps is not None and (step + 1) % args.eval_accumulation_steps == 0:
                all_losses.to_cpu_and_numpy()
                all_preds.to_cpu_and_numpy()
                all_labels.to_cpu_and_numpy()
                all_inputs.to_cpu_and_numpy()

                del losses, logits, labels, inputs

            # nested concat does accumulation on tensors of variable length.
            # Added mark step here to avoid graph recompile
            if args.use_lazy_mode:
                self.htcore.mark_step()

        # After all calls to `.gather_function`, reset to `gather_for_metrics`:
        self.gather_function = self.accelerator.gather_for_metrics
        if args.past_index and hasattr(self, "_past"):
            # Clean the state at the end of the evaluation loop
            delattr(self, "_past")

        # Gather all remaining tensors and put them back on the CPU
        all_losses = all_losses.get_arrays()
        all_preds = all_preds.get_arrays()
        all_labels = all_labels.get_arrays()
        all_inputs = all_inputs.get_arrays()

        # Number of samples
        if has_length(eval_dataset):
            num_samples = len(eval_dataset)
        # The instance check is weird and does not actually check for the type, but whether the dataset has the right
        # methods. Therefore we need to make sure it also has the attribute.
        elif isinstance(eval_dataset, IterableDatasetShard) and getattr(eval_dataset, "num_examples", 0) > 0:
            num_samples = eval_dataset.num_examples
        else:
            if has_length(dataloader):
                num_samples = self.num_examples(dataloader)
            else:  # both len(dataloader.dataset) and len(dataloader) fail
                num_samples = observed_num_examples
        if num_samples == 0 and observed_num_examples > 0:
            num_samples = observed_num_examples

        # Convert predictions back into their original dtype if necessary
        if all_preds is not None:
            all_preds = convert_into_dtypes(all_preds, logits_dtype)

        # Metrics!
        if (
            self.compute_metrics is not None
            and all_preds is not None
            and all_labels is not None
            and not self.args.batch_eval_metrics
        ):
            if args.include_inputs_for_metrics:
                metrics = self.compute_metrics(
                    EvalPrediction(predictions=all_preds, label_ids=all_labels, inputs=all_inputs)
                )
            else:
                metrics = self.compute_metrics(EvalPrediction(predictions=all_preds, label_ids=all_labels))
        elif metrics is None:
            metrics = {}

        # To be JSON-serializable, we need to remove numpy types or zero-d tensors
        metrics = denumpify_detensorize(metrics)

        if isinstance(all_losses, list) and all_losses:
            metrics[f"{metric_key_prefix}_loss"] = np.concatenate(all_losses).mean().item()
        elif isinstance(all_losses, np.ndarray):
            metrics[f"{metric_key_prefix}_loss"] = all_losses.mean().item()
        if hasattr(self, "model_preparation_time"):
            metrics[f"{metric_key_prefix}_model_preparation_time"] = self.model_preparation_time
        if hasattr(self, "compilation_time"):
            metrics[f"{metric_key_prefix}_graph_compliation_duration"] = self.compilation_time

        # Prefix all keys with metric_key_prefix + '_'
        for key in list(metrics.keys()):
            if not key.startswith(f"{metric_key_prefix}_"):
                metrics[f"{metric_key_prefix}_{key}"] = metrics.pop(key)

        return EvalLoopOutput(predictions=all_preds, label_ids=all_labels, metrics=metrics, num_samples=num_samples)

    def prediction_step(
        self,
        model: torch.nn.Module,
        inputs: Dict[str, Union[torch.Tensor, Any]],
        prediction_loss_only: bool,
        ignore_keys: Optional[List[str]] = None,
    ) -> Tuple[Optional[torch.Tensor], Optional[torch.Tensor], Optional[torch.Tensor]]:
        """
        Perform an evaluation step on `model` using `inputs`.
        Subclass and override to inject custom behavior.
        Args:
            model (`torch.nn.Module`):
                The model to evaluate.
            inputs (`Dict[str, Union[torch.Tensor, Any]]`):
                The inputs and targets of the model.
                The dictionary will be unpacked before being fed to the model. Most models expect the targets under the
                argument `labels`. Check your model's documentation for all accepted arguments.
            prediction_loss_only (`bool`):
                Whether or not to return the loss only.
            ignore_keys (`List[str]`, *optional*):
                A list of keys in the output of your model (if it is a dictionary) that should be ignored when
                gathering predictions.
        Return:
            Tuple[Optional[torch.Tensor], Optional[torch.Tensor], Optional[torch.Tensor]]: A tuple with the loss,
            logits and labels (each being optional).
        """
        has_labels = False if len(self.label_names) == 0 else all(inputs.get(k) is not None for k in self.label_names)
        # For CLIP-like models capable of returning loss values.
        # If `return_loss` is not specified or being `None` in `inputs`, we check if the default value of `return_loss`
        # is `True` in `model.forward`.
        return_loss = inputs.get("return_loss", None)
        if return_loss is None:
            return_loss = self.can_return_loss
        loss_without_labels = True if len(self.label_names) == 0 and return_loss else False

        inputs = self._prepare_inputs(inputs)
        if ignore_keys is None:
            if hasattr(self.model, "config"):
                ignore_keys = getattr(self.model.config, "keys_to_ignore_at_inference", [])
            else:
                ignore_keys = []

        # labels may be popped when computing the loss (label smoothing for instance) so we grab them first.
        if has_labels or loss_without_labels:
            labels = nested_detach(tuple(inputs.get(name) for name in self.label_names))
            if len(labels) == 1:
                labels = labels[0]
        else:
            labels = None

        with torch.no_grad():
            try:
                if has_labels or loss_without_labels:
                    with self.compute_loss_context_manager():
                        loss, outputs = self.compute_loss(model, inputs, return_outputs=True)
                    loss = loss.mean().detach()

                    if isinstance(outputs, dict):
                        logits = tuple(v for k, v in outputs.items() if k not in ignore_keys + ["loss"])
                    else:
                        logits = outputs[1:]
                else:
                    loss = None
                    with self.compute_loss_context_manager():
                        outputs = model(**inputs)
                    if isinstance(outputs, dict):
                        logits = tuple(v for k, v in outputs.items() if k not in ignore_keys)
                    else:
                        logits = outputs
                    # TODO: this needs to be fixed and made cleaner later.
                    if self.args.past_index >= 0:
                        self._past = outputs[self.args.past_index - 1]
            except RuntimeError as error:
                if "cpu fallback is not supported during hpu graph capturing" in str(error):
                    error.args = (
                        f"{error}. You should run inference in lazy mode only with `use_lazy_mode=True` and `use_hpu_graphs_for_inference=False`.",
                    )
                raise error

        if self.args.use_lazy_mode and not (self.args.use_hpu_graphs_for_inference and not self.is_in_train):
            self.htcore.mark_step()

        if prediction_loss_only:
            return (loss, None, None)

        logits = nested_detach(logits)
        if len(logits) == 1:
            logits = logits[0]

        return (loss, logits, labels)

    def _push_from_checkpoint(self, checkpoint_folder):
        # Only push from one node.
        if not self.is_world_process_zero() or self.args.hub_strategy == HubStrategy.END:
            return
        # If we haven't finished the last push, we don't do this one unless args.hub_always_push=True.
        if not self.args.hub_always_push and self.push_in_progress is not None and not self.push_in_progress.is_done():
            return

        output_dir = self.args.output_dir
        # To avoid a new synchronization of all model weights, we just copy the file from the checkpoint folder
        modeling_files = [CONFIG_NAME, WEIGHTS_NAME, SAFE_WEIGHTS_NAME, GAUDI_CONFIG_NAME]
        #  Add sharded checkpoints if we have an index
        for index_file in [WEIGHTS_INDEX_NAME, SAFE_WEIGHTS_INDEX_NAME]:
            index_path = os.path.join(checkpoint_folder, index_file)
            if os.path.isfile(index_path):
                modeling_files.append(index_file)
                with open(index_path) as f:
                    index = json.loads(f.read())
                shard_files = list(set(index["weight_map"].values()))
                modeling_files.extend(shard_files)
        if is_peft_available():
            modeling_files.extend([ADAPTER_CONFIG_NAME, ADAPTER_WEIGHTS_NAME, ADAPTER_SAFE_WEIGHTS_NAME])
        for modeling_file in modeling_files:
            if os.path.isfile(os.path.join(checkpoint_folder, modeling_file)):
                shutil.copy(os.path.join(checkpoint_folder, modeling_file), os.path.join(output_dir, modeling_file))
        # Saving the tokenizer is fast and we don't know how many files it may have spawned, so we resave it to be sure.
        if self.tokenizer is not None:
            self.tokenizer.save_pretrained(output_dir)
        # Same for the training arguments
        torch.save(self.args, os.path.join(output_dir, TRAINING_ARGS_NAME))

        if self.args.save_strategy == IntervalStrategy.STEPS:
            commit_message = f"Training in progress, step {self.state.global_step}"
        else:
            commit_message = f"Training in progress, epoch {int(self.state.epoch)}"

        model_push_job = upload_folder(
            repo_id=self.hub_model_id,
            folder_path=output_dir,
            commit_message=commit_message,
            token=self.args.hub_token,
            run_as_future=True,
            ignore_patterns=["_*", f"{PREFIX_CHECKPOINT_DIR}-*"],
        )

        push_jobs = [model_push_job]

        if self.args.hub_strategy in [HubStrategy.CHECKPOINT, HubStrategy.ALL_CHECKPOINTS]:
            path_in_repo = (
                "last-checkpoint" if self.args.hub_strategy == HubStrategy.CHECKPOINT else Path(checkpoint_folder).name
            )
            checkpoint_push = upload_folder(
                repo_id=self.hub_model_id,
                folder_path=checkpoint_folder,
                path_in_repo=path_in_repo,
                commit_message=commit_message + ", checkpoint",
                token=self.args.hub_token,
                run_as_future=True,
            )
            push_jobs.append(checkpoint_push)

        if self.push_in_progress is None or self.push_in_progress.is_done():
            self.push_in_progress = PushInProgress(push_jobs)
        else:
            self.push_in_progress.jobs.extend(push_jobs)

    #
    # Deprecated code
    #
    def prediction_loop(
        self,
        dataloader: DataLoader,
        description: str,
        prediction_loss_only: Optional[bool] = None,
        ignore_keys: Optional[List[str]] = None,
        metric_key_prefix: str = "eval",
    ) -> EvalLoopOutput:
        """
        Prediction/evaluation loop, shared by `Trainer.evaluate()` and `Trainer.predict()`.
        Works both with or without labels.
        """
        args = self.args

        if not has_length(dataloader):
            raise ValueError("dataloader must implement a working __len__")

        prediction_loss_only = prediction_loss_only if prediction_loss_only is not None else args.prediction_loss_only

        # if eval is called w/o train, handle model prep here
        if self.is_deepspeed_enabled and self.deepspeed is None:
            _, _ = deepspeed_init(self, num_training_steps=0, inference=True)

        model = self._wrap_model(self.model, training=False, dataloader=dataloader)

        if len(self.accelerator._models) == 0 and model is self.model:
            model = (
                self.accelerator.prepare(model)
                if self.is_deepspeed_enabled
                else self.accelerator.prepare_model(model, evaluation_mode=True)
            )

            if self.is_fsdp_enabled:
                self.model = model

            # for the rest of this function `model` is the outside model, whether it was wrapped or not
            if model is not self.model:
                self.model_wrapped = model

            # backward compatibility
            if self.is_deepspeed_enabled:
                self.deepspeed = self.model_wrapped

        model.eval()
        # if hasattr(self.optimizer, "eval") and callable(self.optimizer.eval):
        #     self.optimizer.eval()

        # Do not use HPU graphs if the training is ongoing because it detaches gradients
        if args.use_hpu_graphs_for_inference and not self.is_in_train:
            logger.info("Using HPU graphs for inference.")
            # Do not wrap the model in HPU graphs if it has already been done
            if not self.already_wrapped_for_hpu_graphs:
                from habana_frameworks.torch.hpu import wrap_in_hpu_graph

                model = wrap_in_hpu_graph(
                    model, disable_tensor_cache=args.disable_tensor_cache_hpu_graphs, max_graphs=args.max_hpu_graphs
                )
                self.already_wrapped_for_hpu_graphs = True

        # if full fp16 or bf16 eval is wanted and this ``evaluation`` or ``predict`` isn't called
        # while ``train`` is running, cast it to the right dtype first and then put on device
        if not self.is_in_train:
            if args.fp16_full_eval:
                model = model.to(dtype=torch.float16, device=args.device)
            elif args.bf16_full_eval:
                model = model.to(dtype=torch.bfloat16, device=args.device)

        batch_size = dataloader.batch_size
        num_examples = self.num_examples(dataloader)
        logger.info(f"\n***** Running {description} *****")
        logger.info(f"  Num examples = {num_examples}")
        logger.info(f"  Batch size = {batch_size}")

        losses_host: torch.Tensor = None
        preds_host: Union[torch.Tensor, List[torch.Tensor]] = None
        labels_host: Union[torch.Tensor, List[torch.Tensor]] = None
        inputs_host: Union[torch.Tensor, List[torch.Tensor]] = None
        metrics: Optional[dict] = None

        world_size = max(1, args.world_size)

        eval_losses_gatherer = DistributedTensorGatherer(world_size, num_examples, make_multiple_of=batch_size)
        if not prediction_loss_only:
            # The actual number of eval_sample can be greater than num_examples in distributed settings (when we pass
            # a batch size to the sampler)
            make_multiple_of = None
            if hasattr(dataloader, "sampler") and isinstance(dataloader.sampler, SequentialDistributedSampler):
                make_multiple_of = dataloader.sampler.batch_size
            preds_gatherer = DistributedTensorGatherer(world_size, num_examples, make_multiple_of=make_multiple_of)
            labels_gatherer = DistributedTensorGatherer(world_size, num_examples, make_multiple_of=make_multiple_of)
            inputs_gatherer = DistributedTensorGatherer(world_size, num_examples, make_multiple_of=make_multiple_of)

        if args.past_index >= 0:
            self._past = None

        self.callback_handler.eval_dataloader = dataloader

        for step, inputs in enumerate(dataloader):
            loss, logits, labels = self.prediction_step(model, inputs, prediction_loss_only, ignore_keys=ignore_keys)
            main_input_name = getattr(self.model, "main_input_name", "input_ids")
            inputs_decode = self._prepare_input(inputs[main_input_name]) if args.include_inputs_for_metrics else None

            if loss is not None:
                losses = loss.repeat(batch_size)
                losses_host = losses if losses_host is None else torch.cat((losses_host, losses), dim=0)
            if logits is not None:
                preds_host = logits if preds_host is None else nested_concat(preds_host, logits, padding_index=-100)
            if labels is not None:
                labels_host = labels if labels_host is None else nested_concat(labels_host, labels, padding_index=-100)
            if inputs_decode is not None:
                inputs_host = (
                    inputs_decode
                    if inputs_host is None
                    else nested_concat(inputs_host, inputs_decode, padding_index=-100)
                )
            self.control = self.callback_handler.on_prediction_step(args, self.state, self.control)

            if self.args.batch_eval_metrics:
                if self.compute_metrics is not None and preds_host is not None and labels_host is not None:
                    is_last_step = self.accelerator.gradient_state.end_of_dataloader
                    if args.include_inputs_for_metrics:
                        metrics = self.compute_metrics(
                            EvalPrediction(predictions=preds_host, label_ids=labels_host, inputs=inputs_host),
                            compute_result=is_last_step,
                        )
                    else:
                        metrics = self.compute_metrics(
                            EvalPrediction(predictions=preds_host, label_ids=labels_host),
                            compute_result=is_last_step,
                        )

            if self.args.batch_eval_metrics or (
                args.eval_accumulation_steps is not None and (step + 1) % args.eval_accumulation_steps == 0
            ):
                # Gather all tensors and put them back on the CPU if we have done enough accumulation steps.
                eval_losses_gatherer.add_arrays(self._gather_and_numpify(losses_host, "eval_losses"))
                if not prediction_loss_only:
                    preds_gatherer.add_arrays(self._gather_and_numpify(preds_host, "eval_preds"))
                    labels_gatherer.add_arrays(self._gather_and_numpify(labels_host, "eval_label_ids"))
                    inputs_gatherer.add_arrays(self._gather_and_numpify(inputs_host, "eval_inputs_ids"))

                # Set back to None to begin a new accumulation
                del losses_host, preds_host, labels_host, inputs_host
                losses_host, preds_host, labels_host, inputs_host = None, None, None, None

            # nested concat does accumulation on tensors of variable length.
            # Added mark step here to avoid graph recompile
            if args.use_lazy_mode:
                self.htcore.mark_step()

        if args.past_index and hasattr(self, "_past"):
            # Clean the state at the end of the evaluation loop
            delattr(self, "_past")

        # Gather all remaining tensors and put them back on the CPU
        eval_losses_gatherer.add_arrays(self._gather_and_numpify(losses_host, "eval_losses"))
        if not prediction_loss_only:
            preds_gatherer.add_arrays(self._gather_and_numpify(preds_host, "eval_preds"))
            labels_gatherer.add_arrays(self._gather_and_numpify(labels_host, "eval_label_ids"))
            inputs_gatherer.add_arrays(self._gather_and_numpify(inputs_host, "eval_inputs_ids"))

        eval_loss = eval_losses_gatherer.finalize()
        preds = preds_gatherer.finalize() if not prediction_loss_only else None
        label_ids = labels_gatherer.finalize() if not prediction_loss_only else None
        inputs_ids = inputs_gatherer.finalize() if not prediction_loss_only else None

        if (
            self.compute_metrics is not None
            and preds is not None
            and label_ids is not None
            and not self.args.batch_eval_metrics
        ):
            if args.include_inputs_for_metrics:
                metrics = self.compute_metrics(
                    EvalPrediction(predictions=preds, label_ids=label_ids, inputs=inputs_ids)
                )
            else:
                metrics = self.compute_metrics(EvalPrediction(predictions=preds, label_ids=label_ids))
        elif metrics is None:
            metrics = {}

        # To be JSON-serializable, we need to remove numpy types or zero-d tensors
        metrics = denumpify_detensorize(metrics)

        if eval_loss is not None:
            metrics[f"{metric_key_prefix}_loss"] = eval_loss.mean().item()

        # Prefix all keys with metric_key_prefix + '_'
        for key in list(metrics.keys()):
            if not key.startswith(f"{metric_key_prefix}_"):
                metrics[f"{metric_key_prefix}_{key}"] = metrics.pop(key)

        return EvalLoopOutput(predictions=preds, label_ids=label_ids, metrics=metrics, num_samples=num_examples)

    def create_accelerator_and_postprocess(self):
        grad_acc_kwargs = {}
        if is_accelerate_available("0.28.0") and self.args.accelerator_config.gradient_accumulation_kwargs is not None:
            grad_acc_kwargs = self.args.accelerator_config.gradient_accumulation_kwargs

        # check if num_steps is attempted to be passed in gradient_accumulation_kwargs
        if "num_steps" in grad_acc_kwargs and self.args.gradient_accumulation_steps > 1:
            # raise because we do not know which setting is intended.
            raise ValueError(
                "The `AcceleratorConfig`'s `num_steps` is set but `gradient_accumulation_steps` is greater than 1 in the passed `TrainingArguments`"
                "If using the passed `AcceleratorConfig` is desired, do not set the `TrainingArguments` `gradient_accumulation_steps`."
            )
        elif "num_steps" not in grad_acc_kwargs:
            # take the gradient_accumulation_steps setting from TrainingArguments.
            grad_acc_kwargs["num_steps"] = self.args.gradient_accumulation_steps

        grad_acc_kwargs["sync_with_dataloader"] = False

        gradient_accumulation_plugin = GradientAccumulationPlugin(**grad_acc_kwargs)

        accelerator_config = self.args.accelerator_config.to_dict()

        if is_accelerate_available("0.28.0"):
            dataloader_config = DataLoaderConfiguration(
                split_batches=accelerator_config.pop("split_batches"),
                dispatch_batches=accelerator_config.pop("dispatch_batches"),
                even_batches=accelerator_config.pop("even_batches"),
                use_seedable_sampler=accelerator_config.pop("use_seedable_sampler"),
            )
        non_blocking = accelerator_config.pop("non_blocking")
        if not is_accelerate_available("0.30.0"):
            if non_blocking:
                raise ImportError(
                    "`non_blocking` is only supported in accelerate v0.30.0 and above. Please upgrade accelerate to use this feature."
                )
        else:
            if non_blocking and not self.args.dataloader_pin_memory:
                logger.warning(
                    "`non_blocking` is enabled but `dataloader_pin_memory` is not. For the best performance, it's recommended to enable both."
                )
            dataloader_config.non_blocking = non_blocking
        # this would have been updated above, no need for it anymore
        accelerator_config.pop("gradient_accumulation_kwargs")

        args = {
            "deepspeed_plugin": self.args.deepspeed_plugin,
            "gradient_accumulation_plugin": gradient_accumulation_plugin,
            "distribution_strategy": self.args.distribution_strategy,
            "dynamic": self.args.compile_dynamic,
        }
        if is_accelerate_available("0.28.0"):
            args["dataloader_config"] = dataloader_config
        else:
            args.update(accelerator_config)

        # create accelerator object
        self.accelerator = GaudiAccelerator(**args)
        # some Trainer classes need to use `gather` instead of `gather_for_metrics`, thus we store a flag
        self.gather_function = self.accelerator.gather_for_metrics

        if "use_gather_object" in inspect.signature(self.gather_function).parameters.keys():
            self.gather_function = functools.partial(
                self.gather_function, use_gather_object=self.args.eval_use_gather_object
            )

        # deepspeed and accelerate flags covering both trainer args and accelerate launcher
        self.is_deepspeed_enabled = getattr(self.accelerator.state, "deepspeed_plugin", None) is not None
        self.is_fsdp_enabled = getattr(self.accelerator.state, "fsdp_plugin", None) is not None

        # post accelerator creation setup
        if self.is_fsdp_enabled:
            fsdp_plugin = self.accelerator.state.fsdp_plugin
            fsdp_plugin.limit_all_gathers = self.args.fsdp_config.get(
                "limit_all_gathers", fsdp_plugin.limit_all_gathers
            )
            fsdp_plugin.activation_checkpointing = self.args.fsdp_config.get(
                "activation_checkpointing", fsdp_plugin.activation_checkpointing
            )
            if fsdp_plugin.activation_checkpointing and self.args.gradient_checkpointing:
                raise ValueError(
                    "The activation_checkpointing in FSDP config and the gradient_checkpointing in training arg "
                    "can't be set to True simultaneously. Please use FSDP's activation_checkpointing logic "
                    "when using FSDP."
                )

        if self.is_deepspeed_enabled and getattr(self.args, "hf_deepspeed_config", None) is None:
            self.propagate_args_to_deepspeed()

        # `save_only_model` can't be used with DeepSpeed/FSDP along with `load_best_model_at_end`
        if (
            self.args.save_only_model
            and (self.is_deepspeed_enabled or self.is_fsdp_enabled)
            and self.args.load_best_model_at_end
        ):
            wrapper = "DeepSpeed" if self.is_deepspeed_enabled else "FSDP"
            raise ValueError(f"{wrapper} can't be used with `save_only_model` along with `load_best_model_at_end`.")

        # `auto_find_batch_size` isn't supported yet with DeepSpeed Zero-3
        if (
            self.is_deepspeed_enabled
            and self.accelerator.state.deepspeed_plugin.zero_stage == 3
            and self.args.auto_find_batch_size
        ):
            raise ValueError(
                "`auto_find_batch_size` isn't supported yet with DeepSpeed Zero-3. Please consider using Zero-2, Zero-1, or FSDP"
            )

    def propagate_args_to_deepspeed(self, auto_find_batch_size=False):
        """
        Sets values in the deepspeed plugin based on the Trainer args
        """
        from .integrations.deepspeed import GaudiTrainerDeepSpeedConfig

        ds_plugin = self.accelerator.state.deepspeed_plugin

        ds_plugin.hf_ds_config = GaudiTrainerDeepSpeedConfig(ds_plugin.hf_ds_config.config)
        ds_plugin.deepspeed_config = ds_plugin.hf_ds_config.config
        ds_plugin.hf_ds_config.trainer_config_process(self.args, auto_find_batch_size)

    def _zero_model_grad(self, model):
        if hasattr(model, "_zero_grad_kwargs"):
            model.zero_grad(**model._zero_grad_kwargs)
        else:
            # Optimization based on setting gradients to None (instead of zeroing them out) may only be used when gradients are not recorded using HPU graphs.
            # HPU graphs rely on fixed tensors - setting gradients to None will enforce their re-allocation during the backward pass each step.
            set_to_none = (
                self.args.parallel_mode != ParallelMode.DISTRIBUTED or self.args.distribution_strategy == "ddp"
            ) and not self.args.use_hpu_graphs_for_training

            try:
                model.zero_grad(set_to_none=set_to_none)
                model._zero_grad_kwargs = {"set_to_none": set_to_none}
            except TypeError:
                model.zero_grad()
                model._zero_grad_kwargs = {}<|MERGE_RESOLUTION|>--- conflicted
+++ resolved
@@ -139,7 +139,7 @@
     from accelerate.utils import DataLoaderConfiguration
 
 
-def _get_input_update_settings(model) -> Tuple[bool, Dict]:
+def _get_input_update_settings(model, lazy_mode: Optional[bool] = None) -> Tuple[bool, Dict]:
     """
     Determines whether the input settings need to be updated.
 
@@ -148,16 +148,17 @@
 
     Args:
         model: The model instance for which the input update settings are being evaluated
+        lazy_mode[Optional[bool]]: Whether to use lazy mode for the model (defaults to `None`)
 
     Returns:
         Tuple[bool, Dict]: A flag indicating whether the input settings should be updated.
         A dictionary containing the specific input settings that need to be updated, if any
     """
-    should_update_inputs: bool = (getattr(model, "generation_config", None) is not None) and (
+    inputs_update: Dict = {}
+
+    should_update_inputs = (getattr(model, "generation_config", None) is not None) and (
         model.config.model_type in ("llama", "qwen2", "starcoder2", "gemma")
     )
-
-    inputs_update: Dict = {}
     if should_update_inputs:
         if model.generation_config.attn_softmax_bf16:
             inputs_update["attn_softmax_bf16"] = True
@@ -167,7 +168,16 @@
             inputs_update["flash_attention_recompute"] = True
         if model.generation_config.flash_attention_causal_mask:
             inputs_update["flash_attention_causal_mask"] = True
-        should_update_inputs = len(inputs_update) > 0
+
+    should_update_inputs = (
+        (getattr(model, "generation_config", None) is not None)
+        and (model.config.model_type in ("llama", "qwen2", "starcoder2", "mistral"))
+        and (lazy_mode is not None)
+    )
+    if should_update_inputs:
+        inputs_update["lazy_mode"] = lazy_mode
+
+    should_update_inputs: bool = len(inputs_update) > 0
 
     return should_update_inputs, inputs_update
 
@@ -887,7 +897,7 @@
         )
 
         # attn_softmax_bf16 and use_flash_attention are enabled only for llama, qwen2, starcoder2 and gemma
-        _should_update_inputs, _inputs_update = _get_input_update_settings(self.model)
+        _should_update_inputs, _inputs_update = _get_input_update_settings(self.model, lazy_mode=args.use_lazy_mode)
 
         self.control = self.callback_handler.on_train_begin(args, self.state, self.control)
 
@@ -989,25 +999,10 @@
                     self.control = self.callback_handler.on_step_begin(args, self.state, self.control)
 
                 # attn_softmax_bf16 and use_flash_attention is enabled only for llama, qwen2, starcoder2 and gemma
-<<<<<<< HEAD
+                # lazy_mode for llama, qwen2, starcoder2 and mistral
                 if _should_update_inputs:
                     inputs.update(_inputs_update)
 
-=======
-                if hasattr(self.model, "generation_config") and self.model.generation_config is not None:
-                    if self.model.config.model_type in ["llama", "qwen2", "starcoder2", "gemma"]:
-                        if self.model.generation_config.attn_softmax_bf16:
-                            inputs["attn_softmax_bf16"] = True
-                        if self.model.generation_config.use_flash_attention:
-                            inputs["use_flash_attention"] = True
-                        if self.model.generation_config.flash_attention_recompute:
-                            inputs["flash_attention_recompute"] = True
-                        if self.model.generation_config.flash_attention_causal_mask:
-                            inputs["flash_attention_causal_mask"] = True
-                if self.model.config is not None:
-                    if self.model.config.model_type in ["llama", "qwen2", "mistral", "starcoder2"]:
-                        inputs["lazy_mode"] = args.use_lazy_mode
->>>>>>> 6904a982
                 # TODO: keep syncs for fast DDP?
                 with self.accelerator.accumulate(model):
                     tr_loss_step = self.training_step(model, inputs)
