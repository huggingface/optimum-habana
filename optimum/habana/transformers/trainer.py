--- conflicted
+++ resolved
@@ -1934,16 +1934,6 @@
             if losses is not None:
                 losses = self.gather_function((losses.repeat(batch_size)))
                 all_losses.add(losses)
-<<<<<<< HEAD
-=======
-            if labels is not None:
-                labels = self.accelerator.pad_across_processes(labels, dim=1, pad_index=-100)
-                if self.args.context_parallel_size != 1:
-                    labels = labels.clone()
-                labels = self.gather_function((labels))
-                if not self.args.batch_eval_metrics or description == "Prediction":
-                    all_labels.add(labels)
->>>>>>> 376cff4a
             if inputs_decode is not None:
                 inputs_decode = self.accelerator.pad_across_processes(inputs_decode, dim=1, pad_index=-100)
                 inputs_decode = self.gather_function((inputs_decode))
@@ -1965,6 +1955,8 @@
                 if not self.args.batch_eval_metrics or description == "Prediction":
                     all_preds.add(logits)
             if labels is not None:
+                if self.args.context_parallel_size != 1:
+                    labels = labels.clone()
                 labels = self.gather_function((labels))
                 if not self.args.batch_eval_metrics or description == "Prediction":
                     all_labels.add(labels)
