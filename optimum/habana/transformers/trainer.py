--- conflicted
+++ resolved
@@ -1895,24 +1895,6 @@
         if self.args.use_habana and hasattr(model, "tie_weights"):
             model.tie_weights()
 
-<<<<<<< HEAD
-    def _zero_model_grad(self, model):
-        if hasattr(model, "_zero_grad_kwargs"):
-            model.zero_grad(**model._zero_grad_kwargs)
-        else:
-            # Optimization based on setting gradients to None (instead of zeroing them out) may only be used when gradients are not recorded using HPU graphs.
-            # HPU graphs rely on fixed tensors - setting gradients to None will enforce their re-allocation during the backward pass each step.
-            set_to_none = (
-                self.args.local_rank == -1 or self.args.distribution_strategy == "ddp"
-            ) and not self.args.use_hpu_graphs_for_training
-
-            try:
-                model.zero_grad(set_to_none=set_to_none)
-                model._zero_grad_kwargs = {"set_to_none": set_to_none}
-            except TypeError:
-                model.zero_grad()
-                model._zero_grad_kwargs = {}
-=======
     def autocast_smart_context_manager(self, cache_enabled: Optional[bool] = True):
         """
         A helper wrapper that creates an appropriate context manager for `autocast` while feeding it the desired
@@ -1927,4 +1909,20 @@
 
             ctx_manager = contextlib.nullcontext() if sys.version_info >= (3, 7) else contextlib.suppress()
         return ctx_manager
->>>>>>> 92187e7e
+
+    def _zero_model_grad(self, model):
+        if hasattr(model, "_zero_grad_kwargs"):
+            model.zero_grad(**model._zero_grad_kwargs)
+        else:
+            # Optimization based on setting gradients to None (instead of zeroing them out) may only be used when gradients are not recorded using HPU graphs.
+            # HPU graphs rely on fixed tensors - setting gradients to None will enforce their re-allocation during the backward pass each step.
+            set_to_none = (
+                self.args.local_rank == -1 or self.args.distribution_strategy == "ddp"
+            ) and not self.args.use_hpu_graphs_for_training
+
+            try:
+                model.zero_grad(set_to_none=set_to_none)
+                model._zero_grad_kwargs = {"set_to_none": set_to_none}
+            except TypeError:
+                model.zero_grad()
+                model._zero_grad_kwargs = {}