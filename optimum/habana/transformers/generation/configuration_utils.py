from transformers.generation import GenerationConfig


class GaudiGenerationConfig(GenerationConfig):
    """
    This class extends [`transformers.generation.GenerationConfig`](https://github.com/huggingface/transformers/blob/main/src/transformers/generation/configuration_utils.py)
    to add HPU-specific arguments for generation.

    Arg:
    trim_logit (`bool`, *optional):
        Calculate logits only for the last token to save memory in the first step.
    static_shapes (`bool`, *optional*):
        Whether to use static shapes for generation or not. It will run faster on HPUs with static shapes
        but not all models support it. If not specified, it will automatically be set to `True` if the given
        model supports it.
    ignore_eos (`bool`, *optional*):
        Whether to ignore finished sequences (faster in lazy mode and with HPU graphs) or not (eager mode).
        If not specified, it will automatically be set to `True` if lazy mode is on.
    attn_softmax_bf16 (`bool`, *optional*):
        Whether to run attention softmax layer in lower precision provided that the model supports it and
        is also running in lower precision.
    limit_hpu_graphs (`bool`, *optional*):
        Skip HPU Graph usage for first token to save memory
    reuse_cache (`bool`, *optional*):
        Whether to reuse key/value cache for decoding. It should save memory.
    bucket_size (`int`, *optional*):
        If negative (default=-1) pad to max if `static_shapes` is set. Else start with
        `shape = bucket_size * ceil(prompt_len/bucket_size)` and then grow space by `bucket_size` when needed.
        Only active if `static_shapes` is used. Can't be used with `reuse_cache`.
    kv_cache_fp8 (`bool`, *optional*):
        Store kv-cache in float8 when kv-cache is used
    use_flash_attention (`bool`, *optional*):
        Whether to use flash attention optimization.
    flash_attention_recompute (`bool`, *optional*):
        Whether to enable recompute if use Habana flash attention.
    """

    def __init__(self, **kwargs):
        super().__init__(**kwargs)
        self.trim_logits = kwargs.get("trim_logits", None)
        self.static_shapes = kwargs.get("static_shapes", None)
        self.ignore_eos = kwargs.get("ignore_eos", None)
        self.attn_softmax_bf16 = kwargs.get("attn_softmax_bf16", None)
        self.limit_hpu_graphs = kwargs.get("limit_hpu_graphs", None)
        self.reuse_cache = kwargs.get("reuse_cache", None)
        self.bucket_size = kwargs.get("bucket_size", -1)
<<<<<<< HEAD
        self.reduce_recompile = kwargs.get("reduce_recompile", None)
        self.kv_cache_fp8 = kwargs.get("kv_cache_fp8", None)
=======
        self.kv_cache_fp8 = kwargs.get("kv_cache_fp8", None)
        self.use_flash_attention = kwargs.get("use_flash_attention", None)
        self.flash_attention_recompute = kwargs.get("flash_attention_recompute", None)
>>>>>>> 28a9646f
<|MERGE_RESOLUTION|>--- conflicted
+++ resolved
@@ -44,11 +44,7 @@
         self.limit_hpu_graphs = kwargs.get("limit_hpu_graphs", None)
         self.reuse_cache = kwargs.get("reuse_cache", None)
         self.bucket_size = kwargs.get("bucket_size", -1)
-<<<<<<< HEAD
         self.reduce_recompile = kwargs.get("reduce_recompile", None)
         self.kv_cache_fp8 = kwargs.get("kv_cache_fp8", None)
-=======
-        self.kv_cache_fp8 = kwargs.get("kv_cache_fp8", None)
         self.use_flash_attention = kwargs.get("use_flash_attention", None)
-        self.flash_attention_recompute = kwargs.get("flash_attention_recompute", None)
->>>>>>> 28a9646f
+        self.flash_attention_recompute = kwargs.get("flash_attention_recompute", None)