from transformers.generation import GenerationConfig


class GaudiGenerationConfig(GenerationConfig):
    """
    This class extends [`transformers.generation.GenerationConfig`](https://github.com/huggingface/transformers/blob/main/src/transformers/generation/configuration_utils.py)
    to add HPU-specific arguments for generation.

    Arg:
    trim_logit (`bool`, *optional):
        Calculate logits only for the last token to save memory in the first step.
    static_shapes (`bool`, *optional*):
        Whether to use static shapes for generation or not. It will run faster on HPUs with static shapes
        but not all models support it. If not specified, it will automatically be set to `True` if the given
        model supports it.
    ignore_eos (`bool`, *optional*):
        Whether to ignore finished sequences (faster in lazy mode and with HPU graphs) or not (eager mode).
        If not specified, it will automatically be set to `True` if lazy mode is on.
    attn_softmax_bf16 (`bool`, *optional*):
        Whether to run attention softmax layer in lower precision provided that the model supports it and
        is also running in lower precision.
    limit_hpu_graphs (`bool`, *optional*):
        Skip HPU Graph usage for first token to save memory
    reuse_cache (`bool`, *optional*):
         Whether to reuse key/value cache for decoding. It should save memory.
    """

    def __init__(self, **kwargs):
        super().__init__(**kwargs)
        self.trim_logits = kwargs.get("trim_logits", None)
        self.static_shapes = kwargs.get("static_shapes", None)
        self.ignore_eos = kwargs.get("ignore_eos", None)
        self.attn_softmax_bf16 = kwargs.get("attn_softmax_bf16", None)
<<<<<<< HEAD
        self.bucketsize = kwargs.get("bucketsize", -1)
=======
        self.limit_hpu_graphs = kwargs.get("limit_hpu_graphs", None)
        self.reuse_cache = kwargs.get("reuse_cache", None)
>>>>>>> 355c54bb
<|MERGE_RESOLUTION|>--- conflicted
+++ resolved
@@ -31,9 +31,6 @@
         self.static_shapes = kwargs.get("static_shapes", None)
         self.ignore_eos = kwargs.get("ignore_eos", None)
         self.attn_softmax_bf16 = kwargs.get("attn_softmax_bf16", None)
-<<<<<<< HEAD
         self.bucketsize = kwargs.get("bucketsize", -1)
-=======
         self.limit_hpu_graphs = kwargs.get("limit_hpu_graphs", None)
-        self.reuse_cache = kwargs.get("reuse_cache", None)
->>>>>>> 355c54bb
+        self.reuse_cache = kwargs.get("reuse_cache", None)