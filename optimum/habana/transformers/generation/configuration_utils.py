from transformers.generation import GenerationConfig


class GaudiGenerationConfig(GenerationConfig):
    """
    This class extends [`transformers.generation.GenerationConfig`](https://github.com/huggingface/transformers/blob/main/src/transformers/generation/configuration_utils.py)
    to add HPU-specific arguments for generation.

    Arg:
    trim_logit (`bool`, *optional):
        Calculate logits only for the last token to save memory in the first step.
    static_shapes (`bool`, *optional*):
        Whether to use static shapes for generation or not. It will run faster on HPUs with static shapes
        but not all models support it. If not specified, it will automatically be set to `True` if the given
        model supports it.
    ignore_eos (`bool`, *optional*):
        Whether to ignore finished sequences (faster in lazy mode and with HPU graphs) or not (eager mode).
        If not specified, it will automatically be set to `True` if lazy mode is on.
    attn_softmax_bf16 (`bool`, *optional*):
        Whether to run attention softmax layer in lower precision provided that the model supports it and
        is also running in lower precision.
    limit_hpu_graphs (`bool`, *optional*):
        Skip HPU Graph usage for first token to save memory
    reuse_cache (`bool`, *optional*):
        Whether to reuse key/value cache for decoding. It should save memory.
    bucket_size (`int`, *optional*):
        If negative (default=-1) pad to max if `static_shapes` is set. Else start with
        `shape = bucket_size * ceil(prompt_len/bucket_size)` and then grow space by `bucket_size` when needed.
        Only active if `static_shapes` is used. Can't be used with `reuse_cache`.
    kv_cache_fp8 (`bool`, *optional*):
        Store kv-cache in float8 when kv-cache is used
    """

    def __init__(self, **kwargs):
        super().__init__(**kwargs)
        self.trim_logits = kwargs.get("trim_logits", None)
        self.static_shapes = kwargs.get("static_shapes", None)
        self.ignore_eos = kwargs.get("ignore_eos", None)
        self.attn_softmax_bf16 = kwargs.get("attn_softmax_bf16", None)
        self.limit_hpu_graphs = kwargs.get("limit_hpu_graphs", None)
        self.reuse_cache = kwargs.get("reuse_cache", None)
        self.bucket_size = kwargs.get("bucket_size", -1)
<<<<<<< HEAD
        self.reduce_recompile = kwargs.get("reduce_recompile", False)
=======
        self.kv_cache_fp8 = kwargs.get("kv_cache_fp8", None)
>>>>>>> 5dc75772
<|MERGE_RESOLUTION|>--- conflicted
+++ resolved
@@ -40,8 +40,5 @@
         self.limit_hpu_graphs = kwargs.get("limit_hpu_graphs", None)
         self.reuse_cache = kwargs.get("reuse_cache", None)
         self.bucket_size = kwargs.get("bucket_size", -1)
-<<<<<<< HEAD
         self.reduce_recompile = kwargs.get("reduce_recompile", False)
-=======
-        self.kv_cache_fp8 = kwargs.get("kv_cache_fp8", None)
->>>>>>> 5dc75772
+        self.kv_cache_fp8 = kwargs.get("kv_cache_fp8", None)