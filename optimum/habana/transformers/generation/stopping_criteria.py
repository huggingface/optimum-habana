# coding=utf-8
# Copyright 2022 The Google AI Language Team Authors, Facebook AI Research authors and The HuggingFace Inc. team.
# Copyright (c) 2020, NVIDIA CORPORATION.  All rights reserved.
#
# Licensed under the Apache License, Version 2.0 (the "License");
# you may not use this file except in compliance with the License.
# You may obtain a copy of the License at
#
#     http://www.apache.org/licenses/LICENSE-2.0
#
# Unless required by applicable law or agreed to in writing, software
# distributed under the License is distributed on an "AS IS" BASIS,
# WITHOUT WARRANTIES OR CONDITIONS OF ANY KIND, either express or implied.
# See the License for the specific language governing permissions and
# limitations under the License.

import time
from typing import Union

import torch

from optimum.utils import logging


logger = logging.get_logger(__name__)

# Instead of returning a tensor describing status of completeness of each sentence
# we only return a single boolean describing the state of the batch
# only when needs_tensor_output says so, we return array of booleans


def create_return_const_tensor(input_ids, is_done):
    return torch.full((input_ids.shape[0],), 1 if is_done else 0, device=input_ids.device, dtype=torch.uint8)


def gaudi_MaxLengthCriteria_call(
    self, input_ids: torch.LongTensor, scores: torch.FloatTensor, **kwargs
) -> Union[torch.BoolTensor, bool]:
    token_idx = kwargs.get("token_idx", None)
    if token_idx is not None:
        if not kwargs["needs_tensor_output"]:
            return token_idx >= self.max_length
        else:
            return create_return_const_tensor(input_ids, token_idx >= self.max_length)
    else:
        cur_len = input_ids.shape[-1]
        is_done = cur_len >= self.max_length
        if self.max_position_embeddings is not None and not is_done and cur_len >= self.max_position_embeddings:
            logger.warning_once(
                "This is a friendly reminder - the current text generation call will exceed the model's predefined "
                f"maximum length ({self.max_position_embeddings}). Depending on the model, you may observe "
                "exceptions, performance degradation, or nothing at all."
            )
        return create_return_const_tensor(input_ids, is_done)


<<<<<<< HEAD
def gaudi_MaxNewTokensCriteria_call(
    self, input_ids: torch.LongTensor, scores: torch.FloatTensor, **kwargs
) -> Union[torch.BoolTensor, bool]:
    token_idx = kwargs.get("token_idx", None)
    if token_idx is not None:
        if not kwargs["needs_tensor_output"]:
            return token_idx >= self.max_length
        else:
            return create_return_const_tensor(input_ids, token_idx >= self.max_length)
    else:
        is_done = input_ids.shape[-1] >= self.max_length
        return create_return_const_tensor(input_ids, is_done)


=======
>>>>>>> a8b9400c
def gaudi_MaxTimeCriteria_call(
    self, input_ids: torch.LongTensor, scores: torch.FloatTensor, **kwargs
) -> Union[torch.BoolTensor, bool]:
    is_done = time.time() - self.initial_timestamp > self.max_time
    if kwargs["needs_tensor_output"]:
        return create_return_const_tensor(input_ids, is_done)
    else:
        return is_done


def gaudi_EosTokenCriteria_call(
    self, input_ids: torch.LongTensor, scores: torch.FloatTensor, **kwargs
) -> Union[torch.BoolTensor, bool]:
    self.eos_token_id = self.eos_token_id.to(input_ids.device)
    token_idx = kwargs.get("token_idx", None)
    if token_idx is not None:
        is_done = torch.isin(input_ids[:, token_idx - 1], self.eos_token_id)
    else:
        is_done = torch.isin(input_ids[:, -1], self.eos_token_id)
    if kwargs["needs_tensor_output"]:
        return is_done.byte()
    else:
        return torch.all(is_done).item()


def needs_tensor_output(token_idx, ignore_eos, eos_token_id) -> bool:
    return not ignore_eos and eos_token_id is not None


def gaudi_StoppingCriteriaList_call(
    self, input_ids: torch.LongTensor, scores: torch.FloatTensor, **kwargs
) -> Union[torch.BoolTensor, bool]:
    kwargs["needs_tensor_output"] = needs_tensor_output(
        kwargs.get("token_idx", None), kwargs.get("ignore_eos", True), kwargs.get("eos_token_id", None)
    )
    is_done = (
        torch.full((input_ids.shape[0],), 0, device=input_ids.device, dtype=torch.int8)
        if kwargs["needs_tensor_output"]
        else False
    )
    for criteria in self:
        is_done = is_done | criteria(input_ids, scores, **kwargs)
    return is_done<|MERGE_RESOLUTION|>--- conflicted
+++ resolved
@@ -54,23 +54,6 @@
         return create_return_const_tensor(input_ids, is_done)
 
 
-<<<<<<< HEAD
-def gaudi_MaxNewTokensCriteria_call(
-    self, input_ids: torch.LongTensor, scores: torch.FloatTensor, **kwargs
-) -> Union[torch.BoolTensor, bool]:
-    token_idx = kwargs.get("token_idx", None)
-    if token_idx is not None:
-        if not kwargs["needs_tensor_output"]:
-            return token_idx >= self.max_length
-        else:
-            return create_return_const_tensor(input_ids, token_idx >= self.max_length)
-    else:
-        is_done = input_ids.shape[-1] >= self.max_length
-        return create_return_const_tensor(input_ids, is_done)
-
-
-=======
->>>>>>> a8b9400c
 def gaudi_MaxTimeCriteria_call(
     self, input_ids: torch.LongTensor, scores: torch.FloatTensor, **kwargs
 ) -> Union[torch.BoolTensor, bool]:
