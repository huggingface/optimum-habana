# coding=utf-8
# Copyright 2022 The Google AI Language Team Authors, Facebook AI Research authors and The HuggingFace Inc. team.
# Copyright (c) 2020, NVIDIA CORPORATION.  All rights reserved.
#
# Licensed under the Apache License, Version 2.0 (the "License");
# you may not use this file except in compliance with the License.
# You may obtain a copy of the License at
#
#     http://www.apache.org/licenses/LICENSE-2.0
#
# Unless required by applicable law or agreed to in writing, software
# distributed under the License is distributed on an "AS IS" BASIS,
# WITHOUT WARRANTIES OR CONDITIONS OF ANY KIND, either express or implied.
# See the License for the specific language governing permissions and
# limitations under the License.

import copy
import inspect
import math
import warnings
from typing import TYPE_CHECKING, Any, Callable, Dict, List, Optional, Tuple, Union

import torch
import torch.distributed as dist
<<<<<<< HEAD
from torch import nn
from transformers.cache_utils import DynamicCache
=======
from transformers.cache_utils import DynamicCache, EncoderDecoderCache, QuantizedCacheConfig
>>>>>>> 2e8a80d9
from transformers.generation.beam_constraints import DisjunctiveConstraint, PhrasalConstraint
from transformers.generation.beam_search import BeamScorer, BeamSearchScorer, ConstrainedBeamSearchScorer
from transformers.generation.candidate_generator import (
    CandidateGenerator,
    PromptLookupCandidateGenerator,
    _crop_past_key_values,
    _prepare_attention_mask,
    _prepare_token_type_ids,
)
from transformers.generation.logits_process import LogitsProcessorList
from transformers.generation.stopping_criteria import (
    EosTokenCriteria,
    MaxLengthCriteria,
    MaxTimeCriteria,
    StoppingCriteriaList,
    StopStringCriteria,
)
from transformers.generation.utils import (
    NEED_SETUP_CACHE_CLASSES_MAPPING,
    QUANT_BACKEND_CLASSES_MAPPING,
    GenerateBeamDecoderOnlyOutput,
    GenerateBeamEncoderDecoderOutput,
    GenerateBeamOutput,
    GenerateDecoderOnlyOutput,
    GenerateEncoderDecoderOutput,
    GenerateNonBeamOutput,
    GenerateOutput,
    GenerationMixin,
    GenerationMode,
    _ranking_fast,
    _split_model_inputs,
    _split_model_outputs,
    stack_model_outputs,
)
from transformers.integrations.deepspeed import is_deepspeed_zero3_enabled
<<<<<<< HEAD
from transformers.modeling_outputs import CausalLMOutputWithPast, Seq2SeqLMOutput
from transformers.utils import ModelOutput, is_torchdynamo_compiling
=======
from transformers.utils import ModelOutput, is_hqq_available, is_quanto_available, is_torchdynamo_compiling
>>>>>>> 2e8a80d9

from optimum.utils import logging

from ...utils import HabanaGenerationtime, HabanaProfile
from ..integrations.deepspeed import unwrap_deepspeed_model
from .candidate_generator import GaudiAssistedCandidateGenerator
from .configuration_utils import GaudiGenerationConfig


if TYPE_CHECKING:
    from transformers import PreTrainedModel
    from transformers.streamers import BaseStreamer
    from transformers.tokenization_utils_base import PreTrainedTokenizerBase

    from .candidate_generator import GaudiCandidateGenerator


MODELS_OPTIMIZED_WITH_STATIC_SHAPES = [
    "bloom",
    "gpt2",
    "opt",
    "gptj",
    "gpt_neox",
    "llama",
    "falcon",
    "codegen",
    "gpt_bigcode",
    "bart",
    "mpt",
    "t5",
    "mistral",
    "phi",
    "mixtral",
    "gemma",
    "blip_text_model",
    "seamless_m4t",
    "starcoder2",
    "persimmon",
    "qwen2",
    "llava",
    "llava_next",
    "stablelm",
    "mamba",
    "deci",
]


logger = logging.get_logger(__name__)


def incrementor(bucket_size, prompt_len):
    assert bucket_size > 0
    passnum = -1
    while True:
        passnum += 1
        if passnum == 0:
            token_idx = prompt_len
            allocated_space = int(math.ceil(prompt_len / bucket_size) * bucket_size)
            if prompt_len % bucket_size == 0:
                allocated_space += bucket_size
            need_expansion = True
        else:
            token_idx += 1
            need_expansion = token_idx >= allocated_space
            if need_expansion:
                assert (allocated_space - token_idx) <= bucket_size
                allocated_space += bucket_size
        yield {
            "allocated_space": allocated_space,
            "passnum": passnum,
            "token_idx": token_idx,
            "need_expansion": need_expansion,
        }


def get_final_stopping_criteria(x):
    if isinstance(x, bool):
        return x
    elif torch.is_tensor(x):
        return all(x)
    else:
        raise TypeError(f"The stopping criteria should be either a boolean or a torch.tensor but got {type(x)}.")


class GaudiGenerationMixin(GenerationMixin):
    """
    This class enables to perform fast generation in lazy mode and with HPU graphs.
    The only difference with GenerationMixin is that the various generation
    methods will generate sequences whose size is max_length. Having constant
    sizes allows to make the most of lazy mode and HPU graphs.
    """

    def _get_hpu_graphs_kwargs(self, model_kwargs):
        hpu_graphs_kwargs = {}
        if model_kwargs["limit_hpu_graphs"]:
            hpu_graphs_kwargs.update({"bypass_hpu_graphs": False})
            if "first_token" not in model_kwargs.keys():
                model_kwargs["first_token"] = True
                hpu_graphs_kwargs.update({"bypass_hpu_graphs": True})
        return hpu_graphs_kwargs

    def _prepare_decoder_attention_mask(
        self,
        max_steps: int,  # current stopping criteria
        batch_size: int,
        pad_token_id: int,
        device: str,
        dtype: str = bool,
    ) -> torch.Tensor:
        x = torch.zeros((batch_size, max_steps), device=device, dtype=dtype)
        return x.index_fill(1, torch.tensor(0), 1)  # First the position with pad_token_id

    def _prepare_decoder_input_ids_for_generation(
        self,
        batch_size: int,
        model_input_name: str,
        model_kwargs: Dict[str, torch.Tensor],
        decoder_start_token_id: torch.Tensor,
        device: torch.device = None,
        max_new_tokens: int = None,
        pad_token_id: int = None,
    ) -> Tuple[torch.LongTensor, Dict[str, torch.Tensor]]:
        """Prepares `decoder_input_ids` for generation with encoder-decoder models"""
        # 1. Check whether the user has defined `decoder_input_ids` manually. To facilitate in terms of input naming,
        # we also allow the user to pass it under `input_ids`, if the encoder does not use it as the main input.
        if model_kwargs is not None and "decoder_input_ids" in model_kwargs:
            decoder_input_ids = model_kwargs.pop("decoder_input_ids")
        elif "input_ids" in model_kwargs and model_input_name != "input_ids":
            decoder_input_ids = model_kwargs.pop("input_ids")
        else:
            decoder_input_ids = None

        token_idx = model_kwargs.get("token_idx", None)

        # 2. `decoder_start_token_id` must have shape (batch_size, 1)
        if device is None:
            device = self.device
        if token_idx is None:
            if decoder_start_token_id.ndim == 1:
                if decoder_start_token_id.shape[0] != batch_size:
                    raise ValueError(
                        f"`decoder_start_token_id` expected to have length {batch_size} but got {decoder_start_token_id.shape[0]}"
                    )
                decoder_start_token_id = decoder_start_token_id.view(-1, 1)
            else:
                decoder_start_token_id = (
                    torch.ones((batch_size, 1), dtype=torch.long, device=device) * decoder_start_token_id
                )
        else:
            # creating padded decoder_input_ids to achieve static shapes. Later new tokens once generated are copied in to decoder_input_ids based on token_idx
            max_length = max_new_tokens + 1 if max_new_tokens is not None else self.generation_config.max_length
            decoder_start_token_id = (
                torch.ones((batch_size, 1), dtype=torch.long, device=device) * decoder_start_token_id
            )
            decoder_start_token_id = torch.nn.functional.pad(
                decoder_start_token_id, (0, max_length - 1), value=pad_token_id
            )

        # 3. Encoder-decoder models expect the `decoder_input_ids` to start with a special token. Let's ensure that.
        # no user input -> use decoder_start_token_id as decoder_input_ids
        if decoder_input_ids is None:
            decoder_input_ids = decoder_start_token_id
        # exception: Donut checkpoints have task-specific decoder starts and don't expect a BOS token. Note that the
        # original checkpoints can't be detected through `self.__class__.__name__.lower()`, needing custom logic.
        # See: https://github.com/huggingface/transformers/pull/31470
        elif "donut" in self.__class__.__name__.lower() or (
            self.config.model_type == "vision-encoder-decoder" and "donut" in self.config.encoder.model_type.lower()
        ):
            pass
        elif self.config.model_type in ["whisper"]:
            pass
        # user input but doesn't start with decoder_start_token_id -> prepend decoder_start_token_id (and adjust
        # decoder_attention_mask if provided)
        elif (decoder_input_ids[:, 0] != decoder_start_token_id[:, 0]).all().item():
            if token_idx is None:
                decoder_input_ids = torch.cat([decoder_start_token_id, decoder_input_ids], dim=-1)
            else:
                max_length = max_new_tokens + 2 if max_new_tokens is not None else self.generation_config.max_length
                if max_length != decoder_start_token_id.shape[-1]:
                    decoder_start_token_id = torch.nn.functional.pad(
                        decoder_start_token_id,
                        (0, max_length - decoder_start_token_id.shape[-1]),
                        value=pad_token_id,
                    )
                decoder_input_ids = decoder_start_token_id.index_copy(1, token_idx, decoder_input_ids)
                token_idx.add_(1)
            if "decoder_attention_mask" in model_kwargs:
                decoder_attention_mask = model_kwargs["decoder_attention_mask"]
                decoder_attention_mask = torch.cat(
                    (torch.ones_like(decoder_attention_mask)[:, :1], decoder_attention_mask),
                    dim=-1,
                )
                model_kwargs["decoder_attention_mask"] = decoder_attention_mask
        else:
            if token_idx is not None:
                decoder_input_ids_len = decoder_input_ids.shape[-1]
                max_length = (
                    max_new_tokens + decoder_input_ids_len
                    if max_new_tokens is not None
                    else self.generation_config.max_length
                )
                decoder_input_ids = torch.nn.functional.pad(
                    decoder_input_ids, (0, max_length - decoder_input_ids_len), value=pad_token_id
                )
                token_idx.copy_(decoder_input_ids_len)
                if "decoder_attention_mask" in model_kwargs:
                    decoder_attention_mask = model_kwargs["decoder_attention_mask"]
                    pad_len = max_length - decoder_attention_mask.shape[-1]
                    decoder_attention_mask = torch.cat(
                        (torch.ones_like(decoder_attention_mask)[:, :pad_len], decoder_attention_mask),
                        dim=-1,
                    )
                    model_kwargs["decoder_attention_mask"] = decoder_attention_mask

        return decoder_input_ids, model_kwargs

    @staticmethod
    def _expand_inputs_for_generation(
        expand_size: int = 1,
        is_encoder_decoder: bool = False,
        input_ids: Optional[torch.LongTensor] = None,
        **model_kwargs,
    ) -> Tuple[torch.LongTensor, Dict[str, Any]]:
        """
        Expands tensors from [batch_size, ...] to [batch_size * expand_size, ...].

        Copied from Transformers: https://github.com/huggingface/transformers/blob/527ab894e59b6582578008e3b47648a65063f73d/src/transformers/generation/utils.py#L704
        The tensor `token_idx` is not expanded.
        """

        def _expand_dict_for_generation(dict_to_expand):
            for key in dict_to_expand:
                if (
                    key != "token_idx"
                    and key != "decoder_input_ids"
                    and key != "cache_position"
                    and dict_to_expand[key] is not None
                    and isinstance(dict_to_expand[key], torch.Tensor)
                ):
                    dict_to_expand[key] = dict_to_expand[key].repeat_interleave(expand_size, dim=0)
            return dict_to_expand

        if input_ids is not None:
            input_ids = input_ids.repeat_interleave(expand_size, dim=0)

        model_kwargs = _expand_dict_for_generation(model_kwargs)

        if is_encoder_decoder:
            if model_kwargs.get("encoder_outputs") is None:
                raise ValueError("If `is_encoder_decoder` is True, make sure that `encoder_outputs` is defined.")
            model_kwargs["encoder_outputs"] = _expand_dict_for_generation(model_kwargs["encoder_outputs"])

        return input_ids, model_kwargs

    def _pad_past_key_values(self, model_kwargs):
        pad_amount = model_kwargs.get("kv_cache_pad_len", 0)
        if model_kwargs["past_key_values"]:
            for i in range(len(model_kwargs["past_key_values"])):
                for j in range(len(model_kwargs["past_key_values"][i])):
                    if torch.is_tensor(model_kwargs["past_key_values"][i][j]):
                        model_kwargs["past_key_values"][i][j] = torch.nn.functional.pad(
                            model_kwargs["past_key_values"][i][j], (0, 0, 0, pad_amount)
                        )
                        if model_kwargs.get("lazy_mode", False):
                            self.htcore_generation.mark_step()

    def _remove_past_key_values(self, model_kwargs):
        if model_kwargs["past_key_values"]:
            for i in range(len(model_kwargs["past_key_values"])):
                for j in range(len(model_kwargs["past_key_values"][i])):
                    if torch.is_tensor(model_kwargs["past_key_values"][i][j]):
                        t = model_kwargs["past_key_values"][i][j]
                        del t
                        model_kwargs["past_key_values"][i][j] = None
        del model_kwargs["past_key_values"]
        model_kwargs["past_key_values"] = None

    def _update_model_kwargs_for_generation(
        self,
        outputs: ModelOutput,
        model_kwargs: Dict[str, Any],
        is_encoder_decoder: bool = False,
        standardize_cache_format: bool = False,
        num_new_tokens: int = 1,
    ) -> Dict[str, Any]:
        """
        Copied from Transformers: https://github.com/huggingface/transformers/blob/527ab894e59b6582578008e3b47648a65063f73d/src/transformers/generation/utils.py#L745

        Adds support for `token_idx`, which is necessary for using static shapes.
        """
        # mark to identify starting from second token
        model_kwargs["first_token"] = False
        if not model_kwargs.get("pad_done", False):
            # update past_key_values keeping its naming used in model code
            cache_name, cache = self._extract_past_from_model_output(
                outputs, standardize_cache_format=standardize_cache_format
            )
            model_kwargs[cache_name] = cache
        if getattr(outputs, "state", None) is not None:
            model_kwargs["state"] = outputs.state

        # update token_type_ids with last value
        if "token_type_ids" in model_kwargs:
            token_type_ids = model_kwargs["token_type_ids"]
            model_kwargs["token_type_ids"] = torch.cat([token_type_ids, token_type_ids[:, -1].unsqueeze(-1)], dim=-1)

        token_idx = model_kwargs.get("token_idx", None)

        if not is_encoder_decoder:
            # update attention mask
            if "attention_mask" in model_kwargs:
                attention_mask = model_kwargs["attention_mask"]
                if token_idx is not None:
                    attention_mask.index_fill_(1, token_idx, 1)
                else:
                    attention_mask = torch.cat(
                        [attention_mask, attention_mask.new_ones((attention_mask.shape[0], 1))], dim=-1
                    )
                model_kwargs["attention_mask"] = attention_mask
        else:
            # update decoder attention mask
            if "decoder_attention_mask" in model_kwargs:
                decoder_attention_mask = model_kwargs["decoder_attention_mask"]
                if token_idx is not None:
                    decoder_attention_mask.index_fill_(1, token_idx, 1)
                else:
                    decoder_attention_mask = torch.cat(
                        [
                            decoder_attention_mask,
                            decoder_attention_mask.new_ones((decoder_attention_mask.shape[0], 1)),
                        ],
                        dim=-1,
                    )
                model_kwargs["decoder_attention_mask"] = decoder_attention_mask

        if token_idx is not None:
            token_idx.add_(1)
            if "token_idx_cpu" in model_kwargs:
                model_kwargs["token_idx_cpu"] += 1

        if (
            model_kwargs.get("use_cache", True)
            and "cache_position" in model_kwargs
            and model_kwargs["cache_position"] is not None
        ):
            model_kwargs["cache_position"] = model_kwargs["cache_position"][-1:] + num_new_tokens
        else:
            past_positions = model_kwargs.pop("cache_position")
            new_positions = torch.arange(
                past_positions[-1] + 1, past_positions[-1] + num_new_tokens + 1, dtype=past_positions.dtype
            ).to(past_positions.device)
            model_kwargs["cache_position"] = torch.cat((past_positions, new_positions))

        return model_kwargs

    @torch.no_grad()
    def update_model_kwargs_for_bucketing(
        self, params, input_ids, model_kwargs, pad_token_id, bucket_size, reduce_recompile=False
    ):
        if params["need_expansion"]:
            # Pad inputs to have static shapes during generation, this gives better performance than dynamic shapes on HPUs
            pad_amount = params["allocated_space"] - input_ids.shape[-1]
            input_ids = torch.nn.functional.pad(input_ids, (0, pad_amount), value=pad_token_id)
            if model_kwargs["attention_mask"] is not None:
                model_kwargs["attention_mask"] = torch.nn.functional.pad(
                    model_kwargs["attention_mask"], (0, pad_amount), value=0
                )
            else:
                assert False, "Not tested for cases where attn_mask isnt passed"
            if reduce_recompile and params["passnum"] == 0:
                position_ids_cpu = model_kwargs["attention_mask"].long().cumsum(-1) - 1
                position_ids_cpu.masked_fill_(model_kwargs["attention_mask"] == 0, 1)
                input_ids = input_ids.to(self.device)
                model_kwargs["attention_mask"] = model_kwargs["attention_mask"].to(self.device)

            if "past_key_values" in model_kwargs:

                def create_pad_arg(pad_amount, i, j):
                    if model_kwargs["past_key_values"][0][0].dim() == 3:
                        assert self.config.model_type == "bloom"
                        if j == 0:
                            return (0, pad_amount)
                        elif j == 1:
                            return (0, 0, 0, pad_amount)
                        else:
                            assert False
                    elif model_kwargs["past_key_values"][0][0].dim() == 4:
                        return (0, 0, 0, pad_amount)  # llama, falcon, qwen2
                    else:
                        assert False, "Unknown case, please handle, or dont use bucketing"

                new_kv = [None for i in range(len(model_kwargs["past_key_values"]))]
                if self.config.model_type == "gpt_bigcode" and model_kwargs["past_key_values"][0][0].dim() == 2:
                    # GPT_BIGCODE's kv cache is list of tensors.
                    new_kv = [None for i in range(len(model_kwargs["past_key_values"]))]
                    for i in range(len(model_kwargs["past_key_values"])):
                        pad = (0, 0, 0, pad_amount)
                        new_kv[i] = torch.nn.functional.pad(
                            model_kwargs["past_key_values"][i], pad, value=pad_token_id
                        )
                    model_kwargs["past_key_values"] = list(new_kv)
                else:
                    for i in range(len(model_kwargs["past_key_values"])):
                        tmp_lst = [None for j in range(len(model_kwargs["past_key_values"][i]))]
                        for j in range(len(model_kwargs["past_key_values"][i])):
                            pad_tuple = create_pad_arg(pad_amount, i, j)
                            # Different models might have different shapes of kv-cache
                            # create_pad_arg handles them on a per-model basis
                            # This is a necessary (but not sufficient) condition: what ever dimension we are padding, should be a multiple of bucket_size
                            # This check is added in case we get a new model with a new kv-cache structure, and we attempt to pad some wrong dimension
                            # in peft case, if there's virtual token. the model_kwargs["past_key_values"][i][j].shape[-(len(pad_tuple) // 2)] % bucket_size == num_virtual_token, no need of assert, the pad length of past_key_value should be aligned with input id and attention_mask
                            num_virtual_tokens = model_kwargs.get("num_virtual_tokens", 0)
                            assert (
                                model_kwargs["past_key_values"][i][j].shape[-(len(pad_tuple) // 2)] % bucket_size
                                == num_virtual_tokens
                            )
                            tmp_lst[j] = torch.nn.functional.pad(
                                model_kwargs["past_key_values"][i][j], pad_tuple, value=pad_token_id
                            )
                        new_kv[i] = tuple(tmp_lst)
                    model_kwargs["past_key_values"] = tuple(new_kv)

        if "token_idx" not in model_kwargs:
            model_kwargs["token_idx"] = torch.tensor(params["token_idx"], device=self.device)
        return input_ids, model_kwargs

    def _get_candidate_generator(
        self,
        generation_config: GaudiGenerationConfig,
        input_ids: torch.LongTensor,
        inputs_tensor: torch.Tensor,
        assistant_model: "PreTrainedModel",
        logits_processor: LogitsProcessorList,
        model_kwargs: Dict,
    ) -> CandidateGenerator:
        if generation_config.prompt_lookup_num_tokens is not None:
            candidate_generator = PromptLookupCandidateGenerator(
                num_output_tokens=generation_config.prompt_lookup_num_tokens,
                max_matching_ngram_size=generation_config.max_matching_ngram_size,
                max_length=generation_config.max_length,
            )
        else:
            candidate_generator = GaudiAssistedCandidateGenerator(
                input_ids=input_ids,
                assistant_model=assistant_model,
                generation_config=generation_config,
                model_kwargs=model_kwargs,
                inputs_tensor=inputs_tensor,
                logits_processor=logits_processor,
            )
        return candidate_generator

    def _get_stopping_criteria(
        self,
        generation_config: GaudiGenerationConfig,
        stopping_criteria: Optional[StoppingCriteriaList],
        tokenizer: Optional["PreTrainedTokenizerBase"] = None,
        **kwargs,
    ) -> StoppingCriteriaList:
        criteria = StoppingCriteriaList()
        if generation_config.max_length is not None:
            max_position_embeddings = getattr(self.config, "max_position_embeddings", None)
            criteria.append(
                MaxLengthCriteria(
                    max_length=generation_config.max_length,
                    max_position_embeddings=max_position_embeddings,
                )
            )
        if generation_config.max_time is not None:
            criteria.append(MaxTimeCriteria(max_time=generation_config.max_time))
        if generation_config.stop_strings is not None:
            if tokenizer is None:
                raise ValueError(
                    "There are one or more stop strings, either in the arguments to `generate` or in the "
                    "model's generation config, but we could not locate a tokenizer. When generating with "
                    "stop strings, you must pass the model's tokenizer to the `tokenizer` argument of `generate`."
                )
            criteria.append(StopStringCriteria(stop_strings=generation_config.stop_strings, tokenizer=tokenizer))
        if not generation_config.ignore_eos and generation_config._eos_token_tensor is not None:
            criteria.append(EosTokenCriteria(eos_token_id=generation_config._eos_token_tensor))
        criteria = self._merge_criteria_processor_list(criteria, stopping_criteria)
        return criteria

    def _prepare_generated_length(
        self,
        generation_config,
        has_default_max_length,
        has_default_min_length,
        model_input_name,
        input_ids_length,
        inputs_tensor,
        has_token_idx,
    ):
        """Prepared max and min length in generaion configs to avoid clashes between similar attributes"""

        if generation_config.max_new_tokens is not None:
            if not has_default_max_length and generation_config.max_length is not None:
                logger.warning(
                    f"Both `max_new_tokens` (={generation_config.max_new_tokens}) and `max_length`(="
                    f"{generation_config.max_length}) seem to have been set. `max_new_tokens` will take precedence. "
                    "Please refer to the documentation for more information. "
                    "(https://huggingface.co/docs/transformers/main/en/main_classes/text_generation)"
                )
            if has_token_idx:
                generation_config.max_length = input_ids_length
            else:
                generation_config.max_length = generation_config.max_new_tokens + input_ids_length

        # if both `inputs_embeds` and `input_ids` are passed, we do not correct the length
        # otherwise we need total length [inputs-embeds-len + new-tokens-len] to not go beyond indicated `max_length``
        elif (
            model_input_name == "inputs_embeds"
            and input_ids_length != inputs_tensor.shape[1]
            and not self.config.is_encoder_decoder
        ):
            generation_config.max_length -= inputs_tensor.shape[1]

        # same for min length
        if generation_config.min_new_tokens is not None:
            if not has_default_min_length:
                logger.warning(
                    f"Both `min_new_tokens` (={generation_config.min_new_tokens}) and `min_length`(="
                    f"{generation_config.min_length}) seem to have been set. `min_new_tokens` will take precedence. "
                    "Please refer to the documentation for more information. "
                    "(https://huggingface.co/docs/transformers/main/en/main_classes/text_generation)"
                )
            if has_token_idx:
                generation_config.min_length = input_ids_length
            else:
                generation_config.min_length = generation_config.min_new_tokens + input_ids_length

        elif (
            model_input_name == "inputs_embeds"
            and input_ids_length != inputs_tensor.shape[1]
            and not self.config.is_encoder_decoder
        ):
            generation_config.min_length = max(generation_config.min_length - inputs_tensor.shape[1], 0)

        return generation_config

    def _prepare_generation_config(
        self, generation_config: Optional[GaudiGenerationConfig], **kwargs: Dict
    ) -> Tuple[GaudiGenerationConfig, Dict]:
        """
        Copied from https://github.com/huggingface/transformers/blob/v4.40.2/src/transformers/generation/utils.py#L1230
        Differences:
        - add management of `static_shapes` and `ignore_eos` in the generation config
        - workaround for `token_type_ids` for Falcon
        """
        # TODO joao: when we can detect `fullgraph=True` in `torch.compile` (https://github.com/pytorch/pytorch/pull/120400)
        # replace `is_torchdynamo_compiling` by the corresponding check. As it is, we are being too restrictive with
        # the parameterization in `fullgraph=False` so as to enable `fullgraph=True`.

        # priority: `generation_config` argument > `model.generation_config` (the default generation config)
        using_model_generation_config = False
        if generation_config is None:
            # legacy: users may modify the model configuration to control generation. To trigger this legacy behavior,
            # three conditions must be met
            # 1) the generation config must have been created from the model config (`_from_model_config` field);
            # 2) the generation config must have seen no modification since its creation (the hash is the same);
            # 3) the user must have set generation parameters in the model config.
            # NOTE: `torch.compile` can't compile `hash`, this legacy support is disabled with compilation.
            if (
                not is_torchdynamo_compiling()
                and self.generation_config._from_model_config
                and self.generation_config._original_object_hash == hash(self.generation_config)
                and self.config._has_non_default_generation_parameters()
            ):
                new_generation_config = GaudiGenerationConfig.from_model_config(self.config)
                if new_generation_config != self.generation_config:
                    warnings.warn(
                        "You have modified the pretrained model configuration to control generation. This is a"
                        " deprecated strategy to control generation and will be removed soon, in a future version."
                        " Please use and modify the model generation configuration (see"
                        " https://huggingface.co/docs/transformers/generation_strategies#default-text-generation-configuration )"
                    )
                    self.generation_config = new_generation_config
            using_model_generation_config = True
            generation_config = self.generation_config

        # `torch.compile` can't compile `copy.deepcopy`, arguments in `kwargs` that are part of `generation_config`
        # will mutate the object with `.update`. As such, passing these arguments through `kwargs` is disabled.
        if is_torchdynamo_compiling():
            model_kwargs = kwargs
            generate_attributes_in_kwargs = [
                key for key, value in kwargs.items() if getattr(generation_config, key, None) != value
            ]
            if len(generate_attributes_in_kwargs) > 0:
                raise ValueError(
                    "`torch.compile` exception: all generation configuration attributes must be passed within a "
                    f"`generation_config` instance passed to `generate` (found: {generate_attributes_in_kwargs})."
                )
        else:
            generation_config = copy.deepcopy(generation_config)
            if generation_config.static_shapes is None:
                generation_config.static_shapes = self.config.model_type in MODELS_OPTIMIZED_WITH_STATIC_SHAPES
                if self.config.model_type == "vision-encoder-decoder":
                    generation_config.static_shapes = (
                        self.config.decoder.model_type in MODELS_OPTIMIZED_WITH_STATIC_SHAPES
                    )
            self.generation_config.static_shapes = generation_config.static_shapes
            if generation_config.ignore_eos is None:
                generation_config.ignore_eos = kwargs.get("ignore_eos", kwargs.get("lazy_mode", None))
                self.generation_config.ignore_eos = generation_config.ignore_eos
            model_kwargs = generation_config.update(**kwargs)  # All unused kwargs must be model kwargs
            if self.config.model_type == "falcon" and "token_type_ids" in kwargs.keys():
                for key in ["token_type_ids"]:
                    model_kwargs.pop(key, None)
            # If `generation_config` is provided, let's fallback ALL special tokens to the default values for the model
            if not using_model_generation_config:
                if generation_config.bos_token_id is None:
                    generation_config.bos_token_id = self.generation_config.bos_token_id
                if generation_config.eos_token_id is None:
                    generation_config.eos_token_id = self.generation_config.eos_token_id
                if generation_config.pad_token_id is None:
                    generation_config.pad_token_id = self.generation_config.pad_token_id
                if generation_config.decoder_start_token_id is None:
                    generation_config.decoder_start_token_id = self.generation_config.decoder_start_token_id

        return generation_config, model_kwargs

    @torch.no_grad()
    def generate(
        self,
        inputs: Optional[torch.Tensor] = None,
        generation_config: Optional[GaudiGenerationConfig] = None,
        logits_processor: Optional[LogitsProcessorList] = None,
        stopping_criteria: Optional[StoppingCriteriaList] = None,
        prefix_allowed_tokens_fn: Optional[Callable[[int, torch.Tensor], List[int]]] = None,
        synced_gpus: Optional[bool] = None,
        assistant_model: Optional["PreTrainedModel"] = None,
        streamer: Optional["BaseStreamer"] = None,
        negative_prompt_ids: Optional[torch.Tensor] = None,
        negative_prompt_attention_mask: Optional[torch.Tensor] = None,
        lazy_mode: Optional[bool] = False,
        hpu_graphs: Optional[bool] = False,
        profiling_warmup_steps: Optional[int] = 0,
        profiling_steps: Optional[int] = 0,
        iteration_times: Optional[List[float]] = None,
        profiling_record_shapes: Optional[bool] = False,
        **kwargs,
    ) -> Union[GenerateOutput, torch.LongTensor]:
        r"""
        Generates sequences of token ids for models with a language modeling head.

        <Tip warning={true}>

        Most generation-controlling parameters are set in [`transformers.generation.generation_config`] which, if not passed, will be set to the
        model's default generation configuration. You can override any `generation_config` by passing the corresponding
        parameters to generate, e.g. `.generate(inputs, num_beams=4, do_sample=True)`.

        For an overview of generation strategies and code examples, check out the [following
        guide](../generation_strategies).

        </Tip>

        Most of these parameters are explained in more detail in [this blog
        post](https://huggingface.co/blog/how-to-generate).
        Parameters:
            inputs (`torch.Tensor` of varying shape depending on the modality, *optional*):
                The sequence used as a prompt for the generation or as model inputs to the encoder. If `None` the
                method initializes it with `bos_token_id` and a batch size of 1. For decoder-only models `inputs`
                should be in the format of `input_ids`. For encoder-decoder models *inputs* can represent any of
                `input_ids`, `input_values`, `input_features`, or `pixel_values`.
            generation_config (`transformers.generation.GenerationConfig`, *optional*):
                The generation configuration to be used as base parametrization for the generation call. `**kwargs`
                passed to generate matching the attributes of `generation_config` will override them. If
                `generation_config` is not provided, the default will be used, which has the following loading
                priority: 1) from the `generation_config.json` model file, if it exists; 2) from the model
                configuration. Please note that unspecified parameters will inherit [`~generation.GenerationConfig`]'s
                default values, whose documentation should be checked to parameterize generation.
            logits_processor (`LogitsProcessorList`, *optional*):
                Custom logits processors that complement the default logits processors built from arguments and
                generation config. If a logit processor is passed that is already created with the arguments or a
                generation config an error is thrown. This feature is intended for advanced users.
            stopping_criteria (`StoppingCriteriaList`, *optional*):
                Custom stopping criteria that complements the default stopping criteria built from arguments and a
                generation config. If a stopping criteria is passed that is already created with the arguments or a
                generation config an error is thrown. If your stopping criteria depends on the `scores` input, make
                sure you pass `return_dict_in_generate=True, output_scores=True` to `generate`. This feature is
                intended for advanced users.
            prefix_allowed_tokens_fn (`Callable[[int, torch.Tensor], List[int]]`, *optional*):
                If provided, this function constraints the beam search to allowed tokens only at each step. If not
                provided no constraint is applied. This function takes 2 arguments: the batch ID `batch_id` and
                `input_ids`. It has to return a list with the allowed tokens for the next generation step conditioned
                on the batch ID `batch_id` and the previously generated tokens `inputs_ids`. This argument is useful
                for constrained generation conditioned on the prefix, as described in [Autoregressive Entity
                Retrieval](https://arxiv.org/abs/2010.00904).
            synced_gpus (`bool`, *optional*):
                Whether to continue running the while loop until max_length. Unless overridden this flag will be set to
                `True` under DeepSpeed ZeRO Stage 3 multiple GPUs environment to avoid hanging if one GPU finished
                generating before other GPUs. Otherwise it'll be set to `False`.
            assistant_model (`PreTrainedModel`, *optional*):
                An assistant model that can be used to accelerate generation. The assistant model must have the exact
                same tokenizer. The acceleration is achieved when forecasting candidate tokens with the assistent model
                is much faster than running generation with the model you're calling generate from. As such, the
                assistant model should be much smaller.
            streamer (`BaseStreamer`, *optional*):
                Streamer object that will be used to stream the generated sequences. Generated tokens are passed
                through `streamer.put(token_ids)` and the streamer is responsible for any further processing.
            negative_prompt_ids (`torch.LongTensor` of shape `(batch_size, sequence_length)`, *optional*):
                The negative prompt needed for some processors such as CFG. The batch size must match the input batch
                size. This is an experimental feature, subject to breaking API changes in future versions.
            negative_prompt_attention_mask (`torch.LongTensor` of shape `(batch_size, sequence_length)`, *optional*):
                Attention_mask for `negative_prompt_ids`.
            lazy_mode (`bool`, *optional*, defaults to `False`):
                Whether the run is executed in lazy mode or not (i.e. eager mode).
            hpu_graphs (`bool`, *optional*, defaults to `False`):
                Whether to use HPU graphs for inference.
            profiling_warmup_steps (`int`, *optional*, defaults to 0):
                Number of steps to ignore for profling.
            profiling_steps (`int`, *optional*, defaults to 0):
                Number of steps to be captured when enabling profiling.
            profiling_record_shapes (`bool`, *optional*, defaults to False):
                Record shapes when enabling profiling.
            kwargs (`Dict[str, Any]`, *optional*):
                Ad hoc parametrization of `generation_config` and/or additional model-specific kwargs that will be
                forwarded to the `forward` function of the model. If the model is an encoder-decoder model, encoder
                specific kwargs should not be prefixed and decoder specific kwargs should be prefixed with *decoder_*.

        Return:
            [`transformers.utils.ModelOutput`] or `torch.LongTensor`: A [`transformers.generationutils.ModelOutput`] (if `return_dict_in_generate=True`
            or when `config.return_dict_in_generate=True`) or a `torch.LongTensor`.
                If the model is *not* an encoder-decoder model (`model.config.is_encoder_decoder=False`), the possible
                [`transformers.generationutils.ModelOutput`] types are:
                    - [`transformers.generation.GenerateDecoderOnlyOutput`],
                    - [`transformers.generation.GenerateBeamDecoderOnlyOutput`]
                If the model is an encoder-decoder model (`model.config.is_encoder_decoder=True`), the possible
                [`transformers.generationutils.ModelOutput`] types are:
                    - [`transformers.generation.GenerateEncoderDecoderOutput`],
                    - [`transformers.generation.GenerateBeamEncoderDecoderOutput`]
        """
        if iteration_times is not None:
            hb_gen_time = HabanaGenerationtime(iteration_times=iteration_times)
            hb_gen_time.start()
        else:
            hb_gen_time = None
        if synced_gpus is None:
            if is_deepspeed_zero3_enabled() and dist.get_world_size() > 1:
                synced_gpus = True
            else:
                synced_gpus = False

        # 1. Handle `generation_config` and kwargs that might update it, and validate the `.generate()` call
        self._validate_model_class()
        tokenizer = kwargs.pop("tokenizer", None)  # Pull this out first, we only use it for stopping criteria
        if hpu_graphs and not lazy_mode:
            raise ValueError(
                "`hpu_graphs` is True but `lazy_mode` is False. HPU graphs require `lazy_mode` to be set to True."
            )
        num_virtual_tokens = kwargs.pop("num_virtual_tokens", 0)
        generation_config, model_kwargs = self._prepare_generation_config(generation_config, **kwargs)
        self._validate_model_kwargs(model_kwargs.copy())
        self._validate_assistant(assistant_model)

        # 2. Set generation parameters if not already defined
        if synced_gpus is None:
            if is_deepspeed_zero3_enabled() and dist.get_world_size() > 1:
                synced_gpus = True
            else:
                synced_gpus = False

        logits_processor = logits_processor if logits_processor is not None else LogitsProcessorList()
        stopping_criteria = stopping_criteria if stopping_criteria is not None else StoppingCriteriaList()

        accepts_attention_mask = "attention_mask" in set(inspect.signature(self.forward).parameters.keys())
        requires_attention_mask = "encoder_outputs" not in model_kwargs
        kwargs_has_attention_mask = model_kwargs.get("attention_mask", None) is not None

        # 3. Define model inputs
        inputs_tensor, model_input_name, model_kwargs = self._prepare_model_inputs(
            inputs, generation_config.bos_token_id, model_kwargs
        )
        batch_size = inputs_tensor.shape[0]

        device = inputs_tensor.device
        self._prepare_special_tokens(generation_config, kwargs_has_attention_mask, device=device)

        # decoder-only models must use left-padding for batched generation.
        if not self.config.is_encoder_decoder and not is_torchdynamo_compiling():
            # If `input_ids` was given, check if the last id in any sequence is `pad_token_id`
            # Note: If using, `inputs_embeds` this check does not work, because we want to be more hands-off.
            if (
                generation_config._pad_token_tensor is not None
                and batch_size > 1
                and len(inputs_tensor.shape) == 2
                and torch.sum(inputs_tensor[:, -1] == generation_config._pad_token_tensor) > 0
            ):
                logger.warning(
                    "A decoder-only architecture is being used, but right-padding was detected! For correct "
                    "generation results, please set `padding_side='left'` when initializing the tokenizer."
                )

        # 4. Define other model kwargs
        # decoder-only models with inputs_embeds forwarding must use caching (otherwise we can't detect whether we are
        # generating the first new token or not, and we only want to use the embeddings for the first new token)
        if not self.config.is_encoder_decoder and model_input_name == "inputs_embeds":
            model_kwargs["use_cache"] = True
        else:
            model_kwargs["use_cache"] = generation_config.use_cache

        self.generation_config.max_length = generation_config.max_length

        if not kwargs_has_attention_mask and requires_attention_mask and accepts_attention_mask:
            model_kwargs["attention_mask"] = self._prepare_attention_mask_for_generation(
                inputs_tensor, generation_config._pad_token_tensor, generation_config._eos_token_tensor
            )

        is_greedy_or_beam_and_bucket = (
            not generation_config.bucket_internal
            and generation_config.bucket_size > 0
            and (
                generation_config.get_generation_mode(assistant_model) == GenerationMode.GREEDY_SEARCH
                or generation_config.get_generation_mode(assistant_model) == GenerationMode.BEAM_SEARCH
                or generation_config.get_generation_mode(assistant_model) == GenerationMode.CONTRASTIVE_SEARCH
            )
        )
        model_kwargs["bucket_size"] = generation_config.bucket_size if generation_config.static_shapes else -1
        model_kwargs["bucket_internal"] = generation_config.bucket_internal
        model_kwargs["reduce_recompile"] = (
            generation_config.reduce_recompile if generation_config.reduce_recompile is not None else False
        )
        if model_kwargs["reduce_recompile"]:
            assert generation_config.bucket_size
        # Below condition checked explicitly since llama supports bucket_internal even without reuse_cache
        if generation_config.bucket_internal:
            assert generation_config.bucket_size >= 0, "please set bucket_size to use bucket_internal"
        if generation_config.reuse_cache:
            assert self.config.model_type in [
                "llama",
                "mistral",
                "falcon",
                "mixtral",
                "phi",
                "qwen2",
                "gptj",
            ], "reuse_cache only supported by llama, mistral, falcon, mixtral, phi, qwen2 and gptj at the moment"
            if not generation_config.bucket_internal:
                assert (
                    generation_config.bucket_size <= 0
                ), "please set bucket_internal along with reuse_cache and bucket_size"
            else:
                assert generation_config.bucket_size >= 0, "please set valid bucket_size to use bucket_internal"

        if generation_config.static_shapes:
            # Pad inputs to have static shapes during generation, this gives better performance than dynamic shapes on HPUs
            # In encoder_decoder models, Inputs are already padded

            if not self.config.is_encoder_decoder:
                # only pad if bucket_size < -1. If we are bucketing (bucket_size > 0), then that is taken care in greedy_search()
                if not is_greedy_or_beam_and_bucket:
                    # token_idx is the current index in the generation process, it is incremented each time a new token is generated
                    token_idx = inputs_tensor.shape[-1]
                    model_kwargs["token_idx"] = torch.tensor(token_idx, device=inputs_tensor.device)
                    model_kwargs["token_idx_cpu"] = token_idx
                    if generation_config.max_new_tokens is None:
                        generation_config.max_new_tokens = generation_config.max_length - token_idx
                    inputs_tensor = torch.nn.functional.pad(
                        inputs_tensor, (0, generation_config.max_new_tokens), value=generation_config.pad_token_id
                    )
                    for other_inputs in ["attention_mask", "token_type_ids"]:
                        if model_kwargs.get(other_inputs) is not None:
                            model_kwargs[other_inputs] = torch.nn.functional.pad(
                                model_kwargs[other_inputs], (0, generation_config.max_new_tokens), value=0
                            )
            else:
                assert generation_config.bucket_size <= 0, "Untested path for bucket>0"
                token_idx = 1
                model_kwargs["token_idx"] = torch.tensor(token_idx, device=inputs_tensor.device)
                if model_kwargs.get("decoder_attention_mask", None) is None and generation_config.use_cache:
                    max_length = (
                        generation_config.max_new_tokens + 1
                        if generation_config.max_new_tokens is not None
                        else generation_config.max_length
                    )
                    model_kwargs["decoder_attention_mask"] = self._prepare_decoder_attention_mask(
                        max_length,
                        inputs_tensor.shape[0],
                        generation_config.pad_token_id,
                        inputs_tensor.device,
                    )

        if self.config.is_encoder_decoder and "encoder_outputs" not in model_kwargs:
            # if model is encoder decoder encoder_outputs are created and added to `model_kwargs`
            model_kwargs = self._prepare_encoder_decoder_kwargs_for_generation(
                inputs_tensor, model_kwargs, model_input_name, generation_config
            )

        # 5. Prepare `input_ids` which will be used for auto-regressive generation
        if self.config.is_encoder_decoder:
            input_ids, model_kwargs = self._prepare_decoder_input_ids_for_generation(
                batch_size=batch_size,
                model_input_name=model_input_name,
                model_kwargs=model_kwargs,
                decoder_start_token_id=generation_config._decoder_start_token_tensor,
                device=inputs_tensor.device,
                max_new_tokens=generation_config.max_new_tokens,
                pad_token_id=generation_config.pad_token_id,
            )
        else:
            input_ids = inputs_tensor if model_input_name == "input_ids" else model_kwargs.pop("input_ids")

        if generation_config.token_healing:
            input_ids = self.heal_tokens(input_ids, tokenizer)

        if streamer is not None:
            streamer.put(input_ids.cpu())

        # 6. Prepare `max_length` depending on other stopping criteria.
        input_ids_length = input_ids.shape[-1]
        has_default_max_length = kwargs.get("max_length") is None and generation_config.max_length is not None
        has_default_min_length = kwargs.get("min_length") is None and generation_config.min_length is not None
        generation_config = self._prepare_generated_length(
            generation_config=generation_config,
            has_default_max_length=has_default_max_length,
            has_default_min_length=has_default_min_length,
            model_input_name=model_input_name,
            inputs_tensor=inputs_tensor,
            input_ids_length=input_ids_length,
            has_token_idx="token_idx" in model_kwargs,
        )

        use_dynamic_cache_by_default = False
        if "mamba" in self.__class__.__name__.lower():
            cache_name = "cache_params"
        else:
            cache_name = "past_key_values"
        if generation_config.cache_implementation is not None and (model_kwargs.get(cache_name) is not None):
            raise ValueError(
                f"Passing both `cache_implementation` (used to initialize certain caches) and `{cache_name}` (a "
                "Cache object) is unsupported. Please use only one of the two."
            )
        elif generation_config.cache_implementation is not None:
            if generation_config.cache_implementation in NEED_SETUP_CACHE_CLASSES_MAPPING:
                if generation_config.cache_implementation == "static" and not self._supports_static_cache:
                    raise ValueError(
                        "This model does not support `cache_implementation='static'`. Please check the following "
                        "issue: https://github.com/huggingface/transformers/issues/28981"
                    )
                model_kwargs[cache_name] = self._get_cache(
                    generation_config.cache_implementation,
                    getattr(generation_config, "num_beams", 1) * batch_size,
                    generation_config.max_length,
                    model_kwargs,
                )
            elif generation_config.cache_implementation == "quantized":
                if not self._supports_quantized_cache:
                    raise ValueError(
                        "This model does not support the quantized cache. If you want your model to support quantized "
                        "cache, please open an issue."
                    )

                cache_config = (
                    generation_config.cache_config
                    if generation_config.cache_config is not None
                    else QuantizedCacheConfig()
                )
                cache_class = QUANT_BACKEND_CLASSES_MAPPING[cache_config.backend]

                if cache_config.backend == "quanto" and not is_quanto_available():
                    raise ImportError(
                        "You need to install `quanto` in order to use KV cache quantization with quanto backend. "
                        "Please install it via  with `pip install quanto`"
                    )
                elif cache_config.backend == "HQQ" and not is_hqq_available():
                    raise ImportError(
                        "You need to install `HQQ` in order to use KV cache quantization with HQQ backend. "
                        "Please install it via  with `pip install hqq`"
                    )

                model_kwargs[cache_name] = cache_class(cache_config)
        # Use DynamicCache() instance by default. This will avoid back and forth from legacy format that
        # keeps copying the cache thus using much more memory
        # elif generation_config.cache_implementation is None and self._supports_default_dynamic_cache():
        #     past = model_kwargs.get(cache_name, None)
        #     requires_cross_attention_cache = (
        #         self.config.is_encoder_decoder or model_kwargs.get("encoder_outputs") is not None
        #     )
        #     if past is None:
        #         model_kwargs[cache_name] = (
        #             DynamicCache()
        #             if not requires_cross_attention_cache
        #             else EncoderDecoderCache(DynamicCache(), DynamicCache())
        #         )
        #         use_dynamic_cache_by_default = True
        #     elif isinstance(past, tuple):
        #         model_kwargs[cache_name] = (
        #             DynamicCache.from_legacy_cache(past)
        #             if not requires_cross_attention_cache
        #             else EncoderDecoderCache.from_legacy_cache(past)
        #         )
        #         use_dynamic_cache_by_default = True

        self._validate_generated_length(
            generation_config,
            model_kwargs["token_idx"].item() if "token_idx" in model_kwargs else input_ids_length,
            has_default_max_length,
        )

        # determine whether introduce trim_logits feature
        model_kwargs["trim_logits"] = generation_config.trim_logits

        # determine whether attention softmax needs to execute in lower precision
        model_kwargs["attn_softmax_bf16"] = generation_config.attn_softmax_bf16

        # determine whether limit_hpu_graphs needs to be used
        model_kwargs["use_hpu_graphs"] = hpu_graphs
        model_kwargs["limit_hpu_graphs"] = generation_config.limit_hpu_graphs

        # prepare for allocate kv cache
        model_kwargs["reuse_cache"] = generation_config.reuse_cache

        # determine whether flash attention needs to be used
        model_kwargs["use_flash_attention"] = generation_config.use_flash_attention
        model_kwargs["flash_attention_recompute"] = True if generation_config.flash_attention_recompute else False
        model_kwargs["flash_attention_causal_mask"] = True if generation_config.flash_attention_causal_mask else False
        model_kwargs["flash_attention_fast_softmax"] = (
            True if generation_config.flash_attention_fast_softmax else False
        )
        model_kwargs["num_virtual_tokens"] = num_virtual_tokens

        if not self.config.is_encoder_decoder:
            calculated_max_length = input_ids.shape[-1] + num_virtual_tokens
            if not generation_config.static_shapes and generation_config.max_new_tokens is not None:
                calculated_max_length = input_ids.shape[-1] + generation_config.max_new_tokens + num_virtual_tokens
            if generation_config.use_cache and generation_config.reuse_cache:
                bs, _ = input_ids.shape
                if not is_greedy_or_beam_and_bucket:
                    unwrap_deepspeed_model(self).allocate_kv_cache(
                        bs * generation_config.num_beams, calculated_max_length, token_idx + num_virtual_tokens
                    )
            if generation_config.use_cache:
                model_kwargs["kv_cache_len"] = calculated_max_length
                model_kwargs["kv_cache_pad_len"] = generation_config.max_new_tokens

            if self.config.model_type in ["llama", "falcon", "mistral", "qwen2", "gptj"]:
                if self.config.max_position_embeddings < calculated_max_length:
                    unwrap_deepspeed_model(self).update_sincos_cache(seq_len=calculated_max_length)

        # 7. determine generation mode
        generation_mode = generation_config.get_generation_mode(assistant_model)

        if generation_config.bucket_size > 0:
            assert generation_config.static_shapes, "bucket_size > 0 can be set only when static_shapes is set"
        # if generation_config.bucket_size <= 0, padding is handled by the generating fn (like greedy_search)
        if generation_config.static_shapes and generation_config.bucket_size > 0:
            assert (
                generation_mode == GenerationMode.GREEDY_SEARCH
                or generation_mode == GenerationMode.SAMPLE
                or generation_mode == GenerationMode.BEAM_SEARCH
                or generation_mode == GenerationMode.CONTRASTIVE_SEARCH
            ), "generation_config.bucket_size > 0 supported only for greedy mode"

        if streamer is not None and (generation_config.num_beams > 1):
            raise ValueError(
                "`streamer` cannot be used with beam search (yet!). Make sure that `num_beams` is set to 1."
            )

        if self.device.type != input_ids.device.type:
            warnings.warn(
                (
                    "You are calling .generate() with the `input_ids` being on a device type different"
                    f" than your model's device. `input_ids` is on {input_ids.device.type}, whereas the model"
                    f" is on {self.device.type}. You may experience unexpected behaviors or slower generation."
                    " Please make sure that you have put `input_ids` to the"
                    f" correct device by calling for example input_ids = input_ids.to('{self.device.type}') before"
                    " running `.generate()`."
                ),
                UserWarning,
            )

        # 8. prepare distribution pre_processing samplers
        prepared_logits_processor = self._get_logits_processor(
            generation_config=generation_config,
            input_ids_seq_length=input_ids_length,
            encoder_input_ids=inputs_tensor,
            prefix_allowed_tokens_fn=prefix_allowed_tokens_fn,
            logits_processor=logits_processor,
            device=inputs_tensor.device,
            model_kwargs=model_kwargs,
            negative_prompt_ids=negative_prompt_ids,
            negative_prompt_attention_mask=negative_prompt_attention_mask,
        )

        # 9. prepare stopping criteria
        self.generation_config.generation_mode = generation_mode
        prepared_stopping_criteria = self._get_stopping_criteria(
            generation_config=generation_config,
            stopping_criteria=stopping_criteria,
            tokenizer=tokenizer,
            **kwargs,
        )

        # In lazy mode, import Habana torch to be able to add mark_step()
        if lazy_mode:
            import habana_frameworks.torch.core as htcore

            self.htcore_generation = htcore

        # 10. go into different generation modes
        if generation_mode == GenerationMode.ASSISTED_GENERATION:
            if generation_config.num_return_sequences > 1:
                raise ValueError(
                    "num_return_sequences has to be 1 when doing assisted generate, "
                    f"but is {generation_config.num_return_sequences}."
                )
            if batch_size > 1:
                raise ValueError("assisted generate is only supported for batch_size = 1")
            if not model_kwargs["use_cache"]:
                raise ValueError("assisted generate requires `use_cache=True`")
            if generation_config.cache_implementation == "static":
                raise ValueError("assisted generate is not supported with `static_cache`")
            if self._is_stateful:
                # In assisted generation we need the ability to confirm whether the model would pick certain tokens,
                # which is not possible with stateful models (they can't reset to a previous subset of generated text)
                raise ValueError(
                    f"assisted generation is not supported with stateful models, such as {self.__class__.__name__}"
                )

            # 11. Get the candidate generator, given the parameterization
            candidate_generator = self._get_candidate_generator(
                generation_config=generation_config,
                input_ids=input_ids,
                inputs_tensor=inputs_tensor,
                assistant_model=assistant_model,
                logits_processor=logits_processor,
                model_kwargs=model_kwargs,
            )

            # 12. prepare logits warper (if `do_sample` is `True`)
            prepared_logits_warper = (
                self._get_logits_warper(
                    generation_config,
                    device=input_ids.device,
                )
                if generation_config.do_sample
                else None
            )

            # 13. run assisted generate
            result = self._assisted_decoding(
                input_ids,
                candidate_generator=candidate_generator,
                logits_processor=prepared_logits_processor,
                logits_warper=prepared_logits_warper,
                stopping_criteria=prepared_stopping_criteria,
                generation_config=generation_config,
                synced_gpus=synced_gpus,
                streamer=streamer,
                lazy_mode=lazy_mode,
                ignore_eos=generation_config.ignore_eos,
                profiling_warmup_steps=profiling_warmup_steps,
                profiling_steps=profiling_steps,
                hb_gen_time=hb_gen_time,
                **model_kwargs,
            )
        elif generation_mode == GenerationMode.DOLA_GENERATION:
            if self._is_stateful:
                # DoLa decoding was not designed for stateful models, and would require some changes
                raise ValueError(
                    f"dola decoding is not supported with stateful models, such as {self.__class__.__name__}"
                )
            prepared_logits_warper = (
                self._get_logits_warper(generation_config, device=input_ids.device)
                if generation_config.do_sample
                else None
            )
            result = self._dola_decoding(
                input_ids,
                dola_layers=generation_config.dola_layers,
                logits_processor=prepared_logits_processor,
                logits_warper=prepared_logits_warper,
                stopping_criteria=prepared_stopping_criteria,
                generation_config=generation_config,
                synced_gpus=synced_gpus,
                streamer=streamer,
                **model_kwargs,
            )

        elif generation_mode == GenerationMode.CONTRASTIVE_SEARCH:
            if not model_kwargs["use_cache"]:
                raise ValueError("Contrastive search requires `use_cache=True`")
            if self._is_stateful:
                # Just like assisted generation, we need to be able to rollback to a previous state (see comment above)
                raise ValueError(
                    f"contrastive search is not supported with stateful models, such as {self.__class__.__name__}"
                )

            result = self._contrastive_search(
                input_ids,
                logits_processor=prepared_logits_processor,
                stopping_criteria=prepared_stopping_criteria,
                generation_config=generation_config,
                synced_gpus=synced_gpus,
                streamer=streamer,
<<<<<<< HEAD
                lazy_mode=lazy_mode,
                ignore_eos=generation_config.ignore_eos,
=======
>>>>>>> 2e8a80d9
                profiling_warmup_steps=profiling_warmup_steps,
                profiling_steps=profiling_steps,
                hb_gen_time=hb_gen_time,
                profiling_record_shapes=profiling_record_shapes,
                **model_kwargs,
            )

        elif generation_mode in (GenerationMode.SAMPLE, GenerationMode.GREEDY_SEARCH):
            # 11. prepare logits warper
            prepared_logits_warper = (
                self._get_logits_warper(generation_config, device=input_ids.device)
                if generation_config.do_sample
                else None
            )

            # 12. expand input_ids with `num_return_sequences` additional sequences per batch
            input_ids, model_kwargs = self._expand_inputs_for_generation(
                input_ids=input_ids,
                expand_size=generation_config.num_return_sequences,
                is_encoder_decoder=self.config.is_encoder_decoder,
                **model_kwargs,
            )

            # 13. run sample (it degenerates to greedy search when `generation_config.do_sample=False`)
            result = self._sample(
                input_ids,
                logits_processor=prepared_logits_processor,
                logits_warper=prepared_logits_warper,
                stopping_criteria=prepared_stopping_criteria,
                generation_config=generation_config,
                synced_gpus=synced_gpus,
                streamer=streamer,
                lazy_mode=lazy_mode,
                ignore_eos=generation_config.ignore_eos,
                profiling_warmup_steps=profiling_warmup_steps,
                profiling_steps=profiling_steps,
                hb_gen_time=hb_gen_time,
                profiling_record_shapes=profiling_record_shapes,
                **model_kwargs,
            )

        elif generation_mode in (GenerationMode.BEAM_SAMPLE, GenerationMode.BEAM_SEARCH):
            # 11. prepare logits warper
            prepared_logits_warper = (
                self._get_logits_warper(generation_config, device=input_ids.device)
                if generation_config.do_sample
                else None
            )

            # 12. prepare beam search scorer
            beam_scorer = BeamSearchScorer(
                batch_size=batch_size,
                num_beams=generation_config.num_beams,
                device=inputs_tensor.device,
                length_penalty=generation_config.length_penalty,
                do_early_stopping=generation_config.early_stopping,
                num_beam_hyps_to_keep=generation_config.num_return_sequences,
                max_length=generation_config.max_length,
            )

            # 13. interleave input_ids with `num_beams` additional sequences per batch
            input_ids, model_kwargs = self._expand_inputs_for_generation(
                input_ids=input_ids,
                expand_size=generation_config.num_beams,
                is_encoder_decoder=self.config.is_encoder_decoder,
                **model_kwargs,
            )

            # 14. run beam sample
            result = self._beam_search(
                input_ids,
                beam_scorer,
                logits_processor=prepared_logits_processor,
                logits_warper=prepared_logits_warper,
                stopping_criteria=prepared_stopping_criteria,
                generation_config=generation_config,
                synced_gpus=synced_gpus,
                lazy_mode=lazy_mode,
                profiling_warmup_steps=profiling_warmup_steps,
                profiling_steps=profiling_steps,
                hb_gen_time=hb_gen_time,
                profiling_record_shapes=profiling_record_shapes,
                **model_kwargs,
            )

        elif generation_mode == GenerationMode.GROUP_BEAM_SEARCH:
            # 11. prepare beam search scorer
            beam_scorer = BeamSearchScorer(
                batch_size=batch_size,
                num_beams=generation_config.num_beams,
                device=inputs_tensor.device,
                length_penalty=generation_config.length_penalty,
                do_early_stopping=generation_config.early_stopping,
                num_beam_hyps_to_keep=generation_config.num_return_sequences,
                num_beam_groups=generation_config.num_beam_groups,
                max_length=generation_config.max_length,
            )
            # 12. interleave input_ids with `num_beams` additional sequences per batch
            input_ids, model_kwargs = self._expand_inputs_for_generation(
                input_ids=input_ids,
                expand_size=generation_config.num_beams,
                is_encoder_decoder=self.config.is_encoder_decoder,
                **model_kwargs,
            )
            # 13. run beam search
            result = self._group_beam_search(
                input_ids,
                beam_scorer,
                logits_processor=prepared_logits_processor,
                stopping_criteria=prepared_stopping_criteria,
                generation_config=generation_config,
                synced_gpus=synced_gpus,
                lazy_mode=lazy_mode,
                profiling_warmup_steps=profiling_warmup_steps,
                profiling_steps=profiling_steps,
                hb_gen_time=hb_gen_time,
                profiling_record_shapes=profiling_record_shapes,
                **model_kwargs,
            )

        elif generation_mode == GenerationMode.CONSTRAINED_BEAM_SEARCH:
            final_constraints = []
            if generation_config.constraints is not None:
                final_constraints = generation_config.constraints

            if generation_config.force_words_ids is not None:

                def typeerror():
                    raise ValueError(
                        "`force_words_ids` has to either be a `List[List[List[int]]]` or `List[List[int]]` "
                        f"of positive integers, but is {generation_config.force_words_ids}."
                    )

                if (
                    not isinstance(generation_config.force_words_ids, list)
                    or len(generation_config.force_words_ids) == 0
                ):
                    typeerror()

                for word_ids in generation_config.force_words_ids:
                    if isinstance(word_ids[0], list):
                        if not isinstance(word_ids, list) or len(word_ids) == 0:
                            typeerror()
                        if any(not isinstance(token_ids, list) for token_ids in word_ids):
                            typeerror()
                        if any(
                            any((not isinstance(token_id, int) or token_id < 0) for token_id in token_ids)
                            for token_ids in word_ids
                        ):
                            typeerror()

                        constraint = DisjunctiveConstraint(word_ids)
                    else:
                        if not isinstance(word_ids, list) or len(word_ids) == 0:
                            typeerror()
                        if any((not isinstance(token_id, int) or token_id < 0) for token_id in word_ids):
                            typeerror()

                        constraint = PhrasalConstraint(word_ids)
                    final_constraints.append(constraint)

            # 11. prepare beam search scorer
            constrained_beam_scorer = ConstrainedBeamSearchScorer(
                constraints=final_constraints,
                batch_size=batch_size,
                num_beams=generation_config.num_beams,
                device=inputs_tensor.device,
                length_penalty=generation_config.length_penalty,
                do_early_stopping=generation_config.early_stopping,
                num_beam_hyps_to_keep=generation_config.num_return_sequences,
                max_length=generation_config.max_length,
            )
            # 12. interleave input_ids with `num_beams` additional sequences per batch
            input_ids, model_kwargs = self._expand_inputs_for_generation(
                input_ids=input_ids,
                expand_size=generation_config.num_beams,
                is_encoder_decoder=self.config.is_encoder_decoder,
                **model_kwargs,
            )
            # 13. run beam search
            result = self._constrained_beam_search(
                input_ids,
                constrained_beam_scorer=constrained_beam_scorer,
                logits_processor=prepared_logits_processor,
                stopping_criteria=prepared_stopping_criteria,
                generation_config=generation_config,
                synced_gpus=synced_gpus,
                lazy_mode=lazy_mode,
                profiling_warmup_steps=profiling_warmup_steps,
                profiling_steps=profiling_steps,
                hb_gen_time=hb_gen_time,
                profiling_record_shapes=profiling_record_shapes,
                **model_kwargs,
            )

        # Convert to legacy cache if needed
        if use_dynamic_cache_by_default and generation_config.return_legacy_cache:
            if isinstance(result, ModelOutput) and hasattr(result, "past_key_values"):
                if isinstance(result.past_key_values, (DynamicCache, EncoderDecoderCache)):
                    result.past_key_values = result.past_key_values.to_legacy_cache()

        return result

    def _dola_decoding(
        self,
        input_ids: torch.LongTensor,
        dola_layers: Union[str, List[int]],
        logits_processor: LogitsProcessorList,
        stopping_criteria: StoppingCriteriaList,
        generation_config: GaudiGenerationConfig,
        synced_gpus: bool,
        streamer: "BaseStreamer",
        logits_warper: Optional[LogitsProcessorList],
        **model_kwargs,
    ) -> Union[GenerateNonBeamOutput, torch.LongTensor]:
        r"""
        Generates sequences of token ids for models with a language modeling head using **dola decoding** and can be
        used for decoder-only text models.
        The method is based on the paper "DoLa: Decoding by Contrasting Layers Improves Factuality in Large Language
        Models" (https://arxiv.org/abs/2309.03883) in ICLR 2024.

        Parameters:
            input_ids (`torch.LongTensor` of shape `(batch_size, sequence_length)`):
                The sequence used as a prompt for the generation.
            dola_layers (`Union[str, List[int]]`):
                The candidate layers used in contrasting layers of DoLa. It can be either 1) 'low' or 'high', which
                means the lower part or higher part of the model layers, respectively, or 2) a list of layer indices
                to be used for candidate layers. The 0-th layer is the word embedding layer of the model.
            logits_processor (`LogitsProcessorList`):
                An instance of [`LogitsProcessorList`]. List of instances of class derived from [`LogitsProcessor`]
                used to modify the prediction scores of the language modeling head applied at each generation step.
            stopping_criteria (`StoppingCriteriaList`, *optional*):
                An instance of [`StoppingCriteriaList`]. List of instances of class derived from [`StoppingCriteria`]
                used to tell if the generation loop should stop.
            generation_config ([`~generation.GenerationConfig`]):
                The generation configuration to be used as parametrization of the decoding method.
            synced_gpus (`bool`):
                Whether to continue running the while loop until max_length (needed for ZeRO stage 3)
            streamer (`BaseStreamer`, *optional*):
                Streamer object that will be used to stream the generated sequences. Generated tokens are passed
                through `streamer.put(token_ids)` and the streamer is responsible for any further processing.
            logits_warper (`LogitsProcessorList`, *optional*):
                An instance of [`LogitsProcessorList`]. List of instances of class derived from [`LogitsWarper`] used
                to warp the prediction score distribution of the language modeling head applied before multinomial
                sampling at each generation step.
            model_kwargs:
                Additional model specific keyword arguments will be forwarded to the `forward` function of the model.
                If model is an encoder-decoder model the kwargs should include `encoder_outputs`.

        Return:
            [`~generation.GenerateDecoderOnlyOutput`], [`~generation.GenerateEncoderDecoderOutput`]
            or `torch.LongTensor`: A `torch.LongTensor` containing the generated tokens (default behaviour) or a
            [`~generation.GenerateDecoderOnlyOutput`] if `model.config.is_encoder_decoder=False` and
            `return_dict_in_generate=True` or a [`~generation.GenerateEncoderDecoderOutput`] if
            `model.config.is_encoder_decoder=True`.
        """

        raise NotImplementedError("Dola decoding is not supported by optimum-habana yet.")

    @torch.no_grad()
    def _contrastive_search(
        self,
        input_ids: torch.LongTensor,
        logits_processor: LogitsProcessorList,
        stopping_criteria: StoppingCriteriaList,
        generation_config: GaudiGenerationConfig,
        synced_gpus: bool,
        streamer: Optional["BaseStreamer"],
        lazy_mode: Optional[bool] = False,
        ignore_eos: Optional[bool] = False,
        profiling_warmup_steps: Optional[int] = 0,
        profiling_steps: Optional[int] = 0,
        hb_gen_time: Optional[HabanaGenerationtime] = None,
        profiling_record_shapes: Optional[bool] = False,
        **model_kwargs,
    ) -> Union[GenerateNonBeamOutput, torch.LongTensor]:
        r"""
        Generates sequences of token ids for models with a language modeling head using **contrastive search** and can
        be used for text-decoder, text-to-text, speech-to-text, and vision-to-text models.

        Adapted from: https://github.com/huggingface/transformers/blob/v4.43.3/src/transformers/generation/utils.py#L2453

        The changes are:
        - support lazy mode and HPU graphs on Gaudi
        - support static shapes and bucketing

        Parameters:
            input_ids (`torch.LongTensor` of shape `(batch_size, sequence_length)`):
                The sequence used as a prompt for the generation.
            logits_processor (`LogitsProcessorList`):
                An instance of [`LogitsProcessorList`]. List of instances of class derived from [`LogitsProcessor`]
                used to modify the prediction scores of the language modeling head applied at each generation step.
            stopping_criteria (`StoppingCriteriaList`):
                An instance of [`StoppingCriteriaList`]. List of instances of class derived from [`StoppingCriteria`]
                used to tell if the generation loop should stop.
            generation_config ([`~generation.GenerationConfig`]):
                The generation configuration to be used as parametrization of the decoding method.
            synced_gpus (`bool`):
                Whether to continue running the while loop until max_length (needed for ZeRO stage 3)
            streamer (`BaseStreamer`, *optional*):
                Streamer object that will be used to stream the generated sequences. Generated tokens are passed
                through `streamer.put(token_ids)` and the streamer is responsible for any further processing.
            lazy_mode (`bool`, *optional*, defaults to `False`):
                Whether the run is executed in lazy mode or not (i.e. eager mode).
            ignore_eos (`bool`, *optional*, defaults to `False`):
                Whether to ignore finished sequences (faster in lazy mode and with HPU graphs) or not (eager mode).
            profiling_warmup_steps (`int`, *optional*, defaults to 0):
                Number of steps to ignore for profling.
            profiling_steps (`int`, *optional*, defaults to 0):
                Number of steps to be captured when enabling profiling.
            profiling_record_shapes (`bool`, *optional*, defaults to False):
                Record shapes when enabling profiling.
            model_kwargs:
                Additional model specific keyword arguments will be forwarded to the `forward` function of the model.
                If model is an encoder-decoder model the kwargs should include `encoder_outputs`.

        Return:
            [`transformers.generation.GenerateDecoderOnlyOutput`],
            [`transformers.generation.GenerateEncoderDecoderOutput`] or `torch.LongTensor`: A `torch.LongTensor`
            containing the generated tokens (default behaviour) or a
            [`transformers.generation.GenerateDecoderOnlyOutput`] if `model.config.is_encoder_decoder=False` and
            `return_dict_in_generate=True` or a [`transformers.generation.GenerateEncoderDecoderOutput`] if
            `model.config.is_encoder_decoder=True`.
        """
        # init values
        has_eos_stopping_criteria = any(hasattr(criteria, "eos_token_id") for criteria in stopping_criteria)
        top_k = generation_config.top_k
        penalty_alpha = generation_config.penalty_alpha
        pad_token_id = generation_config._pad_token_tensor
        output_attentions = generation_config.output_attentions
        output_hidden_states = generation_config.output_hidden_states
        output_scores = generation_config.output_scores
        output_logits = generation_config.output_logits
        return_dict_in_generate = generation_config.return_dict_in_generate
        sequential = generation_config.low_memory

        # init attention / hidden states / scores tuples
        raw_logits = () if (return_dict_in_generate and output_logits) else None
        scores = () if (return_dict_in_generate and output_scores) else None
        decoder_attentions = () if (return_dict_in_generate and output_attentions) else None
        cross_attentions = () if (return_dict_in_generate and output_attentions) else None
        decoder_hidden_states = () if (return_dict_in_generate and output_hidden_states) else None

        # if model is an encoder-decoder, retrieve encoder attention weights and hidden states
        if return_dict_in_generate and self.config.is_encoder_decoder:
            encoder_attentions = model_kwargs["encoder_outputs"].get("attentions") if output_attentions else None
            encoder_hidden_states = (
                model_kwargs["encoder_outputs"].get("hidden_states") if output_hidden_states else None
            )

        # keep track of which sequences are already finished
        batch_size, cur_len = input_ids.shape
        if "inputs_embeds" in model_kwargs:
            cur_len = model_kwargs["inputs_embeds"].shape[1]

        if not ignore_eos:
            unfinished_sequences = torch.ones(batch_size, dtype=torch.long, device=input_ids.device)
            model_kwargs["cache_position"] = torch.arange(cur_len, device=input_ids.device)

        this_peer_finished = False

        hb_profer = HabanaProfile(
            warmup=profiling_warmup_steps, active=profiling_steps, record_shapes=profiling_record_shapes
        )
        hb_profer.start()
        bucket_size = model_kwargs.get("bucket_size", -1)
        prev_idx = -1  # avoiding calculate cache_idx when its value is not changing
        bucket_internal = model_kwargs.get("bucket_internal", None)
        reduce_recompile = model_kwargs.get("reduce_recompile", False)

        if not bucket_internal:
            if bucket_size >= 0:
                inc = iter(incrementor(bucket_size, cur_len))
            if bucket_size > 0:
                assert "position_ids" not in model_kwargs, "Untested path"

        token_idx = model_kwargs.get("token_idx", None)
        top_k_ids = None
        if token_idx is not None:
            # Update cur_len in case of static shapes
            cur_len = token_idx.item()

        time_to_first_token_done = False
        model_kwargs["pad_done"] = False
        model_kwargs["lazy_mode"] = lazy_mode

        batch_indices = torch.arange(batch_size, device=input_ids.device)

        while self._has_unfinished_sequences(this_peer_finished, synced_gpus, device=input_ids.device):
            if lazy_mode:
                self.htcore_generation.mark_step()

            if bucket_size > 0 and not bucket_internal:
                # it will not have been padded if bucket_size > 0
                params = next(inc)
                input_ids, model_kwargs = self.update_model_kwargs_for_bucketing(
                    params, input_ids, model_kwargs, pad_token_id, bucket_size, reduce_recompile
                )

            # if the first step in the loop, encode all the prefix and obtain: (1) past_key_values;
            # (2) last_hidden_states; (3) logit_for_next_step; (4) update model kwargs for the next step
            if model_kwargs.get("past_key_values") is None or (
                isinstance(model_kwargs["past_key_values"], (Cache, EncoderDecoderCache))
                and model_kwargs["past_key_values"].get_seq_length() == 0
            ):
                # prepare inputs
                model_kwargs["use_cache"] = True
                model_inputs = self.prepare_inputs_for_generation(input_ids, **model_kwargs)

                hpu_graphs_kwargs = self._get_hpu_graphs_kwargs(model_kwargs)

                # encode the given prefix and prepare model inputs; encoder-decoder model process the prefix and save
                # the `encoder_outputs`
                outputs = self(
                    **model_inputs,
                    return_dict=True,
                    output_hidden_states=True,
                    output_attentions=output_attentions,
                    **hpu_graphs_kwargs,
                )

                # last decoder hidden states will be used to compute the degeneration penalty (cosine similarity with
                # previous tokens)
                if self.config.is_encoder_decoder:
                    last_hidden_states = outputs.decoder_hidden_states[-1]
                else:
                    last_hidden_states = outputs.hidden_states[-1]

                # next logit for contrastive search to select top-k candidate tokens
                token_idx = model_kwargs.get("token_idx", None)
                if token_idx is not None and outputs.logits.shape[-2] > 1:
                    last_hidden_states = last_hidden_states[:, :token_idx, :]
                    # case1 (w/o KV caching): outputs.logits.shape: [batch_size, max_length, vocab_size]
                    if self.config.is_encoder_decoder:
                        logit_for_next_step = outputs.logits[:, token_idx - 1, :]
                    else:
                        logit_for_next_step = torch.index_select(outputs.logits, -2, token_idx - 1).squeeze(-2)
                else:
                    # Clone is needed to avoid keeping a hanging ref to outputs.logits which may be very large for this first iteration
                    # (the clone itself is always small)
                    logit_for_next_step = outputs.logits[:, -1, :].clone()

                model_kwargs = self._update_model_kwargs_for_generation(
                    outputs,
                    model_kwargs,
                    is_encoder_decoder=self.config.is_encoder_decoder,
                    standardize_cache_format=True,
                )

                if not sequential:
                    # Expands model inputs top_k times, for batched forward passes (akin to beam search).
                    _, model_kwargs = self._expand_inputs_for_generation(
                        expand_size=top_k, is_encoder_decoder=self.config.is_encoder_decoder, **model_kwargs
                    )

                past_key_values = model_kwargs.get("past_key_values")
                if past_key_values is None:
                    raise ValueError(
                        f"{self.__class__.__name__} does not support caching and therefore **can't** be used "
                        "for contrastive search."
                    )
                elif (
                    (
                        not isinstance(past_key_values[0], (tuple, torch.Tensor))
                        and not isinstance(past_key_values[0], (list, torch.Tensor))
                    )  # Added list type to support GaudiLlamaForCausalLM
                    or past_key_values[0][0].shape[0] != batch_size
                ):
                    raise ValueError(
                        f"{self.__class__.__name__} does not have a standard cache format and therefore **can't** be "
                        "used for contrastive search without further modifications."
                    )

                if lazy_mode:
                    self.htcore_generation.mark_step()

            # contrastive_search main logic start:
            # contrastive search decoding consists of two steps: (1) candidate tokens recall; (2) candidate re-rank by
            # degeneration penalty
            if token_idx is not None and self.config.is_encoder_decoder:
                processed_logit_for_next_step = logits_processor(input_ids[:, :token_idx], logit_for_next_step)
                processed_logit_for_next_step = logits_warper(input_ids[:, :token_idx], processed_logit_for_next_step)
            else:
                processed_logit_for_next_step = logits_processor(input_ids, logit_for_next_step)
                processed_logit_for_next_step = logits_warper(input_ids, processed_logit_for_next_step)

            next_probs = nn.functional.softmax(processed_logit_for_next_step, dim=-1)

            if token_idx is not None:
                if top_k_ids is None:
                    top_k_ids = torch.full(
                        (batch_size, top_k, input_ids.shape[-1]), pad_token_id, dtype=torch.int64
                    ).to(input_ids.device)
                elif bucket_size > 0 and not bucket_internal:
                    if input_ids.shape[-1] > top_k_ids.shape[-1]:  # needs expansion
                        pad_amount = input_ids.shape[-1] - top_k_ids.shape[-1]
                        top_k_ids = torch.nn.functional.pad(top_k_ids, (0, pad_amount), value=pad_token_id)

                top_k_probs, top_k_prob_ids = torch.topk(next_probs, dim=-1, k=top_k)
                top_k_ids[:, :, token_idx - 1] = top_k_prob_ids
            else:
                top_k_probs, top_k_ids = torch.topk(next_probs, dim=-1, k=top_k)

            # Store scores, attentions and hidden_states when required
            if return_dict_in_generate:
                if output_logits:
                    raw_logits += (logit_for_next_step,)
                if output_scores:
                    scores += (processed_logit_for_next_step,)
                if output_attentions:
                    decoder_attentions += (
                        (outputs.decoder_attentions,) if self.config.is_encoder_decoder else (outputs.attentions,)
                    )
                    if self.config.is_encoder_decoder:
                        cross_attentions += (outputs.cross_attentions,)

                if output_hidden_states:
                    decoder_hidden_states += (
                        (outputs.decoder_hidden_states,)
                        if self.config.is_encoder_decoder
                        else (outputs.hidden_states,)
                    )

            # This is needed to properly delete outputs.logits which may be very large for this first iteration
            # Otherwise a reference to outputs.logits is kept all along until after the next call to self.forward()
            del outputs

            if not sequential:
                # Replicates the new past_key_values to match the `top_k` candidates
                past = model_kwargs["past_key_values"]
                # If it is a static cache, modify it in-place layer after layer to save memory
                if isinstance(past, DynamicCache) or (
                    isinstance(past, EncoderDecoderCache) and isinstance(past.self_attention_cache, DynamicCache)
                ):
                    past.batch_repeat_interleave(top_k)
                else:
                    new_key_values = []
                    for layer in past:
                        items = []
                        # item is either the key or the value matrix
                        for item in layer:
                            items.append(item.repeat_interleave(top_k, dim=0))
                        new_key_values.append(tuple(items))

                    past = tuple(new_key_values)

                model_kwargs["past_key_values"] = past

            if sequential:
                all_outputs = []
                for i in range(top_k):
                    # compute the candidate tokens by the language model and collect their hidden_states
                    if token_idx is not None:
                        next_model_inputs = self.prepare_inputs_for_generation(
                            top_k_ids[:, i, :].view(-1, input_ids.shape[-1]), **model_kwargs
                        )
                    else:
                        next_model_inputs = self.prepare_inputs_for_generation(
                            top_k_ids[:, i].view(-1, 1), **model_kwargs
                        )

                    outputs = self(
                        **next_model_inputs,
                        return_dict=True,
                        output_hidden_states=True,
                        output_attentions=output_attentions,
                    )
                    if isinstance(outputs["past_key_values"], DynamicCache) or (
                        isinstance(outputs["past_key_values"], EncoderDecoderCache)
                        and isinstance(outputs["past_key_values"].self_attention_cache, DynamicCache)
                    ):
                        # Remove past K-V from output since we don't need to stack later
                        outputs["past_key_values"] = None
                        # Remove last token from past K-V since we don't want to append it at this point
                        model_kwargs["past_key_values"].crop(-1)

                    all_outputs.append(outputs)
                outputs = stack_model_outputs(all_outputs)

            else:
                # compute the candidate tokens by the language model and collect their hidden_states
                # assembles top_k_ids into batch of size k
                if token_idx is not None:
                    next_model_inputs = self.prepare_inputs_for_generation(
                        top_k_ids.view(-1, input_ids.shape[-1]), **model_kwargs
                    )
                else:
                    next_model_inputs = self.prepare_inputs_for_generation(top_k_ids.view(-1, 1), **model_kwargs)

                outputs = self(
                    **next_model_inputs,
                    return_dict=True,
                    output_hidden_states=True,
                    output_attentions=output_attentions,
                )

            # This is essential to avoid having a last reference to the big past K-V and double the necesary memory
            # in the next loop
            del next_model_inputs

            # name is different for encoder-decoder and decoder-only models
            if self.config.is_encoder_decoder:
                next_hidden = outputs.decoder_hidden_states[-1]
                full_hidden_states = outputs.decoder_hidden_states
            else:
                next_hidden = outputs.hidden_states[-1]
                full_hidden_states = outputs.hidden_states

            logits = outputs.logits[:, -1, :]
            context_hidden = last_hidden_states.repeat_interleave(top_k, dim=0)

            # compute the degeneration penalty and re-rank the candidates based on the degeneration penalty and the
            # model confidence. Keeping `selected_idx` on CPU enables multi-device contrastive search and doesn't
            # introduce (noticeable) slowdowns on single-device runs.
            selected_idx = _ranking_fast(context_hidden, next_hidden, top_k_probs, penalty_alpha, top_k)

            # This will be used instead of the previous inneficient torch.stack(torch.split())
            augmented_idx = torch.tensor([x + i * top_k for i, x in enumerate(selected_idx)])

            # prepare for the next step: (1) next token_id; (2) past_key_values; (3) last_hidden_states for computing
            # the degeneration penalty; (4) logits for selecting next top-k candidates; (5) selected tokens scores
            # (model confidence minus degeneration penalty); (6) decoder hidden_states
            top_k_indices = torch.arange(len(top_k_ids), device=input_ids.device)
            if token_idx is not None:
                next_tokens = top_k_ids[top_k_indices, selected_idx, token_idx - 1]
            else:
                next_tokens = top_k_ids[top_k_indices, selected_idx]
            next_hidden = torch.stack(torch.split(next_hidden.squeeze(dim=1), top_k))
            next_hidden = next_hidden[batch_indices, selected_idx, :]
            last_hidden_states = torch.cat([last_hidden_states, next_hidden.unsqueeze(1)], dim=1)

            next_decoder_hidden_states = ()
            for layer in full_hidden_states:
                layer = torch.stack(torch.split(layer, top_k))[batch_indices, selected_idx, :]
                next_decoder_hidden_states += (layer,)

            # generate past_key_values cache of only the selected token
            if sequential:
                if token_idx is not None:
                    next_model_input = self.prepare_inputs_for_generation(
                        top_k_ids[:, selected_idx, :].view(-1, input_ids.shape[-1]), **model_kwargs
                    )
                else:
                    next_model_input = self.prepare_inputs_for_generation(
                        top_k_ids[:, selected_idx].view(-1, 1), **model_kwargs
                    )

                selected_outputs = self(
                    **next_model_input,
                    return_dict=True,
                    output_hidden_states=False,
                    output_attentions=False,
                )
                next_past_key_values = selected_outputs["past_key_values"]

            else:
                _, next_past_key_values = self._extract_past_from_model_output(outputs, standardize_cache_format=True)
                # Do it in-place layer per layer to save memory
                if isinstance(next_past_key_values, DynamicCache) or (
                    isinstance(next_past_key_values, EncoderDecoderCache)
                    and isinstance(next_past_key_values.self_attention_cache, DynamicCache)
                ):
                    next_past_key_values.batch_select_indices(augmented_idx)
                else:
                    new_key_values = []
                    for layer in next_past_key_values:
                        items = []
                        # item is either the key or the value matrix
                        for item in layer:
                            items.append(item[augmented_idx, ...])
                        new_key_values.append(tuple(items))

                next_past_key_values = tuple(new_key_values)

            logit_for_next_step = torch.stack(torch.split(logits, top_k))[batch_indices, selected_idx, :]

            # Rebuilds the relevant parts of the model output for the selected token, for use in the next iteration
            if self.config.is_encoder_decoder:
                next_step_cross_attentions = ()
                next_step_decoder_attentions = ()
                if output_attentions:
                    for layer in outputs.cross_attentions:
                        layer = torch.stack(torch.split(layer, top_k, dim=0))[batch_indices, selected_idx, ...]
                        next_step_cross_attentions += (layer,)
                    for layer in outputs.decoder_attentions:
                        layer = torch.stack(torch.split(layer, top_k, dim=0))[batch_indices, selected_idx, ...]
                        next_step_decoder_attentions += (layer,)
                outputs = Seq2SeqLMOutput(
                    past_key_values=next_past_key_values,
                    decoder_hidden_states=next_decoder_hidden_states,
                    decoder_attentions=next_step_decoder_attentions or None,
                    cross_attentions=next_step_cross_attentions or None,
                )
            else:
                next_step_attentions = ()
                if output_attentions:
                    for layer in outputs.attentions:
                        layer = torch.stack(torch.split(layer, top_k, dim=0))[batch_indices, selected_idx, ...]
                        next_step_attentions += (layer,)
                outputs = CausalLMOutputWithPast(
                    past_key_values=next_past_key_values,
                    hidden_states=next_decoder_hidden_states,
                    attentions=next_step_attentions or None,
                )
            # contrastive_search main logic end

            if synced_gpus and this_peer_finished:
                continue  # don't waste resources running the code we don't need

            # finished sentences should have their next token be a padding token
            if not ignore_eos and has_eos_stopping_criteria:
                next_tokens = next_tokens * unfinished_sequences + pad_token_id * (1 - unfinished_sequences)

            # update generated ids, model inputs, and length for next step
            if token_idx is not None:
                # Use token_idx-1 since token index is incremented twice in first iteration
                input_ids.index_copy_(
                    1, token_idx - 1, next_tokens.unsqueeze(-1) if next_tokens.dim() == 1 else next_tokens
                )
            else:
                input_ids = torch.cat([input_ids, next_tokens[:, None]], dim=-1)

            if streamer is not None:
                streamer.put(next_tokens.cpu())
            model_kwargs = self._update_model_kwargs_for_generation(
                outputs,
                model_kwargs,
                is_encoder_decoder=self.config.is_encoder_decoder,
            )

            # increase cur_len
            cur_len = cur_len + 1
            if bucket_size > 0 and bucket_internal:
                # Calculate slice idx for kv cache during the decode phase.
                # Breaking down the kv cache in the attention block helps to reduce computation time.
                if model_kwargs.get("token_idx_cpu") <= (model_kwargs["kv_cache_len"] // bucket_size) * bucket_size:
                    idx = (model_kwargs.get("token_idx_cpu") - 1) // bucket_size
                    if prev_idx != idx:
                        model_kwargs["cache_idx"] = (idx + 1) * bucket_size
                        prev_idx = idx
                else:
                    model_kwargs["cache_idx"] = model_kwargs["kv_cache_len"]

            # stop when each sentence is finished
            if ignore_eos:
                this_peer_finished = stopping_criteria(
                    input_ids, scores, token_idx=cur_len, ignore_eos=ignore_eos, eos_token_id=eos_token_id
                )
            else:
                unfinished_sequences = unfinished_sequences & ~stopping_criteria(
                    input_ids, scores, token_idx=cur_len, ignore_eos=ignore_eos, eos_token_id=eos_token_id
                )
                this_peer_finished = unfinished_sequences.max() == 0

            if (
                not model_kwargs.get("pad_done", False)
                and not model_kwargs.get("reuse_cache", False)
                and bucket_internal
            ):
                # Pad the returned pask key values tensors from prefill phase forward run to maximum length
                # before starting the decode phase.
                self._pad_past_key_values(model_kwargs)
                model_kwargs["pad_done"] = True

            hb_profer.step()

            if hb_gen_time is not None:
                if not time_to_first_token_done:
                    time_to_first_token_done = True
                    import habana_frameworks.torch.hpu as torch_hpu

                    torch_hpu.synchronize()
                hb_gen_time.step()

        if (
            model_kwargs.get("use_hpu_graphs", False)
            and model_kwargs.get("limit_hpu_graphs", False)
            and not model_kwargs.get("reuse_cache", False)
            and bucket_internal
        ):
            # Clear HPU graphs input tensors of the decode phase after the full generation while loop
            self.clear_inputs()
            # Delete past key value tensors
            self._remove_past_key_values(model_kwargs)

        hb_profer.stop()
        if streamer is not None:
            streamer.end()

        if return_dict_in_generate:
            # Contrastive search works by forward looking at the next token, so we need to exclude it from
            # `past_key_values` to be consistent with the other decoding methods
            if model_kwargs.get("past_key_values") is not None:
                if isinstance(model_kwargs["past_key_values"], DynamicCache) or (
                    isinstance(model_kwargs["past_key_values"], EncoderDecoderCache)
                    and isinstance(model_kwargs["past_key_values"].self_attention_cache, DynamicCache)
                ):
                    model_kwargs["past_key_values"].crop(-1)
                else:
                    past_key_values = []
                    for layer in model_kwargs["past_key_values"]:
                        layer_past_key_values = []
                        for item in layer:
                            layer_past_key_values.append(item[..., :-1, :])
                        past_key_values.append(tuple(layer_past_key_values))
                    model_kwargs["past_key_values"] = tuple(past_key_values)

            if self.config.is_encoder_decoder:
                return GenerateEncoderDecoderOutput(
                    sequences=input_ids,
                    scores=scores,
                    logits=raw_logits,
                    encoder_attentions=encoder_attentions,
                    encoder_hidden_states=encoder_hidden_states,
                    decoder_attentions=decoder_attentions,
                    cross_attentions=cross_attentions,
                    decoder_hidden_states=decoder_hidden_states,
                    past_key_values=model_kwargs.get("past_key_values"),
                )
            else:
                return GenerateDecoderOnlyOutput(
                    sequences=input_ids,
                    scores=scores,
                    logits=raw_logits,
                    attentions=decoder_attentions,
                    hidden_states=decoder_hidden_states,
                    past_key_values=model_kwargs.get("past_key_values"),
                )
        else:
            return input_ids

    def _sample(
        self,
        input_ids: torch.LongTensor,
        logits_processor: LogitsProcessorList,
        stopping_criteria: StoppingCriteriaList,
        generation_config: GaudiGenerationConfig,
        synced_gpus: bool,
        streamer: Optional["BaseStreamer"],
        logits_warper: Optional[LogitsProcessorList],
        lazy_mode: Optional[bool] = False,
        ignore_eos: Optional[bool] = False,
        profiling_warmup_steps: Optional[int] = 0,
        profiling_steps: Optional[int] = 0,
        hb_gen_time: Optional[HabanaGenerationtime] = None,
        profiling_record_shapes: Optional[bool] = False,
        **model_kwargs,
    ) -> Union[GenerateNonBeamOutput, torch.LongTensor]:
        r"""
        Generates sequences of token ids for models with a language modeling head using **multinomial sampling** and
        can be used for text-decoder, text-to-text, speech-to-text, and vision-to-text models.

        Parameters:
            input_ids (`torch.LongTensor` of shape `(batch_size, sequence_length)`):
                The sequence used as a prompt for the generation.
            logits_processor (`LogitsProcessorList`):
                An instance of [`LogitsProcessorList`]. List of instances of class derived from [`LogitsProcessor`]
                used to modify the prediction scores of the language modeling head applied at each generation step.
            stopping_criteria (`StoppingCriteriaList`):
                An instance of [`StoppingCriteriaList`]. List of instances of class derived from [`StoppingCriteria`]
                used to tell if the generation loop should stop.
            generation_config ([`GaudiGenerationConfig`]):
                The generation configuration to be used as parametrization of the decoding method.
            synced_gpus (`bool`):
                Whether to continue running the while loop until max_length (needed for ZeRO stage 3)
            streamer (`BaseStreamer`, *optional*):
                Streamer object that will be used to stream the generated sequences. Generated tokens are passed
                through `streamer.put(token_ids)` and the streamer is responsible for any further processing.
            logits_warper (`LogitsProcessorList`, *optional*):
                An instance of [`LogitsProcessorList`]. List of instances of class derived from [`LogitsWarper`] used
                to warp the prediction score distribution of the language modeling head applied before multinomial
                sampling at each generation step. Only required with sampling strategies (i.e. `do_sample` is set in
                `generation_config`)
            lazy_mode (`bool`, *optional*, defaults to `False`):
                Whether the run is executed in lazy mode or not (i.e. eager mode).
            ignore_eos (`bool`, *optional*, defaults to `False`):
                Whether to ignore finished sequences (faster in lazy mode and with HPU graphs) or not (eager mode).
            profiling_warmup_steps (`int`, *optional*, defaults to 0):
                Number of steps to ignore for profling.
            profiling_steps (`int`, *optional*, defaults to 0):
                Number of steps to be captured when enabling profiling.
            profiling_record_shapes (`bool`, *optional*, defaults to False):
                Record shapes when enabling profiling.
            model_kwargs:
                Additional model specific kwargs will be forwarded to the `forward` function of the model. If model is
                an encoder-decoder model the kwargs should include `encoder_outputs`.

        Return:
            [`transformers.generation.GenerateDecoderOnlyOutput`], [`transformers.generation.GenerateEncoderDecoderOutput`] or
            `torch.LongTensor`: A `torch.LongTensor` containing the generated tokens (default behaviour) or a
            [`transformers.generation.GenerateDecoderOnlyOutput`] if `model.config.is_encoder_decoder=False` and
            `return_dict_in_generate=True` or a [`transformers.generation.GenerateEncoderDecoderOutput`] if
            `model.config.is_encoder_decoder=True`.

        """
        # init values
        pad_token_id = generation_config._pad_token_tensor
        output_attentions = generation_config.output_attentions
        output_hidden_states = generation_config.output_hidden_states
        output_scores = generation_config.output_scores
        output_logits = generation_config.output_logits
        return_dict_in_generate = generation_config.return_dict_in_generate
        has_eos_stopping_criteria = any(hasattr(criteria, "eos_token_id") for criteria in stopping_criteria)
        do_sample = generation_config.do_sample
        if do_sample is True and not isinstance(logits_warper, LogitsProcessorList):
            raise ValueError(
                "`do_sample` is set to `True`, `logits_warper` must be a `LogitsProcessorList` instance (it is "
                f"{logits_warper})."
            )

        # init attention / hidden states / scores tuples
        scores = () if (return_dict_in_generate and output_scores) else None
        raw_logits = () if (return_dict_in_generate and output_logits) else None
        decoder_attentions = () if (return_dict_in_generate and output_attentions) else None
        cross_attentions = () if (return_dict_in_generate and output_attentions) else None
        decoder_hidden_states = () if (return_dict_in_generate and output_hidden_states) else None

        # if model is an encoder-decoder, retrieve encoder attention weights and hidden states
        if return_dict_in_generate and self.config.is_encoder_decoder:
            encoder_attentions = model_kwargs["encoder_outputs"].get("attentions") if output_attentions else None
            encoder_hidden_states = (
                model_kwargs["encoder_outputs"].get("hidden_states") if output_hidden_states else None
            )

        # keep track of which sequences are already finished
        batch_size, cur_len = input_ids.shape
        this_peer_finished = False
        unfinished_sequences = torch.ones(batch_size, dtype=torch.long, device=input_ids.device)
        model_kwargs = self._get_initial_cache_position(input_ids, model_kwargs)

        bucket_size = model_kwargs.get("bucket_size", -1)
        prev_idx = -1  # avoiding calculate cache_idx when its value is not changing
        bucket_internal = model_kwargs.get("bucket_internal", None)
        reduce_recompile = model_kwargs.get("reduce_recompile", False)

        hb_profer = HabanaProfile(
            warmup=profiling_warmup_steps, active=profiling_steps, record_shapes=profiling_record_shapes
        )
        hb_profer.start()

        if not bucket_internal:
            if bucket_size >= 0:
                inc = iter(incrementor(bucket_size, cur_len))
            if bucket_size > 0:
                assert "position_ids" not in model_kwargs, "Untested path"

        token_idx = model_kwargs.get("token_idx", None)
        if token_idx is not None:
            # Update cur_len in case of static shapes
            cur_len = token_idx.item()

        time_to_first_token_done = False
        model_kwargs["pad_done"] = False
        model_kwargs["lazy_mode"] = lazy_mode
        while self._has_unfinished_sequences(this_peer_finished, synced_gpus, device=input_ids.device):
            if lazy_mode:
                self.htcore_generation.mark_step()

            if bucket_size > 0 and not bucket_internal:
                # it will not have been padded if bucket_size > 0
                params = next(inc)
                input_ids, model_kwargs = self.update_model_kwargs_for_bucketing(
                    params, input_ids, model_kwargs, pad_token_id, bucket_size, reduce_recompile
                )

            # prepare model inputs
            model_inputs = self.prepare_inputs_for_generation(input_ids, **model_kwargs)

            # prepare variable output controls (note: some models won't accept all output controls)
            model_inputs.update({"output_attentions": output_attentions} if output_attentions else {})
            model_inputs.update({"output_hidden_states": output_hidden_states} if output_hidden_states else {})

            hpu_graphs_kwargs = self._get_hpu_graphs_kwargs(model_kwargs)

            # forward pass to get next token
            outputs = self(
                **model_inputs,
                return_dict=True,
                **hpu_graphs_kwargs,
            )

            if synced_gpus and this_peer_finished:
                continue  # don't waste resources running the code we don't need

            token_idx = model_kwargs.get("token_idx", None)
            if token_idx is not None and outputs.logits.shape[-2] > 1:
                # case1 (w/o KV caching): outputs.logits.shape: [batch_size, max_length, vocab_size]
                if self.config.is_encoder_decoder:
                    next_token_logits = outputs.logits[:, token_idx - 1, :]
                    next_token_scores = logits_processor(input_ids[:, :token_idx], next_token_logits)
                else:
                    if model_kwargs.get("num_virtual_tokens", 0) > 0:
                        # for prompt tuning, the output logit shape > model_inputs["input_ids"].shape[-1]
                        if model_kwargs.get("reuse_cache", False):
                            output_idx = torch.tensor(outputs.logits.shape[-2], device=input_ids.device)
                        else:
                            output_idx = token_idx + outputs.logits.shape[-2] - input_ids.shape[-1]
                        next_token_logits = torch.index_select(outputs.logits, -2, output_idx - 1).squeeze(-2)
                    else:
                        next_token_logits = torch.index_select(outputs.logits, -2, token_idx - 1).squeeze(-2)
                    next_token_scores = logits_processor(input_ids, next_token_logits)
            else:
                # Clone is needed to avoid keeping a hanging ref to outputs.logits which may be very large for first iteration
                # (the clone itself is always small)
                next_token_logits = outputs.logits[:, -1, :].clone()
                if token_idx is not None and self.config.is_encoder_decoder:
                    # case2 (with KV caching): outputs.logits.shape: [batch_size, 1, vocab_size]
                    next_token_scores = logits_processor(input_ids[:, :token_idx], next_token_logits)
                else:
                    # case3 (default case): token_idx is None
                    next_token_scores = logits_processor(input_ids, next_token_logits)

            # pre-process distribution
            if do_sample:
                next_token_scores = logits_warper(input_ids, next_token_scores)

            # Store scores, attentions and hidden_states when required
            if return_dict_in_generate:
                if output_scores:
                    scores += (next_token_scores,)
                if output_logits:
                    raw_logits += (next_token_logits,)
                if output_attentions:
                    decoder_attentions += (
                        (outputs.decoder_attentions,) if self.config.is_encoder_decoder else (outputs.attentions,)
                    )
                    if self.config.is_encoder_decoder:
                        cross_attentions += (outputs.cross_attentions,)

                if output_hidden_states:
                    decoder_hidden_states += (
                        (outputs.decoder_hidden_states,)
                        if self.config.is_encoder_decoder
                        else (outputs.hidden_states,)
                    )

            # token selection
            if do_sample:
                probs = torch.nn.functional.softmax(next_token_scores, dim=-1)
                next_tokens = torch.multinomial(probs, num_samples=1).squeeze(1)
            else:
                next_tokens = torch.argmax(next_token_scores, dim=-1)

            # finished sentences should have their next token be a padding token
            # TODO: no ignore_eos check here since there is a compilation error, will add ignore_eos here if fixed
            if has_eos_stopping_criteria:
                next_tokens = next_tokens * unfinished_sequences + pad_token_id * (1 - unfinished_sequences)

            # update generated ids, model inputs, and length for next step
            if not lazy_mode:
                next_tokens = next_tokens.to(input_ids.dtype)

            if token_idx is not None:
                input_ids.index_copy_(
                    1, token_idx, next_tokens.unsqueeze(-1) if next_tokens.dim() == 1 else next_tokens
                )
            else:
                input_ids = torch.cat([input_ids, next_tokens[:, None]], dim=-1)

            if streamer is not None:
                streamer.put(next_tokens.cpu())

            model_kwargs = self._update_model_kwargs_for_generation(
                outputs,
                model_kwargs,
                is_encoder_decoder=self.config.is_encoder_decoder,
            )

            cur_len = cur_len + 1
            if bucket_size > 0 and bucket_internal:
                # Calculate slice idx for kv cache during the decode phase.
                # Breaking down the kv cache in the attention block helps to reduce computation time.
                if model_kwargs.get("token_idx_cpu") <= (model_kwargs["kv_cache_len"] // bucket_size) * bucket_size:
                    idx = (model_kwargs.get("token_idx_cpu") - 1) // bucket_size
                    if prev_idx != idx:
                        model_kwargs["cache_idx"] = (idx + 1) * bucket_size
                        prev_idx = idx
                else:
                    model_kwargs["cache_idx"] = model_kwargs["kv_cache_len"]

            if ignore_eos:
                this_peer_finished = stopping_criteria(
                    input_ids,
                    scores,
                    token_idx=cur_len,
                    ignore_eos=ignore_eos,
                    eos_token_id=generation_config.eos_token_id,
                )
            else:
                unfinished_sequences = unfinished_sequences & ~stopping_criteria(
                    input_ids,
                    scores,
                    token_idx=cur_len,
                    ignore_eos=ignore_eos,
                    eos_token_id=generation_config.eos_token_id,
                )
                this_peer_finished = unfinished_sequences.max() == 0

            hb_profer.step()
            if hb_gen_time is not None:
                if not time_to_first_token_done:
                    time_to_first_token_done = True
                    import habana_frameworks.torch.hpu as torch_hpu

                    torch_hpu.synchronize()
                hb_gen_time.step()

            if (
                not model_kwargs.get("pad_done", False)
                and not model_kwargs.get("reuse_cache", False)
                and bucket_internal
            ):
                # Pad the returned past key values tensors from prefill phase forward run to maximum length
                # before starting the decode phase.
                if outputs.past_key_values[0][0].shape[2] == model_inputs["input_ids"].shape[1]:
                    self._pad_past_key_values(model_kwargs)
                model_kwargs["pad_done"] = True

            # This is needed to properly delete outputs.logits which may be very large for first iteration
            # Otherwise a reference to outputs is kept which keeps the logits alive in the next iteration
            del outputs

        if (
            model_kwargs.get("use_hpu_graphs", False)
            and model_kwargs.get("limit_hpu_graphs", False)
            and not model_kwargs.get("reuse_cache", False)
            and bucket_internal
        ):
            # Clear HPU graphs input tensors of the decode phase after the full generation while loop
            self.clear_inputs()
            # Delete past key value tensors
            self._remove_past_key_values(model_kwargs)

        hb_profer.stop()

        if streamer is not None:
            streamer.end()

        if return_dict_in_generate:
            if self.config.is_encoder_decoder:
                return GenerateEncoderDecoderOutput(
                    sequences=input_ids,
                    scores=scores,
                    logits=raw_logits,
                    encoder_attentions=encoder_attentions,
                    encoder_hidden_states=encoder_hidden_states,
                    decoder_attentions=decoder_attentions,
                    cross_attentions=cross_attentions,
                    decoder_hidden_states=decoder_hidden_states,
                    past_key_values=model_kwargs.get("past_key_values"),
                )
            else:
                return GenerateDecoderOnlyOutput(
                    sequences=input_ids,
                    scores=scores,
                    logits=raw_logits,
                    attentions=decoder_attentions,
                    hidden_states=decoder_hidden_states,
                    past_key_values=model_kwargs.get("past_key_values"),
                )
        else:
            return input_ids

    def _beam_search(
        self,
        input_ids: torch.LongTensor,
        beam_scorer: BeamScorer,
        logits_processor: LogitsProcessorList,
        stopping_criteria: StoppingCriteriaList,
        generation_config: GaudiGenerationConfig,
        synced_gpus: bool,
        logits_warper: Optional[LogitsProcessorList],
        lazy_mode: Optional[bool] = False,
        profiling_warmup_steps: Optional[int] = 0,
        profiling_steps: Optional[int] = 0,
        hb_gen_time: Optional[HabanaGenerationtime] = None,
        profiling_record_shapes: Optional[bool] = False,
        **model_kwargs,
    ) -> Union[GenerateBeamOutput, torch.LongTensor]:
        r"""
        Generates sequences of token ids for models with a language modeling head using **beam search decoding** and
        can be used for text-decoder, text-to-text, speech-to-text, and vision-to-text models.

        Parameters:
            input_ids (`torch.LongTensor` of shape `(batch_size, sequence_length)`):
                The sequence used as a prompt for the generation.
            beam_scorer (`BeamScorer`):
                An derived instance of [`BeamScorer`] that defines how beam hypotheses are constructed, stored and
                sorted during generation. For more information, the documentation of [`BeamScorer`] should be read.
            logits_processor (`LogitsProcessorList`):
                An instance of [`LogitsProcessorList`]. List of instances of class derived from [`LogitsProcessor`]
                used to modify the prediction scores of the language modeling head applied at each generation step.
            stopping_criteria (`StoppingCriteriaList`:
                An instance of [`StoppingCriteriaList`]. List of instances of class derived from [`StoppingCriteria`]
                used to tell if the generation loop should stop.
            generation_config ([`GaudiGenerationConfig`]):
                The generation configuration to be used as parametrization of the decoding method.
            synced_gpus (`bool`):
                Whether to continue running the while loop until max_length (needed for ZeRO stage 3)
            logits_warper (`LogitsProcessorList`, *optional*):
                An instance of [`LogitsProcessorList`]. List of instances of class derived from [`LogitsWarper`] used
                to warp the prediction score distribution of the language modeling head applied before multinomial
                sampling at each generation step. Only required with sampling strategies (i.e. `do_sample` is set in
                `generation_config`)
            lazy_mode (`bool`, *optional*, defaults to `False`):
                Whether the run is executed in lazy mode or not (i.e. eager mode).
            profiling_warmup_steps (`int`, *optional*, defaults to 0):
                Number of steps to ignore for profling.
            profiling_steps (`int`, *optional*, defaults to 0):
                Number of steps to be captured when enabling profiling.
            profiling_record_shapes (`bool`, *optional*, defaults to False):
                Record shapes when enabling profiling.
            model_kwargs:
                Additional model specific kwargs will be forwarded to the `forward` function of the model. If model is
                an encoder-decoder model the kwargs should include `encoder_outputs`.

        Return:
            [`transformers.generation.utils.GenerateBeamDecoderOnlyOutput`], [`transformers.generation.GenerateBeamEncoderDecoderOutput`] or
            `torch.LongTensor`: A `torch.LongTensor` containing the generated tokens (default behaviour) or a
            [`transformers.generation.GenerateBeamDecoderOnlyOutput`] if `model.config.is_encoder_decoder=False` and
            `return_dict_in_generate=True` or a [`transformers.generation.GenerateBeamEncoderDecoderOutput`] if
            `model.config.is_encoder_decoder=True`.
        """
        # init values
        pad_token_id = generation_config._pad_token_tensor
        eos_token_id = generation_config._eos_token_tensor
        output_attentions = generation_config.output_attentions
        output_hidden_states = generation_config.output_hidden_states
        output_scores = generation_config.output_scores
        output_logits = generation_config.output_logits
        return_dict_in_generate = generation_config.return_dict_in_generate
        sequential = generation_config.low_memory
        do_sample = generation_config.do_sample
        if do_sample is True and not isinstance(logits_warper, LogitsProcessorList):
            raise ValueError(
                "`do_sample` is set to `True`, `logits_warper` must be a `LogitsProcessorList` instance (it is "
                f"{logits_warper})."
            )

        batch_size = len(beam_scorer._beam_hyps)
        num_beams = beam_scorer.num_beams

        batch_beam_size, cur_len = input_ids.shape
        if "inputs_embeds" in model_kwargs:
            cur_len = model_kwargs["inputs_embeds"].shape[1]
        token_idx = model_kwargs.get("token_idx", None)
        if token_idx is not None:
            # Update cur_len in case of static shapes
            cur_len = token_idx.item()
        model_kwargs["cache_position"] = torch.arange(cur_len, device=input_ids.device)

        if num_beams * batch_size != batch_beam_size:
            raise ValueError(
                f"Batch dimension of `input_ids` should be {num_beams * batch_size}, but is {batch_beam_size}."
            )

        # init attention / hidden states / scores tuples
        scores = () if (return_dict_in_generate and output_scores) else None
        raw_logits = () if (return_dict_in_generate and output_logits) else None
        beam_indices = (
            tuple(() for _ in range(batch_beam_size)) if (return_dict_in_generate and output_scores) else None
        )
        decoder_attentions = () if (return_dict_in_generate and output_attentions) else None
        cross_attentions = () if (return_dict_in_generate and output_attentions) else None
        decoder_hidden_states = () if (return_dict_in_generate and output_hidden_states) else None

        # if model is an encoder-decoder, retrieve encoder attention weights and hidden states
        if return_dict_in_generate and self.config.is_encoder_decoder:
            encoder_attentions = model_kwargs["encoder_outputs"].get("attentions") if output_attentions else None
            encoder_hidden_states = (
                model_kwargs["encoder_outputs"].get("hidden_states") if output_hidden_states else None
            )

        # initialise score of first beam with 0 and the rest with -1e9. This makes sure that only tokens
        # of the first beam are considered to avoid sampling the exact same tokens across all beams.
        beam_scores = torch.zeros((batch_size, num_beams), dtype=torch.float, device=input_ids.device)
        beam_scores[:, 1:] = -1e9
        beam_scores = beam_scores.view((batch_size * num_beams,))

        if self.generation_config.static_shapes:
            beam_trace_scores = torch.zeros(
                (input_ids.shape[1], 2 * batch_size * num_beams), device=input_ids.device, dtype=torch.float32
            )
            beam_trace_indices = torch.zeros(
                (input_ids.shape[1], 2 * batch_size * num_beams), device=input_ids.device, dtype=torch.int64
            )
            beam_trace_tokens = torch.zeros(
                (input_ids.shape[1], 2 * batch_size * num_beams), device=input_ids.device, dtype=torch.int64
            )
            beam_trace_idx = torch.tensor(0, device=input_ids.device)
            num_eos_tokens = torch.zeros((1), device=input_ids.device, dtype=torch.int64)
            num_beams_tensor = torch.tensor(num_beams, device=input_ids.device, dtype=torch.int64)

        def finalize_beams(initial_ids, beam_trace, model_config, length_penalty):
            beam_trace_idx, beam_trace_scores, beam_trace_indices, beam_trace_tokens = beam_trace
            bs = initial_ids.shape[0]
            num_beams = beam_trace_scores.shape[1] // (2 * bs)

            beam_trace_idx = beam_trace_idx.item()
            beam_trace_scores = beam_trace_scores[:beam_trace_idx, :]
            beam_trace_indices = beam_trace_indices[:beam_trace_idx, :]
            beam_trace_tokens = beam_trace_tokens[:beam_trace_idx, :]

            # (score, parent_beam, token_id, is_finished)
            root = (float("-inf"), None, None, False)

            def resolve_beam(beam):
                if beam == root:
                    return []
                score, prev, tok, is_finished = beam
                rest = resolve_beam(prev)
                rest.append(tok)
                return rest

            prev_beams = [[root] * num_beams] * bs
            best = [root] * bs

            def beam_score(beam):
                return (beam[3], beam[0])

            for step, (scores, indices, tokens) in enumerate(
                zip(beam_trace_scores, beam_trace_indices, beam_trace_tokens)
            ):
                cur_beams = [[] for _ in range(bs)]
                for idx, (s, i, t) in enumerate(zip(scores, indices, tokens)):
                    batch = idx // (num_beams * 2)
                    idx = idx % (num_beams * 2)
                    b_len = 1 + step
                    b_score = s.item() / (b_len**length_penalty)
                    b_tok = t.item()
                    is_finished = b_tok == model_config.eos_token_id
                    if len(cur_beams[batch]) >= num_beams:
                        continue
                    beam = (b_score, prev_beams[batch][i], b_tok, is_finished)
                    if not is_finished:
                        cur_beams[batch].append(beam)
                    if is_finished or (step + 1 == beam_trace_idx):
                        if beam_score(best[batch]) < beam_score(beam):
                            best[batch] = beam
                prev_beams = cur_beams

            def expand_if_needed(tensor, new_size, value, dim=-1):
                orig_len = tensor.shape[dim]
                padding_len = new_size - orig_len
                import torch.nn.functional as F

                if padding_len > 0:
                    if dim == -1:
                        return F.pad(tensor, (0, padding_len), value=value)
                    elif dim == -2:
                        return F.pad(tensor, (0, 0, 0, padding_len), value=value)
                    else:
                        assert False, f"Unsupported dim value: {dim}"
                return tensor

            result = [
                torch.cat(
                    [initial_ids[i], torch.tensor(resolve_beam(b), dtype=initial_ids.dtype, device=initial_ids.device)]
                )
                for i, b in enumerate(best)
            ]
            max_length = max([t.shape[-1] for t in result])
            result = [expand_if_needed(res, max_length, model_config.pad_token_id) for res in result]
            input_ids = torch.stack(result)
            return input_ids

        hb_profer = HabanaProfile(
            warmup=profiling_warmup_steps, active=profiling_steps, record_shapes=profiling_record_shapes
        )
        hb_profer.start()
        this_peer_finished = False

        bucket_size = model_kwargs.get("bucket_size", -1)
        reduce_recompile = model_kwargs.get("reduce_recompile", False)
        prompt_len = input_ids.shape[-1]
        if bucket_size >= 0:
            inc = iter(incrementor(bucket_size, prompt_len))
        if bucket_size > 0:
            assert "position_ids" not in model_kwargs, "Untested path"
        if self.generation_config.static_shapes:
            initial_ids = input_ids[::num_beams, 0:cur_len]

        time_to_first_token_done = False
        while self._has_unfinished_sequences(this_peer_finished, synced_gpus, device=input_ids.device):
            if lazy_mode:
                self.htcore_generation.mark_step()

            if bucket_size > 0:
                # it will not have been padded if bucket_size > 0
                params = next(inc)
                input_ids, model_kwargs = self.update_model_kwargs_for_bucketing(
                    params, input_ids, model_kwargs, pad_token_id, bucket_size, reduce_recompile
                )

            model_kwargs["lazy_mode"] = lazy_mode
            model_inputs = self.prepare_inputs_for_generation(input_ids, **model_kwargs)

            # prepare variable output controls (note: some models won't accept all output controls)
            model_inputs.update({"output_attentions": output_attentions} if output_attentions else {})
            model_inputs.update({"output_hidden_states": output_hidden_states} if output_hidden_states else {})

            # if sequential is True, split the input to batches of batch_size and run sequentially
            if sequential:
                if any(
                    model_name in self.__class__.__name__.lower()
                    for model_name in [
                        "fsmt",
                        "reformer",
                        "bloom",
                        "ctrl",
                        "gpt_bigcode",
                        "transo_xl",
                        "xlnet",
                        "cpm",
                        "jamba",
                    ]
                ):
                    raise RuntimeError(
                        f"Currently generation for {self.__class__.__name__} is not supported "
                        f"for `low_memory beam_search`. Please open an issue on GitHub if you need this feature."
                    )

                inputs_per_sub_batches = _split_model_inputs(
                    model_inputs, split_size=batch_size, full_batch_size=batch_beam_size
                )
                outputs_per_sub_batch = [
                    self(**inputs_per_sub_batch, return_dict=True) for inputs_per_sub_batch in inputs_per_sub_batches
                ]

                outputs = stack_model_outputs(outputs_per_sub_batch)
            else:
                hpu_graphs_kwargs = self._get_hpu_graphs_kwargs(model_kwargs)
                outputs = self(
                    **model_inputs,
                    return_dict=True,
                    **hpu_graphs_kwargs,
                )

            if synced_gpus and this_peer_finished:
                cur_len = cur_len + 1
                continue  # don't waste resources running the code we don't need

            token_idx = model_kwargs.get("token_idx", None)
            if token_idx is not None and outputs.logits.shape[-2] > 1:
                if model_kwargs.get("num_virtual_tokens", 0) > 0:
                    # for prompt tuning, the output logit shape may > model_inputs["input_ids"].shape[-1]
                    if model_kwargs.get("reuse_cache", False):
                        output_idx = torch.tensor(outputs.logits.shape[-2], device=input_ids.device)
                    else:
                        output_idx = token_idx + outputs.logits.shape[-2] - input_ids.shape[-1]
                    next_token_logits = torch.index_select(outputs.logits, -2, output_idx - 1).squeeze(-2)
                else:
                    next_token_logits = torch.index_select(outputs.logits, -2, token_idx - 1).squeeze(-2)
            else:
                # Clone is needed to avoid keeping a hanging ref to outputs.logits which may be very large for first iteration
                # (the clone itself is always small)
                next_token_logits = outputs.logits[:, -1, :].clone()

            next_token_scores = torch.nn.functional.log_softmax(
                next_token_logits, dim=-1
            )  # (batch_size * num_beams, vocab_size)

            if token_idx is not None:
                next_token_scores_processed = logits_processor(input_ids[:, :token_idx], next_token_scores)
            else:
                next_token_scores_processed = logits_processor(input_ids, next_token_scores)
            if do_sample:
                next_token_scores_processed = logits_warper(input_ids, next_token_scores_processed)
            next_token_scores = next_token_scores_processed + beam_scores[:, None].expand_as(
                next_token_scores_processed
            )

            # Store scores, attentions and hidden_states when required
            if return_dict_in_generate:
                if output_scores:
                    scores += (next_token_scores_processed,)
                if output_logits:
                    raw_logits += (next_token_logits,)
                if output_attentions:
                    decoder_attentions += (
                        (outputs.decoder_attentions,) if self.config.is_encoder_decoder else (outputs.attentions,)
                    )
                    if self.config.is_encoder_decoder:
                        cross_attentions += (outputs.cross_attentions,)
                if output_hidden_states:
                    decoder_hidden_states += (
                        (outputs.decoder_hidden_states,)
                        if self.config.is_encoder_decoder
                        else (outputs.hidden_states,)
                    )

            # reshape for beam search
            vocab_size = next_token_scores.shape[-1]
            next_token_scores = next_token_scores.view(batch_size, num_beams * vocab_size)

            # Beam token selection: pick 1 + eos_token_id.shape[0] next tokens for each beam so we have at least 1
            # non eos token per beam.
            n_eos_tokens = eos_token_id.shape[0] if eos_token_id is not None else 0
            n_tokens_to_keep = max(2, 1 + n_eos_tokens) * num_beams
            if do_sample:
                probs = torch.nn.functional.softmax(next_token_scores, dim=-1)
                next_tokens = torch.multinomial(probs, num_samples=n_tokens_to_keep)
                next_token_scores = torch.gather(next_token_scores, -1, next_tokens)
                next_token_scores, _indices = torch.sort(next_token_scores, descending=True, dim=1)
                next_tokens = torch.gather(next_tokens, -1, _indices)
            else:
                next_token_scores, next_tokens = torch.topk(
                    next_token_scores, n_tokens_to_keep, dim=1, largest=True, sorted=True
                )

            next_indices = torch.div(next_tokens, vocab_size, rounding_mode="floor")
            if self.generation_config.static_shapes:
                beam_scores = next_token_scores.flatten()
                next_indices_flattened = next_indices.flatten()
                static_beam_indices = (
                    next_indices_flattened
                    + torch.tensor(
                        [[batch_idx * num_beams] * next_indices.shape[1] for batch_idx in range(batch_size)],
                        device=next_indices.device,
                    ).flatten()
                )

                beam_tokens = next_tokens.remainder(vocab_size).flatten()

                beam_trace_scores.index_copy_(0, beam_trace_idx, beam_scores.unsqueeze(0))
                beam_trace_indices.index_copy_(0, beam_trace_idx, next_indices_flattened.unsqueeze(0))
                beam_trace_tokens.index_copy_(0, beam_trace_idx, beam_tokens.unsqueeze(0))
                beam_trace_idx.add_(1)

                if self.generation_config.early_stopping:
                    num_eos_tokens.add_(beam_tokens[0:num_beams].eq(self.config.eos_token_id).sum())

                beam_scores.add_(torch.where(beam_tokens.eq(self.config.eos_token_id), float("-inf"), 0.0))
                beam_scores = beam_scores.view(batch_size, -1).unsqueeze(0)
                _, selected = torch.topk(beam_scores, k=num_beams, dim=-1, largest=True, sorted=True)
                offset = torch.arange(0, torch.numel(beam_scores), beam_scores.shape[-1]).unsqueeze(-1)
                selected = (selected + offset).flatten()
                beam_scores = beam_scores.flatten().index_select(0, selected)
                beam_tokens = beam_tokens.index_select(0, selected)
                static_beam_indices = static_beam_indices.index_select(0, selected)

                prev_beams = outputs.logits.shape[0] // batch_size

                beam_offsets = torch.arange(0, 1, prev_beams, dtype=torch.int32)
                beam_offsets = beam_offsets.to(device=outputs.logits.device)
                static_beam_indices = (static_beam_indices.view(batch_size, -1) + beam_offsets.unsqueeze(-1)).flatten()

                next_tokens = beam_tokens.unsqueeze(-1)
                beam_next_tokens = next_tokens
                beam_idx = static_beam_indices
            else:
                next_tokens = next_tokens % vocab_size

                # stateless
                beam_outputs = beam_scorer.process(
                    input_ids,
                    next_token_scores,
                    next_tokens,
                    next_indices,
                    pad_token_id=pad_token_id,
                    eos_token_id=eos_token_id,
                    beam_indices=beam_indices,
                    decoder_prompt_len=prompt_len,
                )
                beam_scores = beam_outputs["next_beam_scores"]
                beam_next_tokens = beam_outputs["next_beam_tokens"]
                beam_idx = beam_outputs["next_beam_indices"]

            if token_idx is not None:
                input_ids = torch.index_select(input_ids, 0, beam_idx)
                input_ids.index_copy_(
                    1, token_idx, beam_next_tokens.unsqueeze(-1) if beam_next_tokens.dim() == 1 else beam_next_tokens
                )
            else:
                input_ids = torch.cat([input_ids[beam_idx, :], beam_next_tokens.unsqueeze(-1)], dim=-1)

            model_kwargs = self._update_model_kwargs_for_generation(
                outputs,
                model_kwargs,
                is_encoder_decoder=self.config.is_encoder_decoder,
            )
            if model_kwargs.get("past_key_values", None) is not None:
                if model_kwargs["reuse_cache"]:
                    model_kwargs["past_key_values"] = unwrap_deepspeed_model(self).reorder_kv_cache(beam_idx)
                else:
                    model_kwargs["past_key_values"] = self._temporary_reorder_cache(
                        model_kwargs["past_key_values"], beam_idx
                    )

            # This is needed to properly delete outputs.logits which may be very large for first iteration
            # Otherwise a reference to outputs is kept which keeps the logits alive in the next iteration
            # IMPORTANT: Note that this should appear BEFORE the call to _reorder_cache() to save the maximum memory
            # (that way the memory peak does not include outputs.logits)
            del outputs

            if return_dict_in_generate and output_scores:
                beam_indices = tuple((beam_indices[beam_idx[i]] + (beam_idx[i],) for i in range(len(beam_indices))))

            # increase cur_len
            cur_len = cur_len + 1

            hb_profer.step()
            if self.generation_config.static_shapes:
                is_min_length_reached = (
                    self.generation_config.min_length and cur_len >= self.generation_config.min_length
                )
                if (
                    self.generation_config.early_stopping
                    and is_min_length_reached
                    and num_eos_tokens >= num_beams_tensor
                ):
                    break
                elif get_final_stopping_criteria(stopping_criteria(input_ids, scores, token_idx=cur_len)):
                    break
            elif get_final_stopping_criteria(stopping_criteria(input_ids, scores)) or (
                beam_scorer.is_done and not lazy_mode
            ):
                this_peer_finished = True

            if hb_gen_time is not None:
                if not time_to_first_token_done:
                    time_to_first_token_done = True
                    import habana_frameworks.torch.hpu as torch_hpu

                    torch_hpu.synchronize()
                hb_gen_time.step()
        hb_profer.stop()

        if self.generation_config.static_shapes:
            beam_trace = (beam_trace_idx, beam_trace_scores, beam_trace_indices, beam_trace_tokens)
            from collections import UserDict

            def map_tensors(obj, fn):
                constructor = type(obj)
                if isinstance(obj, tuple):
                    return constructor(map_tensors(v, fn) for v in obj)
                if isinstance(obj, list):
                    return constructor([map_tensors(v, fn) for v in obj])
                if isinstance(obj, dict) or isinstance(obj, UserDict):
                    return constructor({k: map_tensors(v, fn) for k, v in obj.items()})
                if isinstance(obj, torch.Tensor):
                    return fn(obj)
                return obj

            def move(obj, device):
                return map_tensors(obj, lambda t: t.to(device))

            sequence_outputs = {}
            sequence_outputs["sequences"] = finalize_beams(
                initial_ids.cpu(), move(beam_trace, "cpu"), self.config, self.generation_config.length_penalty
            )
        else:
            sequence_outputs = beam_scorer.finalize(
                input_ids,
                beam_scores,
                next_tokens,
                beam_indices,
                pad_token_id=pad_token_id,
                eos_token_id=eos_token_id,
                max_length=stopping_criteria.max_length,
                beam_indices=beam_indices,
                decoder_prompt_len=prompt_len,
            )

        if return_dict_in_generate:
            if not output_scores:
                sequence_outputs["sequence_scores"] = None

            if self.config.is_encoder_decoder:
                return GenerateBeamEncoderDecoderOutput(
                    sequences=sequence_outputs["sequences"],
                    sequences_scores=sequence_outputs["sequence_scores"],
                    scores=scores,
                    logits=raw_logits,
                    beam_indices=sequence_outputs["beam_indices"],
                    encoder_attentions=encoder_attentions,
                    encoder_hidden_states=encoder_hidden_states,
                    decoder_attentions=decoder_attentions,
                    cross_attentions=cross_attentions,
                    decoder_hidden_states=decoder_hidden_states,
                    past_key_values=model_kwargs.get("past_key_values"),
                )
            else:
                return GenerateBeamDecoderOnlyOutput(
                    sequences=sequence_outputs["sequences"],
                    sequences_scores=sequence_outputs["sequence_scores"],
                    scores=scores,
                    logits=raw_logits,
                    beam_indices=sequence_outputs["beam_indices"],
                    attentions=decoder_attentions,
                    hidden_states=decoder_hidden_states,
                    past_key_values=model_kwargs.get("past_key_values"),
                )
        else:
            return sequence_outputs["sequences"]

    def _group_beam_search(
        self,
        input_ids: torch.LongTensor,
        beam_scorer: BeamScorer,
        logits_processor: LogitsProcessorList,
        stopping_criteria: StoppingCriteriaList,
        generation_config: GaudiGenerationConfig,
        synced_gpus: bool,
        lazy_mode: Optional[bool] = False,
        profiling_warmup_steps: Optional[int] = 0,
        profiling_steps: Optional[int] = 0,
        hb_gen_time: Optional[HabanaGenerationtime] = None,
        profiling_record_shapes: Optional[bool] = False,
        **model_kwargs,
    ):
        r"""
        Generates sequences of token ids for models with a language modeling head using **diverse beam search
        decoding** and can be used for text-decoder, text-to-text, speech-to-text, and vision-to-text models.

        Parameters:
            input_ids (`torch.LongTensor` of shape `(batch_size, sequence_length)`):
                The sequence used as a prompt for the generation.
            beam_scorer (`BeamScorer`):
                An derived instance of [`BeamScorer`] that defines how beam hypotheses are constructed, stored and
                sorted during generation. For more information, the documentation of [`BeamScorer`] should be read.
            logits_processor (`LogitsProcessorList`):
                An instance of [`LogitsProcessorList`]. List of instances of class derived from [`LogitsProcessor`]
                used to modify the prediction scores of the language modeling head applied at each generation step.
            stopping_criteria (`StoppingCriteriaList`):
                An instance of [`StoppingCriteriaList`]. List of instances of class derived from [`StoppingCriteria`]
                used to tell if the generation loop should stop.
            generation_config ([`GaudiGenerationConfig`]):
                The generation configuration to be used as parametrization of the decoding method.
            synced_gpus (`bool`):
                Whether to continue running the while loop until max_length (needed for ZeRO stage 3)
            lazy_mode (`bool`, *optional*, defaults to `False`):
                Whether the run is executed in lazy mode or not (i.e. eager mode).
            profiling_warmup_steps (`int`, *optional*, defaults to 0):
                Number of steps to ignore for profling.
            profiling_steps (`int`, *optional*, defaults to 0):
                Number of steps to be captured when enabling profiling.
            profiling_record_shapes (`bool`, *optional*, defaults to False):
                Record shapes when enabling profiling.
            model_kwargs:
                Additional model specific kwargs that will be forwarded to the `forward` function of the model. If
                model is an encoder-decoder model the kwargs should include `encoder_outputs`.

        Return:
            [`transformers.generation.GenerateBeamDecoderOnlyOutput`], [`transformers.generation.GenerateBeamEncoderDecoderOutput`] or
            `torch.LongTensor`: A `torch.LongTensor` containing the generated tokens (default behaviour) or a
            [`transformers.generation.GenerateBeamDecoderOnlyOutput`] if [`transformers.generation.BeamSearchDecoderOnlyOutput`] if
            `model.config.is_encoder_decoder=False` and `return_dict_in_generate=True` or a
            [`transformers.generation.GenerateBeamEncoderDecoderOutput`] if `model.config.is_encoder_decoder=True`.
        """

        raise NotImplementedError("Group beam search is not supported by optimum-habana yet.")

    def _constrained_beam_search(
        self,
        input_ids: torch.LongTensor,
        constrained_beam_scorer: ConstrainedBeamSearchScorer,
        logits_processor: LogitsProcessorList,
        stopping_criteria: StoppingCriteriaList,
        generation_config: GaudiGenerationConfig,
        synced_gpus: bool,
        lazy_mode: Optional[bool] = False,
        profiling_warmup_steps: Optional[int] = 0,
        profiling_steps: Optional[int] = 0,
        hb_gen_time: Optional[HabanaGenerationtime] = None,
        profiling_record_shapes: Optional[bool] = False,
        **model_kwargs,
    ) -> Union[GenerateBeamOutput, torch.LongTensor]:
        r"""
        Generates sequences of token ids for models with a language modeling head using **constrained beam search
        decoding** and can be used for text-decoder, text-to-text, speech-to-text, and vision-to-text models.

        Parameters:
            input_ids (`torch.LongTensor` of shape `(batch_size, sequence_length)`):
                The sequence used as a prompt for the generation.
            constrained_beam_scorer (`ConstrainedBeamSearchScorer`):
                A derived instance of [`BeamScorer`] that defines how beam hypotheses are constructed, stored and
                sorted during generation, while satisfying a list of positive constraints. For more information, the
                documentation of [`ConstrainedBeamSearchScorer`] should be read.
            logits_processor (`LogitsProcessorList`):
                An instance of [`LogitsProcessorList`]. List of instances of class derived from [`LogitsProcessor`]
                used to modify the prediction scores of the language modeling head applied at each generation step.
            stopping_criteria (`StoppingCriteriaList`):
                An instance of [`StoppingCriteriaList`]. List of instances of class derived from [`StoppingCriteria`]
                used to tell if the generation loop should stop.
            logits_warper (`LogitsProcessorList`):
                An instance of [`LogitsProcessorList`]. List of instances of class derived from [`LogitsWarper`] used
                to warp the prediction score distribution of the language modeling head applied before multinomial
                sampling at each generation step.
            generation_config ([`GaudiGenerationConfig`]):
                The generation configuration to be used as parametrization of the decoding method.
            synced_gpus (`bool`):
                Whether to continue running the while loop until max_length (needed for ZeRO stage 3)
            lazy_mode (`bool`, *optional*, defaults to `False`):
                Whether the run is executed in lazy mode or not (i.e. eager mode).
            profiling_warmup_steps (`int`, *optional*, defaults to 0):
                Number of steps to ignore for profling.
            profiling_steps (`int`, *optional*, defaults to 0):
                Number of steps to be captured when enabling profiling.
            profiling_record_shapes (`bool`, *optional*, defaults to False):
                Record shapes when enabling profiling.
            model_kwargs:
                Additional model specific kwargs will be forwarded to the `forward` function of the model. If model is
                an encoder-decoder model the kwargs should include `encoder_outputs`.

        Return:
            [`transformers.generation.utils.GenerateBeamDecoderOnlyOutput`], [`transformers.generation.GenerateBeamEncoderDecoderOutput`] or
            `torch.LongTensor`: A `torch.LongTensor` containing the generated tokens (default behaviour) or a
            [`transformers.generation.GenerateBeamDecoderOnlyOutput`] if `model.config.is_encoder_decoder=False` and
            `return_dict_in_generate=True` or a [`transformers.generation.GenerateBeamEncoderDecoderOutput`] if
            `model.config.is_encoder_decoder=True`.
        """
        # init values
        pad_token_id = generation_config._pad_token_tensor
        eos_token_id = generation_config._eos_token_tensor
        output_attentions = generation_config.output_attentions
        output_hidden_states = generation_config.output_hidden_states
        output_scores = generation_config.output_scores
        output_logits = generation_config.output_logits
        return_dict_in_generate = generation_config.return_dict_in_generate

        batch_size = len(constrained_beam_scorer._beam_hyps)
        num_beams = constrained_beam_scorer.num_beams

        batch_beam_size, cur_len = input_ids.shape
        if "inputs_embeds" in model_kwargs:
            cur_len = model_kwargs["inputs_embeds"].shape[1]
        token_idx = model_kwargs.get("token_idx", None)
        if token_idx is not None:
            # Update cur_len in case of static shapes
            cur_len = token_idx.item()
        model_kwargs["cache_position"] = torch.arange(cur_len, device=input_ids.device)

        if num_beams * batch_size != batch_beam_size:
            raise ValueError(
                f"Batch dimension of `input_ids` should be {num_beams * batch_size}, but is {batch_beam_size}."
            )

        # init attention / hidden states / scores tuples
        scores = () if (return_dict_in_generate and output_scores) else None
        raw_logits = () if (return_dict_in_generate and output_logits) else None
        beam_indices = (
            tuple(() for _ in range(batch_beam_size)) if (return_dict_in_generate and output_scores) else None
        )
        decoder_attentions = () if (return_dict_in_generate and output_attentions) else None
        cross_attentions = () if (return_dict_in_generate and output_attentions) else None
        decoder_hidden_states = () if (return_dict_in_generate and output_hidden_states) else None

        # if model is an encoder-decoder, retrieve encoder attention weights and hidden states
        if return_dict_in_generate and self.config.is_encoder_decoder:
            encoder_attentions = model_kwargs["encoder_outputs"].get("attentions") if output_attentions else None
            encoder_hidden_states = (
                model_kwargs["encoder_outputs"].get("hidden_states") if output_hidden_states else None
            )

        # initialise score of first beam with 0 and the rest with -1e9. This makes sure that only tokens
        # of the first beam are considered to avoid sampling the exact same tokens across all beams.
        beam_scores = torch.zeros((batch_size, num_beams), dtype=torch.float, device=input_ids.device)
        beam_scores[:, 1:] = -1e9
        beam_scores = beam_scores.view((batch_size * num_beams,))

        this_peer_finished = False

        decoder_prompt_len = input_ids.shape[-1]  # record the prompt length of decoder

        hb_profer = HabanaProfile(
            warmup=profiling_warmup_steps, active=profiling_steps, record_shapes=profiling_record_shapes
        )
        hb_profer.start()

        time_to_first_token_done = False
        while self._has_unfinished_sequences(this_peer_finished, synced_gpus, device=input_ids.device):
            model_kwargs["lazy_mode"] = lazy_mode
            model_inputs = self.prepare_inputs_for_generation(input_ids, **model_kwargs)

            # prepare variable output controls (note: some models won't accept all output controls)
            model_inputs.update({"output_attentions": output_attentions} if output_attentions else {})
            model_inputs.update({"output_hidden_states": output_hidden_states} if output_hidden_states else {})

            hpu_graphs_kwargs = self._get_hpu_graphs_kwargs(model_kwargs)

            outputs = self(
                **model_inputs,
                return_dict=True,
                **hpu_graphs_kwargs,
            )

            if synced_gpus and this_peer_finished:
                cur_len = cur_len + 1
                continue  # don't waste resources running the code we don't need

            if token_idx is not None and outputs.logits.shape[-2] > 1:
                if model_kwargs.get("num_virtual_tokens", 0) > 0:
                    # for prompt tuning, the output logit shape > model_inputs["input_ids"].shape[-1]
                    if model_kwargs.get("reuse_cache", False):
                        output_idx = torch.tensor(outputs.logits.shape[-2], device=input_ids.device)
                    else:
                        output_idx = token_idx + outputs.logits.shape[-2] - input_ids.shape[-1]
                    next_token_logits = torch.index_select(outputs.logits, -2, output_idx - 1).squeeze(-2)
                else:
                    next_token_logits = torch.index_select(outputs.logits, -2, token_idx - 1).squeeze(-2)
            else:
                # Clone is needed to avoid keeping a hanging ref to outputs.logits which may be very large for first iteration
                # (the clone itself is always small)
                next_token_logits = outputs.logits[:, -1, :].clone()

            next_token_scores = torch.nn.functional.log_softmax(
                next_token_logits, dim=-1
            )  # (batch_size * num_beams, vocab_size)

            next_token_scores_processed = logits_processor(input_ids, next_token_scores)

            next_token_scores = next_token_scores_processed + beam_scores[:, None].expand_as(
                next_token_scores_processed
            )

            scores_for_all_vocab = next_token_scores.clone()

            # Store scores, attentions and hidden_states when required
            if return_dict_in_generate:
                if output_scores:
                    scores += (next_token_scores,)
                if output_logits:
                    raw_logits += (next_token_logits,)
                if output_attentions:
                    decoder_attentions += (
                        (outputs.decoder_attentions,) if self.config.is_encoder_decoder else (outputs.attentions,)
                    )
                    if self.config.is_encoder_decoder:
                        cross_attentions += (outputs.cross_attentions,)
                if output_hidden_states:
                    decoder_hidden_states += (
                        (outputs.decoder_hidden_states,)
                        if self.config.is_encoder_decoder
                        else (outputs.hidden_states,)
                    )

            # reshape for beam search
            vocab_size = next_token_scores.shape[-1]
            next_token_scores = next_token_scores.view(batch_size, num_beams * vocab_size)

            # Sample 1 + len(eos_token_id) next tokens for each beam so we have at least 1 non eos token per beam.
            n_eos_tokens = eos_token_id.shape[0] if eos_token_id is not None else 0
            next_token_scores, next_tokens = torch.topk(
                next_token_scores, max(2, 1 + n_eos_tokens) * num_beams, dim=1, largest=True, sorted=True
            )

            next_indices = (next_tokens / vocab_size).long()
            next_tokens = next_tokens % vocab_size

            # stateless
            beam_outputs = constrained_beam_scorer.process(
                input_ids[:, :cur_len],
                next_token_scores,
                next_tokens,
                next_indices,
                scores_for_all_vocab,
                pad_token_id=pad_token_id,
                eos_token_id=eos_token_id,
                beam_indices=beam_indices,
                decoder_prompt_len=decoder_prompt_len,
            )
            beam_scores = beam_outputs["next_beam_scores"]
            beam_next_tokens = beam_outputs["next_beam_tokens"]
            beam_idx = beam_outputs["next_beam_indices"]

            if token_idx is not None:
                input_ids = input_ids[beam_idx, :]
                input_ids.index_copy_(
                    1, token_idx, beam_next_tokens.unsqueeze(-1) if beam_next_tokens.dim() == 1 else beam_next_tokens
                )
            else:
                input_ids = torch.cat([input_ids[beam_idx, :], beam_next_tokens.unsqueeze(-1)], dim=-1)
            model_kwargs = self._update_model_kwargs_for_generation(
                outputs,
                model_kwargs,
                is_encoder_decoder=self.config.is_encoder_decoder,
            )

            # This is needed to properly delete outputs.logits which may be very large for first iteration
            # Otherwise a reference to outputs is kept which keeps the logits alive in the next iteration
            # IMPORTANT: Note that this should appear BEFORE the call to _reorder_cache() to save the maximum memory
            # (that way the memory peak does not include outputs.logits)
            del outputs

            if model_kwargs.get("past_key_values", None) is not None:
                model_kwargs["past_key_values"] = self._temporary_reorder_cache(
                    model_kwargs["past_key_values"], beam_idx
                )

            if return_dict_in_generate and output_scores:
                beam_indices = tuple((beam_indices[beam_idx[i]] + (beam_idx[i],) for i in range(len(beam_indices))))

            # increase cur_len
            cur_len = cur_len + 1

            hb_profer.step()

            if constrained_beam_scorer.is_done or get_final_stopping_criteria(
                stopping_criteria(input_ids, scores, token_idx=cur_len)
            ):
                this_peer_finished = True

            if hb_gen_time is not None:
                if not time_to_first_token_done:
                    time_to_first_token_done = True
                    import habana_frameworks.torch.hpu as torch_hpu

                    torch_hpu.synchronize()
                hb_gen_time.step()

        hb_profer.stop()
        sequence_outputs = constrained_beam_scorer.finalize(
            input_ids,
            beam_scores,
            next_tokens,
            next_indices,
            pad_token_id=pad_token_id,
            eos_token_id=eos_token_id,
            max_length=stopping_criteria.max_length,
            beam_indices=beam_indices,
            decoder_prompt_len=decoder_prompt_len,
        )

        if return_dict_in_generate:
            if not output_scores:
                sequence_outputs["sequence_scores"] = None
            if self.config.is_encoder_decoder:
                return GenerateBeamEncoderDecoderOutput(
                    sequences=sequence_outputs["sequences"],
                    sequences_scores=sequence_outputs["sequence_scores"],
                    scores=scores,
                    logits=raw_logits,
                    beam_indices=sequence_outputs["beam_indices"],
                    encoder_attentions=encoder_attentions,
                    encoder_hidden_states=encoder_hidden_states,
                    decoder_attentions=decoder_attentions,
                    cross_attentions=cross_attentions,
                    decoder_hidden_states=decoder_hidden_states,
                    past_key_values=model_kwargs.get("past_key_values"),
                )
            else:
                return GenerateBeamDecoderOnlyOutput(
                    sequences=sequence_outputs["sequences"],
                    sequences_scores=sequence_outputs["sequence_scores"],
                    scores=scores,
                    logits=raw_logits,
                    beam_indices=sequence_outputs["beam_indices"],
                    attentions=decoder_attentions,
                    hidden_states=decoder_hidden_states,
                    past_key_values=model_kwargs.get("past_key_values"),
                )
        else:
            return sequence_outputs["sequences"]

    def _assisted_decoding(
        self,
        input_ids: torch.LongTensor,
        candidate_generator: "GaudiCandidateGenerator",
        logits_processor: LogitsProcessorList,
        logits_warper: LogitsProcessorList,
        stopping_criteria: StoppingCriteriaList,
        generation_config: GaudiGenerationConfig,
        synced_gpus: bool,
        streamer: Optional["BaseStreamer"],
        lazy_mode: Optional[bool] = False,
        ignore_eos: Optional[bool] = False,
        profiling_warmup_steps: Optional[int] = 0,
        profiling_steps: Optional[int] = 0,
        hb_gen_time: Optional[HabanaGenerationtime] = None,
        profiling_record_shapes: Optional[bool] = False,
        **model_kwargs,
    ) -> Union[GenerateNonBeamOutput, torch.LongTensor]:
        r"""
        Generates sequences of token ids for models with a language modeling head using **greedy decoding** or
        **sample** (depending on `do_sample`), assisted by candidate sequences. Assisted generation is an example of a
        candidate decoding strategy. Can be used for text-decoder, text-to-text, speech-to-text, and vision-to-text
        models.

        Parameters:
            input_ids (`torch.LongTensor` of shape `(batch_size, sequence_length)`):
                The sequence used as a prompt for the generation.
            candidate_generator (`CandidateGenerator`):
                A derived instance of [`CandidateGenerator`] that defines how candidate sequences are generated. For
                more information, the documentation of [`CandidateGenerator`] should be read.
            logits_processor (`LogitsProcessorList`):
                An instance of [`LogitsProcessorList`]. List of instances of class derived from [`LogitsProcessor`]
                used to modify the prediction scores of the language modeling head applied at each generation step.
            logits_warper (`LogitsProcessorList`):
                An instance of [`LogitsProcessorList`]. List of instances of class derived from [`LogitsWarper`] used
                to warp the prediction score distribution of the language modeling head applied before multinomial
                sampling at each generation step. Only used if sampling is active.
            stopping_criteria (`StoppingCriteriaList`):
                An instance of [`StoppingCriteriaList`]. List of instances of class derived from [`StoppingCriteria`]
                used to tell if the generation loop should stop.
            generation_config ([`~generation.GenerationConfig`]):
                The generation configuration to be used as parametrization of the decoding method.
            synced_gpus (`bool`):
                Whether to continue running the while loop until max_length (needed for ZeRO stage 3)
            streamer (`BaseStreamer`, *optional*):
                Streamer object that will be used to stream the generated sequences. Generated tokens are passed
                through `streamer.put(token_ids)` and the streamer is responsible for any further processing.
            lazy_mode (`bool`, *optional*, defaults to `False`):
                Whether the run is executed in lazy mode or not (i.e. eager mode).
            profiling_warmup_steps (`int`, *optional*, defaults to 0):
                Number of steps to ignore for profling.
            profiling_steps (`int`, *optional*, defaults to 0):
                Number of steps to be captured when enabling profiling.
            profiling_record_shapes (`bool`, *optional*, defaults to False):
                Record shapes when enabling profiling.
            model_kwargs:
                Additional model specific keyword arguments will be forwarded to the `forward` function of the model.
                If model is an encoder-decoder model the kwargs should include `encoder_outputs`.

        Return:
            [`transformers.generation.GenerateDecoderOnlyOutput`], [`transformers.generation.GenerateEncoderDecoderOutput`] or
            `torch.LongTensor`: A `torch.LongTensor` containing the generated tokens (default behaviour) or a
            [`transformers.generation.GenerateDecoderOnlyOutput`] if `model.config.is_encoder_decoder=False` and
            `return_dict_in_generate=True` or a [`transformers.generation.GenerateEncoderDecoderOutput`] if
            `model.config.is_encoder_decoder=True`.
        """
        # init values
        do_sample = logits_warper is not None
        output_attentions = generation_config.output_attentions
        output_hidden_states = generation_config.output_hidden_states
        output_scores = generation_config.output_scores
        output_logits = generation_config.output_logits
        return_dict_in_generate = generation_config.return_dict_in_generate

        # init attention / hidden states / scores tuples
        scores = () if (return_dict_in_generate and output_scores) else None
        raw_logits = () if (return_dict_in_generate and output_logits) else None
        decoder_attentions = () if (return_dict_in_generate and output_attentions) else None
        cross_attentions = () if (return_dict_in_generate and output_attentions) else None
        decoder_hidden_states = () if (return_dict_in_generate and output_hidden_states) else None

        # if model is an encoder-decoder, retrieve encoder attention weights and hidden states
        if return_dict_in_generate and self.config.is_encoder_decoder:
            encoder_attentions = model_kwargs["encoder_outputs"].get("attentions") if output_attentions else None
            encoder_hidden_states = (
                model_kwargs["encoder_outputs"].get("hidden_states") if output_hidden_states else None
            )

        # keep track of which sequences are already finished
        batch_size, cur_len = input_ids.shape
        if not ignore_eos:
            unfinished_sequences = torch.ones(batch_size, dtype=torch.long, device=input_ids.device)
        model_kwargs = self._get_initial_cache_position(input_ids, model_kwargs)

        # This is needed if return_dict_in_generate is True
        start_from_empty_dynamic_cache = False
        past_key_values = model_kwargs.get("past_key_values", None)
        if isinstance(past_key_values, DynamicCache) or (
            isinstance(past_key_values, EncoderDecoderCache)
            and isinstance(past_key_values.self_attention_cache, DynamicCache)
        ):
            if len(past_key_values) == 0:
                start_from_empty_dynamic_cache = True

        hb_profer = HabanaProfile(warmup=profiling_warmup_steps, active=profiling_steps)
        hb_profer.start()
        this_peer_finished = False

        token_idx = model_kwargs.get("token_idx", None)
        time_to_first_token_done = False
        while self._has_unfinished_sequences(this_peer_finished, synced_gpus, device=input_ids.device):
            if lazy_mode:
                self.htcore_generation.mark_step()

            if token_idx is not None:
                # Update cur_len in case of static shapes
                cur_len = token_idx.item()
            else:
                cur_len = input_ids.shape[-1]

            # prepare model inputs
            model_kwargs["lazy_mode"] = lazy_mode
            model_inputs = self.prepare_inputs_for_generation(input_ids, **model_kwargs)

            #  1. Fetch candidate sequences from a `CandidateGenerator`

            candidate_input_ids, candidate_logits = candidate_generator.get_candidates(input_ids[:, :cur_len])
            candidate_input_ids = candidate_input_ids.to(self.device)
            if candidate_logits is not None:
                candidate_logits = candidate_logits.to(self.device)

            if self.generation_config.static_shapes:
                candidate_length = candidate_input_ids.shape[1] - cur_len
            else:
                candidate_length = candidate_input_ids.shape[1] - input_ids.shape[1]
            is_done_candidate = stopping_criteria(candidate_input_ids, None)

            # 2. Use the original model to obtain the next token logits given the candidate sequence. We obtain
            # `candidate_length + 1` relevant logits from this process: in the event that all candidates are correct,
            # we use this forward pass to also pick the subsequent logits in the original model.

            # 2.1. Prepare the model inputs
            candidate_kwargs = copy.copy(model_kwargs)
            candidate_kwargs = _prepare_attention_mask(
                candidate_kwargs, candidate_input_ids.shape[1], self.config.is_encoder_decoder
            )
            candidate_kwargs = _prepare_token_type_ids(candidate_kwargs, candidate_input_ids.shape[1])
            if "cache_position" in candidate_kwargs:
                candidate_kwargs["cache_position"] = torch.cat(
                    (
                        candidate_kwargs["cache_position"],
                        torch.arange(cur_len, cur_len + candidate_length, device=input_ids.device, dtype=torch.long),
                    ),
                    dim=0,
                )

            model_inputs = self.prepare_inputs_for_generation(candidate_input_ids, **candidate_kwargs)
            if "num_logits_to_keep" in model_inputs:
                model_inputs["num_logits_to_keep"] = candidate_length + 1

            hpu_graphs_kwargs = self._get_hpu_graphs_kwargs(model_kwargs)

            # 2.2. Run a forward pass on the candidate sequence
            # prepare variable output controls (note: some models won't accept all output controls)
            model_inputs.update({"output_attentions": output_attentions} if output_attentions else {})
            model_inputs.update({"output_hidden_states": output_hidden_states} if output_hidden_states else {})

            outputs = self(
                **model_inputs,
                **hpu_graphs_kwargs,
            )

            # 2.3. Process the new logits
            new_logits = outputs.logits[:, -candidate_length - 1 :]  # excludes the input prompt if present
            next_token_logits = new_logits.clone()
            if len(logits_processor) > 0:
                for i in range(candidate_length + 1):
                    new_logits[:, i, :] = logits_processor(candidate_input_ids[:, : cur_len + i], new_logits[:, i, :])
            if do_sample and len(logits_warper) > 0:
                for i in range(candidate_length + 1):
                    new_logits[:, i, :] = logits_warper(candidate_input_ids[:, : cur_len + i], new_logits[:, i, :])

            # 3. Select the accepted tokens. There are two possible cases:
            # Case 1: `do_sample=True` and we have logits for the candidates (originally from speculative decoding)
            # 👉 Apply algorithm 1 from the speculative decoding paper (https://arxiv.org/pdf/2211.17192.pdf).
            if do_sample and candidate_logits is not None:
                from transformers.generation.utils import _speculative_sampling

                valid_tokens, n_matches = _speculative_sampling(
                    candidate_input_ids,
                    candidate_logits,
                    candidate_length,
                    new_logits,
                    is_done_candidate,
                )

            # Case 2: all other cases (originally from assisted generation) 👉 Compare the tokens selected from the
            # original model logits with the candidate tokens. We can keep the candidate tokens until the first
            # mismatch, or until the max length is reached.
            else:
                if do_sample:
                    probs = new_logits.softmax(dim=-1)
                    selected_tokens = torch.multinomial(probs[0, :, :], num_samples=1).squeeze(1)[None, :]
                else:
                    selected_tokens = new_logits.argmax(dim=-1)

                candidate_new_tokens = candidate_input_ids[:, cur_len:]
                n_matches = ((~(candidate_new_tokens == selected_tokens[:, :-1])).cumsum(dim=-1) < 1).sum()

                # Ensure we don't generate beyond max_len or an EOS token
                if is_done_candidate and n_matches == candidate_length:
                    n_matches -= 1
                valid_tokens = selected_tokens[:, : n_matches + 1]

            # 4. Update variables according to the number of matching assistant tokens. Remember: the token generated
            # by the model after the last candidate match is also valid, as it is generated from a correct sequence.
            # Because of this last token, assisted generation search reduces to a normal greedy search/sample if there
            # is no match.

            # 4.1. Get the valid continuation, after the matching tokens
            if self.generation_config.static_shapes:
                input_ids[:, cur_len : cur_len + n_matches + 1] = valid_tokens
            else:
                input_ids = torch.cat((input_ids, valid_tokens), dim=-1)
            if streamer is not None:
                streamer.put(valid_tokens.cpu())
            new_cur_len = input_ids.shape[-1]

            # 4.2. Discard past key values relative to unused assistant tokens
            new_cache_size = new_cur_len - 1
            outputs.past_key_values = _crop_past_key_values(self, outputs.past_key_values, new_cache_size)

            # 5. Update the candidate generation strategy if needed
            candidate_generator.update_candidate_strategy(input_ids, new_logits, n_matches)

            # Store scores, attentions and hidden_states when required
            # Assistant: modified to append one tuple element per token, as in the other generation methods.
            if return_dict_in_generate:
                if output_scores:
                    scores += tuple(new_logits[:, i, :] for i in range(n_matches + 1))
                if output_logits:
                    raw_logits += (next_token_logits,)

                if "past_key_values" not in model_kwargs or start_from_empty_dynamic_cache:
                    added_len = new_cur_len
                    # set it to false for other iterations
                    start_from_empty_dynamic_cache = False
                else:
                    added_len = n_matches + 1

                if output_attentions:
                    if self.config.is_encoder_decoder:
                        cross_attentions = _split_model_outputs(
                            cross_attentions, outputs.cross_attentions, cur_len, added_len
                        )
                        decoder_attentions = _split_model_outputs(
                            decoder_attentions,
                            outputs.decoder_attentions,
                            cur_len,
                            added_len,
                            is_decoder_attention=True,
                        )
                    else:
                        decoder_attentions = _split_model_outputs(
                            decoder_attentions,
                            outputs.attentions,
                            cur_len,
                            added_len,
                            is_decoder_attention=True,
                        )
                if output_hidden_states:
                    if self.config.is_encoder_decoder:
                        decoder_hidden_states = _split_model_outputs(
                            decoder_hidden_states, outputs.decoder_hidden_states, cur_len, added_len
                        )
                    else:
                        decoder_hidden_states = _split_model_outputs(
                            decoder_hidden_states, outputs.hidden_states, cur_len, added_len
                        )

            model_kwargs = self._update_model_kwargs_for_generation(
                outputs,
                model_kwargs,
                is_encoder_decoder=self.config.is_encoder_decoder,
                num_new_tokens=n_matches + 1,
            )

            if ignore_eos:
                this_peer_finished = stopping_criteria(
                    input_ids,
                    scores,
                    token_idx=None,
                    ignore_eos=ignore_eos,
                    eos_token_id=generation_config.eos_token_id,
                )
            else:
                unfinished_sequences = unfinished_sequences & ~stopping_criteria(
                    input_ids,
                    scores,
                    token_idx=None,
                    ignore_eos=ignore_eos,
                    eos_token_id=generation_config.eos_token_id,
                )
                this_peer_finished = unfinished_sequences.max() == 0

            hb_profer.step()
            if hb_gen_time is not None:
                if not time_to_first_token_done:
                    time_to_first_token_done = True
                    import habana_frameworks.torch.hpu as torch_hpu

                    torch_hpu.synchronize()
                hb_gen_time.step()

            if this_peer_finished and not synced_gpus:
                break

        hb_profer.stop()
        if streamer is not None:
            streamer.end()

        if (
            hasattr(candidate_generator, "assistant_model")
            and candidate_generator.assistant_model.generation_config.num_assistant_tokens_schedule == "heuristic"
        ):
            candidate_generator.assistant_model.generation_config.num_assistant_tokens = (
                candidate_generator.num_assistant_tokens
            )
        if return_dict_in_generate:
            if self.config.is_encoder_decoder:
                return GenerateEncoderDecoderOutput(
                    sequences=input_ids,
                    scores=scores,
                    logits=raw_logits,
                    encoder_attentions=encoder_attentions,
                    encoder_hidden_states=encoder_hidden_states,
                    decoder_attentions=decoder_attentions,
                    cross_attentions=cross_attentions,
                    decoder_hidden_states=decoder_hidden_states,
                    past_key_values=model_kwargs.get("past_key_values"),
                )
            else:
                return GenerateDecoderOnlyOutput(
                    sequences=input_ids,
                    scores=scores,
                    logits=raw_logits,
                    attentions=decoder_attentions,
                    hidden_states=decoder_hidden_states,
                    past_key_values=model_kwargs.get("past_key_values"),
                )
        else:
            return input_ids<|MERGE_RESOLUTION|>--- conflicted
+++ resolved
@@ -22,12 +22,7 @@
 
 import torch
 import torch.distributed as dist
-<<<<<<< HEAD
-from torch import nn
-from transformers.cache_utils import DynamicCache
-=======
 from transformers.cache_utils import DynamicCache, EncoderDecoderCache, QuantizedCacheConfig
->>>>>>> 2e8a80d9
 from transformers.generation.beam_constraints import DisjunctiveConstraint, PhrasalConstraint
 from transformers.generation.beam_search import BeamScorer, BeamSearchScorer, ConstrainedBeamSearchScorer
 from transformers.generation.candidate_generator import (
@@ -63,12 +58,8 @@
     stack_model_outputs,
 )
 from transformers.integrations.deepspeed import is_deepspeed_zero3_enabled
-<<<<<<< HEAD
 from transformers.modeling_outputs import CausalLMOutputWithPast, Seq2SeqLMOutput
-from transformers.utils import ModelOutput, is_torchdynamo_compiling
-=======
 from transformers.utils import ModelOutput, is_hqq_available, is_quanto_available, is_torchdynamo_compiling
->>>>>>> 2e8a80d9
 
 from optimum.utils import logging
 
@@ -1264,11 +1255,8 @@
                 generation_config=generation_config,
                 synced_gpus=synced_gpus,
                 streamer=streamer,
-<<<<<<< HEAD
                 lazy_mode=lazy_mode,
                 ignore_eos=generation_config.ignore_eos,
-=======
->>>>>>> 2e8a80d9
                 profiling_warmup_steps=profiling_warmup_steps,
                 profiling_steps=profiling_steps,
                 hb_gen_time=hb_gen_time,
@@ -1755,7 +1743,7 @@
                 processed_logit_for_next_step = logits_processor(input_ids, logit_for_next_step)
                 processed_logit_for_next_step = logits_warper(input_ids, processed_logit_for_next_step)
 
-            next_probs = nn.functional.softmax(processed_logit_for_next_step, dim=-1)
+            next_probs = torch.nn.functional.softmax(processed_logit_for_next_step, dim=-1)
 
             if token_idx is not None:
                 if top_k_ids is None:
