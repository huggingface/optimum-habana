--- conflicted
+++ resolved
@@ -195,32 +195,19 @@
 
         token_idx = model_kwargs.get("token_idx", None)
 
-        # 2. `decoder_start_token_id` must have shape (batch_size, 1)
+        # 2. Encoder-decoder models expect the `decoder_input_ids` to start with a special token. Let's ensure that.
+        decoder_start_token_id = self._get_decoder_start_token_id(decoder_start_token_id, bos_token_id)
         if device is None:
             device = self.device
-<<<<<<< HEAD
 
         if isinstance(decoder_start_token_id, list):
             if len(decoder_start_token_id) != batch_size:
                 raise ValueError(
                     f"`decoder_start_token_id` expected to have length {batch_size} but got {len(decoder_start_token_id)}"
-=======
-        if token_idx is None:
-            if decoder_start_token_id.ndim == 1:
-                if decoder_start_token_id.shape[0] != batch_size:
-                    raise ValueError(
-                        f"`decoder_start_token_id` expected to have length {batch_size} but got {decoder_start_token_id.shape[0]}"
-                    )
-                decoder_start_token_id = decoder_start_token_id.view(-1, 1)
-            else:
-                decoder_start_token_id = (
-                    torch.ones((batch_size, 1), dtype=torch.long, device=device) * decoder_start_token_id
->>>>>>> a40667ec
                 )
             decoder_input_ids_start = torch.tensor(decoder_start_token_id, dtype=torch.long, device=device)
             decoder_input_ids_start = decoder_input_ids_start.view(-1, 1)
         else:
-<<<<<<< HEAD
             decoder_input_ids_start = (
                 torch.ones((batch_size, 1), dtype=torch.long, device=device) * decoder_start_token_id
             )
@@ -234,21 +221,12 @@
             )
             decoder_input_ids_start = torch.nn.functional.pad(
                 decoder_input_ids_start, (0, max_length - 1), value=pad_token_id
-=======
-            # creating padded decoder_input_ids to achieve static shapes. Later new tokens once generated are copied in to decoder_input_ids based on token_idx
-            max_length = max_new_tokens + 1 if max_new_tokens is not None else self.generation_config.max_length
-            decoder_start_token_id = (
-                torch.ones((batch_size, 1), dtype=torch.long, device=device) * decoder_start_token_id
-            )
-            decoder_start_token_id = torch.nn.functional.pad(
-                decoder_start_token_id, (0, max_length - 1), value=pad_token_id
->>>>>>> a40667ec
             )
 
         # 3. Encoder-decoder models expect the `decoder_input_ids` to start with a special token. Let's ensure that.
         # no user input -> use decoder_start_token_id as decoder_input_ids
         if decoder_input_ids is None:
-            decoder_input_ids = decoder_start_token_id
+            decoder_input_ids = decoder_input_ids_start
         # exception: Donut checkpoints have task-specific decoder starts and don't expect a BOS token. Note that the
         # original checkpoints can't be detected through `self.__class__.__name__.lower()`, needing custom logic.
         # See: https://github.com/huggingface/transformers/pull/31470
