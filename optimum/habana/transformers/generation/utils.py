--- conflicted
+++ resolved
@@ -109,11 +109,8 @@
     "xglm",
     "whisper",
     "idefics2",
-<<<<<<< HEAD
+    "mllama",
     "deepseek_v2",
-=======
-    "mllama",
->>>>>>> f488ab66
 ]
 
 
