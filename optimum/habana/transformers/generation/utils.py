--- conflicted
+++ resolved
@@ -585,11 +585,7 @@
                 "llama",
                 "mistral",
                 "falcon",
-<<<<<<< HEAD
-            ], "reuse_cache only supported by llama and mistral at the moment"
-=======
             ], "reuse_cache only supported by llama, mistral and falcon at the moment"
->>>>>>> 0342ac1f
             if not generation_config.bucket_internal:
                 assert (
                     generation_config.bucket_size <= 0
