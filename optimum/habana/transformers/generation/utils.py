# coding=utf-8
# Copyright 2022 The Google AI Language Team Authors, Facebook AI Research authors and The HuggingFace Inc. team.
# Copyright (c) 2020, NVIDIA CORPORATION.  All rights reserved.
#
# Licensed under the Apache License, Version 2.0 (the "License");
# you may not use this file except in compliance with the License.
# You may obtain a copy of the License at
#
#     http://www.apache.org/licenses/LICENSE-2.0
#
# Unless required by applicable law or agreed to in writing, software
# distributed under the License is distributed on an "AS IS" BASIS,
# WITHOUT WARRANTIES OR CONDITIONS OF ANY KIND, either express or implied.
# See the License for the specific language governing permissions and
# limitations under the License.

import copy
import inspect
import warnings
from typing import TYPE_CHECKING, Any, Callable, Dict, List, Optional, Tuple, Union

import torch
import torch.distributed as dist
from transformers.generation.beam_constraints import DisjunctiveConstraint, PhrasalConstraint
from transformers.generation.beam_search import BeamScorer, BeamSearchScorer, ConstrainedBeamSearchScorer
from transformers.generation.logits_process import LogitsProcessorList
from transformers.generation.stopping_criteria import (
    MaxLengthCriteria,
<<<<<<< HEAD
=======
    MaxTimeCriteria,
>>>>>>> 355c54bb
    StoppingCriteria,
    StoppingCriteriaList,
    validate_stopping_criteria,
)
from transformers.generation.utils import (
    BeamSampleOutput,
    BeamSearchDecoderOnlyOutput,
    BeamSearchEncoderDecoderOutput,
    BeamSearchOutput,
    ContrastiveSearchOutput,
    GenerateOutput,
    GenerationMixin,
    GenerationMode,
    GreedySearchDecoderOnlyOutput,
    GreedySearchEncoderDecoderOutput,
    GreedySearchOutput,
    SampleDecoderOnlyOutput,
    SampleEncoderDecoderOutput,
    SampleOutput,
)
from transformers.integrations.deepspeed import is_deepspeed_zero3_enabled
from transformers.utils import ModelOutput

from optimum.utils import logging

from ...utils import HabanaProfile
from ..integrations.deepspeed import unwrap_deepspeed_model
from .configuration_utils import GaudiGenerationConfig
import math

if TYPE_CHECKING:
    from transformers import PreTrainedModel

    from .streamers import BaseStreamer


MODELS_OPTIMIZED_WITH_STATIC_SHAPES = [
    "bloom",
    "gpt2",
    "opt",
    "gptj",
    "gpt_neox",
    "llama",
    "falcon",
    "codegen",
    "gpt_bigcode",
    "bart",
    "mpt",
]


logger = logging.get_logger(__name__)


class StaticMaxLengthCriteria(StoppingCriteria):
    def __init__(self, max_steps: int):
        self.max_steps = max_steps
        self.cur_step = 0

    def __call__(self, input_ids: torch.LongTensor, scores: torch.FloatTensor, **kwargs) -> bool:
        self.cur_step += 1
        return self.cur_step >= self.max_steps


class GaudiGenerationMixin(GenerationMixin):
    """
    This class enables to perform fast generation in lazy mode and with HPU graphs.
    The only difference with GenerationMixin is that the various generation
    methods will generate sequences whose size is max_length. Having constant
    sizes allows to make the most of lazy mode and HPU graphs.
    """

    @staticmethod
    def _expand_inputs_for_generation(
        expand_size: int = 1,
        is_encoder_decoder: bool = False,
        input_ids: Optional[torch.LongTensor] = None,
        **model_kwargs,
    ) -> Tuple[torch.LongTensor, Dict[str, Any]]:
        """
        Expands tensors from [batch_size, ...] to [batch_size * expand_size, ...].

        Copied from Transformers: https://github.com/huggingface/transformers/blob/527ab894e59b6582578008e3b47648a65063f73d/src/transformers/generation/utils.py#L704
        The tensor `token_idx` is not expanded.
        """

        def _expand_dict_for_generation(dict_to_expand):
            for key in dict_to_expand:
                if (
                    dict_to_expand[key] is not None
                    and key != "token_idx"
                    and isinstance(dict_to_expand[key], torch.Tensor)
                ):
                    dict_to_expand[key] = dict_to_expand[key].repeat_interleave(expand_size, dim=0)
            return dict_to_expand

        if input_ids is not None:
            input_ids = input_ids.repeat_interleave(expand_size, dim=0)

        model_kwargs = _expand_dict_for_generation(model_kwargs)

        if is_encoder_decoder:
            if model_kwargs.get("encoder_outputs") is None:
                raise ValueError("If `is_encoder_decoder` is True, make sure that `encoder_outputs` is defined.")
            model_kwargs["encoder_outputs"] = _expand_dict_for_generation(model_kwargs["encoder_outputs"])

        return input_ids, model_kwargs

    def _get_hpu_graphs_kwargs(self, model_kwargs):
        hpu_graphs_kwargs = {}
        if model_kwargs["limit_hpu_graphs"]:
            hpu_graphs_kwargs.update({"bypass_hpu_graphs": False})
            if "first_token" not in model_kwargs.keys():
                model_kwargs["first_token"] = True
                hpu_graphs_kwargs.update({"bypass_hpu_graphs": True})
        return hpu_graphs_kwargs

    def _update_model_kwargs_for_generation(
        self,
        outputs: ModelOutput,
        model_kwargs: Dict[str, Any],
        is_encoder_decoder: bool = False,
        standardize_cache_format: bool = False,
    ) -> Dict[str, Any]:
        """
        Copied from Transformers: https://github.com/huggingface/transformers/blob/527ab894e59b6582578008e3b47648a65063f73d/src/transformers/generation/utils.py#L745

        Adds support for `token_idx`, which is necessary for using static shapes.
        """
        # mark to identify starting from second token
        model_kwargs["first_token"] = False
        # update past_key_values
        model_kwargs["past_key_values"] = self._extract_past_from_model_output(
            outputs, standardize_cache_format=standardize_cache_format
        )
        if getattr(outputs, "state", None) is not None:
            model_kwargs["state"] = outputs.state

        # update token_type_ids with last value
        if "token_type_ids" in model_kwargs:
            token_type_ids = model_kwargs["token_type_ids"]
            model_kwargs["token_type_ids"] = torch.cat([token_type_ids, token_type_ids[:, -1].unsqueeze(-1)], dim=-1)

        token_idx = model_kwargs.get("token_idx", None)

        if not is_encoder_decoder:
            # update attention mask
            if "attention_mask" in model_kwargs:
                attention_mask = model_kwargs["attention_mask"]
                if token_idx is not None:
                    attention_mask.index_fill_(1, token_idx, 1)
                else:
                    attention_mask = torch.cat(
                        [attention_mask, attention_mask.new_ones((attention_mask.shape[0], 1))], dim=-1
                    )
                model_kwargs["attention_mask"] = attention_mask
        else:
            # update decoder attention mask
            if "decoder_attention_mask" in model_kwargs:
                decoder_attention_mask = model_kwargs["decoder_attention_mask"]
                if token_idx is not None:
                    decoder_attention_mask.index_fill_(1, token_idx, 1)
                else:
                    decoder_attention_mask = torch.cat(
                        [
                            decoder_attention_mask,
                            decoder_attention_mask.new_ones((decoder_attention_mask.shape[0], 1)),
                        ],
                        dim=-1,
                    )
                model_kwargs["decoder_attention_mask"] = decoder_attention_mask

        if token_idx is not None:
            token_idx.add_(1)

        return model_kwargs

    def _prepare_decoder_attention_mask(
        self,
        max_steps: int,  # current stopping criteria
        batch_size: int,
        pad_token_id: int,
        device: str,
        dtype: str = bool,
    ) -> torch.Tensor:
        x = torch.zeros((batch_size, max_steps), device=device, dtype=dtype)
        return x.index_fill(1, torch.tensor([0]), 1)  # First the position with pad_token_id

    def _prepare_decoder_input_ids_for_generation(
        self,
        batch_size: int,
        model_input_name: str,
        model_kwargs: Dict[str, torch.Tensor],
        decoder_start_token_id: int = None,
        bos_token_id: int = None,
        device: torch.device = None,
    ) -> Tuple[torch.LongTensor, Dict[str, torch.Tensor]]:
        """Prepares `decoder_input_ids` for generation with encoder-decoder models"""
        # 1. Check whether the user has defined `decoder_input_ids` manually. To facilitate in terms of input naming,
        # we also allow the user to pass it under `input_ids`, if the encoder does not use it as the main input.

        if model_kwargs is not None and "decoder_input_ids" in model_kwargs:
            decoder_input_ids = model_kwargs.pop("decoder_input_ids")
        elif "input_ids" in model_kwargs and model_input_name != "input_ids":
            decoder_input_ids = model_kwargs.pop("input_ids")
        else:
            decoder_input_ids = None

        token_idx = model_kwargs.get("token_idx", None)

        # 2. Encoder-decoder models expect the `decoder_input_ids` to start with a special token. Let's ensure that.
        decoder_start_token_id = self._get_decoder_start_token_id(decoder_start_token_id, bos_token_id)
        if device is None:
            device = self.device
        if token_idx is None:
            decoder_input_ids_start = (
                torch.ones((batch_size, 1), dtype=torch.long, device=device) * decoder_start_token_id
            )
        else:
            # creating padded decoder_input_ids to achieve static shapes. Later new tokens once generated are copied in to decoder_input_ids based on token_idx
            decoder_input_ids_start = (
                torch.ones((batch_size, self.generation_config.max_length), dtype=torch.long, device=device)
                * decoder_start_token_id
            )

        # no user input -> use decoder_start_token_id as decoder_input_ids
        if decoder_input_ids is None:
            decoder_input_ids = decoder_input_ids_start
        # exception: Donut checkpoints have task-specific decoder starts and don't expect a BOS token
        elif self.config.model_type == "vision-encoder-decoder" and "donut" in self.name_or_path.lower():
            pass
        # user input but doesn't start with decoder_start_token_id -> prepend decoder_start_token_id (and adjust
        # decoder_attention_mask if provided)
        elif (decoder_input_ids[:, 0] != decoder_start_token_id).all().item():
            decoder_input_ids = torch.cat([decoder_input_ids_start, decoder_input_ids], dim=-1)
            if "decoder_attention_mask" in model_kwargs:
                decoder_attention_mask = model_kwargs["decoder_attention_mask"]
                decoder_attention_mask = torch.cat(
                    (torch.ones_like(decoder_attention_mask)[:, :1], decoder_attention_mask),
                    dim=-1,
                )
                model_kwargs["decoder_attention_mask"] = decoder_attention_mask
        return decoder_input_ids, model_kwargs

    def _get_stopping_criteria(
        self, generation_config: GaudiGenerationConfig, stopping_criteria: Optional[StoppingCriteriaList]
    ) -> StoppingCriteriaList:
        criteria = StoppingCriteriaList()
        if generation_config.max_length is not None:
            if (
                generation_config.static_shapes
                and self.config.is_encoder_decoder
                and self.generation_config.generation_mode == GenerationMode.GREEDY_SEARCH
            ):
                criteria.append(StaticMaxLengthCriteria(generation_config.max_length))
            else:
                max_position_embeddings = getattr(self.config, "max_position_embeddings", None)
                criteria.append(
                    MaxLengthCriteria(
                        max_length=generation_config.max_length,
                        max_position_embeddings=max_position_embeddings,
                    )
                )
        if generation_config.max_time is not None:
            criteria.append(MaxTimeCriteria(max_time=generation_config.max_time))
        criteria = self._merge_criteria_processor_list(criteria, stopping_criteria)
        return criteria

    @torch.no_grad()
    def generate(
        self,
        inputs: Optional[torch.Tensor] = None,
        generation_config: Optional[GaudiGenerationConfig] = None,
        logits_processor: Optional[LogitsProcessorList] = None,
        stopping_criteria: Optional[StoppingCriteriaList] = None,
        prefix_allowed_tokens_fn: Optional[Callable[[int, torch.Tensor], List[int]]] = None,
        synced_gpus: Optional[bool] = None,
        assistant_model: Optional["PreTrainedModel"] = None,
        streamer: Optional["BaseStreamer"] = None,
        negative_prompt_ids: Optional[torch.Tensor] = None,
        negative_prompt_attention_mask: Optional[torch.Tensor] = None,
        lazy_mode: Optional[bool] = False,
        hpu_graphs: Optional[bool] = False,
        profiling_warmup_steps: Optional[int] = 0,
        profiling_steps: Optional[int] = 0,
        **kwargs,
    ) -> Union[GenerateOutput, torch.LongTensor]:
        r"""
        Generates sequences of token ids for models with a language modeling head.

        <Tip warning={true}>

        Most generation-controlling parameters are set in [`transformers.generation.generation_config`] which, if not passed, will be set to the
        model's default generation configuration. You can override any `generation_config` by passing the corresponding
        parameters to generate, e.g. `.generate(inputs, num_beams=4, do_sample=True)`.

        For an overview of generation strategies and code examples, check out the [following
        guide](../generation_strategies).

        </Tip>

        Most of these parameters are explained in more detail in [this blog
        post](https://huggingface.co/blog/how-to-generate).
        Parameters:
            inputs (`torch.Tensor` of varying shape depending on the modality, *optional*):
                The sequence used as a prompt for the generation or as model inputs to the encoder. If `None` the
                method initializes it with `bos_token_id` and a batch size of 1. For decoder-only models `inputs`
                should of in the format of `input_ids`. For encoder-decoder models *inputs* can represent any of
                `input_ids`, `input_values`, `input_features`, or `pixel_values`.
            generation_config (`transformers.generation.GenerationConfig`, *optional*):
                The generation configuration to be used as base parametrization for the generation call. `**kwargs`
                passed to generate matching the attributes of `generation_config` will override them. If
                `generation_config` is not provided, the default will be used, which had the following loading
                priority: 1) from the `generation_config.json` model file, if it exists; 2) from the model
                configuration. Please note that unspecified parameters will inherit [`~generation.GenerationConfig`]'s
                default values, whose documentation should be checked to parameterize generation.
            logits_processor (`LogitsProcessorList`, *optional*):
                Custom logits processors that complement the default logits processors built from arguments and
                generation config. If a logit processor is passed that is already created with the arguments or a
                generation config an error is thrown. This feature is intended for advanced users.
            stopping_criteria (`StoppingCriteriaList`, *optional*):
                Custom stopping criteria that complement the default stopping criteria built from arguments and a
                generation config. If a stopping criteria is passed that is already created with the arguments or a
                generation config an error is thrown. This feature is intended for advanced users.
            prefix_allowed_tokens_fn (`Callable[[int, torch.Tensor], List[int]]`, *optional*):
                If provided, this function constraints the beam search to allowed tokens only at each step. If not
                provided no constraint is applied. This function takes 2 arguments: the batch ID `batch_id` and
                `input_ids`. It has to return a list with the allowed tokens for the next generation step conditioned
                on the batch ID `batch_id` and the previously generated tokens `inputs_ids`. This argument is useful
                for constrained generation conditioned on the prefix, as described in [Autoregressive Entity
                Retrieval](https://arxiv.org/abs/2010.00904).
            synced_gpus (`bool`, *optional*):
                Whether to continue running the while loop until max_length. Unless overridden this flag will be set to
                `True` under DeepSpeed ZeRO Stage 3 multiple GPUs environment to avoid hanging if one GPU finished
                generating before other GPUs. Otherwise it'll be set to `False`.
            assistant_model (`PreTrainedModel`, *optional*):
                An assistant model that can be used to accelerate generation. The assistant model must have the exact
                same tokenizer. The acceleration is achieved when forecasting candidate tokens with the assistent model
                is much faster than running generation with the model you're calling generate from. As such, the
                assistant model should be much smaller.
            streamer (`BaseStreamer`, *optional*):
                Streamer object that will be used to stream the generated sequences. Generated tokens are passed
                through `streamer.put(token_ids)` and the streamer is responsible for any further processing.
            negative_prompt_ids (`torch.LongTensor` of shape `(batch_size, sequence_length)`, *optional*):
                The negative prompt needed for some processors such as CFG. The batch size must match the input batch
                size. This is an experimental feature, subject to breaking API changes in future versions.
            negative_prompt_attention_mask (`torch.LongTensor` of shape `(batch_size, sequence_length)`, *optional*):
                Attention_mask for `negative_prompt_ids`.
            lazy_mode (`bool`, *optional*, defaults to `False`):
                Whether the run is executed in lazy mode or not (i.e. eager mode).
            hpu_graphs (`bool`, *optional*, defaults to `False`):
                Whether to use HPU graphs for inference.
            profiling_warmup_steps (`int`, *optional*, defaults to 0):
                Number of steps to ignore for profling.
            profiling_steps (`int`, *optional*, defaults to 0):
                Number of steps to be captured when enabling profiling.
            kwargs (`Dict[str, Any]`, *optional*):
                Ad hoc parametrization of `generation_config` and/or additional model-specific kwargs that will be
                forwarded to the `forward` function of the model. If the model is an encoder-decoder model, encoder
                specific kwargs should not be prefixed and decoder specific kwargs should be prefixed with *decoder_*.

        Return:
            [`transformers.utils.ModelOutput`] or `torch.LongTensor`: A [`transformers.generationutils.ModelOutput`] (if `return_dict_in_generate=True`
            or when `config.return_dict_in_generate=True`) or a `torch.FloatTensor`.
                If the model is *not* an encoder-decoder model (`model.config.is_encoder_decoder=False`), the possible
                [`transformers.generationutils.ModelOutput`] types are:
                    - [`transformers.generation.GreedySearchDecoderOnlyOutput`],
                    - [`transformers.generation.SampleDecoderOnlyOutput`],
                    - [`transformers.generation.BeamSearchDecoderOnlyOutput`],
                    - [`transformers.generation.BeamSampleDecoderOnlyOutput`]
                If the model is an encoder-decoder model (`model.config.is_encoder_decoder=True`), the possible
                [`transformers.generationutils.ModelOutput`] types are:
                    - [`transformers.generation.GreedySearchEncoderDecoderOutput`],
                    - [`transformers.generation.SampleEncoderDecoderOutput`],
                    - [`transformers.generation.BeamSearchEncoderDecoderOutput`],
                    - [`transformers.generation.BeamSampleEncoderDecoderOutput`]
        """
        if synced_gpus is None:
            if is_deepspeed_zero3_enabled() and dist.get_world_size() > 1:
                synced_gpus = True
            else:
                synced_gpus = False

        # 1. Handle `generation_config` and kwargs that might update it, and validate the `.generate()` call
        self._validate_model_class()
        if hpu_graphs and not lazy_mode:
            raise ValueError(
                "`hpu_graphs` is True but `lazy_mode` is False. HPU graphs require `lazy_mode` to be set to True."
            )

        # priority: `generation_config` argument > `model.generation_config` (the default generation config)
        if generation_config is None:
            # legacy: users may modify the model configuration to control generation -- update the generation config
            # model attribute accordingly, if it was created from the model config
            if self.generation_config._from_model_config:
                new_generation_config = GaudiGenerationConfig.from_model_config(self.config)
                if new_generation_config != self.generation_config:
                    warnings.warn(
                        "You have modified the pretrained model configuration to control generation. This is a"
                        " deprecated strategy to control generation and will be removed soon, in a future version."
                        " Please use a generation configuration file (see"
                        " https://huggingface.co/docs/transformers/main_classes/text_generation )"
                    )
                    self.generation_config = new_generation_config
            generation_config = self.generation_config

        generation_config = copy.deepcopy(generation_config)
        if generation_config.static_shapes is None:
            generation_config.static_shapes = self.config.model_type in MODELS_OPTIMIZED_WITH_STATIC_SHAPES
        if generation_config.ignore_eos is None:
            generation_config.ignore_eos = not lazy_mode if self.config.is_encoder_decoder else lazy_mode
        generation_config.validate()
        model_kwargs = generation_config.update(**kwargs)  # All unused kwargs must be model kwargs
        self._validate_model_kwargs(model_kwargs.copy())
        # 2. Set generation parameters if not already defined
        logits_processor = logits_processor if logits_processor is not None else LogitsProcessorList()
        stopping_criteria = stopping_criteria if stopping_criteria is not None else StoppingCriteriaList()

        if generation_config.pad_token_id is None and generation_config.eos_token_id is not None:
            if model_kwargs.get("attention_mask", None) is None:
                logger.warning(
                    "The attention mask and the pad token id were not set. As a consequence, you may observe "
                    "unexpected behavior. Please pass your input's `attention_mask` to obtain reliable results."
                )
            eos_token_id = generation_config.eos_token_id
            if isinstance(eos_token_id, list):
                eos_token_id = eos_token_id[0]
            logger.warning(
                f"Setting `pad_token_id` to `eos_token_id`:{generation_config.eos_token_id} for open-end generation."
            )
            generation_config.pad_token_id = eos_token_id

        # 3. Define model inputs
        # inputs_tensor has to be defined
        # model_input_name is defined if model-specific keyword input is passed
        # otherwise model_input_name is None
        # all model-specific keyword inputs are removed from `model_kwargs`
        inputs_tensor, model_input_name, model_kwargs = self._prepare_model_inputs(
            inputs, generation_config.bos_token_id, model_kwargs
        )
        batch_size = inputs_tensor.shape[0]

        # 4. Define other model kwargs
        model_kwargs["output_attentions"] = generation_config.output_attentions
        model_kwargs["output_hidden_states"] = generation_config.output_hidden_states
        # decoder-only models with inputs_embeds forwarding must use caching (otherwise we can't detect whether we are
        # generating the first new token or not, and we only want to use the embeddings for the first new token)
        if not self.config.is_encoder_decoder and model_input_name == "inputs_embeds":
            model_kwargs["use_cache"] = True
        else:
            model_kwargs["use_cache"] = generation_config.use_cache

        accepts_attention_mask = "attention_mask" in set(inspect.signature(self.forward).parameters.keys())
        requires_attention_mask = "encoder_outputs" not in model_kwargs

        if model_kwargs.get("attention_mask", None) is None and requires_attention_mask and accepts_attention_mask:
            model_kwargs["attention_mask"] = self._prepare_attention_mask_for_generation(
                inputs_tensor, generation_config.pad_token_id, generation_config.eos_token_id
            )

<<<<<<< HEAD
        if generation_config.static_shapes and generation_config.bucketsize <= 0:
            # only pad if bucketsize < -1. If we are bucketing (bucketsize > 0), then that is taken care in greedy_search()
            # token_idx is the current index in the generation process, it is incremented each time a new token is generated
            model_kwargs["token_idx"] = torch.tensor(inputs_tensor.shape[-1], device=inputs_tensor.device)
=======
        if generation_config.static_shapes:
>>>>>>> 355c54bb
            # Pad inputs to have static shapes during generation, this gives better performance than dynamic shapes on HPUs
            # In encoder_decoder models, Inputs are already padded
            if not self.config.is_encoder_decoder:
                # token_idx is the current index in the generation process, it is incremented each time a new token is generated
                model_kwargs["token_idx"] = torch.tensor(inputs_tensor.shape[-1], device=inputs_tensor.device)
                inputs_tensor = torch.nn.functional.pad(
                    inputs_tensor, (0, generation_config.max_new_tokens), value=generation_config.pad_token_id
                )
                if model_kwargs["attention_mask"] is not None:
                    model_kwargs["attention_mask"] = torch.nn.functional.pad(
                        model_kwargs["attention_mask"], (0, generation_config.max_new_tokens), value=0
                    )
            else:
                model_kwargs["token_idx"] = torch.tensor(1, device=inputs_tensor.device)
                if model_kwargs.get("decoder_attention_mask", None) is None and generation_config.use_cache:
                    model_kwargs["decoder_attention_mask"] = self._prepare_decoder_attention_mask(
                        generation_config.max_length,
                        inputs_tensor.shape[0],
                        generation_config.pad_token_id,
                        inputs_tensor.device,
                    )

        # decoder-only models should use left-padding for generation
        if not self.config.is_encoder_decoder:
            # If `input_ids` was given, check if the last id in any sequence is `pad_token_id`
            # Note: If using, `inputs_embeds` this check does not work, because we want to be more hands-off.
            if generation_config.pad_token_id is not None:
                position = model_kwargs["token_idx"] - 1 if "token_idx" in model_kwargs else -1
                if (
                    len(inputs_tensor.shape) == 2
                    and torch.sum(inputs_tensor[:, position] == generation_config.pad_token_id) > 0
                ):
                    logger.warning(
                        "A decoder-only architecture is being used, but right-padding was detected! For correct "
                        "generation results, please set `padding_side='left'` when initializing the tokenizer."
                    )

        if self.config.is_encoder_decoder and "encoder_outputs" not in model_kwargs:
            # if model is encoder decoder encoder_outputs are created
            # and added to `model_kwargs`
            model_kwargs = self._prepare_encoder_decoder_kwargs_for_generation(
                inputs_tensor, model_kwargs, model_input_name
            )
        # 5. Prepare `input_ids` which will be used for auto-regressive generation

        if self.config.is_encoder_decoder:
            input_ids, model_kwargs = self._prepare_decoder_input_ids_for_generation(
                batch_size=batch_size,
                model_input_name=model_input_name,
                model_kwargs=model_kwargs,
                decoder_start_token_id=generation_config.decoder_start_token_id,
                bos_token_id=generation_config.bos_token_id,
                device=inputs_tensor.device,
            )
        else:
            input_ids = inputs_tensor if model_input_name == "input_ids" else model_kwargs.pop("input_ids")

        if streamer is not None:
            streamer.put(input_ids.cpu())

        # 6. Prepare `max_length` depending on other stopping criteria.
        input_ids_length = input_ids.shape[-1]
        has_default_max_length = kwargs.get("max_length") is None and generation_config.max_length is not None
        if generation_config.max_new_tokens is not None:
            if not has_default_max_length:
                logger.warning(
                    f"Both `max_new_tokens` (={generation_config.max_new_tokens}) and `max_length`(="
                    f"{generation_config.max_length}) seem to have been set. `max_new_tokens` will take precedence. "
                    "Please refer to the documentation for more information. "
                    "(https://huggingface.co/docs/transformers/main/en/main_classes/text_generation)"
                )
            generation_config.max_length = generation_config.max_new_tokens + input_ids_length
        self._validate_generated_length(generation_config, input_ids_length, has_default_max_length)
        # determine whether introduce trim_logits feature
        model_kwargs["trim_logits"] = generation_config.trim_logits
        # determine whether attention softmax needs to execute in lower precision
        model_kwargs["attn_softmax_bf16"] = generation_config.attn_softmax_bf16
        # determine whether limit_hpu_graphs needs to be used
        model_kwargs["limit_hpu_graphs"] = generation_config.limit_hpu_graphs

        # prepare for allocate kv cache
        model_kwargs["reuse_cache"] = generation_config.reuse_cache
        if not self.config.is_encoder_decoder:
            calculated_max_length = input_ids.shape[-1]
            if not generation_config.static_shapes and generation_config.max_new_tokens is not None:
                calculated_max_length = input_ids.shape[-1] + generation_config.max_new_tokens
            if generation_config.use_cache and generation_config.reuse_cache:
                bs, _ = input_ids.shape
                unwrap_deepspeed_model(self).allocate_kv_cache(bs * generation_config.num_beams, calculated_max_length)

        # 7. determine generation mode
        generation_mode = self._get_generation_mode(generation_config, assistant_model)
        if generation_config.bucketsize > 0:
            assert generation_config.static_shapes, "bucketsize > 0 can be set only when static_shapes is set"
        # if generation_config.bucketsize <= 0, padding is handled by the generating fn (like greedy_search)
        if generation_config.static_shapes and generation_config.bucketsize > 0:
            assert generation_mode == GenerationMode.GREEDY_SEARCH, "generation_config.bucketsize > 0 supported only for greedy mode"


        if streamer is not None and (generation_config.num_beams > 1):
            raise ValueError(
                "`streamer` cannot be used with beam search (yet!). Make sure that `num_beams` is set to 1."
            )

        if self.device.type != input_ids.device.type:
            warnings.warn(
                (
                    "You are calling .generate() with the `input_ids` being on a device type different"
                    f" than your model's device. `input_ids` is on {input_ids.device.type}, whereas the model"
                    f" is on {self.device.type}. You may experience unexpected behaviors or slower generation."
                    " Please make sure that you have put `input_ids` to the"
                    f" correct device by calling for example input_ids = input_ids.to('{self.device.type}') before"
                    " running `.generate()`."
                ),
                UserWarning,
            )

        # 8. prepare distribution pre_processing samplers
        logits_processor = self._get_logits_processor(
            generation_config=generation_config,
            input_ids_seq_length=input_ids_length,
            encoder_input_ids=inputs_tensor,
            prefix_allowed_tokens_fn=prefix_allowed_tokens_fn,
            logits_processor=logits_processor,
            model_kwargs=model_kwargs,
            negative_prompt_ids=negative_prompt_ids,
            negative_prompt_attention_mask=negative_prompt_attention_mask,
        )

        # 9. prepare stopping criteria
        self.generation_config.generation_mode = generation_mode
        stopping_criteria = self._get_stopping_criteria(
            generation_config=generation_config, stopping_criteria=stopping_criteria
        )
        if "token_idx" in model_kwargs and not self.config.is_encoder_decoder:
            if generation_config.max_new_tokens is not None:
                stopping_criteria.append(StaticMaxLengthCriteria(generation_config.max_new_tokens))
            else:
                raise ValueError(
                    "You need to set `max_new_tokens` in your generation configuration to use static shapes."
                )
<<<<<<< HEAD

        if generation_config.static_shapes and generation_config.bucketsize > 0:
            stopping_criteria = StoppingCriteriaList([StaticMaxLengthCriteria(generation_config.max_new_tokens) \
                                                    if type(crit) == MaxLengthCriteria else crit \
                                                        for crit in stopping_criteria])

=======
>>>>>>> 355c54bb
        # In lazy mode, import Habana torch to be able to add mark_step()
        if lazy_mode:
            import habana_frameworks.torch.core as htcore

            self.htcore_generation = htcore

        # 10. go into different generation modes
        if generation_mode == GenerationMode.ASSISTED_GENERATION:
            if generation_config.num_return_sequences > 1:
                raise ValueError(
                    "num_return_sequences has to be 1 when doing assisted generate, "
                    f"but is {generation_config.num_return_sequences}."
                )
            if batch_size > 1:
                raise ValueError("assisted generate is only supported for batch_size = 1")
            if not model_kwargs["use_cache"]:
                raise ValueError("assisted generate requires `use_cache=True`")

            # 11. If the assistant model is an encoder-decoder, prepare its encoder outputs
            if assistant_model.config.is_encoder_decoder:
                assistant_model_kwargs = copy.deepcopy(model_kwargs)
                inputs_tensor, model_input_name, assistant_model_kwargs = assistant_model._prepare_model_inputs(
                    inputs_tensor, assistant_model.generation_config.bos_token_id, assistant_model_kwargs
                )
                assistant_model_kwargs = assistant_model._prepare_encoder_decoder_kwargs_for_generation(
                    inputs_tensor, assistant_model_kwargs, model_input_name
                )
                model_kwargs["assistant_encoder_outputs"] = assistant_model_kwargs["encoder_outputs"]

            # 12. run assisted generate
            return self.assisted_decoding(
                input_ids,
                assistant_model=assistant_model,
                do_sample=generation_config.do_sample,
                logits_processor=logits_processor,
                logits_warper=self._get_logits_warper(generation_config) if generation_config.do_sample else None,
                stopping_criteria=stopping_criteria,
                pad_token_id=generation_config.pad_token_id,
                eos_token_id=generation_config.eos_token_id,
                output_scores=generation_config.output_scores,
                return_dict_in_generate=generation_config.return_dict_in_generate,
                synced_gpus=synced_gpus,
                streamer=streamer,
                **model_kwargs,
            )
        if generation_mode == GenerationMode.GREEDY_SEARCH:
            # 11. run greedy search
            return self.greedy_search(
                input_ids,
                logits_processor=logits_processor,
                stopping_criteria=stopping_criteria,
                pad_token_id=generation_config.pad_token_id,
                eos_token_id=generation_config.eos_token_id,
                output_scores=generation_config.output_scores,
                return_dict_in_generate=generation_config.return_dict_in_generate,
                synced_gpus=synced_gpus,
                streamer=streamer,
                lazy_mode=lazy_mode,
                ignore_eos=generation_config.ignore_eos,
                profiling_warmup_steps=profiling_warmup_steps,
                profiling_steps=profiling_steps,
                bucketsize=generation_config.bucketsize if generation_config.static_shapes else -1,
                **model_kwargs,
            )

        elif generation_mode == GenerationMode.CONTRASTIVE_SEARCH:
            if not model_kwargs["use_cache"]:
                raise ValueError("Contrastive search requires `use_cache=True`")

            return self.contrastive_search(
                input_ids,
                top_k=generation_config.top_k,
                penalty_alpha=generation_config.penalty_alpha,
                logits_processor=logits_processor,
                stopping_criteria=stopping_criteria,
                pad_token_id=generation_config.pad_token_id,
                eos_token_id=generation_config.eos_token_id,
                output_scores=generation_config.output_scores,
                return_dict_in_generate=generation_config.return_dict_in_generate,
                synced_gpus=synced_gpus,
                streamer=streamer,
                sequential=generation_config.low_memory,
                profiling_warmup_steps=profiling_warmup_steps,
                profiling_steps=profiling_steps,
                **model_kwargs,
            )

        elif generation_mode == GenerationMode.SAMPLE:
            # 11. prepare logits warper
            logits_warper = self._get_logits_warper(generation_config)

            # 12. expand input_ids with `num_return_sequences` additional sequences per batch
            input_ids, model_kwargs = self._expand_inputs_for_generation(
                input_ids=input_ids,
                expand_size=generation_config.num_return_sequences,
                is_encoder_decoder=self.config.is_encoder_decoder,
                **model_kwargs,
            )

            # 13. run sample
            return self.sample(
                input_ids,
                logits_processor=logits_processor,
                logits_warper=logits_warper,
                stopping_criteria=stopping_criteria,
                pad_token_id=generation_config.pad_token_id,
                eos_token_id=generation_config.eos_token_id,
                output_scores=generation_config.output_scores,
                return_dict_in_generate=generation_config.return_dict_in_generate,
                synced_gpus=synced_gpus,
                streamer=streamer,
                lazy_mode=lazy_mode,
                ignore_eos=generation_config.ignore_eos,
                profiling_warmup_steps=profiling_warmup_steps,
                profiling_steps=profiling_steps,
                **model_kwargs,
            )

        elif generation_mode == GenerationMode.BEAM_SEARCH:
            # 11. prepare beam search scorer
            beam_scorer = BeamSearchScorer(
                batch_size=batch_size,
                num_beams=generation_config.num_beams,
                device=inputs_tensor.device,
                length_penalty=generation_config.length_penalty,
                do_early_stopping=generation_config.early_stopping,
                num_beam_hyps_to_keep=generation_config.num_return_sequences,
                max_length=generation_config.max_length,
            )
            # 12. interleave input_ids with `num_beams` additional sequences per batch
            input_ids, model_kwargs = self._expand_inputs_for_generation(
                input_ids=input_ids,
                expand_size=generation_config.num_beams,
                is_encoder_decoder=self.config.is_encoder_decoder,
                **model_kwargs,
            )
            # 13. run beam search
            return self.beam_search(
                input_ids,
                beam_scorer,
                logits_processor=logits_processor,
                stopping_criteria=stopping_criteria,
                pad_token_id=generation_config.pad_token_id,
                eos_token_id=generation_config.eos_token_id,
                output_scores=generation_config.output_scores,
                return_dict_in_generate=generation_config.return_dict_in_generate,
                synced_gpus=synced_gpus,
                lazy_mode=lazy_mode,
                profiling_warmup_steps=profiling_warmup_steps,
                profiling_steps=profiling_steps,
                **model_kwargs,
            )

        elif generation_mode == GenerationMode.BEAM_SAMPLE:
            # 11. prepare logits warper
            logits_warper = self._get_logits_warper(generation_config)

            # 12. prepare beam search scorer
            beam_scorer = BeamSearchScorer(
                batch_size=batch_size,
                num_beams=generation_config.num_beams,
                device=inputs_tensor.device,
                length_penalty=generation_config.length_penalty,
                do_early_stopping=generation_config.early_stopping,
                num_beam_hyps_to_keep=generation_config.num_return_sequences,
                max_length=generation_config.max_length,
            )

            # 13. interleave input_ids with `num_beams` additional sequences per batch
            input_ids, model_kwargs = self._expand_inputs_for_generation(
                input_ids=input_ids,
                expand_size=generation_config.num_beams,
                is_encoder_decoder=self.config.is_encoder_decoder,
                **model_kwargs,
            )

            # 14. run beam sample
            return self.beam_sample(
                input_ids,
                beam_scorer,
                logits_processor=logits_processor,
                logits_warper=logits_warper,
                stopping_criteria=stopping_criteria,
                pad_token_id=generation_config.pad_token_id,
                eos_token_id=generation_config.eos_token_id,
                output_scores=generation_config.output_scores,
                return_dict_in_generate=generation_config.return_dict_in_generate,
                synced_gpus=synced_gpus,
                lazy_mode=lazy_mode,
                profiling_warmup_steps=profiling_warmup_steps,
                profiling_steps=profiling_steps,
                **model_kwargs,
            )

        elif generation_mode == GenerationMode.GROUP_BEAM_SEARCH:
            # 11. prepare beam search scorer
            beam_scorer = BeamSearchScorer(
                batch_size=batch_size,
                num_beams=generation_config.num_beams,
                device=inputs_tensor.device,
                length_penalty=generation_config.length_penalty,
                do_early_stopping=generation_config.early_stopping,
                num_beam_hyps_to_keep=generation_config.num_return_sequences,
                num_beam_groups=generation_config.num_beam_groups,
                max_length=generation_config.max_length,
            )
            # 12. interleave input_ids with `num_beams` additional sequences per batch
            input_ids, model_kwargs = self._expand_inputs_for_generation(
                input_ids=input_ids,
                expand_size=generation_config.num_beams,
                is_encoder_decoder=self.config.is_encoder_decoder,
                **model_kwargs,
            )
            # 13. run beam search
            return self.group_beam_search(
                input_ids,
                beam_scorer,
                logits_processor=logits_processor,
                stopping_criteria=stopping_criteria,
                pad_token_id=generation_config.pad_token_id,
                eos_token_id=generation_config.eos_token_id,
                output_scores=generation_config.output_scores,
                return_dict_in_generate=generation_config.return_dict_in_generate,
                synced_gpus=synced_gpus,
                lazy_mode=lazy_mode,
                profiling_warmup_steps=profiling_warmup_steps,
                profiling_steps=profiling_steps,
                **model_kwargs,
            )

        elif generation_mode == GenerationMode.CONSTRAINED_BEAM_SEARCH:
            final_constraints = []
            if generation_config.constraints is not None:
                final_constraints = generation_config.constraints

            if generation_config.force_words_ids is not None:

                def typeerror():
                    raise ValueError(
                        "`force_words_ids` has to either be a `List[List[List[int]]]` or `List[List[int]]`"
                        f"of positive integers, but is {generation_config.force_words_ids}."
                    )

                if (
                    not isinstance(generation_config.force_words_ids, list)
                    or len(generation_config.force_words_ids) == 0
                ):
                    typeerror()

                for word_ids in generation_config.force_words_ids:
                    if isinstance(word_ids[0], list):
                        if not isinstance(word_ids, list) or len(word_ids) == 0:
                            typeerror()
                        if any(not isinstance(token_ids, list) for token_ids in word_ids):
                            typeerror()
                        if any(
                            any((not isinstance(token_id, int) or token_id < 0) for token_id in token_ids)
                            for token_ids in word_ids
                        ):
                            typeerror()

                        constraint = DisjunctiveConstraint(word_ids)
                    else:
                        if not isinstance(word_ids, list) or len(word_ids) == 0:
                            typeerror()
                        if any((not isinstance(token_id, int) or token_id < 0) for token_id in word_ids):
                            typeerror()

                        constraint = PhrasalConstraint(word_ids)
                    final_constraints.append(constraint)

            # 11. prepare beam search scorer
            constrained_beam_scorer = ConstrainedBeamSearchScorer(
                constraints=final_constraints,
                batch_size=batch_size,
                num_beams=generation_config.num_beams,
                device=inputs_tensor.device,
                length_penalty=generation_config.length_penalty,
                do_early_stopping=generation_config.early_stopping,
                num_beam_hyps_to_keep=generation_config.num_return_sequences,
                max_length=generation_config.max_length,
            )
            # 12. interleave input_ids with `num_beams` additional sequences per batch
            input_ids, model_kwargs = self._expand_inputs_for_generation(
                input_ids=input_ids,
                expand_size=generation_config.num_beams,
                is_encoder_decoder=self.config.is_encoder_decoder,
                **model_kwargs,
            )
            # 13. run beam search
            return self.constrained_beam_search(
                input_ids,
                constrained_beam_scorer=constrained_beam_scorer,
                logits_processor=logits_processor,
                stopping_criteria=stopping_criteria,
                pad_token_id=generation_config.pad_token_id,
                eos_token_id=generation_config.eos_token_id,
                output_scores=generation_config.output_scores,
                return_dict_in_generate=generation_config.return_dict_in_generate,
                synced_gpus=synced_gpus,
                lazy_mode=lazy_mode,
                profiling_warmup_steps=profiling_warmup_steps,
                profiling_steps=profiling_steps,
                **model_kwargs,
            )

    @torch.no_grad()
    def contrastive_search(
        self,
        input_ids: torch.LongTensor,
        top_k: Optional[int] = 1,
        penalty_alpha: Optional[float] = 0,
        logits_processor: Optional[LogitsProcessorList] = None,
        logits_warper: Optional[LogitsProcessorList] = None,
        stopping_criteria: Optional[StoppingCriteriaList] = None,
        pad_token_id: Optional[int] = None,
        eos_token_id: Optional[Union[int, List[int]]] = None,
        output_attentions: Optional[bool] = None,
        output_hidden_states: Optional[bool] = None,
        output_scores: Optional[bool] = None,
        return_dict_in_generate: Optional[bool] = None,
        synced_gpus: bool = False,
        streamer: Optional["BaseStreamer"] = None,
        sequential: Optional[bool] = None,
        lazy_mode: Optional[bool] = False,
        profiling_warmup_steps: Optional[int] = 0,
        profiling_steps: Optional[int] = 0,
        **model_kwargs,
    ) -> Union[ContrastiveSearchOutput, torch.LongTensor]:
        r"""
        Generates sequences of token ids for models with a language modeling head using **contrastive search** and can
        be used for text-decoder, text-to-text, speech-to-text, and vision-to-text models.

        <Tip warning={true}>

        In most cases, you do not need to call [`~generation.GenerationMixin.contrastive_search`] directly. Use
        generate() instead. For an overview of generation strategies and code examples, check the [following
        guide](../generation_strategies).

        </Tip>

        Parameters:
            input_ids (`torch.LongTensor` of shape `(batch_size, sequence_length)`):
                The sequence used as a prompt for the generation.
            top_k (`int`, *optional*, defaults to 1):
                The size of the candidate set that is used to re-rank for contrastive search
            penalty_alpha (`float`, *optional*, defaults to 0):
                The degeneration penalty for contrastive search; activate when it is larger than 0
            logits_processor (`LogitsProcessorList`, *optional*):
                An instance of [`LogitsProcessorList`]. List of instances of class derived from [`LogitsProcessor`]
                used to modify the prediction scores of the language modeling head applied at each generation step.
            logits_warper (`LogitsProcessorList`, *optional*):
                An instance of [`LogitsProcessorList`]. List of instances of class derived from [`LogitsWarper`] used
                to warp the prediction score distribution of the language modeling head applied before multinomial
                sampling at each generation step.
            stopping_criteria (`StoppingCriteriaList`, *optional*):
                An instance of [`StoppingCriteriaList`]. List of instances of class derived from [`StoppingCriteria`]
                used to tell if the generation loop should stop.
            pad_token_id (`int`, *optional*):
                The id of the *padding* token.
            eos_token_id (`Union[int, List[int]]`, *optional*):
                The id of the *end-of-sequence* token. Optionally, use a list to set multiple *end-of-sequence* tokens.
            output_attentions (`bool`, *optional*, defaults to `False`):
                Whether or not to return the attentions tensors of all attention layers. See `attentions` under
                returned tensors for more details.
            output_hidden_states (`bool`, *optional*, defaults to `False`):
                Whether or not to return the hidden states of all layers. See `hidden_states` under returned tensors
                for more details.
            output_scores (`bool`, *optional*, defaults to `False`):
                Whether or not to return the prediction scores. See `scores` under returned tensors for more details.
            return_dict_in_generate (`bool`, *optional*, defaults to `False`):
                Whether or not to return a [`transformers.generationutils.ModelOutput`] instead of a plain tuple.
            synced_gpus (`bool`, *optional*, defaults to `False`):
                Whether to continue running the while loop until max_length (needed for ZeRO stage 3)
            streamer (`BaseStreamer`, *optional*):
                Streamer object that will be used to stream the generated sequences. Generated tokens are passed
                through `streamer.put(token_ids)` and the streamer is responsible for any further processing.
            lazy_mode (`bool`, *optional*, defaults to `False`):
                Whether the run is executed in lazy mode or not (i.e. eager mode).
            profiling_warmup_steps (`int`, *optional*, defaults to 0):
                Number of steps to ignore for profling.
            profiling_steps (`int`, *optional*, defaults to 0):
                Number of steps to be captured when enabling profiling.
            model_kwargs:
                Additional model specific keyword arguments will be forwarded to the `forward` function of the model.
                If model is an encoder-decoder model the kwargs should include `encoder_outputs`.

        Return:
            [`transformers.generation.ContrastiveSearchDecoderOnlyOutput`],
            [`transformers.generation.ContrastiveSearchEncoderDecoderOutput`] or `torch.LongTensor`: A `torch.LongTensor`
            containing the generated tokens (default behaviour) or a
            [`transformers.generation.ContrastiveSearchDecoderOnlyOutput`] if `model.config.is_encoder_decoder=False` and
            `return_dict_in_generate=True` or a [`transformers.generation.ContrastiveSearchEncoderDecoderOutput`] if
            `model.config.is_encoder_decoder=True`.

        Examples:
        ```python
        >>> from transformers import (
        ...     AutoTokenizer,
        ...     AutoModelForCausalLM,
        ...     StoppingCriteriaList,
        ...     MaxLengthCriteria,
        ... )

        >>> tokenizer = AutoTokenizer.from_pretrained("facebook/opt-125m")
        >>> model = AutoModelForCausalLM.from_pretrained("facebook/opt-125m")
        >>> # set pad_token_id to eos_token_id because OPT does not have a PAD token
        >>> model.config.pad_token_id = model.config.eos_token_id
        >>> input_prompt = "DeepMind Company is"
        >>> input_ids = tokenizer(input_prompt, return_tensors="pt")
        >>> stopping_criteria = StoppingCriteriaList([MaxLengthCriteria(max_length=64)])
        >>> outputs = model.contrastive_search(
        ...     **input_ids, penalty_alpha=0.6, top_k=4, stopping_criteria=stopping_criteria
        ... )
        >>> tokenizer.batch_decode(outputs, skip_special_tokens=True)
        ['DeepMind Company is a company that focuses on the development and commercialization of artificial intelligence (AI). DeepMind’s mission is to help people understand and solve problems that are difficult to solve in the world today.\n\nIn this post, we talk about the benefits of deep learning in business and how it']
        ```"""

        raise NotImplementedError("Contrastive search is not supported by optimum-habana yet.")

    def greedy_search(
        self,
        input_ids: torch.LongTensor,
        logits_processor: Optional[LogitsProcessorList] = None,
        stopping_criteria: Optional[StoppingCriteriaList] = None,
        max_length: Optional[int] = None,
        pad_token_id: Optional[int] = None,
        eos_token_id: Optional[Union[int, List[int]]] = None,
        output_attentions: Optional[bool] = None,
        output_hidden_states: Optional[bool] = None,
        output_scores: Optional[bool] = None,
        return_dict_in_generate: Optional[bool] = None,
        synced_gpus: bool = False,
        streamer: Optional["BaseStreamer"] = None,
        lazy_mode: Optional[bool] = False,
        ignore_eos: Optional[bool] = None,
        profiling_warmup_steps: Optional[int] = 0,
        profiling_steps: Optional[int] = 0,
        bucketsize: int = -1,
        **model_kwargs,
    ) -> Union[GreedySearchOutput, torch.LongTensor]:
        r"""
        Generates sequences of token ids for models with a language modeling head using **greedy decoding** and can be
        used for text-decoder, text-to-text, speech-to-text, and vision-to-text models.

        <Tip warning={true}>

        In most cases, you do not need to call [`~generation.GenerationMixin.greedy_search`] directly. Use generate()
        instead. For an overview of generation strategies and code examples, check the [following
        guide](../generation_strategies).

        </Tip>


        Parameters:
            input_ids (`torch.LongTensor` of shape `(batch_size, sequence_length)`):
                The sequence used as a prompt for the generation.
            logits_processor (`LogitsProcessorList`, *optional*):
                An instance of [`LogitsProcessorList`]. List of instances of class derived from [`LogitsProcessor`]
                used to modify the prediction scores of the language modeling head applied at each generation step.
            stopping_criteria (`StoppingCriteriaList`, *optional*):
                An instance of [`StoppingCriteriaList`]. List of instances of class derived from [`StoppingCriteria`]
                used to tell if the generation loop should stop.
            max_length (`int`, *optional*, defaults to 20):
                **DEPRECATED**. Use `logits_processor` or `stopping_criteria` directly to cap the number of generated
                tokens. The maximum length of the sequence to be generated.
            pad_token_id (`int`, *optional*):
                The id of the *padding* token.
            eos_token_id (`Union[int, List[int]]`, *optional*):
                The id of the *end-of-sequence* token. Optionally, use a list to set multiple *end-of-sequence* tokens.
            output_attentions (`bool`, *optional*, defaults to `False`):
                Whether or not to return the attentions tensors of all attention layers. See `attentions` under
                returned tensors for more details.
            output_hidden_states (`bool`, *optional*, defaults to `False`):
                Whether or not to return the hidden states of all layers. See `hidden_states` under returned tensors
                for more details.
            output_scores (`bool`, *optional*, defaults to `False`):
                Whether or not to return the prediction scores. See `scores` under returned tensors for more details.
            return_dict_in_generate (`bool`, *optional*, defaults to `False`):
                Whether or not to return a [`transformers.generationutils.ModelOutput`] instead of a plain tuple.
            synced_gpus (`bool`, *optional*, defaults to `False`):
                Whether to continue running the while loop until max_length (needed for ZeRO stage 3)
            streamer (`BaseStreamer`, *optional*):
                Streamer object that will be used to stream the generated sequences. Generated tokens are passed
                through `streamer.put(token_ids)` and the streamer is responsible for any further processing.
            lazy_mode (`bool`, *optional*, defaults to `False`):
                Whether the run is executed in lazy mode or not (i.e. eager mode).
            ignore_eos (`bool`, *optional*):
                Whether to ignore finished sequences (faster in lazy mode and with HPU graphs) or not (eager mode).
            profiling_warmup_steps (`int`, *optional*, defaults to 0):
                Number of steps to ignore for profling.
            profiling_steps (`int`, *optional*, defaults to 0):
                Number of steps to be captured when enabling profiling.
            bucketsize (`int`, *optional*, defaults to -1):
                Bucket width with which input/kvcache tensors grow if needed
            model_kwargs:
                Additional model specific keyword arguments will be forwarded to the `forward` function of the model.
                If model is an encoder-decoder model the kwargs should include `encoder_outputs`.

        Return:
            [`transformers.generation.GreedySearchDecoderOnlyOutput`], [`transformers.generation.GreedySearchEncoderDecoderOutput`]
            or `torch.LongTensor`: A `torch.LongTensor` containing the generated tokens (default behaviour) or a
            [`transformers.generation.GreedySearchDecoderOnlyOutput`] if `model.config.is_encoder_decoder=False` and
            `return_dict_in_generate=True` or a [`transformers.generation.GreedySearchEncoderDecoderOutput`] if
            `model.config.is_encoder_decoder=True`.

        Examples:

        ```python
        >>> from transformers import (
        ...     AutoTokenizer,
        ...     AutoModelForCausalLM,
        ...     LogitsProcessorList,
        ...     MinLengthLogitsProcessor,
        ...     StoppingCriteriaList,
        ...     MaxLengthCriteria,
        ... )

        >>> tokenizer = AutoTokenizer.from_pretrained("gpt2")
        >>> model = AutoModelForCausalLM.from_pretrained("gpt2")

        >>> # set pad_token_id to eos_token_id because GPT2 does not have a PAD token
        >>> model.generation_config.pad_token_id = model.generation_config.eos_token_id

        >>> input_prompt = "It might be possible to"
        >>> input_ids = tokenizer(input_prompt, return_tensors="pt").input_ids

        >>> # instantiate logits processors
        >>> logits_processor = LogitsProcessorList(
        ...     [
        ...         MinLengthLogitsProcessor(10, eos_token_id=model.generation_config.eos_token_id),
        ...     ]
        ... )
        >>> stopping_criteria = StoppingCriteriaList([MaxLengthCriteria(max_length=20)])

        >>> outputs = model.greedy_search(
        ...     input_ids, logits_processor=logits_processor, stopping_criteria=stopping_criteria
        ... )

        >>> tokenizer.batch_decode(outputs, skip_special_tokens=True)
        ["It might be possible to get a better understanding of the nature of the problem, but it's not"]
        ```"""
        # init values
        logits_processor = logits_processor if logits_processor is not None else LogitsProcessorList()
        stopping_criteria = stopping_criteria if stopping_criteria is not None else StoppingCriteriaList()
        if max_length is not None:
            warnings.warn(
                (
                    "`max_length` is deprecated in this function, use"
                    " `stopping_criteria=StoppingCriteriaList([MaxLengthCriteria(max_length=max_length)])` instead."
                ),
                UserWarning,
            )
            stopping_criteria = validate_stopping_criteria(stopping_criteria, max_length)
        pad_token_id = pad_token_id if pad_token_id is not None else self.generation_config.pad_token_id
        eos_token_id = eos_token_id if eos_token_id is not None else self.generation_config.eos_token_id
        if isinstance(eos_token_id, int):
            eos_token_id = [eos_token_id]
        eos_token_id_tensor = torch.tensor(eos_token_id).to(input_ids.device) if eos_token_id is not None else None
        output_scores = output_scores if output_scores is not None else self.generation_config.output_scores
        output_attentions = (
            output_attentions if output_attentions is not None else self.generation_config.output_attentions
        )
        output_hidden_states = (
            output_hidden_states if output_hidden_states is not None else self.generation_config.output_hidden_states
        )
        return_dict_in_generate = (
            return_dict_in_generate
            if return_dict_in_generate is not None
            else self.generation_config.return_dict_in_generate
        )

        # init attention / hidden states / scores tuples
        scores = () if (return_dict_in_generate and output_scores) else None
        decoder_attentions = () if (return_dict_in_generate and output_attentions) else None
        cross_attentions = () if (return_dict_in_generate and output_attentions) else None
        decoder_hidden_states = () if (return_dict_in_generate and output_hidden_states) else None

        # if model is an encoder-decoder, retrieve encoder attention weights and hidden states
        if return_dict_in_generate and self.config.is_encoder_decoder:
            encoder_attentions = model_kwargs["encoder_outputs"].get("attentions") if output_attentions else None
            encoder_hidden_states = (
                model_kwargs["encoder_outputs"].get("hidden_states") if output_hidden_states else None
            )

        # keep track of which sequences are already finished
        if not ignore_eos:
            unfinished_sequences = torch.ones(input_ids.shape[0], dtype=torch.long, device=input_ids.device)

        hb_profer = HabanaProfile(warmup=profiling_warmup_steps, active=profiling_steps)
        hb_profer.start()
        this_peer_finished = False  # used by synced_gpus only

<<<<<<< HEAD
        def incrementor(bucketsize, prompt_len):
            assert bucketsize > 0
            passnum = -1
            while True:
                passnum+=1
                if passnum == 0:
                    token_idx = prompt_len
                    allocated_space = int(math.ceil(prompt_len / bucketsize) * bucketsize)
                    need_expansion = not (prompt_len == allocated_space)
                else:
                    token_idx += 1
                    need_expansion = token_idx >= allocated_space
                    if need_expansion:
                        assert (allocated_space - token_idx) <= bucketsize
                        allocated_space += bucketsize
                yield {'allocated_space':allocated_space,'passnum':passnum,'token_idx':token_idx,'need_expansion':need_expansion}

        prompt_len = input_ids.shape[-1]
        if bucketsize >= 0:
            inc = iter(incrementor(bucketsize, prompt_len))
        if bucketsize > 0:
            assert 'position_ids' not in model_kwargs, 'Untested path'

=======
>>>>>>> 355c54bb
        while True:
            if lazy_mode:
                self.htcore_generation.mark_step()

            if synced_gpus:
                # Under synced_gpus the `forward` call must continue until all gpus complete their sequence.
                # The following logic allows an early break if all peers finished generating their sequence
                this_peer_finished_flag = torch.tensor(0.0 if this_peer_finished else 1.0).to(input_ids.device)
                # send 0.0 if we finished, 1.0 otherwise
                dist.all_reduce(this_peer_finished_flag, op=dist.ReduceOp.SUM)
                # did all peers finish? the reduced sum will be 0.0 then
                if this_peer_finished_flag.item() == 0.0:
                    break

            if bucketsize > 0:
                # it will not have been padded if bucketsize > 0
                params = next(inc)

                if params['need_expansion']:
                    # Pad inputs to have static shapes during generation, this gives better performance than dynamic shapes on HPUs
                    pad_amount = params['allocated_space'] - input_ids.shape[-1]
                    input_ids = torch.nn.functional.pad(
                        input_ids, (0, pad_amount), value=pad_token_id
                    )
                    if model_kwargs["attention_mask"] is not None:
                        model_kwargs["attention_mask"] = torch.nn.functional.pad(
                            model_kwargs["attention_mask"], (0, pad_amount), value=0
                        )
                    else:
                        assert False, "Not tested for cases where attn_mask isnt passed"
                    if 'past_key_values' in model_kwargs:
                        new_kv = [None for i in range(len(model_kwargs['past_key_values']))]
                        for i in range(len(model_kwargs['past_key_values'])):
                            tmp_lst = [None for j in range(len(model_kwargs['past_key_values'][i]))]
                            for j in range(len(model_kwargs['past_key_values'][i])):
                                tmp_lst[j] = torch.nn.functional.pad(model_kwargs['past_key_values'][i][j], (0, 0, 0, pad_amount), value=0)
                            new_kv[i] = tuple(tmp_lst)
                        model_kwargs['past_key_values'] = tuple(new_kv)

                if 'token_idx' not in model_kwargs:
                    model_kwargs['token_idx'] = torch.tensor(params['token_idx'], device=self.device)


            # prepare model inputs
            model_inputs = self.prepare_inputs_for_generation(input_ids, **model_kwargs)

            hpu_graphs_kwargs = self._get_hpu_graphs_kwargs(model_kwargs)

            # forward pass to get next token
            outputs = self(
                **model_inputs,
                return_dict=True,
                output_attentions=output_attentions,
                output_hidden_states=output_hidden_states,
                **hpu_graphs_kwargs,
            )

            if synced_gpus and this_peer_finished:
                continue  # don't waste resources running the code we don't need

            token_idx = model_kwargs.get("token_idx", None)
            if token_idx is not None and outputs.logits.shape[-2] > 1:
                # case1 (w/o KV caching): outputs.logits.shape: [batch_size, max_length, vocab_size]
                if self.config.is_encoder_decoder:
                    next_token_logits = outputs.logits[:, token_idx - 1, :]
                    next_tokens_scores = logits_processor(input_ids[:, :token_idx], next_token_logits)
                else:
                    next_token_logits = torch.index_select(outputs.logits, -2, token_idx - 1).squeeze(-2)
                    next_tokens_scores = logits_processor(input_ids, next_token_logits)
            else:
                next_token_logits = outputs.logits[:, -1, :]
                if token_idx is not None and self.config.is_encoder_decoder:
                    # case2 (with KV caching): outputs.logits.shape: [batch_size, 1, vocab_size]
                    next_tokens_scores = logits_processor(input_ids[:, :token_idx], next_token_logits)
                else:
                    # case3 (default case): token_idx is None
                    next_tokens_scores = logits_processor(input_ids, next_token_logits)

            # Store scores, attentions and hidden_states when required
            if return_dict_in_generate:
                if output_scores:
                    scores += (next_tokens_scores,)
                if output_attentions:
                    decoder_attentions += (
                        (outputs.decoder_attentions,) if self.config.is_encoder_decoder else (outputs.attentions,)
                    )
                    if self.config.is_encoder_decoder:
                        cross_attentions += (outputs.cross_attentions,)

                if output_hidden_states:
                    decoder_hidden_states += (
                        (outputs.decoder_hidden_states,)
                        if self.config.is_encoder_decoder
                        else (outputs.hidden_states,)
                    )

            # argmax
            next_tokens = torch.argmax(next_tokens_scores, dim=-1)
            # finished sentences should have their next token be a padding token
            if not ignore_eos and eos_token_id is not None:
                if pad_token_id is None:
                    raise ValueError("If `eos_token_id` is defined, make sure that `pad_token_id` is defined.")
                next_tokens = next_tokens * unfinished_sequences + pad_token_id * (1 - unfinished_sequences)

            # update generated ids, model inputs, and length for next step
            if token_idx is not None:
                input_ids.index_copy_(
                    1, token_idx, next_tokens.unsqueeze(-1) if next_tokens.dim() == 1 else next_tokens
                )
            else:
                input_ids = torch.cat([input_ids, next_tokens[:, None]], dim=-1)
            if streamer is not None:
                streamer.put(next_tokens.cpu())
            model_kwargs = self._update_model_kwargs_for_generation(
                outputs, model_kwargs, is_encoder_decoder=self.config.is_encoder_decoder
            )

            # if eos_token was found in one sentence, set sentence to finished
            if not ignore_eos and eos_token_id_tensor is not None:
                unfinished_sequences = unfinished_sequences.mul(
                    next_tokens.tile(eos_token_id_tensor.shape[0], 1).ne(eos_token_id_tensor.unsqueeze(1)).prod(dim=0)
                )
                # stop when each sentence is finished
                if not ignore_eos and unfinished_sequences.max() == 0:
                    this_peer_finished = True

            # stop if we exceed the maximum length
            if stopping_criteria(input_ids, scores):
                this_peer_finished = True

            hb_profer.step()

            if this_peer_finished and not synced_gpus:
                break

        hb_profer.stop()
        if streamer is not None:
            streamer.end()

        if return_dict_in_generate:
            if self.config.is_encoder_decoder:
                return GreedySearchEncoderDecoderOutput(
                    sequences=input_ids,
                    scores=scores,
                    encoder_attentions=encoder_attentions,
                    encoder_hidden_states=encoder_hidden_states,
                    decoder_attentions=decoder_attentions,
                    cross_attentions=cross_attentions,
                    decoder_hidden_states=decoder_hidden_states,
                )
            else:
                return GreedySearchDecoderOnlyOutput(
                    sequences=input_ids,
                    scores=scores,
                    attentions=decoder_attentions,
                    hidden_states=decoder_hidden_states,
                )
        else:
            return input_ids

    def sample(
        self,
        input_ids: torch.LongTensor,
        logits_processor: Optional[LogitsProcessorList] = None,
        stopping_criteria: Optional[StoppingCriteriaList] = None,
        logits_warper: Optional[LogitsProcessorList] = None,
        max_length: Optional[int] = None,
        pad_token_id: Optional[int] = None,
        eos_token_id: Optional[Union[int, List[int]]] = None,
        output_attentions: Optional[bool] = None,
        output_hidden_states: Optional[bool] = None,
        output_scores: Optional[bool] = None,
        return_dict_in_generate: Optional[bool] = None,
        synced_gpus: bool = False,
        streamer: Optional["BaseStreamer"] = None,
        lazy_mode: Optional[bool] = False,
        ignore_eos: Optional[bool] = None,
        profiling_warmup_steps: Optional[int] = 0,
        profiling_steps: Optional[int] = 0,
        **model_kwargs,
    ) -> Union[SampleOutput, torch.LongTensor]:
        r"""
        Generates sequences of token ids for models with a language modeling head using **multinomial sampling** and
        can be used for text-decoder, text-to-text, speech-to-text, and vision-to-text models.

        <Tip warning={true}>

        In most cases, you do not need to call [`~generation.GenerationMixin.sample`] directly. Use generate() instead.
        For an overview of generation strategies and code examples, check the [following
        guide](../generation_strategies).

        </Tip>

        Parameters:
            input_ids (`torch.LongTensor` of shape `(batch_size, sequence_length)`):
                The sequence used as a prompt for the generation.
            logits_processor (`LogitsProcessorList`, *optional*):
                An instance of [`LogitsProcessorList`]. List of instances of class derived from [`LogitsProcessor`]
                used to modify the prediction scores of the language modeling head applied at each generation step.
            stopping_criteria (`StoppingCriteriaList`, *optional*):
                An instance of [`StoppingCriteriaList`]. List of instances of class derived from [`StoppingCriteria`]
                used to tell if the generation loop should stop.
            logits_warper (`LogitsProcessorList`, *optional*):
                An instance of [`LogitsProcessorList`]. List of instances of class derived from [`LogitsWarper`] used
                to warp the prediction score distribution of the language modeling head applied before multinomial
                sampling at each generation step.
            max_length (`int`, *optional*, defaults to 20):
                **DEPRECATED**. Use `logits_processor` or `stopping_criteria` directly to cap the number of generated
                tokens. The maximum length of the sequence to be generated.
            pad_token_id (`int`, *optional*):
                The id of the *padding* token.
            eos_token_id (`Union[int, List[int]]`, *optional*):
                The id of the *end-of-sequence* token. Optionally, use a list to set multiple *end-of-sequence* tokens.
            output_attentions (`bool`, *optional*, defaults to `False`):
                Whether or not to return the attentions tensors of all attention layers. See `attentions` under
                returned tensors for more details.
            output_hidden_states (`bool`, *optional*, defaults to `False`):
                Whether or not to return the hidden states of all layers. See `hidden_states` under returned tensors
                for more details.
            output_scores (`bool`, *optional*, defaults to `False`):
                Whether or not to return the prediction scores. See `scores` under returned tensors for more details.
            return_dict_in_generate (`bool`, *optional*, defaults to `False`):
                Whether or not to return a [`transformers.generationutils.ModelOutput`] instead of a plain tuple.
            synced_gpus (`bool`, *optional*, defaults to `False`):
                Whether to continue running the while loop until max_length (needed for ZeRO stage 3)
            streamer (`BaseStreamer`, *optional*):
                Streamer object that will be used to stream the generated sequences. Generated tokens are passed
                through `streamer.put(token_ids)` and the streamer is responsible for any further processing.
            lazy_mode (`bool`, *optional*, defaults to `False`):
                Whether the run is executed in lazy mode or not (i.e. eager mode).
            ignore_eos (`bool`, *optional*):
                Whether to ignore finished sequences (faster in lazy mode and with HPU graphs) or not (eager mode).
            profiling_warmup_steps (`int`, *optional*, defaults to 0):
                Number of steps to ignore for profling.
            profiling_steps (`int`, *optional*, defaults to 0):
                Number of steps to be captured when enabling profiling.
            model_kwargs:
                Additional model specific kwargs will be forwarded to the `forward` function of the model. If model is
                an encoder-decoder model the kwargs should include `encoder_outputs`.

        Return:
            [`transformers.generation.SampleDecoderOnlyOutput`], [`transformers.generation.SampleEncoderDecoderOutput`] or
            `torch.LongTensor`: A `torch.LongTensor` containing the generated tokens (default behaviour) or a
            [`transformers.generation.SampleDecoderOnlyOutput`] if `model.config.is_encoder_decoder=False` and
            `return_dict_in_generate=True` or a [`transformers.generation.SampleEncoderDecoderOutput`] if
            `model.config.is_encoder_decoder=True`.

        Examples:

        ```python
        >>> from transformers import (
        ...     AutoTokenizer,
        ...     AutoModelForCausalLM,
        ...     LogitsProcessorList,
        ...     MinLengthLogitsProcessor,
        ...     TopKLogitsWarper,
        ...     TemperatureLogitsWarper,
        ...     StoppingCriteriaList,
        ...     MaxLengthCriteria,
        ... )
        >>> import torch

        >>> tokenizer = AutoTokenizer.from_pretrained("gpt2")
        >>> model = AutoModelForCausalLM.from_pretrained("gpt2")

        >>> # set pad_token_id to eos_token_id because GPT2 does not have a EOS token
        >>> model.config.pad_token_id = model.config.eos_token_id
        >>> model.generation_config.pad_token_id = model.config.eos_token_id

        >>> input_prompt = "Today is a beautiful day, and"
        >>> input_ids = tokenizer(input_prompt, return_tensors="pt").input_ids

        >>> # instantiate logits processors
        >>> logits_processor = LogitsProcessorList(
        ...     [
        ...         MinLengthLogitsProcessor(15, eos_token_id=model.generation_config.eos_token_id),
        ...     ]
        ... )
        >>> # instantiate logits processors
        >>> logits_warper = LogitsProcessorList(
        ...     [
        ...         TopKLogitsWarper(50),
        ...         TemperatureLogitsWarper(0.7),
        ...     ]
        ... )

        >>> stopping_criteria = StoppingCriteriaList([MaxLengthCriteria(max_length=20)])

        >>> torch.manual_seed(0)  # doctest: +IGNORE_RESULT
        >>> outputs = model.sample(
        ...     input_ids,
        ...     logits_processor=logits_processor,
        ...     logits_warper=logits_warper,
        ...     stopping_criteria=stopping_criteria,
        ... )

        >>> tokenizer.batch_decode(outputs, skip_special_tokens=True)
        ['Today is a beautiful day, and we must do everything possible to make it a day of celebration.']
        ```"""

        # init values
        logits_processor = logits_processor if logits_processor is not None else LogitsProcessorList()
        stopping_criteria = stopping_criteria if stopping_criteria is not None else StoppingCriteriaList()
        if max_length is not None:
            warnings.warn(
                (
                    "`max_length` is deprecated in this function, use"
                    " `stopping_criteria=StoppingCriteriaList(MaxLengthCriteria(max_length=max_length))` instead."
                ),
                UserWarning,
            )
            stopping_criteria = validate_stopping_criteria(stopping_criteria, max_length)
        logits_warper = logits_warper if logits_warper is not None else LogitsProcessorList()
        pad_token_id = pad_token_id if pad_token_id is not None else self.generation_config.pad_token_id
        eos_token_id = eos_token_id if eos_token_id is not None else self.generation_config.eos_token_id
        if isinstance(eos_token_id, int):
            eos_token_id = [eos_token_id]
        eos_token_id_tensor = torch.tensor(eos_token_id).to(input_ids.device) if eos_token_id is not None else None
        output_scores = output_scores if output_scores is not None else self.generation_config.output_scores
        output_attentions = (
            output_attentions if output_attentions is not None else self.generation_config.output_attentions
        )
        output_hidden_states = (
            output_hidden_states if output_hidden_states is not None else self.generation_config.output_hidden_states
        )
        return_dict_in_generate = (
            return_dict_in_generate
            if return_dict_in_generate is not None
            else self.generation_config.return_dict_in_generate
        )

        # init attention / hidden states / scores tuples
        scores = () if (return_dict_in_generate and output_scores) else None
        decoder_attentions = () if (return_dict_in_generate and output_attentions) else None
        cross_attentions = () if (return_dict_in_generate and output_attentions) else None
        decoder_hidden_states = () if (return_dict_in_generate and output_hidden_states) else None

        # if model is an encoder-decoder, retrieve encoder attention weights and hidden states
        if return_dict_in_generate and self.config.is_encoder_decoder:
            encoder_attentions = model_kwargs["encoder_outputs"].get("attentions") if output_attentions else None
            encoder_hidden_states = (
                model_kwargs["encoder_outputs"].get("hidden_states") if output_hidden_states else None
            )

        # keep track of which sequences are already finished
        # TODO: no ignore_eos check here since there is a compilation error, will add ignore_eos here if fixed
        unfinished_sequences = torch.ones(input_ids.shape[0], dtype=torch.long, device=input_ids.device)
        hb_profer = HabanaProfile(warmup=profiling_warmup_steps, active=profiling_steps)
        hb_profer.start()
        this_peer_finished = False  # used by synced_gpus only
        # auto-regressive generation
        while True:
            if lazy_mode:
                self.htcore_generation.mark_step()

            if synced_gpus:
                # Under synced_gpus the `forward` call must continue until all gpus complete their sequence.
                # The following logic allows an early break if all peers finished generating their sequence
                this_peer_finished_flag = torch.tensor(0.0 if this_peer_finished else 1.0).to(input_ids.device)
                # send 0.0 if we finished, 1.0 otherwise
                dist.all_reduce(this_peer_finished_flag, op=dist.ReduceOp.SUM)
                # did all peers finish? the reduced sum will be 0.0 then
                if this_peer_finished_flag.item() == 0.0:
                    break

            # prepare model inputs
            model_inputs = self.prepare_inputs_for_generation(input_ids, **model_kwargs)

            hpu_graphs_kwargs = self._get_hpu_graphs_kwargs(model_kwargs)

            # forward pass to get next token
            outputs = self(
                **model_inputs,
                return_dict=True,
                output_attentions=output_attentions,
                output_hidden_states=output_hidden_states,
                **hpu_graphs_kwargs,
            )

            if synced_gpus and this_peer_finished:
                continue  # don't waste resources running the code we don't need

            token_idx = model_kwargs.get("token_idx", None)
            if token_idx is not None and outputs.logits.shape[-2] > 1:
                next_token_logits = torch.index_select(outputs.logits, -2, token_idx - 1).squeeze(-2)
            else:
                next_token_logits = outputs.logits[:, -1, :]

            # pre-process distribution
            next_token_scores = logits_processor(input_ids, next_token_logits)
            next_token_scores = logits_warper(input_ids, next_token_scores)

            # Store scores, attentions and hidden_states when required
            if return_dict_in_generate:
                if output_scores:
                    scores += (next_token_scores,)
                if output_attentions:
                    decoder_attentions += (
                        (outputs.decoder_attentions,) if self.config.is_encoder_decoder else (outputs.attentions,)
                    )
                    if self.config.is_encoder_decoder:
                        cross_attentions += (outputs.cross_attentions,)

                if output_hidden_states:
                    decoder_hidden_states += (
                        (outputs.decoder_hidden_states,)
                        if self.config.is_encoder_decoder
                        else (outputs.hidden_states,)
                    )

            # sample
            probs = torch.nn.functional.softmax(next_token_scores, dim=-1)
            next_tokens = torch.multinomial(probs, num_samples=1).squeeze(1)

            # finished sentences should have their next token be a padding token
            # TODO: no ignore_eos check here since there is a compilation error, will add ignore_eos here if fixed
            if eos_token_id is not None:
                if pad_token_id is None:
                    raise ValueError("If `eos_token_id` is defined, make sure that `pad_token_id` is defined.")
                next_tokens = next_tokens * unfinished_sequences + pad_token_id * (1 - unfinished_sequences)

            # update generated ids, model inputs, and length for next step
            if token_idx is not None:
                input_ids.index_copy_(
                    1, token_idx, next_tokens.unsqueeze(-1) if next_tokens.dim() == 1 else next_tokens
                )
            else:
                input_ids = torch.cat([input_ids, next_tokens[:, None]], dim=-1)
            if streamer is not None:
                streamer.put(next_tokens.cpu())
            model_kwargs = self._update_model_kwargs_for_generation(
                outputs, model_kwargs, is_encoder_decoder=self.config.is_encoder_decoder
            )

            # if eos_token was found in one sentence, set sentence to finished
            if not ignore_eos and eos_token_id_tensor is not None:
                unfinished_sequences = unfinished_sequences.mul(
                    next_tokens.tile(eos_token_id_tensor.shape[0], 1).ne(eos_token_id_tensor.unsqueeze(1)).prod(dim=0)
                )

                # stop when each sentence is finished
                if not ignore_eos and unfinished_sequences.max() == 0:
                    this_peer_finished = True

            # stop if we exceed the maximum length
            if stopping_criteria(input_ids, scores):
                this_peer_finished = True

            hb_profer.step()

            if this_peer_finished and not synced_gpus:
                break

        hb_profer.stop()
        if streamer is not None:
            streamer.end()

        if return_dict_in_generate:
            if self.config.is_encoder_decoder:
                return SampleEncoderDecoderOutput(
                    sequences=input_ids,
                    scores=scores,
                    encoder_attentions=encoder_attentions,
                    encoder_hidden_states=encoder_hidden_states,
                    decoder_attentions=decoder_attentions,
                    cross_attentions=cross_attentions,
                    decoder_hidden_states=decoder_hidden_states,
                )
            else:
                return SampleDecoderOnlyOutput(
                    sequences=input_ids,
                    scores=scores,
                    attentions=decoder_attentions,
                    hidden_states=decoder_hidden_states,
                )
        else:
            return input_ids

    def beam_search(
        self,
        input_ids: torch.LongTensor,
        beam_scorer: BeamScorer,
        logits_processor: Optional[LogitsProcessorList] = None,
        stopping_criteria: Optional[StoppingCriteriaList] = None,
        max_length: Optional[int] = None,
        pad_token_id: Optional[int] = None,
        eos_token_id: Optional[Union[int, List[int]]] = None,
        output_attentions: Optional[bool] = None,
        output_hidden_states: Optional[bool] = None,
        output_scores: Optional[bool] = None,
        return_dict_in_generate: Optional[bool] = None,
        synced_gpus: bool = False,
        lazy_mode: Optional[bool] = False,
        profiling_warmup_steps: Optional[int] = 0,
        profiling_steps: Optional[int] = 0,
        **model_kwargs,
    ) -> Union[BeamSearchOutput, torch.LongTensor]:
        r"""
        Generates sequences of token ids for models with a language modeling head using **beam search decoding** and
        can be used for text-decoder, text-to-text, speech-to-text, and vision-to-text models.

        <Tip warning={true}>

        In most cases, you do not need to call [`~generation.GenerationMixin.beam_search`] directly. Use generate()
        instead. For an overview of generation strategies and code examples, check the [following
        guide](../generation_strategies).

        </Tip>

        Parameters:
            input_ids (`torch.LongTensor` of shape `(batch_size, sequence_length)`):
                The sequence used as a prompt for the generation.
            beam_scorer (`BeamScorer`):
                An derived instance of [`BeamScorer`] that defines how beam hypotheses are constructed, stored and
                sorted during generation. For more information, the documentation of [`BeamScorer`] should be read.
            logits_processor (`LogitsProcessorList`, *optional*):
                An instance of [`LogitsProcessorList`]. List of instances of class derived from [`LogitsProcessor`]
                used to modify the prediction scores of the language modeling head applied at each generation step.
            stopping_criteria (`StoppingCriteriaList`, *optional*):
                An instance of [`StoppingCriteriaList`]. List of instances of class derived from [`StoppingCriteria`]
                used to tell if the generation loop should stop.
            max_length (`int`, *optional*, defaults to 20):
                **DEPRECATED**. Use `logits_processor` or `stopping_criteria` directly to cap the number of generated
                tokens. The maximum length of the sequence to be generated.
            pad_token_id (`int`, *optional*):
                The id of the *padding* token.
            eos_token_id (`Union[int, List[int]]`, *optional*):
                The id of the *end-of-sequence* token. Optionally, use a list to set multiple *end-of-sequence* tokens.
            output_attentions (`bool`, *optional*, defaults to `False`):
                Whether or not to return the attentions tensors of all attention layers. See `attentions` under
                returned tensors for more details.
            output_hidden_states (`bool`, *optional*, defaults to `False`):
                Whether or not to return the hidden states of all layers. See `hidden_states` under returned tensors
                for more details.
            output_scores (`bool`, *optional*, defaults to `False`):
                Whether or not to return the prediction scores. See `scores` under returned tensors for more details.
            return_dict_in_generate (`bool`, *optional*, defaults to `False`):
                Whether or not to return a [`transformers.generationutils.ModelOutput`] instead of a plain tuple.
            synced_gpus (`bool`, *optional*, defaults to `False`):
                Whether to continue running the while loop until max_length (needed for ZeRO stage 3)
            lazy_mode (`bool`, *optional*, defaults to `False`):
                Whether the run is executed in lazy mode or not (i.e. eager mode).
            profiling_warmup_steps (`int`, *optional*, defaults to 0):
                Number of steps to ignore for profling.
            profiling_steps (`int`, *optional*, defaults to 0):
                Number of steps to be captured when enabling profiling.
            model_kwargs:
                Additional model specific kwargs will be forwarded to the `forward` function of the model. If model is
                an encoder-decoder model the kwargs should include `encoder_outputs`.

        Return:
            [`transformers.generation.utils.BeamSearchDecoderOnlyOutput`], [`transformers.generation.BeamSearchEncoderDecoderOutput`] or
            `torch.LongTensor`: A `torch.LongTensor` containing the generated tokens (default behaviour) or a
            [`transformers.generation.BeamSearchDecoderOnlyOutput`] if `model.config.is_encoder_decoder=False` and
            `return_dict_in_generate=True` or a [`transformers.generation.BeamSearchEncoderDecoderOutput`] if
            `model.config.is_encoder_decoder=True`.

        Examples:

        ```python
        >>> from transformers import (
        ...     AutoTokenizer,
        ...     AutoModelForSeq2SeqLM,
        ...     LogitsProcessorList,
        ...     MinLengthLogitsProcessor,
        ...     BeamSearchScorer,
        ... )
        >>> import torch

        >>> tokenizer = AutoTokenizer.from_pretrained("t5-base")
        >>> model = AutoModelForSeq2SeqLM.from_pretrained("t5-base")

        >>> encoder_input_str = "translate English to German: How old are you?"
        >>> encoder_input_ids = tokenizer(encoder_input_str, return_tensors="pt").input_ids

        >>> # lets run beam search using 3 beams
        >>> num_beams = 3
        >>> # define decoder start token ids
        >>> input_ids = torch.ones((num_beams, 1), device=model.device, dtype=torch.long)
        >>> input_ids = input_ids * model.config.decoder_start_token_id

        >>> # add encoder_outputs to model keyword arguments
        >>> model_kwargs = {
        ...     "encoder_outputs": model.get_encoder()(
        ...         encoder_input_ids.repeat_interleave(num_beams, dim=0), return_dict=True
        ...     )
        ... }

        >>> # instantiate beam scorer
        >>> beam_scorer = BeamSearchScorer(
        ...     batch_size=1,
        ...     num_beams=num_beams,
        ...     device=model.device,
        ... )

        >>> # instantiate logits processors
        >>> logits_processor = LogitsProcessorList(
        ...     [
        ...         MinLengthLogitsProcessor(5, eos_token_id=model.config.eos_token_id),
        ...     ]
        ... )

        >>> outputs = model.beam_search(input_ids, beam_scorer, logits_processor=logits_processor, **model_kwargs)

        >>> tokenizer.batch_decode(outputs, skip_special_tokens=True)
        ['Wie alt bist du?']
        ```"""
        # init values
        logits_processor = logits_processor if logits_processor is not None else LogitsProcessorList()
        stopping_criteria = stopping_criteria if stopping_criteria is not None else StoppingCriteriaList()
        if max_length is not None:
            warnings.warn(
                (
                    "`max_length` is deprecated in this function, use"
                    " `stopping_criteria=StoppingCriteriaList(MaxLengthCriteria(max_length=max_length))` instead."
                ),
                UserWarning,
            )
            stopping_criteria = validate_stopping_criteria(stopping_criteria, max_length)
        if len(stopping_criteria) == 0:
            warnings.warn("You don't have defined any stopping_criteria, this will likely loop forever", UserWarning)
        pad_token_id = pad_token_id if pad_token_id is not None else self.generation_config.pad_token_id
        eos_token_id = eos_token_id if eos_token_id is not None else self.generation_config.eos_token_id
        if isinstance(eos_token_id, int):
            eos_token_id = [eos_token_id]
        output_scores = output_scores if output_scores is not None else self.generation_config.output_scores
        output_attentions = (
            output_attentions if output_attentions is not None else self.generation_config.output_attentions
        )
        output_hidden_states = (
            output_hidden_states if output_hidden_states is not None else self.generation_config.output_hidden_states
        )
        return_dict_in_generate = (
            return_dict_in_generate
            if return_dict_in_generate is not None
            else self.generation_config.return_dict_in_generate
        )

        batch_size = len(beam_scorer._beam_hyps)
        num_beams = beam_scorer.num_beams

        batch_beam_size, cur_len = input_ids.shape
        token_idx = model_kwargs.get("token_idx", None)
        if token_idx is not None:
            # Update cur_len in case of static shapes
            cur_len = token_idx.item()

        if num_beams * batch_size != batch_beam_size:
            raise ValueError(
                f"Batch dimension of `input_ids` should be {num_beams * batch_size}, but is {batch_beam_size}."
            )

        # init attention / hidden states / scores tuples
        scores = () if (return_dict_in_generate and output_scores) else None
        beam_indices = (
            tuple(() for _ in range(batch_beam_size)) if (return_dict_in_generate and output_scores) else None
        )
        decoder_attentions = () if (return_dict_in_generate and output_attentions) else None
        cross_attentions = () if (return_dict_in_generate and output_attentions) else None
        decoder_hidden_states = () if (return_dict_in_generate and output_hidden_states) else None

        # if model is an encoder-decoder, retrieve encoder attention weights and hidden states
        if return_dict_in_generate and self.config.is_encoder_decoder:
            encoder_attentions = model_kwargs["encoder_outputs"].get("attentions") if output_attentions else None
            encoder_hidden_states = (
                model_kwargs["encoder_outputs"].get("hidden_states") if output_hidden_states else None
            )

        # initialise score of first beam with 0 and the rest with -1e9. This makes sure that only tokens
        # of the first beam are considered to avoid sampling the exact same tokens across all beams.
        beam_scores = torch.zeros((batch_size, num_beams), dtype=torch.float, device=input_ids.device)
        beam_scores[:, 1:] = -1e9
        beam_scores = beam_scores.view((batch_size * num_beams,))
        hb_profer = HabanaProfile(warmup=profiling_warmup_steps, active=profiling_steps)
        hb_profer.start()
        this_peer_finished = False  # used by synced_gpus only
        while True:
            if synced_gpus:
                # Under synced_gpus the `forward` call must continue until all gpus complete their sequence.
                # The following logic allows an early break if all peers finished generating their sequence
                this_peer_finished_flag = torch.tensor(0.0 if this_peer_finished else 1.0).to(input_ids.device)
                # send 0.0 if we finished, 1.0 otherwise
                dist.all_reduce(this_peer_finished_flag, op=dist.ReduceOp.SUM)
                # did all peers finish? the reduced sum will be 0.0 then
                if this_peer_finished_flag.item() == 0.0:
                    break

            model_inputs = self.prepare_inputs_for_generation(input_ids, **model_kwargs)

            hpu_graphs_kwargs = self._get_hpu_graphs_kwargs(model_kwargs)

            outputs = self(
                **model_inputs,
                return_dict=True,
                output_attentions=output_attentions,
                output_hidden_states=output_hidden_states,
                **hpu_graphs_kwargs,
            )

            if synced_gpus and this_peer_finished:
                cur_len = cur_len + 1
                continue  # don't waste resources running the code we don't need

            token_idx = model_kwargs.get("token_idx", None)
            if token_idx is not None and outputs.logits.shape[-2] > 1:
                next_token_logits = torch.index_select(outputs.logits, -2, token_idx - 1).squeeze(-2)
            else:
                next_token_logits = outputs.logits[:, -1, :]

            next_token_scores = torch.nn.functional.log_softmax(
                next_token_logits, dim=-1
            )  # (batch_size * num_beams, vocab_size)

            next_token_scores_processed = logits_processor(input_ids, next_token_scores)
            next_token_scores = next_token_scores_processed + beam_scores[:, None].expand_as(next_token_scores)

            # Store scores, attentions and hidden_states when required
            if return_dict_in_generate:
                if output_scores:
                    scores += (next_token_scores_processed,)
                if output_attentions:
                    decoder_attentions += (
                        (outputs.decoder_attentions,) if self.config.is_encoder_decoder else (outputs.attentions,)
                    )
                    if self.config.is_encoder_decoder:
                        cross_attentions += (outputs.cross_attentions,)

                if output_hidden_states:
                    decoder_hidden_states += (
                        (outputs.decoder_hidden_states,)
                        if self.config.is_encoder_decoder
                        else (outputs.hidden_states,)
                    )

            # reshape for beam search
            vocab_size = next_token_scores.shape[-1]
            next_token_scores = next_token_scores.view(batch_size, num_beams * vocab_size)

            # Sample 1 + len(eos_token_id) next tokens for each beam so we have at least 1 non eos token per beam.
            n_eos_tokens = len(eos_token_id) if eos_token_id else 0
            next_token_scores, next_tokens = torch.topk(
                next_token_scores, max(2, 1 + n_eos_tokens) * num_beams, dim=1, largest=True, sorted=True
            )

            next_indices = torch.div(next_tokens, vocab_size, rounding_mode="floor")
            next_tokens = next_tokens % vocab_size

            # stateless
            beam_outputs = beam_scorer.process(
                input_ids[:, :cur_len],
                next_token_scores,
                next_tokens,
                next_indices,
                pad_token_id=pad_token_id,
                eos_token_id=eos_token_id,
                beam_indices=beam_indices,
            )

            beam_scores = beam_outputs["next_beam_scores"]
            beam_next_tokens = beam_outputs["next_beam_tokens"]
            beam_idx = beam_outputs["next_beam_indices"]

            if token_idx is not None:
                input_ids = input_ids[beam_idx, :]
                input_ids.index_copy_(
                    1, token_idx, beam_next_tokens.unsqueeze(-1) if beam_next_tokens.dim() == 1 else beam_next_tokens
                )
            else:
                input_ids = torch.cat([input_ids[beam_idx, :], beam_next_tokens.unsqueeze(-1)], dim=-1)

            model_kwargs = self._update_model_kwargs_for_generation(
                outputs, model_kwargs, is_encoder_decoder=self.config.is_encoder_decoder
            )
            if model_kwargs["past_key_values"] is not None:
                if model_kwargs["reuse_cache"]:
                    model_kwargs["past_key_values"] = unwrap_deepspeed_model(self).reorder_kv_cache(beam_idx)
                else:
                    model_kwargs["past_key_values"] = self._reorder_cache(model_kwargs["past_key_values"], beam_idx)

            if return_dict_in_generate and output_scores:
                beam_indices = tuple((beam_indices[beam_idx[i]] + (beam_idx[i],) for i in range(len(beam_indices))))

            # increase cur_len
            cur_len = cur_len + 1

            hb_profer.step()
            if stopping_criteria(input_ids, scores) or (beam_scorer.is_done and not lazy_mode):
                if not synced_gpus:
                    break
                else:
                    this_peer_finished = True
        hb_profer.stop()

        sequence_outputs = beam_scorer.finalize(
            input_ids,
            beam_scores,
            next_tokens,
            next_indices,
            pad_token_id=pad_token_id,
            eos_token_id=eos_token_id,
            max_length=stopping_criteria.max_length,
            beam_indices=beam_indices,
        )

        if return_dict_in_generate:
            if not output_scores:
                sequence_outputs["sequence_scores"] = None

            if self.config.is_encoder_decoder:
                return BeamSearchEncoderDecoderOutput(
                    sequences=sequence_outputs["sequences"],
                    sequences_scores=sequence_outputs["sequence_scores"],
                    scores=scores,
                    beam_indices=sequence_outputs["beam_indices"],
                    encoder_attentions=encoder_attentions,
                    encoder_hidden_states=encoder_hidden_states,
                    decoder_attentions=decoder_attentions,
                    cross_attentions=cross_attentions,
                    decoder_hidden_states=decoder_hidden_states,
                )
            else:
                return BeamSearchDecoderOnlyOutput(
                    sequences=sequence_outputs["sequences"],
                    sequences_scores=sequence_outputs["sequence_scores"],
                    scores=scores,
                    beam_indices=sequence_outputs["beam_indices"],
                    attentions=decoder_attentions,
                    hidden_states=decoder_hidden_states,
                )
        else:
            return sequence_outputs["sequences"]

    def beam_sample(
        self,
        input_ids: torch.LongTensor,
        beam_scorer: BeamScorer,
        logits_processor: Optional[LogitsProcessorList] = None,
        stopping_criteria: Optional[StoppingCriteriaList] = None,
        logits_warper: Optional[LogitsProcessorList] = None,
        max_length: Optional[int] = None,
        pad_token_id: Optional[int] = None,
        eos_token_id: Optional[Union[int, List[int]]] = None,
        output_attentions: Optional[bool] = None,
        output_hidden_states: Optional[bool] = None,
        output_scores: Optional[bool] = None,
        return_dict_in_generate: Optional[bool] = None,
        synced_gpus: bool = False,
        lazy_mode: Optional[bool] = False,
        profiling_warmup_steps: Optional[int] = 0,
        profiling_steps: Optional[int] = 0,
        **model_kwargs,
    ) -> Union[BeamSampleOutput, torch.LongTensor]:
        r"""
        Generates sequences of token ids for models with a language modeling head using **beam search multinomial
        sampling** and can be used for text-decoder, text-to-text, speech-to-text, and vision-to-text models.

        <Tip warning={true}>

        In most cases, you do not need to call [`~generation.GenerationMixin.beam_sample`] directly. Use generate()
        instead. For an overview of generation strategies and code examples, check the [following
        guide](../generation_strategies).

        </Tip>

        Parameters:
            input_ids (`torch.LongTensor` of shape `(batch_size, sequence_length)`):
                The sequence used as a prompt for the generation.
            beam_scorer (`BeamScorer`):
                A derived instance of [`BeamScorer`] that defines how beam hypotheses are constructed, stored and
                sorted during generation. For more information, the documentation of [`BeamScorer`] should be read.
            logits_processor (`LogitsProcessorList`, *optional*):
                An instance of [`LogitsProcessorList`]. List of instances of class derived from [`LogitsProcessor`]
                used to modify the prediction scores of the language modeling head applied at each generation step.
            stopping_criteria (`StoppingCriteriaList`, *optional*):
                An instance of [`StoppingCriteriaList`]. List of instances of class derived from [`StoppingCriteria`]
                used to tell if the generation loop should stop.
            logits_warper (`LogitsProcessorList`, *optional*):
                An instance of [`LogitsProcessorList`]. List of instances of class derived from [`LogitsWarper`] used
                to warp the prediction score distribution of the language modeling head applied before multinomial
                sampling at each generation step.
            max_length (`int`, *optional*, defaults to 20):
                **DEPRECATED**. Use `logits_processor` or `stopping_criteria` directly to cap the number of generated
                tokens. The maximum length of the sequence to be generated.
            pad_token_id (`int`, *optional*):
                The id of the *padding* token.
            eos_token_id (`Union[int, List[int]]`, *optional*):
                The id of the *end-of-sequence* token. Optionally, use a list to set multiple *end-of-sequence* tokens.
            output_attentions (`bool`, *optional*, defaults to `False`):
                Whether or not to return the attentions tensors of all attention layers. See `attentions` under
                returned tensors for more details.
            output_hidden_states (`bool`, *optional*, defaults to `False`):
                Whether or not to return the hidden states of all layers. See `hidden_states` under returned tensors
                for more details.
            output_scores (`bool`, *optional*, defaults to `False`):
                Whether or not to return the prediction scores. See `scores` under returned tensors for more details.
            return_dict_in_generate (`bool`, *optional*, defaults to `False`):
                Whether or not to return a [`transformers.generationutils.ModelOutput`] instead of a plain tuple.
            synced_gpus (`bool`, *optional*, defaults to `False`):
                Whether to continue running the while loop until max_length (needed for ZeRO stage 3)
            lazy_mode (`bool`, *optional*, defaults to `False`):
                Whether the run is executed in lazy mode or not (i.e. eager mode).
            profiling_warmup_steps (`int`, *optional*, defaults to 0):
                Number of steps to ignore for profling.
            profiling_steps (`int`, *optional*, defaults to 0):
                Number of steps to be captured when enabling profiling.
            model_kwargs:
                Additional model specific kwargs will be forwarded to the `forward` function of the model. If model is
                an encoder-decoder model the kwargs should include `encoder_outputs`.

        Return:
            [`transformers.generation.BeamSampleDecoderOnlyOutput`], [`transformers.generation.BeamSampleEncoderDecoderOutput`] or
            `torch.LongTensor`: A `torch.LongTensor` containing the generated tokens (default behaviour) or a
            [`transformers.generation.BeamSampleDecoderOnlyOutput`] if `model.config.is_encoder_decoder=False` and
            `return_dict_in_generate=True` or a [`transformers.generation.BeamSampleEncoderDecoderOutput`] if
            `model.config.is_encoder_decoder=True`.

        Examples:

        ```python
        >>> from transformers import (
        ...     AutoTokenizer,
        ...     AutoModelForSeq2SeqLM,
        ...     LogitsProcessorList,
        ...     MinLengthLogitsProcessor,
        ...     TopKLogitsWarper,
        ...     TemperatureLogitsWarper,
        ...     BeamSearchScorer,
        ... )
        >>> import torch

        >>> tokenizer = AutoTokenizer.from_pretrained("t5-base")
        >>> model = AutoModelForSeq2SeqLM.from_pretrained("t5-base")

        >>> encoder_input_str = "translate English to German: How old are you?"
        >>> encoder_input_ids = tokenizer(encoder_input_str, return_tensors="pt").input_ids

        >>> # lets run beam search using 3 beams
        >>> num_beams = 3
        >>> # define decoder start token ids
        >>> input_ids = torch.ones((num_beams, 1), device=model.device, dtype=torch.long)
        >>> input_ids = input_ids * model.config.decoder_start_token_id

        >>> # add encoder_outputs to model keyword arguments
        >>> model_kwargs = {
        ...     "encoder_outputs": model.get_encoder()(
        ...         encoder_input_ids.repeat_interleave(num_beams, dim=0), return_dict=True
        ...     )
        ... }

        >>> # instantiate beam scorer
        >>> beam_scorer = BeamSearchScorer(
        ...     batch_size=1,
        ...     max_length=model.config.max_length,
        ...     num_beams=num_beams,
        ...     device=model.device,
        ... )

        >>> # instantiate logits processors
        >>> logits_processor = LogitsProcessorList(
        ...     [MinLengthLogitsProcessor(5, eos_token_id=model.config.eos_token_id)]
        ... )
        >>> # instantiate logits processors
        >>> logits_warper = LogitsProcessorList(
        ...     [
        ...         TopKLogitsWarper(50),
        ...         TemperatureLogitsWarper(0.7),
        ...     ]
        ... )

        >>> outputs = model.beam_sample(
        ...     input_ids, beam_scorer, logits_processor=logits_processor, logits_warper=logits_warper, **model_kwargs
        ... )

        >>> tokenizer.batch_decode(outputs, skip_special_tokens=True)
        ['Wie alt bist du?']
        ```"""

        raise NotImplementedError("Beam search sampling is not supported by optimum-habana yet.")

    def group_beam_search(
        self,
        input_ids: torch.LongTensor,
        beam_scorer: BeamScorer,
        logits_processor: Optional[LogitsProcessorList] = None,
        stopping_criteria: Optional[StoppingCriteriaList] = None,
        max_length: Optional[int] = None,
        pad_token_id: Optional[int] = None,
        eos_token_id: Optional[Union[int, List[int]]] = None,
        output_attentions: Optional[bool] = None,
        output_hidden_states: Optional[bool] = None,
        output_scores: Optional[bool] = None,
        return_dict_in_generate: Optional[bool] = None,
        synced_gpus: bool = False,
        lazy_mode: Optional[bool] = False,
        profiling_warmup_steps: Optional[int] = 0,
        profiling_steps: Optional[int] = 0,
        **model_kwargs,
    ):
        r"""
        Generates sequences of token ids for models with a language modeling head using **diverse beam search
        decoding** and can be used for text-decoder, text-to-text, speech-to-text, and vision-to-text models.

        <Tip warning={true}>

        In most cases, you do not need to call [`~generation.GenerationMixin.group_beam_search`] directly. Use
        generate() instead. For an overview of generation strategies and code examples, check the [following
        guide](../generation_strategies).

        </Tip>

        Parameters:
            input_ids (`torch.LongTensor` of shape `(batch_size, sequence_length)`):
                The sequence used as a prompt for the generation.
            beam_scorer (`BeamScorer`):
                An derived instance of [`BeamScorer`] that defines how beam hypotheses are constructed, stored and
                sorted during generation. For more information, the documentation of [`BeamScorer`] should be read.
            logits_processor (`LogitsProcessorList`, *optional*):
                An instance of [`LogitsProcessorList`]. List of instances of class derived from [`LogitsProcessor`]
                used to modify the prediction scores of the language modeling head applied at each generation step.
            stopping_criteria (`StoppingCriteriaList`, *optional*):
                An instance of [`StoppingCriteriaList`]. List of instances of class derived from [`StoppingCriteria`]
                used to tell if the generation loop should stop.
            max_length (`int`, *optional*, defaults to 20):
                **DEPRECATED**. Use `logits_processor` or `stopping_criteria` directly to cap the number of generated
                tokens. The maximum length of the sequence to be generated.
            pad_token_id (`int`, *optional*):
                The id of the *padding* token.
            eos_token_id (`Union[int, List[int]]`, *optional*):
                The id of the *end-of-sequence* token. Optionally, use a list to set multiple *end-of-sequence* tokens.
            output_attentions (`bool`, *optional*, defaults to `False`):
                Whether or not to return the attentions tensors of all attention layers. See `attentions` under
                returned tensors for more details.
            output_hidden_states (`bool`, *optional*, defaults to `False`):
                Whether or not to return the hidden states of all layers. See `hidden_states` under returned tensors
                for more details.
            output_scores (`bool`, *optional*, defaults to `False`):
                Whether or not to return the prediction scores. See `scores` under returned tensors for more details.
            return_dict_in_generate (`bool`, *optional*, defaults to `False`):
                Whether or not to return a [`transformers.generationutils.ModelOutput`] instead of a plain tuple.
            synced_gpus (`bool`, *optional*, defaults to `False`):
                Whether to continue running the while loop until max_length (needed for ZeRO stage 3)
            lazy_mode (`bool`, *optional*, defaults to `False`):
                Whether the run is executed in lazy mode or not (i.e. eager mode).
            profiling_warmup_steps (`int`, *optional*, defaults to 0):
                Number of steps to ignore for profling.
            profiling_steps (`int`, *optional*, defaults to 0):
                Number of steps to be captured when enabling profiling.
            model_kwargs:
                Additional model specific kwargs that will be forwarded to the `forward` function of the model. If
                model is an encoder-decoder model the kwargs should include `encoder_outputs`.

        Return:
            [`transformers.generation.BeamSearchDecoderOnlyOutput`], [`transformers.generation.BeamSearchEncoderDecoderOutput`] or
            `torch.LongTensor`: A `torch.LongTensor` containing the generated tokens (default behaviour) or a
            [`transformers.generation.BeamSearchDecoderOnlyOutput`] if [`transformers.generation.BeamSearchDecoderOnlyOutput`] if
            `model.config.is_encoder_decoder=False` and `return_dict_in_generate=True` or a
            [`transformers.generation.BeamSearchEncoderDecoderOutput`] if `model.config.is_encoder_decoder=True`.

        Examples:

        ```python
        >>> from transformers import (
        ...     AutoTokenizer,
        ...     AutoModelForSeq2SeqLM,
        ...     LogitsProcessorList,
        ...     MinLengthLogitsProcessor,
        ...     HammingDiversityLogitsProcessor,
        ...     BeamSearchScorer,
        ... )
        >>> import torch

        >>> tokenizer = AutoTokenizer.from_pretrained("t5-base")
        >>> model = AutoModelForSeq2SeqLM.from_pretrained("t5-base")

        >>> encoder_input_str = "translate English to German: How old are you?"
        >>> encoder_input_ids = tokenizer(encoder_input_str, return_tensors="pt").input_ids

        >>> # lets run diverse beam search using 6 beams
        >>> num_beams = 6
        >>> # define decoder start token ids
        >>> input_ids = torch.ones((num_beams, 1), device=model.device, dtype=torch.long)
        >>> input_ids = input_ids * model.config.decoder_start_token_id

        >>> # add encoder_outputs to model keyword arguments
        >>> model_kwargs = {
        ...     "encoder_outputs": model.get_encoder()(
        ...         encoder_input_ids.repeat_interleave(num_beams, dim=0), return_dict=True
        ...     )
        ... }

        >>> # instantiate beam scorer
        >>> beam_scorer = BeamSearchScorer(
        ...     batch_size=1,
        ...     max_length=model.config.max_length,
        ...     num_beams=num_beams,
        ...     device=model.device,
        ...     num_beam_groups=3,
        ... )

        >>> # instantiate logits processors
        >>> logits_processor = LogitsProcessorList(
        ...     [
        ...         HammingDiversityLogitsProcessor(5.5, num_beams=6, num_beam_groups=3),
        ...         MinLengthLogitsProcessor(5, eos_token_id=model.config.eos_token_id),
        ...     ]
        ... )

        >>> outputs = model.group_beam_search(
        ...     input_ids, beam_scorer, logits_processor=logits_processor, **model_kwargs
        ... )

        >>> tokenizer.batch_decode(outputs, skip_special_tokens=True)
        ['Wie alt bist du?']
        ```"""

        raise NotImplementedError("Group beam search is not supported by optimum-habana yet.")

    def constrained_beam_search(
        self,
        input_ids: torch.LongTensor,
        constrained_beam_scorer: ConstrainedBeamSearchScorer,
        logits_processor: Optional[LogitsProcessorList] = None,
        stopping_criteria: Optional[StoppingCriteriaList] = None,
        max_length: Optional[int] = None,
        pad_token_id: Optional[int] = None,
        eos_token_id: Optional[Union[int, List[int]]] = None,
        output_attentions: Optional[bool] = None,
        output_hidden_states: Optional[bool] = None,
        output_scores: Optional[bool] = None,
        return_dict_in_generate: Optional[bool] = None,
        synced_gpus: Optional[bool] = None,
        lazy_mode: Optional[bool] = False,
        profiling_warmup_steps: Optional[int] = 0,
        profiling_steps: Optional[int] = 0,
        **model_kwargs,
    ) -> Union[BeamSearchOutput, torch.LongTensor]:
        r"""
        Generates sequences of token ids for models with a language modeling head using **constrained beam search
        decoding** and can be used for text-decoder, text-to-text, speech-to-text, and vision-to-text models.

        <Tip warning={true}>

        In most cases, you do not need to call [`~generation.GenerationMixin.constrained_beam_search`] directly. Use
        generate() instead. For an overview of generation strategies and code examples, check the [following
        guide](../generation_strategies).

        </Tip>

        Parameters:
            input_ids (`torch.LongTensor` of shape `(batch_size, sequence_length)`):
                The sequence used as a prompt for the generation.
            constrained_beam_scorer (`ConstrainedBeamSearchScorer`):
                A derived instance of [`BeamScorer`] that defines how beam hypotheses are constructed, stored and
                sorted during generation, while satisfying a list of positive constraints. For more information, the
                documentation of [`ConstrainedBeamSearchScorer`] should be read.
            logits_processor (`LogitsProcessorList`, *optional*):
                An instance of [`LogitsProcessorList`]. List of instances of class derived from [`LogitsProcessor`]
                used to modify the prediction scores of the language modeling head applied at each generation step.
            stopping_criteria (`StoppingCriteriaList`, *optional*):
                An instance of [`StoppingCriteriaList`]. List of instances of class derived from [`StoppingCriteria`]
                used to tell if the generation loop should stop.
            logits_warper (`LogitsProcessorList`, *optional*):
                An instance of [`LogitsProcessorList`]. List of instances of class derived from [`LogitsWarper`] used
                to warp the prediction score distribution of the language modeling head applied before multinomial
                sampling at each generation step.
            max_length (`int`, *optional*, defaults to 20):
                **DEPRECATED**. Use `logits_processor` or `stopping_criteria` directly to cap the number of generated
                tokens. The maximum length of the sequence to be generated.
            pad_token_id (`int`, *optional*):
                The id of the *padding* token.
            eos_token_id (`Union[int, List[int]]`, *optional*):
                The id of the *end-of-sequence* token. Optionally, use a list to set multiple *end-of-sequence* tokens.
            output_attentions (`bool`, *optional*, defaults to `False`):
                Whether or not to return the attentions tensors of all attention layers. See `attentions` under
                returned tensors for more details.
            output_hidden_states (`bool`, *optional*, defaults to `False`):
                Whether or not to return the hidden states of all layers. See `hidden_states` under returned tensors
                for more details.
            output_scores (`bool`, *optional*, defaults to `False`):
                Whether or not to return the prediction scores. See `scores` under returned tensors for more details.
            return_dict_in_generate (`bool`, *optional*, defaults to `False`):
                Whether or not to return a [`transformers.generationutils.ModelOutput`] instead of a plain tuple.
            synced_gpus (`bool`, *optional*, defaults to `False`):
                Whether to continue running the while loop until max_length (needed for ZeRO stage 3)
            lazy_mode (`bool`, *optional*, defaults to `False`):
                Whether the run is executed in lazy mode or not (i.e. eager mode).
            profiling_warmup_steps (`int`, *optional*, defaults to 0):
                Number of steps to ignore for profling.
            profiling_steps (`int`, *optional*, defaults to 0):
                Number of steps to be captured when enabling profiling.
            model_kwargs:
                Additional model specific kwargs will be forwarded to the `forward` function of the model. If model is
                an encoder-decoder model the kwargs should include `encoder_outputs`.

        Return:
            [`transformers.generation.utils.BeamSearchDecoderOnlyOutput`], [`transformers.generation.BeamSearchEncoderDecoderOutput`] or
            `torch.LongTensor`: A `torch.LongTensor` containing the generated tokens (default behaviour) or a
            [`transformers.generation.BeamSearchDecoderOnlyOutput`] if `model.config.is_encoder_decoder=False` and
            `return_dict_in_generate=True` or a [`transformers.generation.BeamSearchEncoderDecoderOutput`] if
            `model.config.is_encoder_decoder=True`.

        Examples:

        ```python
        >>> from transformers import (
        ...     AutoTokenizer,
        ...     AutoModelForSeq2SeqLM,
        ...     LogitsProcessorList,
        ...     MinLengthLogitsProcessor,
        ...     ConstrainedBeamSearchScorer,
        ...     PhrasalConstraint,
        ... )
        >>> import torch

        >>> tokenizer = AutoTokenizer.from_pretrained("t5-base")
        >>> model = AutoModelForSeq2SeqLM.from_pretrained("t5-base")

        >>> encoder_input_str = "translate English to German: How old are you?"
        >>> encoder_input_ids = tokenizer(encoder_input_str, return_tensors="pt").input_ids

        >>> # lets run beam search using 3 beams
        >>> num_beams = 3
        >>> # define decoder start token ids
        >>> input_ids = torch.ones((num_beams, 1), device=model.device, dtype=torch.long)
        >>> input_ids = input_ids * model.config.decoder_start_token_id

        >>> # add encoder_outputs to model keyword arguments
        >>> model_kwargs = {
        ...     "encoder_outputs": model.get_encoder()(
        ...         encoder_input_ids.repeat_interleave(num_beams, dim=0), return_dict=True
        ...     )
        ... }

        >>> constraint_str = "Sie"
        >>> constraint_token_ids = tokenizer.encode(constraint_str)[:-1]  # slice to remove eos token
        >>> constraints = [PhrasalConstraint(token_ids=constraint_token_ids)]

        >>> # instantiate beam scorer
        >>> beam_scorer = ConstrainedBeamSearchScorer(
        ...     batch_size=1, num_beams=num_beams, device=model.device, constraints=constraints
        ... )

        >>> # instantiate logits processors
        >>> logits_processor = LogitsProcessorList(
        ...     [
        ...         MinLengthLogitsProcessor(5, eos_token_id=model.config.eos_token_id),
        ...     ]
        ... )

        >>> outputs = model.constrained_beam_search(
        ...     input_ids, beam_scorer, constraints=constraints, logits_processor=logits_processor, **model_kwargs
        ... )

        >>> tokenizer.batch_decode(outputs, skip_special_tokens=True)
        ['Wie alt sind Sie?']
        ```"""

        # init values
        logits_processor = logits_processor if logits_processor is not None else LogitsProcessorList()
        stopping_criteria = stopping_criteria if stopping_criteria is not None else StoppingCriteriaList()
        if max_length is not None:
            warnings.warn(
                "`max_length` is deprecated in this function, use"
                " `stopping_criteria=StoppingCriteriaList(MaxLengthCriteria(max_length=max_length))` instead.",
                UserWarning,
            )
            stopping_criteria = validate_stopping_criteria(stopping_criteria, max_length)
        if len(stopping_criteria) == 0:
            warnings.warn("You don't have defined any stopping_criteria, this will likely loop forever", UserWarning)
        pad_token_id = pad_token_id if pad_token_id is not None else self.generation_config.pad_token_id
        eos_token_id = eos_token_id if eos_token_id is not None else self.generation_config.eos_token_id
        if isinstance(eos_token_id, int):
            eos_token_id = [eos_token_id]
        output_scores = output_scores if output_scores is not None else self.generation_config.output_scores
        output_attentions = (
            output_attentions if output_attentions is not None else self.generation_config.output_attentions
        )
        output_hidden_states = (
            output_hidden_states if output_hidden_states is not None else self.generation_config.output_hidden_states
        )
        return_dict_in_generate = (
            return_dict_in_generate
            if return_dict_in_generate is not None
            else self.generation_config.return_dict_in_generate
        )

        batch_size = len(constrained_beam_scorer._beam_hyps)
        num_beams = constrained_beam_scorer.num_beams

        batch_beam_size, cur_len = input_ids.shape
        token_idx = model_kwargs.get("token_idx", None)
        if token_idx is not None:
            # Update cur_len in case of static shapes
            cur_len = token_idx.item()

        if num_beams * batch_size != batch_beam_size:
            raise ValueError(
                f"Batch dimension of `input_ids` should be {num_beams * batch_size}, but is {batch_beam_size}."
            )

        # init attention / hidden states / scores tuples
        scores = () if (return_dict_in_generate and output_scores) else None
        beam_indices = (
            tuple(() for _ in range(batch_beam_size)) if (return_dict_in_generate and output_scores) else None
        )
        decoder_attentions = () if (return_dict_in_generate and output_attentions) else None
        cross_attentions = () if (return_dict_in_generate and output_attentions) else None
        decoder_hidden_states = () if (return_dict_in_generate and output_hidden_states) else None

        # if model is an encoder-decoder, retrieve encoder attention weights and hidden states
        if return_dict_in_generate and self.config.is_encoder_decoder:
            encoder_attentions = model_kwargs["encoder_outputs"].get("attentions") if output_attentions else None
            encoder_hidden_states = (
                model_kwargs["encoder_outputs"].get("hidden_states") if output_hidden_states else None
            )

        # initialise score of first beam with 0 and the rest with -1e9. This makes sure that only tokens
        # of the first beam are considered to avoid sampling the exact same tokens across all beams.
        beam_scores = torch.zeros((batch_size, num_beams), dtype=torch.float, device=input_ids.device)
        beam_scores[:, 1:] = -1e9
        beam_scores = beam_scores.view((batch_size * num_beams,))

        this_peer_finished = False  # used by synced_gpus only

        hb_profer = HabanaProfile(warmup=profiling_warmup_steps, active=profiling_steps)
        hb_profer.start()
        while True:
            if synced_gpus:
                # Under synced_gpus the `forward` call must continue until all gpus complete their sequence.
                # The following logic allows an early break if all peers finished generating their sequence
                this_peer_finished_flag = torch.tensor(0.0 if this_peer_finished else 1.0).to(input_ids.device)
                # send 0.0 if we finished, 1.0 otherwise
                dist.all_reduce(this_peer_finished_flag, op=dist.ReduceOp.SUM)
                # did all peers finish? the reduced sum will be 0.0 then
                if this_peer_finished_flag.item() == 0.0:
                    break

            model_inputs = self.prepare_inputs_for_generation(input_ids, **model_kwargs)

            hpu_graphs_kwargs = self._get_hpu_graphs_kwargs(model_kwargs)

            outputs = self(
                **model_inputs,
                return_dict=True,
                output_attentions=output_attentions,
                output_hidden_states=output_hidden_states,
                **hpu_graphs_kwargs,
            )

            if synced_gpus and this_peer_finished:
                cur_len = cur_len + 1
                continue  # don't waste resources running the code we don't need

            if token_idx is not None and outputs.logits.shape[-2] > 1:
                next_token_logits = torch.index_select(outputs.logits, -2, token_idx - 1).squeeze(-2)
            else:
                next_token_logits = outputs.logits[:, -1, :]

            next_token_scores = torch.nn.functional.log_softmax(
                next_token_logits, dim=-1
            )  # (batch_size * num_beams, vocab_size)

            next_token_scores_processed = logits_processor(input_ids, next_token_scores)

            next_token_scores = next_token_scores_processed + beam_scores[:, None].expand_as(next_token_scores)

            scores_for_all_vocab = next_token_scores.clone()

            # Store scores, attentions and hidden_states when required
            if return_dict_in_generate:
                if output_scores:
                    scores += (next_token_scores,)
                if output_attentions:
                    decoder_attentions += (
                        (outputs.decoder_attentions,) if self.config.is_encoder_decoder else (outputs.attentions,)
                    )
                    if self.config.is_encoder_decoder:
                        cross_attentions += (outputs.cross_attentions,)
                if output_hidden_states:
                    decoder_hidden_states += (
                        (outputs.decoder_hidden_states,)
                        if self.config.is_encoder_decoder
                        else (outputs.hidden_states,)
                    )

            # reshape for beam search
            vocab_size = next_token_scores.shape[-1]
            next_token_scores = next_token_scores.view(batch_size, num_beams * vocab_size)

            # Sample 1 + len(eos_token_id) next tokens for each beam so we have at least 1 non eos token per beam.
            n_eos_tokens = len(eos_token_id) if eos_token_id else 0
            next_token_scores, next_tokens = torch.topk(
                next_token_scores, max(2, 1 + n_eos_tokens) * num_beams, dim=1, largest=True, sorted=True
            )

            next_indices = (next_tokens / vocab_size).long()
            next_tokens = next_tokens % vocab_size

            # stateless
            beam_outputs = constrained_beam_scorer.process(
                input_ids[:, :cur_len],
                next_token_scores,
                next_tokens,
                next_indices,
                scores_for_all_vocab,
                pad_token_id=pad_token_id,
                eos_token_id=eos_token_id,
                beam_indices=beam_indices,
            )
            beam_scores = beam_outputs["next_beam_scores"]
            beam_next_tokens = beam_outputs["next_beam_tokens"]
            beam_idx = beam_outputs["next_beam_indices"]

            if token_idx is not None:
                input_ids = input_ids[beam_idx, :]
                input_ids.index_copy_(
                    1, token_idx, beam_next_tokens.unsqueeze(-1) if beam_next_tokens.dim() == 1 else beam_next_tokens
                )
            else:
                input_ids = torch.cat([input_ids[beam_idx, :], beam_next_tokens.unsqueeze(-1)], dim=-1)
            model_kwargs = self._update_model_kwargs_for_generation(
                outputs, model_kwargs, is_encoder_decoder=self.config.is_encoder_decoder
            )
            if model_kwargs["past_key_values"] is not None:
                model_kwargs["past_key_values"] = self._reorder_cache(model_kwargs["past_key_values"], beam_idx)

            if return_dict_in_generate and output_scores:
                beam_indices = tuple((beam_indices[beam_idx[i]] + (beam_idx[i],) for i in range(len(beam_indices))))

            # increase cur_len
            cur_len = cur_len + 1

            hb_profer.step()
            if constrained_beam_scorer.is_done or stopping_criteria(input_ids, scores):
                if not synced_gpus:
                    break
                else:
                    this_peer_finished = True

        hb_profer.stop()
        sequence_outputs = constrained_beam_scorer.finalize(
            input_ids,
            beam_scores,
            next_tokens,
            next_indices,
            pad_token_id=pad_token_id,
            eos_token_id=eos_token_id,
            max_length=stopping_criteria.max_length,
            beam_indices=beam_indices,
        )

        if return_dict_in_generate:
            if not output_scores:
                sequence_outputs["sequence_scores"] = None
            if self.config.is_encoder_decoder:
                return BeamSearchEncoderDecoderOutput(
                    sequences=sequence_outputs["sequences"],
                    sequences_scores=sequence_outputs["sequence_scores"],
                    scores=scores,
                    beam_indices=sequence_outputs["beam_indices"],
                    encoder_attentions=encoder_attentions,
                    encoder_hidden_states=encoder_hidden_states,
                    decoder_attentions=decoder_attentions,
                    cross_attentions=cross_attentions,
                    decoder_hidden_states=decoder_hidden_states,
                )
            else:
                return BeamSearchDecoderOnlyOutput(
                    sequences=sequence_outputs["sequences"],
                    sequences_scores=sequence_outputs["sequence_scores"],
                    scores=scores,
                    beam_indices=sequence_outputs["beam_indices"],
                    attentions=decoder_attentions,
                    hidden_states=decoder_hidden_states,
                )
        else:
            return sequence_outputs["sequences"]

    def assisted_decoding(
        self,
        input_ids: torch.LongTensor,
        assistant_model: "PreTrainedModel",
        do_sample: bool = False,
        logits_processor: Optional[LogitsProcessorList] = None,
        logits_warper: Optional[LogitsProcessorList] = None,
        stopping_criteria: Optional[StoppingCriteriaList] = None,
        pad_token_id: Optional[int] = None,
        eos_token_id: Optional[Union[int, List[int]]] = None,
        output_attentions: Optional[bool] = None,
        output_hidden_states: Optional[bool] = None,
        output_scores: Optional[bool] = None,
        return_dict_in_generate: Optional[bool] = None,
        synced_gpus: bool = False,
        lazy_mode: Optional[bool] = False,
        profiling_warmup_steps: Optional[int] = 0,
        profiling_steps: Optional[int] = 0,
        streamer: Optional["BaseStreamer"] = None,
        **model_kwargs,
    ):
        r"""
        Generates sequences of token ids for models with a language modeling head using **greedy decoding** or
        **sample** (depending on `do_sample`), assisted by a smaller model. Can be used for text-decoder, text-to-text,
        speech-to-text, and vision-to-text models.

        <Tip warning={true}>

        In most cases, you do not need to call [`~generation.GenerationMixin.assisted_decoding`] directly. Use
        generate() instead. For an overview of generation strategies and code examples, check the [following
        guide](../generation_strategies).

        </Tip>

        Parameters:
            input_ids (`torch.LongTensor` of shape `(batch_size, sequence_length)`):
                The sequence used as a prompt for the generation.
            assistant_model (`PreTrainedModel`, *optional*):
                An assistant model that can be used to accelerate generation. The assistant model must have the exact
                same tokenizer. The acceleration is achieved when forecasting candidate tokens with the assistent model
                is much faster than running generation with the model you're calling generate from. As such, the
                assistant model should be much smaller.
            do_sample (`bool`, *optional*, defaults to `False`):
                Whether or not to use sampling ; use greedy decoding otherwise.
            logits_processor (`LogitsProcessorList`, *optional*):
                An instance of [`LogitsProcessorList`]. List of instances of class derived from [`LogitsProcessor`]
                used to modify the prediction scores of the language modeling head applied at each generation step.
            logits_warper (`LogitsProcessorList`, *optional*):
                An instance of [`LogitsProcessorList`]. List of instances of class derived from [`LogitsWarper`] used
                to warp the prediction score distribution of the language modeling head applied before multinomial
                sampling at each generation step.
            stopping_criteria (`StoppingCriteriaList`, *optional*):
                An instance of [`StoppingCriteriaList`]. List of instances of class derived from [`StoppingCriteria`]
                used to tell if the generation loop should stop.
            pad_token_id (`int`, *optional*):
                The id of the *padding* token.
            eos_token_id (`Union[int, List[int]]`, *optional*):
                The id of the *end-of-sequence* token. Optionally, use a list to set multiple *end-of-sequence* tokens.
            output_attentions (`bool`, *optional*, defaults to `False`):
                Whether or not to return the attentions tensors of all attention layers. See `attentions` under
                returned tensors for more details.
            output_hidden_states (`bool`, *optional*, defaults to `False`):
                Whether or not to return the hidden states of all layers. See `hidden_states` under returned tensors
                for more details.
            output_scores (`bool`, *optional*, defaults to `False`):
                Whether or not to return the prediction scores. See `scores` under returned tensors for more details.
            return_dict_in_generate (`bool`, *optional*, defaults to `False`):
                Whether or not to return a [`~utils.ModelOutput`] instead of a plain tuple.
            synced_gpus (`bool`, *optional*, defaults to `False`):
                Whether to continue running the while loop until max_length (needed for ZeRO stage 3)
            lazy_mode (`bool`, *optional*, defaults to `False`):
                Whether the run is executed in lazy mode or not (i.e. eager mode).
            profiling_warmup_steps (`int`, *optional*, defaults to 0):
                Number of steps to ignore for profling.
            profiling_steps (`int`, *optional*, defaults to 0):
                Number of steps to be captured when enabling profiling.
            streamer (`BaseStreamer`, *optional*):
                Streamer object that will be used to stream the generated sequences. Generated tokens are passed
                through `streamer.put(token_ids)` and the streamer is responsible for any further processing.
            model_kwargs:
                Additional model specific keyword arguments will be forwarded to the `forward` function of the model.
                If model is an encoder-decoder model the kwargs should include `encoder_outputs`.

        Return:
            [`~generation.GreedySearchDecoderOnlyOutput`], [`~generation.GreedySearchEncoderDecoderOutput`] or
            `torch.LongTensor`: A `torch.LongTensor` containing the generated tokens (default behaviour) or a
            [`~generation.GreedySearchDecoderOnlyOutput`] if `model.config.is_encoder_decoder=False` and
            `return_dict_in_generate=True` or a [`~generation.GreedySearchEncoderDecoderOutput`] if
            `model.config.is_encoder_decoder=True`.

        Examples:

        ```python
        >>> from transformers import (
        ...     AutoTokenizer,
        ...     AutoModelForCausalLM,
        ...     LogitsProcessorList,
        ...     MinLengthLogitsProcessor,
        ...     StoppingCriteriaList,
        ...     MaxLengthCriteria,
        ... )

        >>> tokenizer = AutoTokenizer.from_pretrained("gpt2")
        >>> model = AutoModelForCausalLM.from_pretrained("gpt2")
        >>> assistant_model = AutoModelForCausalLM.from_pretrained("distilgpt2")
        >>> # set pad_token_id to eos_token_id because GPT2 does not have a PAD token
        >>> model.generation_config.pad_token_id = model.generation_config.eos_token_id
        >>> input_prompt = "It might be possible to"
        >>> input_ids = tokenizer(input_prompt, return_tensors="pt").input_ids
        >>> # instantiate logits processors
        >>> logits_processor = LogitsProcessorList(
        ...     [
        ...         MinLengthLogitsProcessor(10, eos_token_id=model.generation_config.eos_token_id),
        ...     ]
        ... )
        >>> stopping_criteria = StoppingCriteriaList([MaxLengthCriteria(max_length=20)])
        >>> outputs = model.assisted_decoding(
        ...     input_ids,
        ...     assistant_model=assistant_model,
        ...     logits_processor=logits_processor,
        ...     stopping_criteria=stopping_criteria,
        ... )
        >>> tokenizer.batch_decode(outputs, skip_special_tokens=True)
        ["It might be possible to get a better understanding of the nature of the problem, but it's not"]
        ```"""
        raise NotImplementedError("Assisted decoding is not supported by optimum-habana yet.")<|MERGE_RESOLUTION|>--- conflicted
+++ resolved
@@ -26,10 +26,7 @@
 from transformers.generation.logits_process import LogitsProcessorList
 from transformers.generation.stopping_criteria import (
     MaxLengthCriteria,
-<<<<<<< HEAD
-=======
     MaxTimeCriteria,
->>>>>>> 355c54bb
     StoppingCriteria,
     StoppingCriteriaList,
     validate_stopping_criteria,
@@ -490,27 +487,28 @@
                 inputs_tensor, generation_config.pad_token_id, generation_config.eos_token_id
             )
 
-<<<<<<< HEAD
-        if generation_config.static_shapes and generation_config.bucketsize <= 0:
-            # only pad if bucketsize < -1. If we are bucketing (bucketsize > 0), then that is taken care in greedy_search()
-            # token_idx is the current index in the generation process, it is incremented each time a new token is generated
-            model_kwargs["token_idx"] = torch.tensor(inputs_tensor.shape[-1], device=inputs_tensor.device)
-=======
+        is_greedy_and_bucket = generation_config.bucketsize > 0 and self._get_generation_mode(generation_config, assistant_model) == GenerationMode.GREEDY_SEARCH
+        if generation_config.reuse_cache:
+            assert generation_config.bucketsize <= 0, "reuse_cache and bucketing flags set together"
+
         if generation_config.static_shapes:
->>>>>>> 355c54bb
             # Pad inputs to have static shapes during generation, this gives better performance than dynamic shapes on HPUs
             # In encoder_decoder models, Inputs are already padded
+
             if not self.config.is_encoder_decoder:
-                # token_idx is the current index in the generation process, it is incremented each time a new token is generated
-                model_kwargs["token_idx"] = torch.tensor(inputs_tensor.shape[-1], device=inputs_tensor.device)
-                inputs_tensor = torch.nn.functional.pad(
-                    inputs_tensor, (0, generation_config.max_new_tokens), value=generation_config.pad_token_id
-                )
-                if model_kwargs["attention_mask"] is not None:
-                    model_kwargs["attention_mask"] = torch.nn.functional.pad(
-                        model_kwargs["attention_mask"], (0, generation_config.max_new_tokens), value=0
+                # only pad if bucketsize < -1. If we are bucketing (bucketsize > 0), then that is taken care in greedy_search()
+                if not is_greedy_and_bucket:
+                    # token_idx is the current index in the generation process, it is incremented each time a new token is generated
+                    model_kwargs["token_idx"] = torch.tensor(inputs_tensor.shape[-1], device=inputs_tensor.device)
+                    inputs_tensor = torch.nn.functional.pad(
+                        inputs_tensor, (0, generation_config.max_new_tokens), value=generation_config.pad_token_id
                     )
+                    if model_kwargs["attention_mask"] is not None:
+                        model_kwargs["attention_mask"] = torch.nn.functional.pad(
+                            model_kwargs["attention_mask"], (0, generation_config.max_new_tokens), value=0
+                        )
             else:
+                assert generation_config.bucketsize <= 0, "Untested path for bucket>0"
                 model_kwargs["token_idx"] = torch.tensor(1, device=inputs_tensor.device)
                 if model_kwargs.get("decoder_attention_mask", None) is None and generation_config.use_cache:
                     model_kwargs["decoder_attention_mask"] = self._prepare_decoder_attention_mask(
@@ -586,7 +584,8 @@
                 calculated_max_length = input_ids.shape[-1] + generation_config.max_new_tokens
             if generation_config.use_cache and generation_config.reuse_cache:
                 bs, _ = input_ids.shape
-                unwrap_deepspeed_model(self).allocate_kv_cache(bs * generation_config.num_beams, calculated_max_length)
+                if not is_greedy_and_bucket:
+                    unwrap_deepspeed_model(self).allocate_kv_cache(bs * generation_config.num_beams, calculated_max_length)
 
         # 7. determine generation mode
         generation_mode = self._get_generation_mode(generation_config, assistant_model)
@@ -639,15 +638,12 @@
                 raise ValueError(
                     "You need to set `max_new_tokens` in your generation configuration to use static shapes."
                 )
-<<<<<<< HEAD
 
         if generation_config.static_shapes and generation_config.bucketsize > 0:
             stopping_criteria = StoppingCriteriaList([StaticMaxLengthCriteria(generation_config.max_new_tokens) \
                                                     if type(crit) == MaxLengthCriteria else crit \
                                                         for crit in stopping_criteria])
 
-=======
->>>>>>> 355c54bb
         # In lazy mode, import Habana torch to be able to add mark_step()
         if lazy_mode:
             import habana_frameworks.torch.core as htcore
@@ -1241,7 +1237,6 @@
         hb_profer.start()
         this_peer_finished = False  # used by synced_gpus only
 
-<<<<<<< HEAD
         def incrementor(bucketsize, prompt_len):
             assert bucketsize > 0
             passnum = -1
@@ -1265,8 +1260,6 @@
         if bucketsize > 0:
             assert 'position_ids' not in model_kwargs, 'Untested path'
 
-=======
->>>>>>> 355c54bb
         while True:
             if lazy_mode:
                 self.htcore_generation.mark_step()
