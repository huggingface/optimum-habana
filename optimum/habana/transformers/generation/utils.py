# coding=utf-8
# Copyright 2022 The Google AI Language Team Authors, Facebook AI Research authors and The HuggingFace Inc. team.
# Copyright (c) 2020, NVIDIA CORPORATION.  All rights reserved.
#
# Licensed under the Apache License, Version 2.0 (the "License");
# you may not use this file except in compliance with the License.
# You may obtain a copy of the License at
#
#     http://www.apache.org/licenses/LICENSE-2.0
#
# Unless required by applicable law or agreed to in writing, software
# distributed under the License is distributed on an "AS IS" BASIS,
# WITHOUT WARRANTIES OR CONDITIONS OF ANY KIND, either express or implied.
# See the License for the specific language governing permissions and
# limitations under the License.

import copy
import inspect
import warnings
from typing import TYPE_CHECKING, Any, Callable, Dict, List, Optional, Tuple, Union

import torch
import torch.distributed as dist
from transformers.deepspeed import is_deepspeed_zero3_enabled
from transformers.generation.beam_constraints import DisjunctiveConstraint, PhrasalConstraint
from transformers.generation.beam_search import BeamScorer, BeamSearchScorer, ConstrainedBeamSearchScorer
from transformers.generation.logits_process import LogitsProcessorList
from transformers.generation.stopping_criteria import (
    StoppingCriteria,
    StoppingCriteriaList,
    validate_stopping_criteria,
)
from transformers.generation.utils import (
    BeamSampleOutput,
    BeamSearchDecoderOnlyOutput,
    BeamSearchEncoderDecoderOutput,
    BeamSearchOutput,
    ContrastiveSearchOutput,
    GenerateOutput,
    GenerationMixin,
    GenerationMode,
    GreedySearchDecoderOnlyOutput,
    GreedySearchEncoderDecoderOutput,
    GreedySearchOutput,
    SampleDecoderOnlyOutput,
    SampleEncoderDecoderOutput,
    SampleOutput,
)
from transformers.utils import ModelOutput

from optimum.utils import logging

from ...utils import HabanaProfile
from .configuration_utils import GaudiGenerationConfig


if TYPE_CHECKING:
    from transformers import PreTrainedModel

    from .streamers import BaseStreamer


MODELS_OPTIMIZED_WITH_STATIC_SHAPES = [
    "bloom",
    "gpt2",
    "opt",
    "gptj",
    "gpt_neox",
    "llama",
    "falcon",
    "codegen",
    "gpt_bigcode",
    "mpt",
]


logger = logging.get_logger(__name__)


class StaticMaxLengthCriteria(StoppingCriteria):
    def __init__(self, max_steps: int):
        self.max_steps = max_steps
        self.cur_step = 0

    def __call__(self, input_ids: torch.LongTensor, scores: torch.FloatTensor, **kwargs) -> bool:
        self.cur_step += 1
        return self.cur_step >= self.max_steps


class GaudiGenerationMixin(GenerationMixin):
    """
    This class enables to perform fast generation in lazy mode and with HPU graphs.
    The only difference with GenerationMixin is that the various generation
    methods will generate sequences whose size is max_length. Having constant
    sizes allows to make the most of lazy mode and HPU graphs.
    """

    @staticmethod
    def _expand_inputs_for_generation(
        expand_size: int = 1,
        is_encoder_decoder: bool = False,
        input_ids: Optional[torch.LongTensor] = None,
        **model_kwargs,
    ) -> Tuple[torch.LongTensor, Dict[str, Any]]:
        """
        Expands tensors from [batch_size, ...] to [batch_size * expand_size, ...].

        Copied from Transformers: https://github.com/huggingface/transformers/blob/527ab894e59b6582578008e3b47648a65063f73d/src/transformers/generation/utils.py#L704
        The tensor `token_idx` is not expanded.
        """

        def _expand_dict_for_generation(dict_to_expand):
            for key in dict_to_expand:
                if (
                    dict_to_expand[key] is not None
                    and key != "token_idx"
                    and isinstance(dict_to_expand[key], torch.Tensor)
                ):
                    dict_to_expand[key] = dict_to_expand[key].repeat_interleave(expand_size, dim=0)
            return dict_to_expand

        if input_ids is not None:
            input_ids = input_ids.repeat_interleave(expand_size, dim=0)

        model_kwargs = _expand_dict_for_generation(model_kwargs)

        if is_encoder_decoder:
            if model_kwargs.get("encoder_outputs") is None:
                raise ValueError("If `is_encoder_decoder` is True, make sure that `encoder_outputs` is defined.")
            model_kwargs["encoder_outputs"] = _expand_dict_for_generation(model_kwargs["encoder_outputs"])

        return input_ids, model_kwargs

    def _get_hpu_graphs_kwargs(self, model_kwargs):
        hpu_graphs_kwargs = {}
        if model_kwargs["limit_hpu_graphs"]:
            hpu_graphs_kwargs.update({"bypass_hpu_graphs": False})
            if "first_token" not in model_kwargs.keys():
                model_kwargs["first_token"] = True
                hpu_graphs_kwargs.update({"bypass_hpu_graphs": True})
        return hpu_graphs_kwargs

    def _update_model_kwargs_for_generation(
        self,
        outputs: ModelOutput,
        model_kwargs: Dict[str, Any],
        is_encoder_decoder: bool = False,
        standardize_cache_format: bool = False,
    ) -> Dict[str, Any]:
        """
        Copied from Transformers: https://github.com/huggingface/transformers/blob/527ab894e59b6582578008e3b47648a65063f73d/src/transformers/generation/utils.py#L745

        Adds support for `token_idx`, which is necessary for using static shapes.
        """
        # mark to identify starting from second token
        model_kwargs["first_token"] = False
        # update past_key_values
        model_kwargs["past_key_values"] = self._extract_past_from_model_output(
            outputs, standardize_cache_format=standardize_cache_format
        )
        if getattr(outputs, "state", None) is not None:
            model_kwargs["state"] = outputs.state

        # update token_type_ids with last value
        if "token_type_ids" in model_kwargs:
            token_type_ids = model_kwargs["token_type_ids"]
            model_kwargs["token_type_ids"] = torch.cat([token_type_ids, token_type_ids[:, -1].unsqueeze(-1)], dim=-1)

        token_idx = model_kwargs.get("token_idx", None)

        if not is_encoder_decoder:
            # update attention mask
            if "attention_mask" in model_kwargs:
                attention_mask = model_kwargs["attention_mask"]
                if token_idx is not None:
                    attention_mask.index_fill_(1, token_idx, 1)
                else:
                    attention_mask = torch.cat(
                        [attention_mask, attention_mask.new_ones((attention_mask.shape[0], 1))], dim=-1
                    )
                model_kwargs["attention_mask"] = attention_mask
        else:
            # update decoder attention mask
            if "decoder_attention_mask" in model_kwargs:
                decoder_attention_mask = model_kwargs["decoder_attention_mask"]
                if token_idx is not None:
                    decoder_attention_mask.index_fill_(1, token_idx, 1)
                else:
                    decoder_attention_mask = torch.cat(
                        [
                            decoder_attention_mask,
                            decoder_attention_mask.new_ones((decoder_attention_mask.shape[0], 1)),
                        ],
                        dim=-1,
                    )
                model_kwargs["decoder_attention_mask"] = decoder_attention_mask

        if token_idx is not None:
            token_idx.add_(1)

        return model_kwargs

    @torch.no_grad()
    def generate(
        self,
        inputs: Optional[torch.Tensor] = None,
        generation_config: Optional[GaudiGenerationConfig] = None,
        logits_processor: Optional[LogitsProcessorList] = None,
        stopping_criteria: Optional[StoppingCriteriaList] = None,
        prefix_allowed_tokens_fn: Optional[Callable[[int, torch.Tensor], List[int]]] = None,
        synced_gpus: Optional[bool] = None,
        assistant_model: Optional["PreTrainedModel"] = None,
        streamer: Optional["BaseStreamer"] = None,
        negative_prompt_ids: Optional[torch.Tensor] = None,
        negative_prompt_attention_mask: Optional[torch.Tensor] = None,
        lazy_mode: Optional[bool] = False,
        hpu_graphs: Optional[bool] = False,
        profiling_warmup_steps: Optional[int] = 0,
        profiling_steps: Optional[int] = 0,
        **kwargs,
    ) -> Union[GenerateOutput, torch.LongTensor]:
        r"""
        Generates sequences of token ids for models with a language modeling head.

        <Tip warning={true}>

        Most generation-controlling parameters are set in [`transformers.generation.generation_config`] which, if not passed, will be set to the
        model's default generation configuration. You can override any `generation_config` by passing the corresponding
        parameters to generate, e.g. `.generate(inputs, num_beams=4, do_sample=True)`.

        For an overview of generation strategies and code examples, check out the [following
        guide](../generation_strategies).

        </Tip>

        Most of these parameters are explained in more detail in [this blog
        post](https://huggingface.co/blog/how-to-generate).
        Parameters:
            inputs (`torch.Tensor` of varying shape depending on the modality, *optional*):
                The sequence used as a prompt for the generation or as model inputs to the encoder. If `None` the
                method initializes it with `bos_token_id` and a batch size of 1. For decoder-only models `inputs`
                should of in the format of `input_ids`. For encoder-decoder models *inputs* can represent any of
                `input_ids`, `input_values`, `input_features`, or `pixel_values`.
            generation_config (`transformers.generation.GenerationConfig`, *optional*):
                The generation configuration to be used as base parametrization for the generation call. `**kwargs`
                passed to generate matching the attributes of `generation_config` will override them. If
                `generation_config` is not provided, the default will be used, which had the following loading
                priority: 1) from the `generation_config.json` model file, if it exists; 2) from the model
                configuration. Please note that unspecified parameters will inherit [`~generation.GenerationConfig`]'s
                default values, whose documentation should be checked to parameterize generation.
            logits_processor (`LogitsProcessorList`, *optional*):
                Custom logits processors that complement the default logits processors built from arguments and
                generation config. If a logit processor is passed that is already created with the arguments or a
                generation config an error is thrown. This feature is intended for advanced users.
            stopping_criteria (`StoppingCriteriaList`, *optional*):
                Custom stopping criteria that complement the default stopping criteria built from arguments and a
                generation config. If a stopping criteria is passed that is already created with the arguments or a
                generation config an error is thrown. This feature is intended for advanced users.
            prefix_allowed_tokens_fn (`Callable[[int, torch.Tensor], List[int]]`, *optional*):
                If provided, this function constraints the beam search to allowed tokens only at each step. If not
                provided no constraint is applied. This function takes 2 arguments: the batch ID `batch_id` and
                `input_ids`. It has to return a list with the allowed tokens for the next generation step conditioned
                on the batch ID `batch_id` and the previously generated tokens `inputs_ids`. This argument is useful
                for constrained generation conditioned on the prefix, as described in [Autoregressive Entity
                Retrieval](https://arxiv.org/abs/2010.00904).
            synced_gpus (`bool`, *optional*):
                Whether to continue running the while loop until max_length. Unless overridden this flag will be set to
                `True` under DeepSpeed ZeRO Stage 3 multiple GPUs environment to avoid hanging if one GPU finished
                generating before other GPUs. Otherwise it'll be set to `False`.
            assistant_model (`PreTrainedModel`, *optional*):
                An assistant model that can be used to accelerate generation. The assistant model must have the exact
                same tokenizer. The acceleration is achieved when forecasting candidate tokens with the assistent model
                is much faster than running generation with the model you're calling generate from. As such, the
                assistant model should be much smaller.
            streamer (`BaseStreamer`, *optional*):
                Streamer object that will be used to stream the generated sequences. Generated tokens are passed
                through `streamer.put(token_ids)` and the streamer is responsible for any further processing.
            negative_prompt_ids (`torch.LongTensor` of shape `(batch_size, sequence_length)`, *optional*):
                The negative prompt needed for some processors such as CFG. The batch size must match the input batch
                size. This is an experimental feature, subject to breaking API changes in future versions.
            negative_prompt_attention_mask (`torch.LongTensor` of shape `(batch_size, sequence_length)`, *optional*):
                Attention_mask for `negative_prompt_ids`.
            lazy_mode (`bool`, *optional*, defaults to `False`):
                Whether the run is executed in lazy mode or not (i.e. eager mode).
            hpu_graphs (`bool`, *optional*, defaults to `False`):
                Whether to use HPU graphs for inference.
            profiling_warmup_steps (`int`, *optional*, defaults to 0):
                Number of steps to ignore for profling.
            profiling_steps (`int`, *optional*, defaults to 0):
                Number of steps to be captured when enabling profiling.
            kwargs (`Dict[str, Any]`, *optional*):
                Ad hoc parametrization of `generation_config` and/or additional model-specific kwargs that will be
                forwarded to the `forward` function of the model. If the model is an encoder-decoder model, encoder
                specific kwargs should not be prefixed and decoder specific kwargs should be prefixed with *decoder_*.

        Return:
            [`transformers.utils.ModelOutput`] or `torch.LongTensor`: A [`transformers.generationutils.ModelOutput`] (if `return_dict_in_generate=True`
            or when `config.return_dict_in_generate=True`) or a `torch.FloatTensor`.
                If the model is *not* an encoder-decoder model (`model.config.is_encoder_decoder=False`), the possible
                [`transformers.generationutils.ModelOutput`] types are:
                    - [`transformers.generation.GreedySearchDecoderOnlyOutput`],
                    - [`transformers.generation.SampleDecoderOnlyOutput`],
                    - [`transformers.generation.BeamSearchDecoderOnlyOutput`],
                    - [`transformers.generation.BeamSampleDecoderOnlyOutput`]
                If the model is an encoder-decoder model (`model.config.is_encoder_decoder=True`), the possible
                [`transformers.generationutils.ModelOutput`] types are:
                    - [`transformers.generation.GreedySearchEncoderDecoderOutput`],
                    - [`transformers.generation.SampleEncoderDecoderOutput`],
                    - [`transformers.generation.BeamSearchEncoderDecoderOutput`],
                    - [`transformers.generation.BeamSampleEncoderDecoderOutput`]
        """
        if synced_gpus is None:
            if is_deepspeed_zero3_enabled() and dist.get_world_size() > 1:
                synced_gpus = True
            else:
                synced_gpus = False

        # 1. Handle `generation_config` and kwargs that might update it, and validate the `.generate()` call
        self._validate_model_class()
        if hpu_graphs and not lazy_mode:
            raise ValueError(
                "`hpu_graphs` is True but `lazy_mode` is False. HPU graphs require `lazy_mode` to be set to True."
            )

        # priority: `generation_config` argument > `model.generation_config` (the default generation config)
        if generation_config is None:
            # legacy: users may modify the model configuration to control generation -- update the generation config
            # model attribute accordingly, if it was created from the model config
            if self.generation_config._from_model_config:
                new_generation_config = GaudiGenerationConfig.from_model_config(self.config)
                if new_generation_config != self.generation_config:
                    warnings.warn(
                        "You have modified the pretrained model configuration to control generation. This is a"
                        " deprecated strategy to control generation and will be removed soon, in a future version."
                        " Please use a generation configuration file (see"
                        " https://huggingface.co/docs/transformers/main_classes/text_generation )"
                    )
                    self.generation_config = new_generation_config
            generation_config = self.generation_config

        generation_config = copy.deepcopy(generation_config)
        if generation_config.static_shapes is None:
            generation_config.static_shapes = self.config.model_type in MODELS_OPTIMIZED_WITH_STATIC_SHAPES
        if generation_config.ignore_eos is None:
            generation_config.ignore_eos = lazy_mode
        generation_config.validate()
        model_kwargs = generation_config.update(**kwargs)  # All unused kwargs must be model kwargs
        self._validate_model_kwargs(model_kwargs.copy())

        # 2. Set generation parameters if not already defined
        logits_processor = logits_processor if logits_processor is not None else LogitsProcessorList()
        stopping_criteria = stopping_criteria if stopping_criteria is not None else StoppingCriteriaList()

        if generation_config.pad_token_id is None and generation_config.eos_token_id is not None:
            if model_kwargs.get("attention_mask", None) is None:
                logger.warning(
                    "The attention mask and the pad token id were not set. As a consequence, you may observe "
                    "unexpected behavior. Please pass your input's `attention_mask` to obtain reliable results."
                )
            eos_token_id = generation_config.eos_token_id
            if isinstance(eos_token_id, list):
                eos_token_id = eos_token_id[0]
            logger.warning(
                f"Setting `pad_token_id` to `eos_token_id`:{generation_config.eos_token_id} for open-end generation."
            )
            generation_config.pad_token_id = eos_token_id

        # 3. Define model inputs
        # inputs_tensor has to be defined
        # model_input_name is defined if model-specific keyword input is passed
        # otherwise model_input_name is None
        # all model-specific keyword inputs are removed from `model_kwargs`
        inputs_tensor, model_input_name, model_kwargs = self._prepare_model_inputs(
            inputs, generation_config.bos_token_id, model_kwargs
        )
        batch_size = inputs_tensor.shape[0]

        # 4. Define other model kwargs
        model_kwargs["output_attentions"] = generation_config.output_attentions
        model_kwargs["output_hidden_states"] = generation_config.output_hidden_states
        # decoder-only models with inputs_embeds forwarding must use caching (otherwise we can't detect whether we are
        # generating the first new token or not, and we only want to use the embeddings for the first new token)
        if not self.config.is_encoder_decoder and model_input_name == "inputs_embeds":
            model_kwargs["use_cache"] = True
        else:
            model_kwargs["use_cache"] = generation_config.use_cache

        accepts_attention_mask = "attention_mask" in set(inspect.signature(self.forward).parameters.keys())
        requires_attention_mask = "encoder_outputs" not in model_kwargs

        if model_kwargs.get("attention_mask", None) is None and requires_attention_mask and accepts_attention_mask:
            model_kwargs["attention_mask"] = self._prepare_attention_mask_for_generation(
                inputs_tensor, generation_config.pad_token_id, generation_config.eos_token_id
            )

        if generation_config.static_shapes:
            # token_idx is the current index in the generation process, it is incremented each time a new token is generated
            model_kwargs["token_idx"] = torch.tensor(inputs_tensor.shape[-1], device=inputs_tensor.device)
            # Pad inputs to have static shapes during generation, this gives better performance than dynamic shapes on HPUs
            inputs_tensor = torch.nn.functional.pad(
                inputs_tensor, (0, generation_config.max_new_tokens), value=generation_config.pad_token_id
            )
            if model_kwargs["attention_mask"] is not None:
                model_kwargs["attention_mask"] = torch.nn.functional.pad(
                    model_kwargs["attention_mask"], (0, generation_config.max_new_tokens), value=0
                )

        # decoder-only models should use left-padding for generation
        if not self.config.is_encoder_decoder:
            # If `input_ids` was given, check if the last id in any sequence is `pad_token_id`
            # Note: If using, `inputs_embeds` this check does not work, because we want to be more hands-off.
            if generation_config.pad_token_id is not None:
                position = model_kwargs["token_idx"] - 1 if "token_idx" in model_kwargs else -1
                if (
                    len(inputs_tensor.shape) == 2
                    and torch.sum(inputs_tensor[:, position] == generation_config.pad_token_id) > 0
                ):
                    logger.warning(
                        "A decoder-only architecture is being used, but right-padding was detected! For correct "
                        "generation results, please set `padding_side='left'` when initializing the tokenizer."
                    )

        if self.config.is_encoder_decoder and "encoder_outputs" not in model_kwargs:
            # if model is encoder decoder encoder_outputs are created
            # and added to `model_kwargs`
            model_kwargs = self._prepare_encoder_decoder_kwargs_for_generation(
                inputs_tensor, model_kwargs, model_input_name
            )

        # 5. Prepare `input_ids` which will be used for auto-regressive generation
        if self.config.is_encoder_decoder:
            input_ids, model_kwargs = self._prepare_decoder_input_ids_for_generation(
                batch_size=batch_size,
                model_input_name=model_input_name,
                model_kwargs=model_kwargs,
                decoder_start_token_id=generation_config.decoder_start_token_id,
                bos_token_id=generation_config.bos_token_id,
                device=inputs_tensor.device,
            )
        else:
            input_ids = inputs_tensor if model_input_name == "input_ids" else model_kwargs.pop("input_ids")

        if streamer is not None:
            streamer.put(input_ids.cpu())

        # 6. Prepare `max_length` depending on other stopping criteria.
        input_ids_length = input_ids.shape[-1]
        has_default_max_length = kwargs.get("max_length") is None and generation_config.max_length is not None
        if generation_config.max_new_tokens is not None:
            if not has_default_max_length:
                logger.warning(
                    f"Both `max_new_tokens` (={generation_config.max_new_tokens}) and `max_length`(="
                    f"{generation_config.max_length}) seem to have been set. `max_new_tokens` will take precedence. "
                    "Please refer to the documentation for more information. "
                    "(https://huggingface.co/docs/transformers/main/en/main_classes/text_generation)"
                )
            generation_config.max_length = generation_config.max_new_tokens + input_ids_length
        self._validate_generated_length(generation_config, input_ids_length, has_default_max_length)
        # determine whether introduce trim_logits feature
        model_kwargs["trim_logits"] = generation_config.trim_logits
        # determine whether attention softmax needs to execute in lower precision
        model_kwargs["attn_softmax_bf16"] = generation_config.attn_softmax_bf16
        # determine whether limit_hpu_graphs needs to be used
        model_kwargs["limit_hpu_graphs"] = generation_config.limit_hpu_graphs

        # 7. determine generation mode
        generation_mode = self._get_generation_mode(generation_config, assistant_model)

        if streamer is not None and (generation_config.num_beams > 1):
            raise ValueError(
                "`streamer` cannot be used with beam search (yet!). Make sure that `num_beams` is set to 1."
            )

        if self.device.type != input_ids.device.type:
            warnings.warn(
                (
                    "You are calling .generate() with the `input_ids` being on a device type different"
                    f" than your model's device. `input_ids` is on {input_ids.device.type}, whereas the model"
                    f" is on {self.device.type}. You may experience unexpected behaviors or slower generation."
                    " Please make sure that you have put `input_ids` to the"
                    f" correct device by calling for example input_ids = input_ids.to('{self.device.type}') before"
                    " running `.generate()`."
                ),
                UserWarning,
            )

        # 8. prepare distribution pre_processing samplers
        logits_processor = self._get_logits_processor(
            generation_config=generation_config,
            input_ids_seq_length=input_ids_length,
            encoder_input_ids=inputs_tensor,
            prefix_allowed_tokens_fn=prefix_allowed_tokens_fn,
            logits_processor=logits_processor,
            model_kwargs=model_kwargs,
            negative_prompt_ids=negative_prompt_ids,
            negative_prompt_attention_mask=negative_prompt_attention_mask,
        )

        # 9. prepare stopping criteria
        stopping_criteria = self._get_stopping_criteria(
            generation_config=generation_config, stopping_criteria=stopping_criteria
        )
        if "token_idx" in model_kwargs:
            if generation_config.max_new_tokens is not None:
                stopping_criteria.append(StaticMaxLengthCriteria(generation_config.max_new_tokens))
            else:
                raise ValueError(
                    "You need to set `max_new_tokens` in your generation configuration to use static shapes."
                )

        # In lazy mode, import Habana torch to be able to add mark_step()
        if lazy_mode:
            import habana_frameworks.torch.core as htcore

            self.htcore_generation = htcore

        # 10. go into different generation modes
        if generation_mode == GenerationMode.ASSISTED_GENERATION:
            if generation_config.num_return_sequences > 1:
                raise ValueError(
                    "num_return_sequences has to be 1 when doing assisted generate, "
                    f"but is {generation_config.num_return_sequences}."
                )
            if batch_size > 1:
                raise ValueError("assisted generate is only supported for batch_size = 1")
            if not model_kwargs["use_cache"]:
                raise ValueError("assisted generate requires `use_cache=True`")

            # 11. If the assistant model is an encoder-decoder, prepare its encoder outputs
            if assistant_model.config.is_encoder_decoder:
                assistant_model_kwargs = copy.deepcopy(model_kwargs)
                inputs_tensor, model_input_name, assistant_model_kwargs = assistant_model._prepare_model_inputs(
                    inputs_tensor, assistant_model.generation_config.bos_token_id, assistant_model_kwargs
                )
                assistant_model_kwargs = assistant_model._prepare_encoder_decoder_kwargs_for_generation(
                    inputs_tensor, assistant_model_kwargs, model_input_name
                )
                model_kwargs["assistant_encoder_outputs"] = assistant_model_kwargs["encoder_outputs"]

            # 12. run assisted generate
            return self.assisted_decoding(
                input_ids,
                assistant_model=assistant_model,
                do_sample=generation_config.do_sample,
                logits_processor=logits_processor,
                logits_warper=self._get_logits_warper(generation_config) if generation_config.do_sample else None,
                stopping_criteria=stopping_criteria,
                pad_token_id=generation_config.pad_token_id,
                eos_token_id=generation_config.eos_token_id,
                output_scores=generation_config.output_scores,
                return_dict_in_generate=generation_config.return_dict_in_generate,
                synced_gpus=synced_gpus,
                streamer=streamer,
                **model_kwargs,
            )
        if generation_mode == GenerationMode.GREEDY_SEARCH:
            # 11. run greedy search
            return self.greedy_search(
                input_ids,
                logits_processor=logits_processor,
                stopping_criteria=stopping_criteria,
                pad_token_id=generation_config.pad_token_id,
                eos_token_id=generation_config.eos_token_id,
                output_scores=generation_config.output_scores,
                return_dict_in_generate=generation_config.return_dict_in_generate,
                synced_gpus=synced_gpus,
                streamer=streamer,
                lazy_mode=lazy_mode,
                ignore_eos=generation_config.ignore_eos,
                profiling_warmup_steps=profiling_warmup_steps,
                profiling_steps=profiling_steps,
                **model_kwargs,
            )

        elif generation_mode == GenerationMode.CONTRASTIVE_SEARCH:
            if not model_kwargs["use_cache"]:
                raise ValueError("Contrastive search requires `use_cache=True`")

            return self.contrastive_search(
                input_ids,
                top_k=generation_config.top_k,
                penalty_alpha=generation_config.penalty_alpha,
                logits_processor=logits_processor,
                stopping_criteria=stopping_criteria,
                pad_token_id=generation_config.pad_token_id,
                eos_token_id=generation_config.eos_token_id,
                output_scores=generation_config.output_scores,
                return_dict_in_generate=generation_config.return_dict_in_generate,
                synced_gpus=synced_gpus,
                streamer=streamer,
                sequential=generation_config.low_memory,
                profiling_warmup_steps=profiling_warmup_steps,
                profiling_steps=profiling_steps,
                **model_kwargs,
            )

        elif generation_mode == GenerationMode.SAMPLE:
            # 11. prepare logits warper
            logits_warper = self._get_logits_warper(generation_config)

            # 12. expand input_ids with `num_return_sequences` additional sequences per batch
            input_ids, model_kwargs = self._expand_inputs_for_generation(
                input_ids=input_ids,
                expand_size=generation_config.num_return_sequences,
                is_encoder_decoder=self.config.is_encoder_decoder,
                **model_kwargs,
            )

            # 13. run sample
            return self.sample(
                input_ids,
                logits_processor=logits_processor,
                logits_warper=logits_warper,
                stopping_criteria=stopping_criteria,
                pad_token_id=generation_config.pad_token_id,
                eos_token_id=generation_config.eos_token_id,
                output_scores=generation_config.output_scores,
                return_dict_in_generate=generation_config.return_dict_in_generate,
                synced_gpus=synced_gpus,
                streamer=streamer,
                lazy_mode=lazy_mode,
                ignore_eos=generation_config.ignore_eos,
                profiling_warmup_steps=profiling_warmup_steps,
                profiling_steps=profiling_steps,
                **model_kwargs,
            )

        elif generation_mode == GenerationMode.BEAM_SEARCH:
            # 11. prepare beam search scorer
            beam_scorer = BeamSearchScorer(
                batch_size=batch_size,
                num_beams=generation_config.num_beams,
                device=inputs_tensor.device,
                length_penalty=generation_config.length_penalty,
                do_early_stopping=generation_config.early_stopping,
                num_beam_hyps_to_keep=generation_config.num_return_sequences,
                max_length=generation_config.max_length,
            )
            # 12. interleave input_ids with `num_beams` additional sequences per batch
            input_ids, model_kwargs = self._expand_inputs_for_generation(
                input_ids=input_ids,
                expand_size=generation_config.num_beams,
                is_encoder_decoder=self.config.is_encoder_decoder,
                **model_kwargs,
            )
            # 13. run beam search
            return self.beam_search(
                input_ids,
                beam_scorer,
                logits_processor=logits_processor,
                stopping_criteria=stopping_criteria,
                pad_token_id=generation_config.pad_token_id,
                eos_token_id=generation_config.eos_token_id,
                output_scores=generation_config.output_scores,
                return_dict_in_generate=generation_config.return_dict_in_generate,
                synced_gpus=synced_gpus,
                lazy_mode=lazy_mode,
                profiling_warmup_steps=profiling_warmup_steps,
                profiling_steps=profiling_steps,
                **model_kwargs,
            )

        elif generation_mode == GenerationMode.BEAM_SAMPLE:
            # 11. prepare logits warper
            logits_warper = self._get_logits_warper(generation_config)

            # 12. prepare beam search scorer
            beam_scorer = BeamSearchScorer(
                batch_size=batch_size,
                num_beams=generation_config.num_beams,
                device=inputs_tensor.device,
                length_penalty=generation_config.length_penalty,
                do_early_stopping=generation_config.early_stopping,
                num_beam_hyps_to_keep=generation_config.num_return_sequences,
                max_length=generation_config.max_length,
            )

            # 13. interleave input_ids with `num_beams` additional sequences per batch
            input_ids, model_kwargs = self._expand_inputs_for_generation(
                input_ids=input_ids,
                expand_size=generation_config.num_beams,
                is_encoder_decoder=self.config.is_encoder_decoder,
                **model_kwargs,
            )

            # 14. run beam sample
            return self.beam_sample(
                input_ids,
                beam_scorer,
                logits_processor=logits_processor,
                logits_warper=logits_warper,
                stopping_criteria=stopping_criteria,
                pad_token_id=generation_config.pad_token_id,
                eos_token_id=generation_config.eos_token_id,
                output_scores=generation_config.output_scores,
                return_dict_in_generate=generation_config.return_dict_in_generate,
                synced_gpus=synced_gpus,
                lazy_mode=lazy_mode,
                profiling_warmup_steps=profiling_warmup_steps,
                profiling_steps=profiling_steps,
                **model_kwargs,
            )

        elif generation_mode == GenerationMode.GROUP_BEAM_SEARCH:
            # 11. prepare beam search scorer
            beam_scorer = BeamSearchScorer(
                batch_size=batch_size,
                num_beams=generation_config.num_beams,
                device=inputs_tensor.device,
                length_penalty=generation_config.length_penalty,
                do_early_stopping=generation_config.early_stopping,
                num_beam_hyps_to_keep=generation_config.num_return_sequences,
                num_beam_groups=generation_config.num_beam_groups,
                max_length=generation_config.max_length,
            )
            # 12. interleave input_ids with `num_beams` additional sequences per batch
            input_ids, model_kwargs = self._expand_inputs_for_generation(
                input_ids=input_ids,
                expand_size=generation_config.num_beams,
                is_encoder_decoder=self.config.is_encoder_decoder,
                **model_kwargs,
            )
            # 13. run beam search
            return self.group_beam_search(
                input_ids,
                beam_scorer,
                logits_processor=logits_processor,
                stopping_criteria=stopping_criteria,
                pad_token_id=generation_config.pad_token_id,
                eos_token_id=generation_config.eos_token_id,
                output_scores=generation_config.output_scores,
                return_dict_in_generate=generation_config.return_dict_in_generate,
                synced_gpus=synced_gpus,
                lazy_mode=lazy_mode,
                profiling_warmup_steps=profiling_warmup_steps,
                profiling_steps=profiling_steps,
                **model_kwargs,
            )

        elif generation_mode == GenerationMode.CONSTRAINED_BEAM_SEARCH:
            final_constraints = []
            if generation_config.constraints is not None:
                final_constraints = generation_config.constraints

            if generation_config.force_words_ids is not None:

                def typeerror():
                    raise ValueError(
                        "`force_words_ids` has to either be a `List[List[List[int]]]` or `List[List[int]]`"
                        f"of positive integers, but is {generation_config.force_words_ids}."
                    )

                if (
                    not isinstance(generation_config.force_words_ids, list)
                    or len(generation_config.force_words_ids) == 0
                ):
                    typeerror()

                for word_ids in generation_config.force_words_ids:
                    if isinstance(word_ids[0], list):
                        if not isinstance(word_ids, list) or len(word_ids) == 0:
                            typeerror()
                        if any(not isinstance(token_ids, list) for token_ids in word_ids):
                            typeerror()
                        if any(
                            any((not isinstance(token_id, int) or token_id < 0) for token_id in token_ids)
                            for token_ids in word_ids
                        ):
                            typeerror()

                        constraint = DisjunctiveConstraint(word_ids)
                    else:
                        if not isinstance(word_ids, list) or len(word_ids) == 0:
                            typeerror()
                        if any((not isinstance(token_id, int) or token_id < 0) for token_id in word_ids):
                            typeerror()

                        constraint = PhrasalConstraint(word_ids)
                    final_constraints.append(constraint)

            # 11. prepare beam search scorer
            constrained_beam_scorer = ConstrainedBeamSearchScorer(
                constraints=final_constraints,
                batch_size=batch_size,
                num_beams=generation_config.num_beams,
                device=inputs_tensor.device,
                length_penalty=generation_config.length_penalty,
                do_early_stopping=generation_config.early_stopping,
                num_beam_hyps_to_keep=generation_config.num_return_sequences,
                max_length=generation_config.max_length,
            )
            # 12. interleave input_ids with `num_beams` additional sequences per batch
            input_ids, model_kwargs = self._expand_inputs_for_generation(
                input_ids=input_ids,
                expand_size=generation_config.num_beams,
                is_encoder_decoder=self.config.is_encoder_decoder,
                **model_kwargs,
            )
            # 13. run beam search
            return self.constrained_beam_search(
                input_ids,
                constrained_beam_scorer=constrained_beam_scorer,
                logits_processor=logits_processor,
                stopping_criteria=stopping_criteria,
                pad_token_id=generation_config.pad_token_id,
                eos_token_id=generation_config.eos_token_id,
                output_scores=generation_config.output_scores,
                return_dict_in_generate=generation_config.return_dict_in_generate,
                synced_gpus=synced_gpus,
                lazy_mode=lazy_mode,
                profiling_warmup_steps=profiling_warmup_steps,
                profiling_steps=profiling_steps,
                **model_kwargs,
            )

    @torch.no_grad()
    def contrastive_search(
        self,
        input_ids: torch.LongTensor,
        top_k: Optional[int] = 1,
        penalty_alpha: Optional[float] = 0,
        logits_processor: Optional[LogitsProcessorList] = None,
        logits_warper: Optional[LogitsProcessorList] = None,
        stopping_criteria: Optional[StoppingCriteriaList] = None,
        pad_token_id: Optional[int] = None,
        eos_token_id: Optional[Union[int, List[int]]] = None,
        output_attentions: Optional[bool] = None,
        output_hidden_states: Optional[bool] = None,
        output_scores: Optional[bool] = None,
        return_dict_in_generate: Optional[bool] = None,
        synced_gpus: bool = False,
        streamer: Optional["BaseStreamer"] = None,
        sequential: Optional[bool] = None,
        lazy_mode: Optional[bool] = False,
        profiling_warmup_steps: Optional[int] = 0,
        profiling_steps: Optional[int] = 0,
        **model_kwargs,
    ) -> Union[ContrastiveSearchOutput, torch.LongTensor]:
        r"""
        Generates sequences of token ids for models with a language modeling head using **contrastive search** and can
        be used for text-decoder, text-to-text, speech-to-text, and vision-to-text models.

        <Tip warning={true}>

        In most cases, you do not need to call [`~generation.GenerationMixin.contrastive_search`] directly. Use
        generate() instead. For an overview of generation strategies and code examples, check the [following
        guide](../generation_strategies).

        </Tip>

        Parameters:
            input_ids (`torch.LongTensor` of shape `(batch_size, sequence_length)`):
                The sequence used as a prompt for the generation.
            top_k (`int`, *optional*, defaults to 1):
                The size of the candidate set that is used to re-rank for contrastive search
            penalty_alpha (`float`, *optional*, defaults to 0):
                The degeneration penalty for contrastive search; activate when it is larger than 0
            logits_processor (`LogitsProcessorList`, *optional*):
                An instance of [`LogitsProcessorList`]. List of instances of class derived from [`LogitsProcessor`]
                used to modify the prediction scores of the language modeling head applied at each generation step.
            logits_warper (`LogitsProcessorList`, *optional*):
                An instance of [`LogitsProcessorList`]. List of instances of class derived from [`LogitsWarper`] used
                to warp the prediction score distribution of the language modeling head applied before multinomial
                sampling at each generation step.
            stopping_criteria (`StoppingCriteriaList`, *optional*):
                An instance of [`StoppingCriteriaList`]. List of instances of class derived from [`StoppingCriteria`]
                used to tell if the generation loop should stop.
            pad_token_id (`int`, *optional*):
                The id of the *padding* token.
            eos_token_id (`Union[int, List[int]]`, *optional*):
                The id of the *end-of-sequence* token. Optionally, use a list to set multiple *end-of-sequence* tokens.
            output_attentions (`bool`, *optional*, defaults to `False`):
                Whether or not to return the attentions tensors of all attention layers. See `attentions` under
                returned tensors for more details.
            output_hidden_states (`bool`, *optional*, defaults to `False`):
                Whether or not to return the hidden states of all layers. See `hidden_states` under returned tensors
                for more details.
            output_scores (`bool`, *optional*, defaults to `False`):
                Whether or not to return the prediction scores. See `scores` under returned tensors for more details.
            return_dict_in_generate (`bool`, *optional*, defaults to `False`):
                Whether or not to return a [`transformers.generationutils.ModelOutput`] instead of a plain tuple.
            synced_gpus (`bool`, *optional*, defaults to `False`):
                Whether to continue running the while loop until max_length (needed for ZeRO stage 3)
            streamer (`BaseStreamer`, *optional*):
                Streamer object that will be used to stream the generated sequences. Generated tokens are passed
                through `streamer.put(token_ids)` and the streamer is responsible for any further processing.
            lazy_mode (`bool`, *optional*, defaults to `False`):
                Whether the run is executed in lazy mode or not (i.e. eager mode).
            profiling_warmup_steps (`int`, *optional*, defaults to 0):
                Number of steps to ignore for profling.
            profiling_steps (`int`, *optional*, defaults to 0):
                Number of steps to be captured when enabling profiling.
            model_kwargs:
                Additional model specific keyword arguments will be forwarded to the `forward` function of the model.
                If model is an encoder-decoder model the kwargs should include `encoder_outputs`.

        Return:
            [`transformers.generation.ContrastiveSearchDecoderOnlyOutput`],
            [`transformers.generation.ContrastiveSearchEncoderDecoderOutput`] or `torch.LongTensor`: A `torch.LongTensor`
            containing the generated tokens (default behaviour) or a
            [`transformers.generation.ContrastiveSearchDecoderOnlyOutput`] if `model.config.is_encoder_decoder=False` and
            `return_dict_in_generate=True` or a [`transformers.generation.ContrastiveSearchEncoderDecoderOutput`] if
            `model.config.is_encoder_decoder=True`.

        Examples:
        ```python
        >>> from transformers import (
        ...     AutoTokenizer,
        ...     AutoModelForCausalLM,
        ...     StoppingCriteriaList,
        ...     MaxLengthCriteria,
        ... )

        >>> tokenizer = AutoTokenizer.from_pretrained("facebook/opt-125m")
        >>> model = AutoModelForCausalLM.from_pretrained("facebook/opt-125m")
        >>> # set pad_token_id to eos_token_id because OPT does not have a PAD token
        >>> model.config.pad_token_id = model.config.eos_token_id
        >>> input_prompt = "DeepMind Company is"
        >>> input_ids = tokenizer(input_prompt, return_tensors="pt")
        >>> stopping_criteria = StoppingCriteriaList([MaxLengthCriteria(max_length=64)])
        >>> outputs = model.contrastive_search(
        ...     **input_ids, penalty_alpha=0.6, top_k=4, stopping_criteria=stopping_criteria
        ... )
        >>> tokenizer.batch_decode(outputs, skip_special_tokens=True)
        ['DeepMind Company is a company that focuses on the development and commercialization of artificial intelligence (AI). DeepMind’s mission is to help people understand and solve problems that are difficult to solve in the world today.\n\nIn this post, we talk about the benefits of deep learning in business and how it']
        ```"""

        raise NotImplementedError("Contrastive search is not supported by optimum-habana yet.")

    def greedy_search(
        self,
        input_ids: torch.LongTensor,
        logits_processor: Optional[LogitsProcessorList] = None,
        stopping_criteria: Optional[StoppingCriteriaList] = None,
        max_length: Optional[int] = None,
        pad_token_id: Optional[int] = None,
        eos_token_id: Optional[Union[int, List[int]]] = None,
        output_attentions: Optional[bool] = None,
        output_hidden_states: Optional[bool] = None,
        output_scores: Optional[bool] = None,
        return_dict_in_generate: Optional[bool] = None,
        synced_gpus: bool = False,
        streamer: Optional["BaseStreamer"] = None,
        lazy_mode: Optional[bool] = False,
        ignore_eos: Optional[bool] = None,
        profiling_warmup_steps: Optional[int] = 0,
        profiling_steps: Optional[int] = 0,
        **model_kwargs,
    ) -> Union[GreedySearchOutput, torch.LongTensor]:
        r"""
        Generates sequences of token ids for models with a language modeling head using **greedy decoding** and can be
        used for text-decoder, text-to-text, speech-to-text, and vision-to-text models.

        <Tip warning={true}>

        In most cases, you do not need to call [`~generation.GenerationMixin.greedy_search`] directly. Use generate()
        instead. For an overview of generation strategies and code examples, check the [following
        guide](../generation_strategies).

        </Tip>


        Parameters:
            input_ids (`torch.LongTensor` of shape `(batch_size, sequence_length)`):
                The sequence used as a prompt for the generation.
            logits_processor (`LogitsProcessorList`, *optional*):
                An instance of [`LogitsProcessorList`]. List of instances of class derived from [`LogitsProcessor`]
                used to modify the prediction scores of the language modeling head applied at each generation step.
            stopping_criteria (`StoppingCriteriaList`, *optional*):
                An instance of [`StoppingCriteriaList`]. List of instances of class derived from [`StoppingCriteria`]
                used to tell if the generation loop should stop.
            max_length (`int`, *optional*, defaults to 20):
                **DEPRECATED**. Use `logits_processor` or `stopping_criteria` directly to cap the number of generated
                tokens. The maximum length of the sequence to be generated.
            pad_token_id (`int`, *optional*):
                The id of the *padding* token.
            eos_token_id (`Union[int, List[int]]`, *optional*):
                The id of the *end-of-sequence* token. Optionally, use a list to set multiple *end-of-sequence* tokens.
            output_attentions (`bool`, *optional*, defaults to `False`):
                Whether or not to return the attentions tensors of all attention layers. See `attentions` under
                returned tensors for more details.
            output_hidden_states (`bool`, *optional*, defaults to `False`):
                Whether or not to return the hidden states of all layers. See `hidden_states` under returned tensors
                for more details.
            output_scores (`bool`, *optional*, defaults to `False`):
                Whether or not to return the prediction scores. See `scores` under returned tensors for more details.
            return_dict_in_generate (`bool`, *optional*, defaults to `False`):
                Whether or not to return a [`transformers.generationutils.ModelOutput`] instead of a plain tuple.
            synced_gpus (`bool`, *optional*, defaults to `False`):
                Whether to continue running the while loop until max_length (needed for ZeRO stage 3)
            streamer (`BaseStreamer`, *optional*):
                Streamer object that will be used to stream the generated sequences. Generated tokens are passed
                through `streamer.put(token_ids)` and the streamer is responsible for any further processing.
            lazy_mode (`bool`, *optional*, defaults to `False`):
                Whether the run is executed in lazy mode or not (i.e. eager mode).
            ignore_eos (`bool`, *optional*):
                Whether to ignore finished sequences (faster in lazy mode and with HPU graphs) or not (eager mode).
            profiling_warmup_steps (`int`, *optional*, defaults to 0):
                Number of steps to ignore for profling.
            profiling_steps (`int`, *optional*, defaults to 0):
                Number of steps to be captured when enabling profiling.
            model_kwargs:
                Additional model specific keyword arguments will be forwarded to the `forward` function of the model.
                If model is an encoder-decoder model the kwargs should include `encoder_outputs`.

        Return:
            [`transformers.generation.GreedySearchDecoderOnlyOutput`], [`transformers.generation.GreedySearchEncoderDecoderOutput`]
            or `torch.LongTensor`: A `torch.LongTensor` containing the generated tokens (default behaviour) or a
            [`transformers.generation.GreedySearchDecoderOnlyOutput`] if `model.config.is_encoder_decoder=False` and
            `return_dict_in_generate=True` or a [`transformers.generation.GreedySearchEncoderDecoderOutput`] if
            `model.config.is_encoder_decoder=True`.

        Examples:

        ```python
        >>> from transformers import (
        ...     AutoTokenizer,
        ...     AutoModelForCausalLM,
        ...     LogitsProcessorList,
        ...     MinLengthLogitsProcessor,
        ...     StoppingCriteriaList,
        ...     MaxLengthCriteria,
        ... )

        >>> tokenizer = AutoTokenizer.from_pretrained("gpt2")
        >>> model = AutoModelForCausalLM.from_pretrained("gpt2")

        >>> # set pad_token_id to eos_token_id because GPT2 does not have a PAD token
        >>> model.generation_config.pad_token_id = model.generation_config.eos_token_id

        >>> input_prompt = "It might be possible to"
        >>> input_ids = tokenizer(input_prompt, return_tensors="pt").input_ids

        >>> # instantiate logits processors
        >>> logits_processor = LogitsProcessorList(
        ...     [
        ...         MinLengthLogitsProcessor(10, eos_token_id=model.generation_config.eos_token_id),
        ...     ]
        ... )
        >>> stopping_criteria = StoppingCriteriaList([MaxLengthCriteria(max_length=20)])

        >>> outputs = model.greedy_search(
        ...     input_ids, logits_processor=logits_processor, stopping_criteria=stopping_criteria
        ... )

        >>> tokenizer.batch_decode(outputs, skip_special_tokens=True)
        ["It might be possible to get a better understanding of the nature of the problem, but it's not"]
        ```"""
        # init values
        logits_processor = logits_processor if logits_processor is not None else LogitsProcessorList()
        stopping_criteria = stopping_criteria if stopping_criteria is not None else StoppingCriteriaList()
        if max_length is not None:
            warnings.warn(
                (
                    "`max_length` is deprecated in this function, use"
                    " `stopping_criteria=StoppingCriteriaList([MaxLengthCriteria(max_length=max_length)])` instead."
                ),
                UserWarning,
            )
            stopping_criteria = validate_stopping_criteria(stopping_criteria, max_length)
        pad_token_id = pad_token_id if pad_token_id is not None else self.generation_config.pad_token_id
        eos_token_id = eos_token_id if eos_token_id is not None else self.generation_config.eos_token_id
        if isinstance(eos_token_id, int):
            eos_token_id = [eos_token_id]
        eos_token_id_tensor = torch.tensor(eos_token_id).to(input_ids.device) if eos_token_id is not None else None
        output_scores = output_scores if output_scores is not None else self.generation_config.output_scores
        output_attentions = (
            output_attentions if output_attentions is not None else self.generation_config.output_attentions
        )
        output_hidden_states = (
            output_hidden_states if output_hidden_states is not None else self.generation_config.output_hidden_states
        )
        return_dict_in_generate = (
            return_dict_in_generate
            if return_dict_in_generate is not None
            else self.generation_config.return_dict_in_generate
        )

        # init attention / hidden states / scores tuples
        scores = () if (return_dict_in_generate and output_scores) else None
        decoder_attentions = () if (return_dict_in_generate and output_attentions) else None
        cross_attentions = () if (return_dict_in_generate and output_attentions) else None
        decoder_hidden_states = () if (return_dict_in_generate and output_hidden_states) else None

        # if model is an encoder-decoder, retrieve encoder attention weights and hidden states
        if return_dict_in_generate and self.config.is_encoder_decoder:
            encoder_attentions = model_kwargs["encoder_outputs"].get("attentions") if output_attentions else None
            encoder_hidden_states = (
                model_kwargs["encoder_outputs"].get("hidden_states") if output_hidden_states else None
            )

        # keep track of which sequences are already finished
        if not ignore_eos:
            unfinished_sequences = torch.ones(input_ids.shape[0], dtype=torch.long, device=input_ids.device)

        hb_profer = HabanaProfile(warmup=profiling_warmup_steps, active=profiling_steps)
        hb_profer.start()
        this_peer_finished = False  # used by synced_gpus only

        while True:
            if lazy_mode:
                self.htcore_generation.mark_step()

            if synced_gpus:
                # Under synced_gpus the `forward` call must continue until all gpus complete their sequence.
                # The following logic allows an early break if all peers finished generating their sequence
                this_peer_finished_flag = torch.tensor(0.0 if this_peer_finished else 1.0).to(input_ids.device)
                # send 0.0 if we finished, 1.0 otherwise
                dist.all_reduce(this_peer_finished_flag, op=dist.ReduceOp.SUM)
                # did all peers finish? the reduced sum will be 0.0 then
                if this_peer_finished_flag.item() == 0.0:
                    break

            # prepare model inputs
            model_inputs = self.prepare_inputs_for_generation(input_ids, **model_kwargs)

            hpu_graphs_kwargs = self._get_hpu_graphs_kwargs(model_kwargs)

            # forward pass to get next token
            outputs = self(
                **model_inputs,
                return_dict=True,
                output_attentions=output_attentions,
                output_hidden_states=output_hidden_states,
                **hpu_graphs_kwargs,
            )

            if synced_gpus and this_peer_finished:
                continue  # don't waste resources running the code we don't need

            token_idx = model_kwargs.get("token_idx", None)
            if token_idx is not None and outputs.logits.shape[-2] > 1:
                next_token_logits = torch.index_select(outputs.logits, -2, token_idx - 1).squeeze(-2)
            else:
                next_token_logits = outputs.logits[:, -1, :]

            # pre-process distribution
            next_tokens_scores = logits_processor(input_ids, next_token_logits)

            # Store scores, attentions and hidden_states when required
            if return_dict_in_generate:
                if output_scores:
                    scores += (next_tokens_scores,)
                if output_attentions:
                    decoder_attentions += (
                        (outputs.decoder_attentions,) if self.config.is_encoder_decoder else (outputs.attentions,)
                    )
                    if self.config.is_encoder_decoder:
                        cross_attentions += (outputs.cross_attentions,)

                if output_hidden_states:
                    decoder_hidden_states += (
                        (outputs.decoder_hidden_states,)
                        if self.config.is_encoder_decoder
                        else (outputs.hidden_states,)
                    )

            # argmax
            next_tokens = torch.argmax(next_tokens_scores, dim=-1)

            # finished sentences should have their next token be a padding token
            if not ignore_eos and eos_token_id is not None:
                if pad_token_id is None:
                    raise ValueError("If `eos_token_id` is defined, make sure that `pad_token_id` is defined.")
                next_tokens = next_tokens * unfinished_sequences + pad_token_id * (1 - unfinished_sequences)

            # update generated ids, model inputs, and length for next step
            if token_idx is not None:
                input_ids.index_copy_(
                    1, token_idx, next_tokens.unsqueeze(-1) if next_tokens.dim() == 1 else next_tokens
                )
            else:
                input_ids = torch.cat([input_ids, next_tokens[:, None]], dim=-1)
            if streamer is not None:
                streamer.put(next_tokens.cpu())
            model_kwargs = self._update_model_kwargs_for_generation(
                outputs, model_kwargs, is_encoder_decoder=self.config.is_encoder_decoder
            )

            # if eos_token was found in one sentence, set sentence to finished
            if not ignore_eos and eos_token_id_tensor is not None:
                unfinished_sequences = unfinished_sequences.mul(
                    next_tokens.tile(eos_token_id_tensor.shape[0], 1).ne(eos_token_id_tensor.unsqueeze(1)).prod(dim=0)
                )

                # stop when each sentence is finished
                if not ignore_eos and unfinished_sequences.max() == 0:
                    this_peer_finished = True

            # stop if we exceed the maximum length
            if stopping_criteria(input_ids, scores):
                this_peer_finished = True

            hb_profer.step()

            if this_peer_finished and not synced_gpus:
                break

        hb_profer.stop()
        if streamer is not None:
            streamer.end()

        if return_dict_in_generate:
            if self.config.is_encoder_decoder:
                return GreedySearchEncoderDecoderOutput(
                    sequences=input_ids,
                    scores=scores,
                    encoder_attentions=encoder_attentions,
                    encoder_hidden_states=encoder_hidden_states,
                    decoder_attentions=decoder_attentions,
                    cross_attentions=cross_attentions,
                    decoder_hidden_states=decoder_hidden_states,
                )
            else:
                return GreedySearchDecoderOnlyOutput(
                    sequences=input_ids,
                    scores=scores,
                    attentions=decoder_attentions,
                    hidden_states=decoder_hidden_states,
                )
        else:
            return input_ids

    def sample(
        self,
        input_ids: torch.LongTensor,
        logits_processor: Optional[LogitsProcessorList] = None,
        stopping_criteria: Optional[StoppingCriteriaList] = None,
        logits_warper: Optional[LogitsProcessorList] = None,
        max_length: Optional[int] = None,
        pad_token_id: Optional[int] = None,
        eos_token_id: Optional[Union[int, List[int]]] = None,
        output_attentions: Optional[bool] = None,
        output_hidden_states: Optional[bool] = None,
        output_scores: Optional[bool] = None,
        return_dict_in_generate: Optional[bool] = None,
        synced_gpus: bool = False,
        streamer: Optional["BaseStreamer"] = None,
        lazy_mode: Optional[bool] = False,
        ignore_eos: Optional[bool] = None,
        profiling_warmup_steps: Optional[int] = 0,
        profiling_steps: Optional[int] = 0,
        **model_kwargs,
    ) -> Union[SampleOutput, torch.LongTensor]:
        r"""
        Generates sequences of token ids for models with a language modeling head using **multinomial sampling** and
        can be used for text-decoder, text-to-text, speech-to-text, and vision-to-text models.

        <Tip warning={true}>

        In most cases, you do not need to call [`~generation.GenerationMixin.sample`] directly. Use generate() instead.
        For an overview of generation strategies and code examples, check the [following
        guide](../generation_strategies).

        </Tip>

        Parameters:
            input_ids (`torch.LongTensor` of shape `(batch_size, sequence_length)`):
                The sequence used as a prompt for the generation.
            logits_processor (`LogitsProcessorList`, *optional*):
                An instance of [`LogitsProcessorList`]. List of instances of class derived from [`LogitsProcessor`]
                used to modify the prediction scores of the language modeling head applied at each generation step.
            stopping_criteria (`StoppingCriteriaList`, *optional*):
                An instance of [`StoppingCriteriaList`]. List of instances of class derived from [`StoppingCriteria`]
                used to tell if the generation loop should stop.
            logits_warper (`LogitsProcessorList`, *optional*):
                An instance of [`LogitsProcessorList`]. List of instances of class derived from [`LogitsWarper`] used
                to warp the prediction score distribution of the language modeling head applied before multinomial
                sampling at each generation step.
            max_length (`int`, *optional*, defaults to 20):
                **DEPRECATED**. Use `logits_processor` or `stopping_criteria` directly to cap the number of generated
                tokens. The maximum length of the sequence to be generated.
            pad_token_id (`int`, *optional*):
                The id of the *padding* token.
            eos_token_id (`Union[int, List[int]]`, *optional*):
                The id of the *end-of-sequence* token. Optionally, use a list to set multiple *end-of-sequence* tokens.
            output_attentions (`bool`, *optional*, defaults to `False`):
                Whether or not to return the attentions tensors of all attention layers. See `attentions` under
                returned tensors for more details.
            output_hidden_states (`bool`, *optional*, defaults to `False`):
                Whether or not to return the hidden states of all layers. See `hidden_states` under returned tensors
                for more details.
            output_scores (`bool`, *optional*, defaults to `False`):
                Whether or not to return the prediction scores. See `scores` under returned tensors for more details.
            return_dict_in_generate (`bool`, *optional*, defaults to `False`):
                Whether or not to return a [`transformers.generationutils.ModelOutput`] instead of a plain tuple.
            synced_gpus (`bool`, *optional*, defaults to `False`):
                Whether to continue running the while loop until max_length (needed for ZeRO stage 3)
            streamer (`BaseStreamer`, *optional*):
                Streamer object that will be used to stream the generated sequences. Generated tokens are passed
                through `streamer.put(token_ids)` and the streamer is responsible for any further processing.
            lazy_mode (`bool`, *optional*, defaults to `False`):
                Whether the run is executed in lazy mode or not (i.e. eager mode).
            ignore_eos (`bool`, *optional*):
                Whether to ignore finished sequences (faster in lazy mode and with HPU graphs) or not (eager mode).
            profiling_warmup_steps (`int`, *optional*, defaults to 0):
                Number of steps to ignore for profling.
            profiling_steps (`int`, *optional*, defaults to 0):
                Number of steps to be captured when enabling profiling.
            model_kwargs:
                Additional model specific kwargs will be forwarded to the `forward` function of the model. If model is
                an encoder-decoder model the kwargs should include `encoder_outputs`.

        Return:
            [`transformers.generation.SampleDecoderOnlyOutput`], [`transformers.generation.SampleEncoderDecoderOutput`] or
            `torch.LongTensor`: A `torch.LongTensor` containing the generated tokens (default behaviour) or a
            [`transformers.generation.SampleDecoderOnlyOutput`] if `model.config.is_encoder_decoder=False` and
            `return_dict_in_generate=True` or a [`transformers.generation.SampleEncoderDecoderOutput`] if
            `model.config.is_encoder_decoder=True`.

        Examples:

        ```python
        >>> from transformers import (
        ...     AutoTokenizer,
        ...     AutoModelForCausalLM,
        ...     LogitsProcessorList,
        ...     MinLengthLogitsProcessor,
        ...     TopKLogitsWarper,
        ...     TemperatureLogitsWarper,
        ...     StoppingCriteriaList,
        ...     MaxLengthCriteria,
        ... )
        >>> import torch

        >>> tokenizer = AutoTokenizer.from_pretrained("gpt2")
        >>> model = AutoModelForCausalLM.from_pretrained("gpt2")

        >>> # set pad_token_id to eos_token_id because GPT2 does not have a EOS token
        >>> model.config.pad_token_id = model.config.eos_token_id
        >>> model.generation_config.pad_token_id = model.config.eos_token_id

        >>> input_prompt = "Today is a beautiful day, and"
        >>> input_ids = tokenizer(input_prompt, return_tensors="pt").input_ids

        >>> # instantiate logits processors
        >>> logits_processor = LogitsProcessorList(
        ...     [
        ...         MinLengthLogitsProcessor(15, eos_token_id=model.generation_config.eos_token_id),
        ...     ]
        ... )
        >>> # instantiate logits processors
        >>> logits_warper = LogitsProcessorList(
        ...     [
        ...         TopKLogitsWarper(50),
        ...         TemperatureLogitsWarper(0.7),
        ...     ]
        ... )

        >>> stopping_criteria = StoppingCriteriaList([MaxLengthCriteria(max_length=20)])

        >>> torch.manual_seed(0)  # doctest: +IGNORE_RESULT
        >>> outputs = model.sample(
        ...     input_ids,
        ...     logits_processor=logits_processor,
        ...     logits_warper=logits_warper,
        ...     stopping_criteria=stopping_criteria,
        ... )

        >>> tokenizer.batch_decode(outputs, skip_special_tokens=True)
        ['Today is a beautiful day, and we must do everything possible to make it a day of celebration.']
        ```"""

        # init values
        logits_processor = logits_processor if logits_processor is not None else LogitsProcessorList()
        stopping_criteria = stopping_criteria if stopping_criteria is not None else StoppingCriteriaList()
        if max_length is not None:
            warnings.warn(
                (
                    "`max_length` is deprecated in this function, use"
                    " `stopping_criteria=StoppingCriteriaList(MaxLengthCriteria(max_length=max_length))` instead."
                ),
                UserWarning,
            )
            stopping_criteria = validate_stopping_criteria(stopping_criteria, max_length)
        logits_warper = logits_warper if logits_warper is not None else LogitsProcessorList()
        pad_token_id = pad_token_id if pad_token_id is not None else self.generation_config.pad_token_id
        eos_token_id = eos_token_id if eos_token_id is not None else self.generation_config.eos_token_id
        if isinstance(eos_token_id, int):
            eos_token_id = [eos_token_id]
        eos_token_id_tensor = torch.tensor(eos_token_id).to(input_ids.device) if eos_token_id is not None else None
        output_scores = output_scores if output_scores is not None else self.generation_config.output_scores
        output_attentions = (
            output_attentions if output_attentions is not None else self.generation_config.output_attentions
        )
        output_hidden_states = (
            output_hidden_states if output_hidden_states is not None else self.generation_config.output_hidden_states
        )
        return_dict_in_generate = (
            return_dict_in_generate
            if return_dict_in_generate is not None
            else self.generation_config.return_dict_in_generate
        )

        # init attention / hidden states / scores tuples
        scores = () if (return_dict_in_generate and output_scores) else None
        decoder_attentions = () if (return_dict_in_generate and output_attentions) else None
        cross_attentions = () if (return_dict_in_generate and output_attentions) else None
        decoder_hidden_states = () if (return_dict_in_generate and output_hidden_states) else None

        # if model is an encoder-decoder, retrieve encoder attention weights and hidden states
        if return_dict_in_generate and self.config.is_encoder_decoder:
            encoder_attentions = model_kwargs["encoder_outputs"].get("attentions") if output_attentions else None
            encoder_hidden_states = (
                model_kwargs["encoder_outputs"].get("hidden_states") if output_hidden_states else None
            )

        # keep track of which sequences are already finished
        # TODO: no ignore_eos check here since there is a compilation error, will add ignore_eos here if fixed
        unfinished_sequences = torch.ones(input_ids.shape[0], dtype=torch.long, device=input_ids.device)
        hb_profer = HabanaProfile(warmup=profiling_warmup_steps, active=profiling_steps)
        hb_profer.start()
        this_peer_finished = False  # used by synced_gpus only
        # auto-regressive generation
        while True:
            if lazy_mode:
                self.htcore_generation.mark_step()

            if synced_gpus:
                # Under synced_gpus the `forward` call must continue until all gpus complete their sequence.
                # The following logic allows an early break if all peers finished generating their sequence
                this_peer_finished_flag = torch.tensor(0.0 if this_peer_finished else 1.0).to(input_ids.device)
                # send 0.0 if we finished, 1.0 otherwise
                dist.all_reduce(this_peer_finished_flag, op=dist.ReduceOp.SUM)
                # did all peers finish? the reduced sum will be 0.0 then
                if this_peer_finished_flag.item() == 0.0:
                    break

            # prepare model inputs
            model_inputs = self.prepare_inputs_for_generation(input_ids, **model_kwargs)

            hpu_graphs_kwargs = self._get_hpu_graphs_kwargs(model_kwargs)

            # forward pass to get next token
            outputs = self(
                **model_inputs,
                return_dict=True,
                output_attentions=output_attentions,
                output_hidden_states=output_hidden_states,
                **hpu_graphs_kwargs,
            )

            if synced_gpus and this_peer_finished:
                continue  # don't waste resources running the code we don't need

            token_idx = model_kwargs.get("token_idx", None)
            if token_idx is not None and outputs.logits.shape[-2] > 1:
                next_token_logits = torch.index_select(outputs.logits, -2, token_idx - 1).squeeze(-2)
            else:
                next_token_logits = outputs.logits[:, -1, :]

            # pre-process distribution
            next_token_scores = logits_processor(input_ids, next_token_logits)
            next_token_scores = logits_warper(input_ids, next_token_scores)

            # Store scores, attentions and hidden_states when required
            if return_dict_in_generate:
                if output_scores:
                    scores += (next_token_scores,)
                if output_attentions:
                    decoder_attentions += (
                        (outputs.decoder_attentions,) if self.config.is_encoder_decoder else (outputs.attentions,)
                    )
                    if self.config.is_encoder_decoder:
                        cross_attentions += (outputs.cross_attentions,)

                if output_hidden_states:
                    decoder_hidden_states += (
                        (outputs.decoder_hidden_states,)
                        if self.config.is_encoder_decoder
                        else (outputs.hidden_states,)
                    )

            # sample
            probs = torch.nn.functional.softmax(next_token_scores, dim=-1)
            next_tokens = torch.multinomial(probs, num_samples=1).squeeze(1)

            # finished sentences should have their next token be a padding token
            # TODO: no ignore_eos check here since there is a compilation error, will add ignore_eos here if fixed
            if eos_token_id is not None:
                if pad_token_id is None:
                    raise ValueError("If `eos_token_id` is defined, make sure that `pad_token_id` is defined.")
                next_tokens = next_tokens * unfinished_sequences + pad_token_id * (1 - unfinished_sequences)

            # update generated ids, model inputs, and length for next step
            if token_idx is not None:
                input_ids.index_copy_(
                    1, token_idx, next_tokens.unsqueeze(-1) if next_tokens.dim() == 1 else next_tokens
                )
            else:
                input_ids = torch.cat([input_ids, next_tokens[:, None]], dim=-1)
            if streamer is not None:
                streamer.put(next_tokens.cpu())
            model_kwargs = self._update_model_kwargs_for_generation(
                outputs, model_kwargs, is_encoder_decoder=self.config.is_encoder_decoder
            )

            # if eos_token was found in one sentence, set sentence to finished
            if not ignore_eos and eos_token_id_tensor is not None:
                unfinished_sequences = unfinished_sequences.mul(
                    next_tokens.tile(eos_token_id_tensor.shape[0], 1).ne(eos_token_id_tensor.unsqueeze(1)).prod(dim=0)
                )

                # stop when each sentence is finished
                if not ignore_eos and unfinished_sequences.max() == 0:
                    this_peer_finished = True

            # stop if we exceed the maximum length
            if stopping_criteria(input_ids, scores):
                this_peer_finished = True

            hb_profer.step()

            if this_peer_finished and not synced_gpus:
                break

        hb_profer.stop()
        if streamer is not None:
            streamer.end()

        if return_dict_in_generate:
            if self.config.is_encoder_decoder:
                return SampleEncoderDecoderOutput(
                    sequences=input_ids,
                    scores=scores,
                    encoder_attentions=encoder_attentions,
                    encoder_hidden_states=encoder_hidden_states,
                    decoder_attentions=decoder_attentions,
                    cross_attentions=cross_attentions,
                    decoder_hidden_states=decoder_hidden_states,
                )
            else:
                return SampleDecoderOnlyOutput(
                    sequences=input_ids,
                    scores=scores,
                    attentions=decoder_attentions,
                    hidden_states=decoder_hidden_states,
                )
        else:
            return input_ids

    def beam_search(
        self,
        input_ids: torch.LongTensor,
        beam_scorer: BeamScorer,
        logits_processor: Optional[LogitsProcessorList] = None,
        stopping_criteria: Optional[StoppingCriteriaList] = None,
        max_length: Optional[int] = None,
        pad_token_id: Optional[int] = None,
        eos_token_id: Optional[Union[int, List[int]]] = None,
        output_attentions: Optional[bool] = None,
        output_hidden_states: Optional[bool] = None,
        output_scores: Optional[bool] = None,
        return_dict_in_generate: Optional[bool] = None,
        synced_gpus: bool = False,
        lazy_mode: Optional[bool] = False,
        profiling_warmup_steps: Optional[int] = 0,
        profiling_steps: Optional[int] = 0,
        **model_kwargs,
    ) -> Union[BeamSearchOutput, torch.LongTensor]:
        r"""
        Generates sequences of token ids for models with a language modeling head using **beam search decoding** and
        can be used for text-decoder, text-to-text, speech-to-text, and vision-to-text models.

        <Tip warning={true}>

        In most cases, you do not need to call [`~generation.GenerationMixin.beam_search`] directly. Use generate()
        instead. For an overview of generation strategies and code examples, check the [following
        guide](../generation_strategies).

        </Tip>

        Parameters:
            input_ids (`torch.LongTensor` of shape `(batch_size, sequence_length)`):
                The sequence used as a prompt for the generation.
            beam_scorer (`BeamScorer`):
                An derived instance of [`BeamScorer`] that defines how beam hypotheses are constructed, stored and
                sorted during generation. For more information, the documentation of [`BeamScorer`] should be read.
            logits_processor (`LogitsProcessorList`, *optional*):
                An instance of [`LogitsProcessorList`]. List of instances of class derived from [`LogitsProcessor`]
                used to modify the prediction scores of the language modeling head applied at each generation step.
            stopping_criteria (`StoppingCriteriaList`, *optional*):
                An instance of [`StoppingCriteriaList`]. List of instances of class derived from [`StoppingCriteria`]
                used to tell if the generation loop should stop.
            max_length (`int`, *optional*, defaults to 20):
                **DEPRECATED**. Use `logits_processor` or `stopping_criteria` directly to cap the number of generated
                tokens. The maximum length of the sequence to be generated.
            pad_token_id (`int`, *optional*):
                The id of the *padding* token.
            eos_token_id (`Union[int, List[int]]`, *optional*):
                The id of the *end-of-sequence* token. Optionally, use a list to set multiple *end-of-sequence* tokens.
            output_attentions (`bool`, *optional*, defaults to `False`):
                Whether or not to return the attentions tensors of all attention layers. See `attentions` under
                returned tensors for more details.
            output_hidden_states (`bool`, *optional*, defaults to `False`):
                Whether or not to return the hidden states of all layers. See `hidden_states` under returned tensors
                for more details.
            output_scores (`bool`, *optional*, defaults to `False`):
                Whether or not to return the prediction scores. See `scores` under returned tensors for more details.
            return_dict_in_generate (`bool`, *optional*, defaults to `False`):
                Whether or not to return a [`transformers.generationutils.ModelOutput`] instead of a plain tuple.
            synced_gpus (`bool`, *optional*, defaults to `False`):
                Whether to continue running the while loop until max_length (needed for ZeRO stage 3)
            lazy_mode (`bool`, *optional*, defaults to `False`):
                Whether the run is executed in lazy mode or not (i.e. eager mode).
            profiling_warmup_steps (`int`, *optional*, defaults to 0):
                Number of steps to ignore for profling.
            profiling_steps (`int`, *optional*, defaults to 0):
                Number of steps to be captured when enabling profiling.
            model_kwargs:
                Additional model specific kwargs will be forwarded to the `forward` function of the model. If model is
                an encoder-decoder model the kwargs should include `encoder_outputs`.

        Return:
            [`transformers.generation.utils.BeamSearchDecoderOnlyOutput`], [`transformers.generation.BeamSearchEncoderDecoderOutput`] or
            `torch.LongTensor`: A `torch.LongTensor` containing the generated tokens (default behaviour) or a
            [`transformers.generation.BeamSearchDecoderOnlyOutput`] if `model.config.is_encoder_decoder=False` and
            `return_dict_in_generate=True` or a [`transformers.generation.BeamSearchEncoderDecoderOutput`] if
            `model.config.is_encoder_decoder=True`.

        Examples:

        ```python
        >>> from transformers import (
        ...     AutoTokenizer,
        ...     AutoModelForSeq2SeqLM,
        ...     LogitsProcessorList,
        ...     MinLengthLogitsProcessor,
        ...     BeamSearchScorer,
        ... )
        >>> import torch

        >>> tokenizer = AutoTokenizer.from_pretrained("t5-base")
        >>> model = AutoModelForSeq2SeqLM.from_pretrained("t5-base")

        >>> encoder_input_str = "translate English to German: How old are you?"
        >>> encoder_input_ids = tokenizer(encoder_input_str, return_tensors="pt").input_ids

        >>> # lets run beam search using 3 beams
        >>> num_beams = 3
        >>> # define decoder start token ids
        >>> input_ids = torch.ones((num_beams, 1), device=model.device, dtype=torch.long)
        >>> input_ids = input_ids * model.config.decoder_start_token_id

        >>> # add encoder_outputs to model keyword arguments
        >>> model_kwargs = {
        ...     "encoder_outputs": model.get_encoder()(
        ...         encoder_input_ids.repeat_interleave(num_beams, dim=0), return_dict=True
        ...     )
        ... }

        >>> # instantiate beam scorer
        >>> beam_scorer = BeamSearchScorer(
        ...     batch_size=1,
        ...     num_beams=num_beams,
        ...     device=model.device,
        ... )

        >>> # instantiate logits processors
        >>> logits_processor = LogitsProcessorList(
        ...     [
        ...         MinLengthLogitsProcessor(5, eos_token_id=model.config.eos_token_id),
        ...     ]
        ... )

        >>> outputs = model.beam_search(input_ids, beam_scorer, logits_processor=logits_processor, **model_kwargs)

        >>> tokenizer.batch_decode(outputs, skip_special_tokens=True)
        ['Wie alt bist du?']
        ```"""
        # init values
        logits_processor = logits_processor if logits_processor is not None else LogitsProcessorList()
        stopping_criteria = stopping_criteria if stopping_criteria is not None else StoppingCriteriaList()
        if max_length is not None:
            warnings.warn(
                (
                    "`max_length` is deprecated in this function, use"
                    " `stopping_criteria=StoppingCriteriaList(MaxLengthCriteria(max_length=max_length))` instead."
                ),
                UserWarning,
            )
            stopping_criteria = validate_stopping_criteria(stopping_criteria, max_length)
        if len(stopping_criteria) == 0:
            warnings.warn("You don't have defined any stopping_criteria, this will likely loop forever", UserWarning)
        pad_token_id = pad_token_id if pad_token_id is not None else self.generation_config.pad_token_id
        eos_token_id = eos_token_id if eos_token_id is not None else self.generation_config.eos_token_id
        if isinstance(eos_token_id, int):
            eos_token_id = [eos_token_id]
        output_scores = output_scores if output_scores is not None else self.generation_config.output_scores
        output_attentions = (
            output_attentions if output_attentions is not None else self.generation_config.output_attentions
        )
        output_hidden_states = (
            output_hidden_states if output_hidden_states is not None else self.generation_config.output_hidden_states
        )
        return_dict_in_generate = (
            return_dict_in_generate
            if return_dict_in_generate is not None
            else self.generation_config.return_dict_in_generate
        )

        batch_size = len(beam_scorer._beam_hyps)
        num_beams = beam_scorer.num_beams

        batch_beam_size, cur_len = input_ids.shape
        token_idx = model_kwargs.get("token_idx", None)
        if token_idx is not None:
            # Update cur_len in case of static shapes
            cur_len = token_idx.item()

        if num_beams * batch_size != batch_beam_size:
            raise ValueError(
                f"Batch dimension of `input_ids` should be {num_beams * batch_size}, but is {batch_beam_size}."
            )

        # init attention / hidden states / scores tuples
        scores = () if (return_dict_in_generate and output_scores) else None
        beam_indices = (
            tuple(() for _ in range(batch_beam_size)) if (return_dict_in_generate and output_scores) else None
        )
        decoder_attentions = () if (return_dict_in_generate and output_attentions) else None
        cross_attentions = () if (return_dict_in_generate and output_attentions) else None
        decoder_hidden_states = () if (return_dict_in_generate and output_hidden_states) else None

        # if model is an encoder-decoder, retrieve encoder attention weights and hidden states
        if return_dict_in_generate and self.config.is_encoder_decoder:
            encoder_attentions = model_kwargs["encoder_outputs"].get("attentions") if output_attentions else None
            encoder_hidden_states = (
                model_kwargs["encoder_outputs"].get("hidden_states") if output_hidden_states else None
            )

        # initialise score of first beam with 0 and the rest with -1e9. This makes sure that only tokens
        # of the first beam are considered to avoid sampling the exact same tokens across all beams.
        beam_scores = torch.zeros((batch_size, num_beams), dtype=torch.float, device=input_ids.device)
        beam_scores[:, 1:] = -1e9
        beam_scores = beam_scores.view((batch_size * num_beams,))
        hb_profer = HabanaProfile(warmup=profiling_warmup_steps, active=profiling_steps)
        hb_profer.start()
        this_peer_finished = False  # used by synced_gpus only
        while True:
            if synced_gpus:
                # Under synced_gpus the `forward` call must continue until all gpus complete their sequence.
                # The following logic allows an early break if all peers finished generating their sequence
                this_peer_finished_flag = torch.tensor(0.0 if this_peer_finished else 1.0).to(input_ids.device)
                # send 0.0 if we finished, 1.0 otherwise
                dist.all_reduce(this_peer_finished_flag, op=dist.ReduceOp.SUM)
                # did all peers finish? the reduced sum will be 0.0 then
                if this_peer_finished_flag.item() == 0.0:
                    break

            model_inputs = self.prepare_inputs_for_generation(input_ids, **model_kwargs)
<<<<<<< HEAD

            hpu_graphs_kwargs = self._get_hpu_graphs_kwargs(model_kwargs)

=======
>>>>>>> 8a166498
            outputs = self(
                **model_inputs,
                return_dict=True,
                output_attentions=output_attentions,
                output_hidden_states=output_hidden_states,
                **hpu_graphs_kwargs,
            )

            if synced_gpus and this_peer_finished:
                cur_len = cur_len + 1
                continue  # don't waste resources running the code we don't need

            token_idx = model_kwargs.get("token_idx", None)
            if token_idx is not None and outputs.logits.shape[-2] > 1:
                next_token_logits = torch.index_select(outputs.logits, -2, token_idx - 1).squeeze(-2)
            else:
                next_token_logits = outputs.logits[:, -1, :]

            next_token_scores = torch.nn.functional.log_softmax(
                next_token_logits, dim=-1
            )  # (batch_size * num_beams, vocab_size)

            next_token_scores_processed = logits_processor(input_ids, next_token_scores)
            next_token_scores = next_token_scores_processed + beam_scores[:, None].expand_as(next_token_scores)

            # Store scores, attentions and hidden_states when required
            if return_dict_in_generate:
                if output_scores:
                    scores += (next_token_scores_processed,)
                if output_attentions:
                    decoder_attentions += (
                        (outputs.decoder_attentions,) if self.config.is_encoder_decoder else (outputs.attentions,)
                    )
                    if self.config.is_encoder_decoder:
                        cross_attentions += (outputs.cross_attentions,)

                if output_hidden_states:
                    decoder_hidden_states += (
                        (outputs.decoder_hidden_states,)
                        if self.config.is_encoder_decoder
                        else (outputs.hidden_states,)
                    )

            # reshape for beam search
            vocab_size = next_token_scores.shape[-1]
            next_token_scores = next_token_scores.view(batch_size, num_beams * vocab_size)

            # Sample 1 + len(eos_token_id) next tokens for each beam so we have at least 1 non eos token per beam.
            n_eos_tokens = len(eos_token_id) if eos_token_id else 0
            next_token_scores, next_tokens = torch.topk(
                next_token_scores, max(2, 1 + n_eos_tokens) * num_beams, dim=1, largest=True, sorted=True
            )

            next_indices = torch.div(next_tokens, vocab_size, rounding_mode="floor")
            next_tokens = next_tokens % vocab_size

            # stateless
            beam_outputs = beam_scorer.process(
                input_ids[:, :cur_len],
                next_token_scores,
                next_tokens,
                next_indices,
                pad_token_id=pad_token_id,
                eos_token_id=eos_token_id,
                beam_indices=beam_indices,
            )

            beam_scores = beam_outputs["next_beam_scores"]
            beam_next_tokens = beam_outputs["next_beam_tokens"]
            beam_idx = beam_outputs["next_beam_indices"]

            if token_idx is not None:
                input_ids = input_ids[beam_idx, :]
                input_ids.index_copy_(
                    1, token_idx, beam_next_tokens.unsqueeze(-1) if beam_next_tokens.dim() == 1 else beam_next_tokens
                )
            else:
                input_ids = torch.cat([input_ids[beam_idx, :], beam_next_tokens.unsqueeze(-1)], dim=-1)

            model_kwargs = self._update_model_kwargs_for_generation(
                outputs, model_kwargs, is_encoder_decoder=self.config.is_encoder_decoder
            )
            if model_kwargs["past_key_values"] is not None:
                model_kwargs["past_key_values"] = self._reorder_cache(model_kwargs["past_key_values"], beam_idx)

            if return_dict_in_generate and output_scores:
                beam_indices = tuple((beam_indices[beam_idx[i]] + (beam_idx[i],) for i in range(len(beam_indices))))

            # increase cur_len
            cur_len = cur_len + 1

            hb_profer.step()
            if stopping_criteria(input_ids, scores) or (beam_scorer.is_done and not lazy_mode):
                if not synced_gpus:
                    break
                else:
                    this_peer_finished = True
        hb_profer.stop()

        sequence_outputs = beam_scorer.finalize(
            input_ids,
            beam_scores,
            next_tokens,
            next_indices,
            pad_token_id=pad_token_id,
            eos_token_id=eos_token_id,
            max_length=stopping_criteria.max_length,
            beam_indices=beam_indices,
        )

        if return_dict_in_generate:
            if not output_scores:
                sequence_outputs["sequence_scores"] = None

            if self.config.is_encoder_decoder:
                return BeamSearchEncoderDecoderOutput(
                    sequences=sequence_outputs["sequences"],
                    sequences_scores=sequence_outputs["sequence_scores"],
                    scores=scores,
                    beam_indices=sequence_outputs["beam_indices"],
                    encoder_attentions=encoder_attentions,
                    encoder_hidden_states=encoder_hidden_states,
                    decoder_attentions=decoder_attentions,
                    cross_attentions=cross_attentions,
                    decoder_hidden_states=decoder_hidden_states,
                )
            else:
                return BeamSearchDecoderOnlyOutput(
                    sequences=sequence_outputs["sequences"],
                    sequences_scores=sequence_outputs["sequence_scores"],
                    scores=scores,
                    beam_indices=sequence_outputs["beam_indices"],
                    attentions=decoder_attentions,
                    hidden_states=decoder_hidden_states,
                )
        else:
            return sequence_outputs["sequences"]

    def beam_sample(
        self,
        input_ids: torch.LongTensor,
        beam_scorer: BeamScorer,
        logits_processor: Optional[LogitsProcessorList] = None,
        stopping_criteria: Optional[StoppingCriteriaList] = None,
        logits_warper: Optional[LogitsProcessorList] = None,
        max_length: Optional[int] = None,
        pad_token_id: Optional[int] = None,
        eos_token_id: Optional[Union[int, List[int]]] = None,
        output_attentions: Optional[bool] = None,
        output_hidden_states: Optional[bool] = None,
        output_scores: Optional[bool] = None,
        return_dict_in_generate: Optional[bool] = None,
        synced_gpus: bool = False,
        lazy_mode: Optional[bool] = False,
        profiling_warmup_steps: Optional[int] = 0,
        profiling_steps: Optional[int] = 0,
        **model_kwargs,
    ) -> Union[BeamSampleOutput, torch.LongTensor]:
        r"""
        Generates sequences of token ids for models with a language modeling head using **beam search multinomial
        sampling** and can be used for text-decoder, text-to-text, speech-to-text, and vision-to-text models.

        <Tip warning={true}>

        In most cases, you do not need to call [`~generation.GenerationMixin.beam_sample`] directly. Use generate()
        instead. For an overview of generation strategies and code examples, check the [following
        guide](../generation_strategies).

        </Tip>

        Parameters:
            input_ids (`torch.LongTensor` of shape `(batch_size, sequence_length)`):
                The sequence used as a prompt for the generation.
            beam_scorer (`BeamScorer`):
                A derived instance of [`BeamScorer`] that defines how beam hypotheses are constructed, stored and
                sorted during generation. For more information, the documentation of [`BeamScorer`] should be read.
            logits_processor (`LogitsProcessorList`, *optional*):
                An instance of [`LogitsProcessorList`]. List of instances of class derived from [`LogitsProcessor`]
                used to modify the prediction scores of the language modeling head applied at each generation step.
            stopping_criteria (`StoppingCriteriaList`, *optional*):
                An instance of [`StoppingCriteriaList`]. List of instances of class derived from [`StoppingCriteria`]
                used to tell if the generation loop should stop.
            logits_warper (`LogitsProcessorList`, *optional*):
                An instance of [`LogitsProcessorList`]. List of instances of class derived from [`LogitsWarper`] used
                to warp the prediction score distribution of the language modeling head applied before multinomial
                sampling at each generation step.
            max_length (`int`, *optional*, defaults to 20):
                **DEPRECATED**. Use `logits_processor` or `stopping_criteria` directly to cap the number of generated
                tokens. The maximum length of the sequence to be generated.
            pad_token_id (`int`, *optional*):
                The id of the *padding* token.
            eos_token_id (`Union[int, List[int]]`, *optional*):
                The id of the *end-of-sequence* token. Optionally, use a list to set multiple *end-of-sequence* tokens.
            output_attentions (`bool`, *optional*, defaults to `False`):
                Whether or not to return the attentions tensors of all attention layers. See `attentions` under
                returned tensors for more details.
            output_hidden_states (`bool`, *optional*, defaults to `False`):
                Whether or not to return the hidden states of all layers. See `hidden_states` under returned tensors
                for more details.
            output_scores (`bool`, *optional*, defaults to `False`):
                Whether or not to return the prediction scores. See `scores` under returned tensors for more details.
            return_dict_in_generate (`bool`, *optional*, defaults to `False`):
                Whether or not to return a [`transformers.generationutils.ModelOutput`] instead of a plain tuple.
            synced_gpus (`bool`, *optional*, defaults to `False`):
                Whether to continue running the while loop until max_length (needed for ZeRO stage 3)
            lazy_mode (`bool`, *optional*, defaults to `False`):
                Whether the run is executed in lazy mode or not (i.e. eager mode).
            profiling_warmup_steps (`int`, *optional*, defaults to 0):
                Number of steps to ignore for profling.
            profiling_steps (`int`, *optional*, defaults to 0):
                Number of steps to be captured when enabling profiling.
            model_kwargs:
                Additional model specific kwargs will be forwarded to the `forward` function of the model. If model is
                an encoder-decoder model the kwargs should include `encoder_outputs`.

        Return:
            [`transformers.generation.BeamSampleDecoderOnlyOutput`], [`transformers.generation.BeamSampleEncoderDecoderOutput`] or
            `torch.LongTensor`: A `torch.LongTensor` containing the generated tokens (default behaviour) or a
            [`transformers.generation.BeamSampleDecoderOnlyOutput`] if `model.config.is_encoder_decoder=False` and
            `return_dict_in_generate=True` or a [`transformers.generation.BeamSampleEncoderDecoderOutput`] if
            `model.config.is_encoder_decoder=True`.

        Examples:

        ```python
        >>> from transformers import (
        ...     AutoTokenizer,
        ...     AutoModelForSeq2SeqLM,
        ...     LogitsProcessorList,
        ...     MinLengthLogitsProcessor,
        ...     TopKLogitsWarper,
        ...     TemperatureLogitsWarper,
        ...     BeamSearchScorer,
        ... )
        >>> import torch

        >>> tokenizer = AutoTokenizer.from_pretrained("t5-base")
        >>> model = AutoModelForSeq2SeqLM.from_pretrained("t5-base")

        >>> encoder_input_str = "translate English to German: How old are you?"
        >>> encoder_input_ids = tokenizer(encoder_input_str, return_tensors="pt").input_ids

        >>> # lets run beam search using 3 beams
        >>> num_beams = 3
        >>> # define decoder start token ids
        >>> input_ids = torch.ones((num_beams, 1), device=model.device, dtype=torch.long)
        >>> input_ids = input_ids * model.config.decoder_start_token_id

        >>> # add encoder_outputs to model keyword arguments
        >>> model_kwargs = {
        ...     "encoder_outputs": model.get_encoder()(
        ...         encoder_input_ids.repeat_interleave(num_beams, dim=0), return_dict=True
        ...     )
        ... }

        >>> # instantiate beam scorer
        >>> beam_scorer = BeamSearchScorer(
        ...     batch_size=1,
        ...     max_length=model.config.max_length,
        ...     num_beams=num_beams,
        ...     device=model.device,
        ... )

        >>> # instantiate logits processors
        >>> logits_processor = LogitsProcessorList(
        ...     [MinLengthLogitsProcessor(5, eos_token_id=model.config.eos_token_id)]
        ... )
        >>> # instantiate logits processors
        >>> logits_warper = LogitsProcessorList(
        ...     [
        ...         TopKLogitsWarper(50),
        ...         TemperatureLogitsWarper(0.7),
        ...     ]
        ... )

        >>> outputs = model.beam_sample(
        ...     input_ids, beam_scorer, logits_processor=logits_processor, logits_warper=logits_warper, **model_kwargs
        ... )

        >>> tokenizer.batch_decode(outputs, skip_special_tokens=True)
        ['Wie alt bist du?']
        ```"""

        raise NotImplementedError("Beam search sampling is not supported by optimum-habana yet.")

    def group_beam_search(
        self,
        input_ids: torch.LongTensor,
        beam_scorer: BeamScorer,
        logits_processor: Optional[LogitsProcessorList] = None,
        stopping_criteria: Optional[StoppingCriteriaList] = None,
        max_length: Optional[int] = None,
        pad_token_id: Optional[int] = None,
        eos_token_id: Optional[Union[int, List[int]]] = None,
        output_attentions: Optional[bool] = None,
        output_hidden_states: Optional[bool] = None,
        output_scores: Optional[bool] = None,
        return_dict_in_generate: Optional[bool] = None,
        synced_gpus: bool = False,
        lazy_mode: Optional[bool] = False,
        profiling_warmup_steps: Optional[int] = 0,
        profiling_steps: Optional[int] = 0,
        **model_kwargs,
    ):
        r"""
        Generates sequences of token ids for models with a language modeling head using **diverse beam search
        decoding** and can be used for text-decoder, text-to-text, speech-to-text, and vision-to-text models.

        <Tip warning={true}>

        In most cases, you do not need to call [`~generation.GenerationMixin.group_beam_search`] directly. Use
        generate() instead. For an overview of generation strategies and code examples, check the [following
        guide](../generation_strategies).

        </Tip>

        Parameters:
            input_ids (`torch.LongTensor` of shape `(batch_size, sequence_length)`):
                The sequence used as a prompt for the generation.
            beam_scorer (`BeamScorer`):
                An derived instance of [`BeamScorer`] that defines how beam hypotheses are constructed, stored and
                sorted during generation. For more information, the documentation of [`BeamScorer`] should be read.
            logits_processor (`LogitsProcessorList`, *optional*):
                An instance of [`LogitsProcessorList`]. List of instances of class derived from [`LogitsProcessor`]
                used to modify the prediction scores of the language modeling head applied at each generation step.
            stopping_criteria (`StoppingCriteriaList`, *optional*):
                An instance of [`StoppingCriteriaList`]. List of instances of class derived from [`StoppingCriteria`]
                used to tell if the generation loop should stop.
            max_length (`int`, *optional*, defaults to 20):
                **DEPRECATED**. Use `logits_processor` or `stopping_criteria` directly to cap the number of generated
                tokens. The maximum length of the sequence to be generated.
            pad_token_id (`int`, *optional*):
                The id of the *padding* token.
            eos_token_id (`Union[int, List[int]]`, *optional*):
                The id of the *end-of-sequence* token. Optionally, use a list to set multiple *end-of-sequence* tokens.
            output_attentions (`bool`, *optional*, defaults to `False`):
                Whether or not to return the attentions tensors of all attention layers. See `attentions` under
                returned tensors for more details.
            output_hidden_states (`bool`, *optional*, defaults to `False`):
                Whether or not to return the hidden states of all layers. See `hidden_states` under returned tensors
                for more details.
            output_scores (`bool`, *optional*, defaults to `False`):
                Whether or not to return the prediction scores. See `scores` under returned tensors for more details.
            return_dict_in_generate (`bool`, *optional*, defaults to `False`):
                Whether or not to return a [`transformers.generationutils.ModelOutput`] instead of a plain tuple.
            synced_gpus (`bool`, *optional*, defaults to `False`):
                Whether to continue running the while loop until max_length (needed for ZeRO stage 3)
            lazy_mode (`bool`, *optional*, defaults to `False`):
                Whether the run is executed in lazy mode or not (i.e. eager mode).
            profiling_warmup_steps (`int`, *optional*, defaults to 0):
                Number of steps to ignore for profling.
            profiling_steps (`int`, *optional*, defaults to 0):
                Number of steps to be captured when enabling profiling.
            model_kwargs:
                Additional model specific kwargs that will be forwarded to the `forward` function of the model. If
                model is an encoder-decoder model the kwargs should include `encoder_outputs`.

        Return:
            [`transformers.generation.BeamSearchDecoderOnlyOutput`], [`transformers.generation.BeamSearchEncoderDecoderOutput`] or
            `torch.LongTensor`: A `torch.LongTensor` containing the generated tokens (default behaviour) or a
            [`transformers.generation.BeamSearchDecoderOnlyOutput`] if [`transformers.generation.BeamSearchDecoderOnlyOutput`] if
            `model.config.is_encoder_decoder=False` and `return_dict_in_generate=True` or a
            [`transformers.generation.BeamSearchEncoderDecoderOutput`] if `model.config.is_encoder_decoder=True`.

        Examples:

        ```python
        >>> from transformers import (
        ...     AutoTokenizer,
        ...     AutoModelForSeq2SeqLM,
        ...     LogitsProcessorList,
        ...     MinLengthLogitsProcessor,
        ...     HammingDiversityLogitsProcessor,
        ...     BeamSearchScorer,
        ... )
        >>> import torch

        >>> tokenizer = AutoTokenizer.from_pretrained("t5-base")
        >>> model = AutoModelForSeq2SeqLM.from_pretrained("t5-base")

        >>> encoder_input_str = "translate English to German: How old are you?"
        >>> encoder_input_ids = tokenizer(encoder_input_str, return_tensors="pt").input_ids

        >>> # lets run diverse beam search using 6 beams
        >>> num_beams = 6
        >>> # define decoder start token ids
        >>> input_ids = torch.ones((num_beams, 1), device=model.device, dtype=torch.long)
        >>> input_ids = input_ids * model.config.decoder_start_token_id

        >>> # add encoder_outputs to model keyword arguments
        >>> model_kwargs = {
        ...     "encoder_outputs": model.get_encoder()(
        ...         encoder_input_ids.repeat_interleave(num_beams, dim=0), return_dict=True
        ...     )
        ... }

        >>> # instantiate beam scorer
        >>> beam_scorer = BeamSearchScorer(
        ...     batch_size=1,
        ...     max_length=model.config.max_length,
        ...     num_beams=num_beams,
        ...     device=model.device,
        ...     num_beam_groups=3,
        ... )

        >>> # instantiate logits processors
        >>> logits_processor = LogitsProcessorList(
        ...     [
        ...         HammingDiversityLogitsProcessor(5.5, num_beams=6, num_beam_groups=3),
        ...         MinLengthLogitsProcessor(5, eos_token_id=model.config.eos_token_id),
        ...     ]
        ... )

        >>> outputs = model.group_beam_search(
        ...     input_ids, beam_scorer, logits_processor=logits_processor, **model_kwargs
        ... )

        >>> tokenizer.batch_decode(outputs, skip_special_tokens=True)
        ['Wie alt bist du?']
        ```"""

        raise NotImplementedError("Group beam search is not supported by optimum-habana yet.")

    def constrained_beam_search(
        self,
        input_ids: torch.LongTensor,
        constrained_beam_scorer: ConstrainedBeamSearchScorer,
        logits_processor: Optional[LogitsProcessorList] = None,
        stopping_criteria: Optional[StoppingCriteriaList] = None,
        max_length: Optional[int] = None,
        pad_token_id: Optional[int] = None,
        eos_token_id: Optional[Union[int, List[int]]] = None,
        output_attentions: Optional[bool] = None,
        output_hidden_states: Optional[bool] = None,
        output_scores: Optional[bool] = None,
        return_dict_in_generate: Optional[bool] = None,
        synced_gpus: Optional[bool] = None,
        lazy_mode: Optional[bool] = False,
        profiling_warmup_steps: Optional[int] = 0,
        profiling_steps: Optional[int] = 0,
        **model_kwargs,
    ) -> Union[BeamSearchOutput, torch.LongTensor]:
        r"""
        Generates sequences of token ids for models with a language modeling head using **constrained beam search
        decoding** and can be used for text-decoder, text-to-text, speech-to-text, and vision-to-text models.

        <Tip warning={true}>

        In most cases, you do not need to call [`~generation.GenerationMixin.constrained_beam_search`] directly. Use
        generate() instead. For an overview of generation strategies and code examples, check the [following
        guide](../generation_strategies).

        </Tip>

        Parameters:
            input_ids (`torch.LongTensor` of shape `(batch_size, sequence_length)`):
                The sequence used as a prompt for the generation.
            constrained_beam_scorer (`ConstrainedBeamSearchScorer`):
                A derived instance of [`BeamScorer`] that defines how beam hypotheses are constructed, stored and
                sorted during generation, while satisfying a list of positive constraints. For more information, the
                documentation of [`ConstrainedBeamSearchScorer`] should be read.
            logits_processor (`LogitsProcessorList`, *optional*):
                An instance of [`LogitsProcessorList`]. List of instances of class derived from [`LogitsProcessor`]
                used to modify the prediction scores of the language modeling head applied at each generation step.
            stopping_criteria (`StoppingCriteriaList`, *optional*):
                An instance of [`StoppingCriteriaList`]. List of instances of class derived from [`StoppingCriteria`]
                used to tell if the generation loop should stop.
            logits_warper (`LogitsProcessorList`, *optional*):
                An instance of [`LogitsProcessorList`]. List of instances of class derived from [`LogitsWarper`] used
                to warp the prediction score distribution of the language modeling head applied before multinomial
                sampling at each generation step.
            max_length (`int`, *optional*, defaults to 20):
                **DEPRECATED**. Use `logits_processor` or `stopping_criteria` directly to cap the number of generated
                tokens. The maximum length of the sequence to be generated.
            pad_token_id (`int`, *optional*):
                The id of the *padding* token.
            eos_token_id (`Union[int, List[int]]`, *optional*):
                The id of the *end-of-sequence* token. Optionally, use a list to set multiple *end-of-sequence* tokens.
            output_attentions (`bool`, *optional*, defaults to `False`):
                Whether or not to return the attentions tensors of all attention layers. See `attentions` under
                returned tensors for more details.
            output_hidden_states (`bool`, *optional*, defaults to `False`):
                Whether or not to return the hidden states of all layers. See `hidden_states` under returned tensors
                for more details.
            output_scores (`bool`, *optional*, defaults to `False`):
                Whether or not to return the prediction scores. See `scores` under returned tensors for more details.
            return_dict_in_generate (`bool`, *optional*, defaults to `False`):
                Whether or not to return a [`transformers.generationutils.ModelOutput`] instead of a plain tuple.
            synced_gpus (`bool`, *optional*, defaults to `False`):
                Whether to continue running the while loop until max_length (needed for ZeRO stage 3)
            lazy_mode (`bool`, *optional*, defaults to `False`):
                Whether the run is executed in lazy mode or not (i.e. eager mode).
            profiling_warmup_steps (`int`, *optional*, defaults to 0):
                Number of steps to ignore for profling.
            profiling_steps (`int`, *optional*, defaults to 0):
                Number of steps to be captured when enabling profiling.
            model_kwargs:
                Additional model specific kwargs will be forwarded to the `forward` function of the model. If model is
                an encoder-decoder model the kwargs should include `encoder_outputs`.

        Return:
            [`transformers.generation.utils.BeamSearchDecoderOnlyOutput`], [`transformers.generation.BeamSearchEncoderDecoderOutput`] or
            `torch.LongTensor`: A `torch.LongTensor` containing the generated tokens (default behaviour) or a
            [`transformers.generation.BeamSearchDecoderOnlyOutput`] if `model.config.is_encoder_decoder=False` and
            `return_dict_in_generate=True` or a [`transformers.generation.BeamSearchEncoderDecoderOutput`] if
            `model.config.is_encoder_decoder=True`.

        Examples:

        ```python
        >>> from transformers import (
        ...     AutoTokenizer,
        ...     AutoModelForSeq2SeqLM,
        ...     LogitsProcessorList,
        ...     MinLengthLogitsProcessor,
        ...     ConstrainedBeamSearchScorer,
        ...     PhrasalConstraint,
        ... )
        >>> import torch

        >>> tokenizer = AutoTokenizer.from_pretrained("t5-base")
        >>> model = AutoModelForSeq2SeqLM.from_pretrained("t5-base")

        >>> encoder_input_str = "translate English to German: How old are you?"
        >>> encoder_input_ids = tokenizer(encoder_input_str, return_tensors="pt").input_ids

        >>> # lets run beam search using 3 beams
        >>> num_beams = 3
        >>> # define decoder start token ids
        >>> input_ids = torch.ones((num_beams, 1), device=model.device, dtype=torch.long)
        >>> input_ids = input_ids * model.config.decoder_start_token_id

        >>> # add encoder_outputs to model keyword arguments
        >>> model_kwargs = {
        ...     "encoder_outputs": model.get_encoder()(
        ...         encoder_input_ids.repeat_interleave(num_beams, dim=0), return_dict=True
        ...     )
        ... }

        >>> constraint_str = "Sie"
        >>> constraint_token_ids = tokenizer.encode(constraint_str)[:-1]  # slice to remove eos token
        >>> constraints = [PhrasalConstraint(token_ids=constraint_token_ids)]

        >>> # instantiate beam scorer
        >>> beam_scorer = ConstrainedBeamSearchScorer(
        ...     batch_size=1, num_beams=num_beams, device=model.device, constraints=constraints
        ... )

        >>> # instantiate logits processors
        >>> logits_processor = LogitsProcessorList(
        ...     [
        ...         MinLengthLogitsProcessor(5, eos_token_id=model.config.eos_token_id),
        ...     ]
        ... )

        >>> outputs = model.constrained_beam_search(
        ...     input_ids, beam_scorer, constraints=constraints, logits_processor=logits_processor, **model_kwargs
        ... )

        >>> tokenizer.batch_decode(outputs, skip_special_tokens=True)
        ['Wie alt sind Sie?']
        ```"""

        # init values
        logits_processor = logits_processor if logits_processor is not None else LogitsProcessorList()
        stopping_criteria = stopping_criteria if stopping_criteria is not None else StoppingCriteriaList()
        if max_length is not None:
            warnings.warn(
                "`max_length` is deprecated in this function, use"
                " `stopping_criteria=StoppingCriteriaList(MaxLengthCriteria(max_length=max_length))` instead.",
                UserWarning,
            )
            stopping_criteria = validate_stopping_criteria(stopping_criteria, max_length)
        if len(stopping_criteria) == 0:
            warnings.warn("You don't have defined any stopping_criteria, this will likely loop forever", UserWarning)
        pad_token_id = pad_token_id if pad_token_id is not None else self.generation_config.pad_token_id
        eos_token_id = eos_token_id if eos_token_id is not None else self.generation_config.eos_token_id
        if isinstance(eos_token_id, int):
            eos_token_id = [eos_token_id]
        output_scores = output_scores if output_scores is not None else self.generation_config.output_scores
        output_attentions = (
            output_attentions if output_attentions is not None else self.generation_config.output_attentions
        )
        output_hidden_states = (
            output_hidden_states if output_hidden_states is not None else self.generation_config.output_hidden_states
        )
        return_dict_in_generate = (
            return_dict_in_generate
            if return_dict_in_generate is not None
            else self.generation_config.return_dict_in_generate
        )

        batch_size = len(constrained_beam_scorer._beam_hyps)
        num_beams = constrained_beam_scorer.num_beams

        batch_beam_size, cur_len = input_ids.shape
        token_idx = model_kwargs.get("token_idx", None)
        if token_idx is not None:
            # Update cur_len in case of static shapes
            cur_len = token_idx.item()

        if num_beams * batch_size != batch_beam_size:
            raise ValueError(
                f"Batch dimension of `input_ids` should be {num_beams * batch_size}, but is {batch_beam_size}."
            )

        # init attention / hidden states / scores tuples
        scores = () if (return_dict_in_generate and output_scores) else None
        beam_indices = (
            tuple(() for _ in range(batch_beam_size)) if (return_dict_in_generate and output_scores) else None
        )
        decoder_attentions = () if (return_dict_in_generate and output_attentions) else None
        cross_attentions = () if (return_dict_in_generate and output_attentions) else None
        decoder_hidden_states = () if (return_dict_in_generate and output_hidden_states) else None

        # if model is an encoder-decoder, retrieve encoder attention weights and hidden states
        if return_dict_in_generate and self.config.is_encoder_decoder:
            encoder_attentions = model_kwargs["encoder_outputs"].get("attentions") if output_attentions else None
            encoder_hidden_states = (
                model_kwargs["encoder_outputs"].get("hidden_states") if output_hidden_states else None
            )

        # initialise score of first beam with 0 and the rest with -1e9. This makes sure that only tokens
        # of the first beam are considered to avoid sampling the exact same tokens across all beams.
        beam_scores = torch.zeros((batch_size, num_beams), dtype=torch.float, device=input_ids.device)
        beam_scores[:, 1:] = -1e9
        beam_scores = beam_scores.view((batch_size * num_beams,))

        this_peer_finished = False  # used by synced_gpus only

        hb_profer = HabanaProfile(warmup=profiling_warmup_steps, active=profiling_steps)
        hb_profer.start()
        while True:
            if synced_gpus:
                # Under synced_gpus the `forward` call must continue until all gpus complete their sequence.
                # The following logic allows an early break if all peers finished generating their sequence
                this_peer_finished_flag = torch.tensor(0.0 if this_peer_finished else 1.0).to(input_ids.device)
                # send 0.0 if we finished, 1.0 otherwise
                dist.all_reduce(this_peer_finished_flag, op=dist.ReduceOp.SUM)
                # did all peers finish? the reduced sum will be 0.0 then
                if this_peer_finished_flag.item() == 0.0:
                    break

            model_inputs = self.prepare_inputs_for_generation(input_ids, **model_kwargs)
<<<<<<< HEAD

            hpu_graphs_kwargs = self._get_hpu_graphs_kwargs(model_kwargs)

=======
>>>>>>> 8a166498
            outputs = self(
                **model_inputs,
                return_dict=True,
                output_attentions=output_attentions,
                output_hidden_states=output_hidden_states,
                **hpu_graphs_kwargs,
            )

            if synced_gpus and this_peer_finished:
                cur_len = cur_len + 1
                continue  # don't waste resources running the code we don't need

            if token_idx is not None and outputs.logits.shape[-2] > 1:
                next_token_logits = torch.index_select(outputs.logits, -2, token_idx - 1).squeeze(-2)
            else:
                next_token_logits = outputs.logits[:, -1, :]

            next_token_scores = torch.nn.functional.log_softmax(
                next_token_logits, dim=-1
            )  # (batch_size * num_beams, vocab_size)

            next_token_scores_processed = logits_processor(input_ids, next_token_scores)

            next_token_scores = next_token_scores_processed + beam_scores[:, None].expand_as(next_token_scores)

            scores_for_all_vocab = next_token_scores.clone()

            # Store scores, attentions and hidden_states when required
            if return_dict_in_generate:
                if output_scores:
                    scores += (next_token_scores,)
                if output_attentions:
                    decoder_attentions += (
                        (outputs.decoder_attentions,) if self.config.is_encoder_decoder else (outputs.attentions,)
                    )
                    if self.config.is_encoder_decoder:
                        cross_attentions += (outputs.cross_attentions,)
                if output_hidden_states:
                    decoder_hidden_states += (
                        (outputs.decoder_hidden_states,)
                        if self.config.is_encoder_decoder
                        else (outputs.hidden_states,)
                    )

            # reshape for beam search
            vocab_size = next_token_scores.shape[-1]
            next_token_scores = next_token_scores.view(batch_size, num_beams * vocab_size)

            # Sample 1 + len(eos_token_id) next tokens for each beam so we have at least 1 non eos token per beam.
            n_eos_tokens = len(eos_token_id) if eos_token_id else 0
            next_token_scores, next_tokens = torch.topk(
                next_token_scores, max(2, 1 + n_eos_tokens) * num_beams, dim=1, largest=True, sorted=True
            )

            next_indices = (next_tokens / vocab_size).long()
            next_tokens = next_tokens % vocab_size

            # stateless
            beam_outputs = constrained_beam_scorer.process(
                input_ids[:, :cur_len],
                next_token_scores,
                next_tokens,
                next_indices,
                scores_for_all_vocab,
                pad_token_id=pad_token_id,
                eos_token_id=eos_token_id,
                beam_indices=beam_indices,
            )
            beam_scores = beam_outputs["next_beam_scores"]
            beam_next_tokens = beam_outputs["next_beam_tokens"]
            beam_idx = beam_outputs["next_beam_indices"]

            if token_idx is not None:
                input_ids = input_ids[beam_idx, :]
                input_ids.index_copy_(
                    1, token_idx, beam_next_tokens.unsqueeze(-1) if beam_next_tokens.dim() == 1 else beam_next_tokens
                )
            else:
                input_ids = torch.cat([input_ids[beam_idx, :], beam_next_tokens.unsqueeze(-1)], dim=-1)
            model_kwargs = self._update_model_kwargs_for_generation(
                outputs, model_kwargs, is_encoder_decoder=self.config.is_encoder_decoder
            )
            if model_kwargs["past_key_values"] is not None:
                model_kwargs["past_key_values"] = self._reorder_cache(model_kwargs["past_key_values"], beam_idx)

            if return_dict_in_generate and output_scores:
                beam_indices = tuple((beam_indices[beam_idx[i]] + (beam_idx[i],) for i in range(len(beam_indices))))

            # increase cur_len
            cur_len = cur_len + 1

            hb_profer.step()
            if constrained_beam_scorer.is_done or stopping_criteria(input_ids, scores):
                if not synced_gpus:
                    break
                else:
                    this_peer_finished = True

        hb_profer.stop()
        sequence_outputs = constrained_beam_scorer.finalize(
            input_ids,
            beam_scores,
            next_tokens,
            next_indices,
            pad_token_id=pad_token_id,
            eos_token_id=eos_token_id,
            max_length=stopping_criteria.max_length,
            beam_indices=beam_indices,
        )

        if return_dict_in_generate:
            if not output_scores:
                sequence_outputs["sequence_scores"] = None
            if self.config.is_encoder_decoder:
                return BeamSearchEncoderDecoderOutput(
                    sequences=sequence_outputs["sequences"],
                    sequences_scores=sequence_outputs["sequence_scores"],
                    scores=scores,
                    beam_indices=sequence_outputs["beam_indices"],
                    encoder_attentions=encoder_attentions,
                    encoder_hidden_states=encoder_hidden_states,
                    decoder_attentions=decoder_attentions,
                    cross_attentions=cross_attentions,
                    decoder_hidden_states=decoder_hidden_states,
                )
            else:
                return BeamSearchDecoderOnlyOutput(
                    sequences=sequence_outputs["sequences"],
                    sequences_scores=sequence_outputs["sequence_scores"],
                    scores=scores,
                    beam_indices=sequence_outputs["beam_indices"],
                    attentions=decoder_attentions,
                    hidden_states=decoder_hidden_states,
                )
        else:
            return sequence_outputs["sequences"]

    def assisted_decoding(
        self,
        input_ids: torch.LongTensor,
        assistant_model: "PreTrainedModel",
        do_sample: bool = False,
        logits_processor: Optional[LogitsProcessorList] = None,
        logits_warper: Optional[LogitsProcessorList] = None,
        stopping_criteria: Optional[StoppingCriteriaList] = None,
        pad_token_id: Optional[int] = None,
        eos_token_id: Optional[Union[int, List[int]]] = None,
        output_attentions: Optional[bool] = None,
        output_hidden_states: Optional[bool] = None,
        output_scores: Optional[bool] = None,
        return_dict_in_generate: Optional[bool] = None,
        synced_gpus: bool = False,
        lazy_mode: Optional[bool] = False,
        profiling_warmup_steps: Optional[int] = 0,
        profiling_steps: Optional[int] = 0,
        streamer: Optional["BaseStreamer"] = None,
        **model_kwargs,
    ):
        r"""
        Generates sequences of token ids for models with a language modeling head using **greedy decoding** or
        **sample** (depending on `do_sample`), assisted by a smaller model. Can be used for text-decoder, text-to-text,
        speech-to-text, and vision-to-text models.

        <Tip warning={true}>

        In most cases, you do not need to call [`~generation.GenerationMixin.assisted_decoding`] directly. Use
        generate() instead. For an overview of generation strategies and code examples, check the [following
        guide](../generation_strategies).

        </Tip>

        Parameters:
            input_ids (`torch.LongTensor` of shape `(batch_size, sequence_length)`):
                The sequence used as a prompt for the generation.
            assistant_model (`PreTrainedModel`, *optional*):
                An assistant model that can be used to accelerate generation. The assistant model must have the exact
                same tokenizer. The acceleration is achieved when forecasting candidate tokens with the assistent model
                is much faster than running generation with the model you're calling generate from. As such, the
                assistant model should be much smaller.
            do_sample (`bool`, *optional*, defaults to `False`):
                Whether or not to use sampling ; use greedy decoding otherwise.
            logits_processor (`LogitsProcessorList`, *optional*):
                An instance of [`LogitsProcessorList`]. List of instances of class derived from [`LogitsProcessor`]
                used to modify the prediction scores of the language modeling head applied at each generation step.
            logits_warper (`LogitsProcessorList`, *optional*):
                An instance of [`LogitsProcessorList`]. List of instances of class derived from [`LogitsWarper`] used
                to warp the prediction score distribution of the language modeling head applied before multinomial
                sampling at each generation step.
            stopping_criteria (`StoppingCriteriaList`, *optional*):
                An instance of [`StoppingCriteriaList`]. List of instances of class derived from [`StoppingCriteria`]
                used to tell if the generation loop should stop.
            pad_token_id (`int`, *optional*):
                The id of the *padding* token.
            eos_token_id (`Union[int, List[int]]`, *optional*):
                The id of the *end-of-sequence* token. Optionally, use a list to set multiple *end-of-sequence* tokens.
            output_attentions (`bool`, *optional*, defaults to `False`):
                Whether or not to return the attentions tensors of all attention layers. See `attentions` under
                returned tensors for more details.
            output_hidden_states (`bool`, *optional*, defaults to `False`):
                Whether or not to return the hidden states of all layers. See `hidden_states` under returned tensors
                for more details.
            output_scores (`bool`, *optional*, defaults to `False`):
                Whether or not to return the prediction scores. See `scores` under returned tensors for more details.
            return_dict_in_generate (`bool`, *optional*, defaults to `False`):
                Whether or not to return a [`~utils.ModelOutput`] instead of a plain tuple.
            synced_gpus (`bool`, *optional*, defaults to `False`):
                Whether to continue running the while loop until max_length (needed for ZeRO stage 3)
            lazy_mode (`bool`, *optional*, defaults to `False`):
                Whether the run is executed in lazy mode or not (i.e. eager mode).
            profiling_warmup_steps (`int`, *optional*, defaults to 0):
                Number of steps to ignore for profling.
            profiling_steps (`int`, *optional*, defaults to 0):
                Number of steps to be captured when enabling profiling.
            streamer (`BaseStreamer`, *optional*):
                Streamer object that will be used to stream the generated sequences. Generated tokens are passed
                through `streamer.put(token_ids)` and the streamer is responsible for any further processing.
            model_kwargs:
                Additional model specific keyword arguments will be forwarded to the `forward` function of the model.
                If model is an encoder-decoder model the kwargs should include `encoder_outputs`.

        Return:
            [`~generation.GreedySearchDecoderOnlyOutput`], [`~generation.GreedySearchEncoderDecoderOutput`] or
            `torch.LongTensor`: A `torch.LongTensor` containing the generated tokens (default behaviour) or a
            [`~generation.GreedySearchDecoderOnlyOutput`] if `model.config.is_encoder_decoder=False` and
            `return_dict_in_generate=True` or a [`~generation.GreedySearchEncoderDecoderOutput`] if
            `model.config.is_encoder_decoder=True`.

        Examples:

        ```python
        >>> from transformers import (
        ...     AutoTokenizer,
        ...     AutoModelForCausalLM,
        ...     LogitsProcessorList,
        ...     MinLengthLogitsProcessor,
        ...     StoppingCriteriaList,
        ...     MaxLengthCriteria,
        ... )

        >>> tokenizer = AutoTokenizer.from_pretrained("gpt2")
        >>> model = AutoModelForCausalLM.from_pretrained("gpt2")
        >>> assistant_model = AutoModelForCausalLM.from_pretrained("distilgpt2")
        >>> # set pad_token_id to eos_token_id because GPT2 does not have a PAD token
        >>> model.generation_config.pad_token_id = model.generation_config.eos_token_id
        >>> input_prompt = "It might be possible to"
        >>> input_ids = tokenizer(input_prompt, return_tensors="pt").input_ids
        >>> # instantiate logits processors
        >>> logits_processor = LogitsProcessorList(
        ...     [
        ...         MinLengthLogitsProcessor(10, eos_token_id=model.generation_config.eos_token_id),
        ...     ]
        ... )
        >>> stopping_criteria = StoppingCriteriaList([MaxLengthCriteria(max_length=20)])
        >>> outputs = model.assisted_decoding(
        ...     input_ids,
        ...     assistant_model=assistant_model,
        ...     logits_processor=logits_processor,
        ...     stopping_criteria=stopping_criteria,
        ... )
        >>> tokenizer.batch_decode(outputs, skip_special_tokens=True)
        ["It might be possible to get a better understanding of the nature of the problem, but it's not"]
        ```"""
        raise NotImplementedError("Assisted decoding is not supported by optimum-habana yet.")<|MERGE_RESOLUTION|>--- conflicted
+++ resolved
@@ -1749,12 +1749,9 @@
                     break
 
             model_inputs = self.prepare_inputs_for_generation(input_ids, **model_kwargs)
-<<<<<<< HEAD
 
             hpu_graphs_kwargs = self._get_hpu_graphs_kwargs(model_kwargs)
 
-=======
->>>>>>> 8a166498
             outputs = self(
                 **model_inputs,
                 return_dict=True,
@@ -2399,12 +2396,9 @@
                     break
 
             model_inputs = self.prepare_inputs_for_generation(input_ids, **model_kwargs)
-<<<<<<< HEAD
 
             hpu_graphs_kwargs = self._get_hpu_graphs_kwargs(model_kwargs)
 
-=======
->>>>>>> 8a166498
             outputs = self(
                 **model_inputs,
                 return_dict=True,
