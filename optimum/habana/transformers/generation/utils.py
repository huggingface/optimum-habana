# coding=utf-8
# Copyright 2022 The Google AI Language Team Authors, Facebook AI Research authors and The HuggingFace Inc. team.
# Copyright (c) 2020, NVIDIA CORPORATION.  All rights reserved.
#
# Licensed under the Apache License, Version 2.0 (the "License");
# you may not use this file except in compliance with the License.
# You may obtain a copy of the License at
#
#     http://www.apache.org/licenses/LICENSE-2.0
#
# Unless required by applicable law or agreed to in writing, software
# distributed under the License is distributed on an "AS IS" BASIS,
# WITHOUT WARRANTIES OR CONDITIONS OF ANY KIND, either express or implied.
# See the License for the specific language governing permissions and
# limitations under the License.

import copy
import inspect
import math
import warnings
from typing import TYPE_CHECKING, Any, Callable, Dict, List, Optional, Tuple, Union

import torch
import torch.distributed as dist
from transformers.cache_utils import Cache, DynamicCache, EncoderDecoderCache, OffloadedCache, QuantizedCacheConfig
from transformers.generation.beam_constraints import DisjunctiveConstraint, PhrasalConstraint
from transformers.generation.beam_search import BeamScorer, BeamSearchScorer, ConstrainedBeamSearchScorer
from transformers.generation.candidate_generator import (
    CandidateGenerator,
    PromptLookupCandidateGenerator,
    _crop_past_key_values,
    _prepare_attention_mask,
    _prepare_token_type_ids,
)
from transformers.generation.configuration_utils import NEED_SETUP_CACHE_CLASSES_MAPPING, QUANT_BACKEND_CLASSES_MAPPING
from transformers.generation.logits_process import LogitsProcessorList
from transformers.generation.stopping_criteria import (
    ConfidenceCriteria,
    EosTokenCriteria,
    MaxLengthCriteria,
    MaxTimeCriteria,
    StoppingCriteriaList,
    StopStringCriteria,
)
from transformers.generation.utils import (
    GenerateBeamDecoderOnlyOutput,
    GenerateBeamEncoderDecoderOutput,
    GenerateBeamOutput,
    GenerateDecoderOnlyOutput,
    GenerateEncoderDecoderOutput,
    GenerateNonBeamOutput,
    GenerateOutput,
    GenerationMixin,
    GenerationMode,
    _split_model_inputs,
    _split_model_outputs,
    stack_model_outputs,
)
from transformers.integrations.deepspeed import is_deepspeed_zero3_enabled
from transformers.modeling_outputs import CausalLMOutputWithPast, Seq2SeqLMOutput
from transformers.utils import ModelOutput, is_hqq_available, is_quanto_available, is_torchdynamo_compiling

from optimum.utils import logging

from ...utils import HabanaGenerationtime, HabanaProfile
from ..integrations.deepspeed import unwrap_deepspeed_model
from .candidate_generator import GaudiAssistedCandidateGenerator
from .configuration_utils import GaudiGenerationConfig


if TYPE_CHECKING:
    from transformers import PreTrainedModel
    from transformers.generation.streamers import BaseStreamer
    from transformers.tokenization_utils_base import PreTrainedTokenizerBase

    from .candidate_generator import GaudiCandidateGenerator


MODELS_OPTIMIZED_WITH_STATIC_SHAPES = [
    "bloom",
    "gpt2",
    "opt",
    "gptj",
    "gpt_neo",
    "gpt_neox",
    "llama",
    "falcon",
    "codegen",
    "gpt_bigcode",
    "bart",
    "mpt",
    "t5",
    "mistral",
    "phi",
    "mixtral",
    "gemma",
    "gemma2",
    "blip_text_model",
    "seamless_m4t",
    "starcoder2",
    "persimmon",
    "qwen2",
    "llava",
    "llava_next",
    "stablelm",
    "mamba",
    "deci",
    "cohere",
    "qwen2_moe",
    "xglm",
    "whisper",
    "paligemma",
    "idefics2",
    "mllama",
    "minicpm3",
    "baichuan",
    "deepseek_v2",
    "chatglm",
]

# Initial generated token index is set to 1 to accomodate SOS (start of string) token.
INITIAL_TOKEN_IDX = 1

logger = logging.get_logger(__name__)


def incrementor(bucket_size, prompt_len):
    assert bucket_size > 0
    passnum = -1
    while True:
        passnum += 1
        if passnum == 0:
            token_idx = prompt_len
            allocated_space = int(math.ceil(prompt_len / bucket_size) * bucket_size)
            if prompt_len % bucket_size == 0:
                allocated_space += bucket_size
            need_expansion = True
        else:
            token_idx += 1
            need_expansion = token_idx >= allocated_space
            if need_expansion:
                assert (allocated_space - token_idx) <= bucket_size
                allocated_space += bucket_size
        yield {
            "allocated_space": allocated_space,
            "passnum": passnum,
            "token_idx": token_idx,
            "need_expansion": need_expansion,
        }


def get_final_stopping_criteria(x):
    if isinstance(x, bool):
        return x
    elif torch.is_tensor(x):
        return x.all() if x.dim() > 0 else x
    else:
        raise TypeError(f"The stopping criteria should be either a boolean or a torch.tensor but got {type(x)}.")


class GaudiGenerationMixin(GenerationMixin):
    """
    This class enables to perform fast generation in lazy mode and with HPU graphs.
    The only difference with GenerationMixin is that the various generation
    methods will generate sequences whose size is max_length. Having constant
    sizes allows to make the most of lazy mode and HPU graphs.
    """

    def _get_hpu_graphs_kwargs(self, model_kwargs):
        hpu_graphs_kwargs = {}
        if model_kwargs["limit_hpu_graphs"]:
            hpu_graphs_kwargs.update({"bypass_hpu_graphs": False})
            if "first_token" not in model_kwargs.keys():
                model_kwargs["first_token"] = True
                hpu_graphs_kwargs.update({"bypass_hpu_graphs": True})
        return hpu_graphs_kwargs

    def _prepare_decoder_attention_mask(
        self,
        max_steps: int,  # current stopping criteria
        batch_size: int,
        device: Union[str, torch.device],
        dtype: torch.dtype = torch.bool,
    ) -> torch.Tensor:
        decoder_attention_mask = torch.zeros((batch_size, max_steps), device=device, dtype=dtype)
        index = torch.tensor(0, device=device)
        return decoder_attention_mask.index_fill(1, index, 1)  # First position with 1

    def _prepare_decoder_input_ids_for_generation(
        self,
        batch_size: int,
        model_input_name: str,
        model_kwargs: Dict[str, torch.Tensor],
        decoder_start_token_id: torch.Tensor,
        device: torch.device = None,
        max_new_tokens: int = None,
        pad_token_id: int = None,
    ) -> Tuple[torch.LongTensor, Dict[str, torch.Tensor]]:
        """Prepares `decoder_input_ids` for generation with encoder-decoder models"""
        # 1. Check whether the user has defined `decoder_input_ids` manually. To facilitate in terms of input naming,
        # we also allow the user to pass it under `input_ids`, if the encoder does not use it as the main input.
        if model_kwargs is not None and "decoder_input_ids" in model_kwargs:
            decoder_input_ids = model_kwargs.pop("decoder_input_ids")
        elif "input_ids" in model_kwargs and model_input_name != "input_ids":
            decoder_input_ids = model_kwargs.pop("input_ids")
        else:
            decoder_input_ids = None

        token_idx = model_kwargs.get("token_idx", None)

        # 2. `decoder_start_token_id` must have shape (batch_size, 1)
        if device is None:
            device = self.device
        if token_idx is None:
            if decoder_start_token_id.ndim == 1:
                if decoder_start_token_id.shape[0] != batch_size:
                    raise ValueError(
                        f"`decoder_start_token_id` expected to have length {batch_size} but got {decoder_start_token_id.shape[0]}"
                    )
                decoder_start_token_id = decoder_start_token_id.view(-1, 1)
            else:
                decoder_start_token_id = (
                    torch.ones((batch_size, 1), dtype=torch.long, device=device) * decoder_start_token_id
                )
        else:
            # creating padded decoder_input_ids to achieve static shapes. Later new tokens once generated are copied in to decoder_input_ids based on token_idx
            max_length = max_new_tokens + 1 if max_new_tokens is not None else self.generation_config.max_length
            decoder_start_token_id = (
                torch.ones((batch_size, 1), dtype=torch.long, device=device) * decoder_start_token_id
            )
            decoder_start_token_id = torch.nn.functional.pad(
                decoder_start_token_id, (0, max_length - 1), value=pad_token_id
            )

        # 3. Encoder-decoder models expect the `decoder_input_ids` to start with a special token. Let's ensure that.
        # no user input -> use decoder_start_token_id as decoder_input_ids
        if decoder_input_ids is None:
            decoder_input_ids = decoder_start_token_id
        # exception: Donut checkpoints have task-specific decoder starts and don't expect a BOS token. Note that the
        # original checkpoints can't be detected through `self.__class__.__name__.lower()`, needing custom logic.
        # See: https://github.com/huggingface/transformers/pull/31470
        elif "donut" in self.__class__.__name__.lower() or (
            self.config.model_type == "vision-encoder-decoder" and "donut" in self.config.encoder.model_type.lower()
        ):
            pass
        # user input but doesn't start with decoder_start_token_id -> prepend decoder_start_token_id (and adjust
        # decoder_attention_mask if provided)
        elif (decoder_input_ids[:, 0] != decoder_start_token_id[:, 0]).all().item():
            if token_idx is None:
                decoder_input_ids = torch.cat([decoder_start_token_id, decoder_input_ids], dim=-1)
            else:
                decoder_input_ids_len = decoder_input_ids.shape[-1]
                max_length = (
                    max_new_tokens + decoder_input_ids_len + 1
                    if max_new_tokens is not None
                    else self.generation_config.max_length
                )
                if max_length != decoder_start_token_id.shape[-1]:
                    decoder_start_token_id = torch.nn.functional.pad(
                        decoder_start_token_id,
                        (0, max_length - decoder_start_token_id.shape[-1]),
                        value=pad_token_id,
                    )
                decoder_start_token_id[:, 1 : 1 + decoder_input_ids_len, ...] = decoder_input_ids
                decoder_input_ids = decoder_start_token_id
                token_idx.add_(1)
            if "decoder_attention_mask" in model_kwargs:
                decoder_attention_mask = model_kwargs["decoder_attention_mask"]
                decoder_attention_mask = torch.cat(
                    (torch.ones_like(decoder_attention_mask)[:, :1], decoder_attention_mask),
                    dim=-1,
                )
                model_kwargs["decoder_attention_mask"] = decoder_attention_mask
        else:
            if token_idx is not None:
                decoder_input_ids_len = decoder_input_ids.shape[-1]
                max_length = (
                    max_new_tokens + decoder_input_ids_len
                    if max_new_tokens is not None
                    else self.generation_config.max_length
                )
                decoder_input_ids = torch.nn.functional.pad(
                    decoder_input_ids, (0, max_length - decoder_input_ids_len), value=pad_token_id
                )
                token_idx.copy_(decoder_input_ids_len)
                if "decoder_attention_mask" in model_kwargs:
                    decoder_attention_mask = model_kwargs["decoder_attention_mask"]
                    pad_len = max_length - decoder_attention_mask.shape[-1]
                    decoder_attention_mask = torch.cat(
                        (torch.ones_like(decoder_attention_mask)[:, :pad_len], decoder_attention_mask),
                        dim=-1,
                    )
                    model_kwargs["decoder_attention_mask"] = decoder_attention_mask

        return decoder_input_ids, model_kwargs

    @staticmethod
    def _expand_inputs_for_generation(
        expand_size: int = 1,
        is_encoder_decoder: bool = False,
        input_ids: Optional[torch.LongTensor] = None,
        **model_kwargs,
    ) -> Tuple[torch.LongTensor, Dict[str, Any]]:
        """
        Expands tensors from [batch_size, ...] to [batch_size * expand_size, ...].

        Copied from Transformers: https://github.com/huggingface/transformers/blob/527ab894e59b6582578008e3b47648a65063f73d/src/transformers/generation/utils.py#L704
        The tensor `token_idx` is not expanded.
        """
        # Do not call torch.repeat_interleave if expand_size is 1 because it clones
        # the input tensor and thus requires more memory although no change is applied
        if expand_size == 1:
            return input_ids, model_kwargs

        def _expand_dict_for_generation(dict_to_expand):
            for key in dict_to_expand:
                if (
                    key != "token_idx"
                    and key != "decoder_input_ids"
                    and key != "cache_position"
                    and key != "inputs_embeds_offset"
                    and dict_to_expand[key] is not None
                    and isinstance(dict_to_expand[key], torch.Tensor)
                ):
                    dict_to_expand[key] = dict_to_expand[key].repeat_interleave(expand_size, dim=0)
            return dict_to_expand

        if input_ids is not None:
            input_ids = input_ids.repeat_interleave(expand_size, dim=0)

        model_kwargs = _expand_dict_for_generation(model_kwargs)

        if is_encoder_decoder:
            if model_kwargs.get("encoder_outputs") is None:
                raise ValueError("If `is_encoder_decoder` is True, make sure that `encoder_outputs` is defined.")
            model_kwargs["encoder_outputs"] = _expand_dict_for_generation(model_kwargs["encoder_outputs"])

        return input_ids, model_kwargs

    def _pad_past_key_values(self, model_kwargs):
        # Early return if no past key values to pad
        past_key_values = model_kwargs.get("past_key_values")
        if not past_key_values:
            return

        # Determine if the model is MQA or not
        is_mqa_model = model_kwargs.get("mqa_model", False)
        lazy_mode = model_kwargs.get("lazy_mode", False)
        pad_amount = model_kwargs.get("kv_cache_pad_len", 0)
        kv_cache_len = model_kwargs.get("kv_cache_len", 0)
        kv_cache_len_pad_amount = kv_cache_len - pad_amount

        # For MQA models, past_key_values is a tensor
        if is_mqa_model:
            for i, layer in enumerate(past_key_values):  # Iterate over layers
                if torch.is_tensor(layer) and layer.shape[-2] == kv_cache_len_pad_amount:
                    # tensor(batch_size, kv_cache_len, n_heads * head_dim * 2) k and v stacked
                    past_key_values[i] = torch.nn.functional.pad(layer, (0, 0, 0, pad_amount))
                    # Mark step if lazy mode is enabled
                    if lazy_mode:
                        self.htcore_generation.mark_step()
        # For Non-MQA models, the past_key_values is a list of lists (k and v)
        else:
            for i, layer in enumerate(past_key_values):  # Iterate over layers
                for j, k_or_v in enumerate(layer):  # Iterate over k and v
                    if torch.is_tensor(k_or_v) and k_or_v.shape[-2] == kv_cache_len_pad_amount:
                        # tensor(batch_size, n_heads, kv_cache_len, head_dim)
                        past_key_values[i][j] = torch.nn.functional.pad(k_or_v, (0, 0, 0, pad_amount))
                        # Mark step if lazy mode is enabled
                        if lazy_mode:
                            self.htcore_generation.mark_step()

    def _remove_past_key_values(self, model_kwargs):
        if model_kwargs["past_key_values"]:
            if model_kwargs.get("mqa_model", False):
                for i in range(len(model_kwargs["past_key_values"])):
                    if torch.is_tensor(model_kwargs["past_key_values"][i]):
                        t = model_kwargs["past_key_values"][i]
                        del t
                        model_kwargs["past_key_values"][i] = None
            else:
                for i in range(len(model_kwargs["past_key_values"])):
                    for j in range(len(model_kwargs["past_key_values"][i])):
                        if torch.is_tensor(model_kwargs["past_key_values"][i][j]):
                            t = model_kwargs["past_key_values"][i][j]
                            del t
                            model_kwargs["past_key_values"][i][j] = None
        del model_kwargs["past_key_values"]
        model_kwargs["past_key_values"] = None

    def _update_model_kwargs_for_generation(
        self,
        outputs: ModelOutput,
        model_kwargs: Dict[str, Any],
        is_encoder_decoder: bool = False,
        num_new_tokens: int = 1,
    ) -> Dict[str, Any]:
        """
        Copied from Transformers: https://github.com/huggingface/transformers/blob/527ab894e59b6582578008e3b47648a65063f73d/src/transformers/generation/utils.py#L745

        Adds support for `token_idx`, which is necessary for using static shapes.
        """
        # mark to identify starting from second token
        model_kwargs["first_token"] = False
        if not model_kwargs.get("pad_done", False):
            # update past_key_values keeping its naming used in model code
            cache_name, cache = self._extract_past_from_model_output(outputs)
            model_kwargs[cache_name] = cache
        if getattr(outputs, "state", None) is not None:
            model_kwargs["state"] = outputs.state

        # update token_type_ids with last value
        if "token_type_ids" in model_kwargs:
            token_type_ids = model_kwargs["token_type_ids"]
            model_kwargs["token_type_ids"] = torch.cat([token_type_ids, token_type_ids[:, -1].unsqueeze(-1)], dim=-1)

        token_idx = model_kwargs.get("token_idx", None)

        if not is_encoder_decoder:
            # update attention mask
            if "attention_mask" in model_kwargs:
                attention_mask = model_kwargs["attention_mask"]
                if token_idx is not None:
                    attention_mask.index_fill_(1, token_idx, 1)
                else:
                    attention_mask = torch.cat(
                        [attention_mask, attention_mask.new_ones((attention_mask.shape[0], 1))], dim=-1
                    )
                model_kwargs["attention_mask"] = attention_mask
        else:
            # update decoder attention mask
            if "decoder_attention_mask" in model_kwargs:
                decoder_attention_mask = model_kwargs["decoder_attention_mask"]
                if token_idx is not None:
                    decoder_attention_mask.index_fill_(1, token_idx, 1)
                else:
                    decoder_attention_mask = torch.cat(
                        [
                            decoder_attention_mask,
                            decoder_attention_mask.new_ones((decoder_attention_mask.shape[0], 1)),
                        ],
                        dim=-1,
                    )
                model_kwargs["decoder_attention_mask"] = decoder_attention_mask

        if token_idx is not None:
            token_idx.add_(1)
            if "token_idx_cpu" in model_kwargs:
                model_kwargs["token_idx_cpu"] += 1

        if "cache_position" in model_kwargs and model_kwargs["cache_position"] is not None:
            if model_kwargs.get("use_cache", True):
                model_kwargs["cache_position"] = model_kwargs["cache_position"][-1:] + num_new_tokens
            else:
                past_positions = model_kwargs.pop("cache_position")
                new_positions = torch.arange(
                    past_positions[-1] + 1, past_positions[-1] + num_new_tokens + 1, dtype=past_positions.dtype
                ).to(past_positions.device)
                model_kwargs["cache_position"] = torch.cat((past_positions, new_positions))

        return model_kwargs

    @torch.no_grad()
    def update_model_kwargs_for_bucketing(
        self, params, input_ids, model_kwargs, pad_token_id, bucket_size, reduce_recompile=False
    ):
        if params["need_expansion"]:
            # Pad inputs to have static shapes during generation, this gives better performance than dynamic shapes on HPUs
            pad_amount = params["allocated_space"] - input_ids.shape[-1]
            input_ids = torch.nn.functional.pad(input_ids, (0, pad_amount), value=pad_token_id)
            if model_kwargs.get("inputs_embeds") is not None:
                model_kwargs["inputs_embeds"] = torch.nn.functional.pad(
                    model_kwargs["inputs_embeds"], (0, 0, 0, pad_amount), value=pad_token_id
                )
            if model_kwargs["attention_mask"] is not None:
                model_kwargs["attention_mask"] = torch.nn.functional.pad(
                    model_kwargs["attention_mask"], (0, pad_amount), value=0
                )
            else:
                assert False, "Not tested for cases where attn_mask isn't passed"

            if model_kwargs.get("cross_attention_mask") is not None:
                model_kwargs["cross_attention_mask"] = torch.nn.functional.pad(
                    model_kwargs["cross_attention_mask"],
                    (0, 0, 0, 0, 0, pad_amount),
                    value=0,
                )

            if reduce_recompile and params["passnum"] == 0:
                position_ids_cpu = model_kwargs["attention_mask"].long().cumsum(-1) - 1
                position_ids_cpu.masked_fill_(model_kwargs["attention_mask"] == 0, 1)
                input_ids = input_ids.to(self.device)
                model_kwargs["attention_mask"] = model_kwargs["attention_mask"].to(self.device)

            if "past_key_values" in model_kwargs:

                def create_pad_arg(pad_amount, i, j):
                    if model_kwargs["past_key_values"][0][0].dim() == 3:
                        assert self.config.model_type == "bloom"
                        if j == 0:
                            return (0, pad_amount)
                        elif j == 1:
                            return (0, 0, 0, pad_amount)
                        else:
                            assert False
                    elif model_kwargs["past_key_values"][0][0].dim() == 4:
                        return (0, 0, 0, pad_amount)  # llama, falcon, qwen2, starcoder2, gemma
                    else:
                        assert False, "Unknown case, please handle, or don't use bucketing"

                new_kv = [None for i in range(len(model_kwargs["past_key_values"]))]
                if self.config.model_type == "gpt_bigcode" and model_kwargs["past_key_values"][0][0].dim() == 2:
                    # GPT_BIGCODE's kv cache is list of tensors.
                    new_kv = [None for i in range(len(model_kwargs["past_key_values"]))]
                    for i in range(len(model_kwargs["past_key_values"])):
                        pad = (0, 0, 0, pad_amount)
                        new_kv[i] = torch.nn.functional.pad(
                            model_kwargs["past_key_values"][i], pad, value=pad_token_id
                        )
                    model_kwargs["past_key_values"] = list(new_kv)
                else:
                    for i in range(len(model_kwargs["past_key_values"])):
                        tmp_lst = [None for j in range(len(model_kwargs["past_key_values"][i]))]
                        for j in range(len(model_kwargs["past_key_values"][i])):
                            pad_tuple = create_pad_arg(pad_amount, i, j)
                            # Different models might have different shapes of kv-cache
                            # create_pad_arg handles them on a per-model basis
                            # This is a necessary (but not sufficient) condition: what ever dimension we are padding, should be a multiple of bucket_size
                            # This check is added in case we get a new model with a new kv-cache structure, and we attempt to pad some wrong dimension
                            # in peft case, if there's virtual token. the model_kwargs["past_key_values"][i][j].shape[-(len(pad_tuple) // 2)] % bucket_size == num_virtual_token, no need of assert, the pad length of past_key_value should be aligned with input id and attention_mask
                            num_virtual_tokens = model_kwargs.get("num_virtual_tokens", 0)
                            if (
                                model_kwargs["past_key_values"][i][j].shape[-(len(pad_tuple) // 2)]
                                == params["allocated_space"] - pad_amount + num_virtual_tokens
                            ):
                                assert (
                                    model_kwargs["past_key_values"][i][j].shape[-(len(pad_tuple) // 2)] % bucket_size
                                    == num_virtual_tokens
                                )
                                tmp_lst[j] = torch.nn.functional.pad(
                                    model_kwargs["past_key_values"][i][j], pad_tuple, value=pad_token_id
                                )
                            else:
                                tmp_lst[j] = model_kwargs["past_key_values"][i][j]
                        new_kv[i] = tuple(tmp_lst)
                    model_kwargs["past_key_values"] = tuple(new_kv)

        if "token_idx" not in model_kwargs:
            model_kwargs["token_idx"] = torch.tensor(params["token_idx"], device=self.device)
        return input_ids, model_kwargs

    def _get_candidate_generator(
        self,
        generation_config: GaudiGenerationConfig,
        input_ids: torch.LongTensor,
        inputs_tensor: torch.Tensor,
        assistant_model: "PreTrainedModel",
        logits_processor: LogitsProcessorList,
        model_kwargs: Dict,
    ) -> CandidateGenerator:
        if generation_config.prompt_lookup_num_tokens is not None:
            candidate_generator = PromptLookupCandidateGenerator(
                eos_token_id=generation_config._eos_token_tensor,
                num_output_tokens=generation_config.prompt_lookup_num_tokens,
                max_matching_ngram_size=generation_config.max_matching_ngram_size,
                max_length=generation_config.max_length,
            )
        else:
            candidate_generator = GaudiAssistedCandidateGenerator(
                input_ids=input_ids,
                assistant_model=assistant_model,
                generation_config=generation_config,
                model_kwargs=model_kwargs,
                inputs_tensor=inputs_tensor,
                logits_processor=logits_processor,
            )
        return candidate_generator

    def _get_stopping_criteria(
        self,
        generation_config: GaudiGenerationConfig,
        stopping_criteria: Optional[StoppingCriteriaList],
        tokenizer: Optional["PreTrainedTokenizerBase"] = None,
        **kwargs,
    ) -> StoppingCriteriaList:
        criteria = StoppingCriteriaList()
        if generation_config.max_length is not None:
            max_position_embeddings = getattr(self.config, "max_position_embeddings", None)
            criteria.append(
                MaxLengthCriteria(
                    max_length=generation_config.max_length,
                    max_position_embeddings=max_position_embeddings,
                )
            )
        if generation_config.max_time is not None:
            criteria.append(MaxTimeCriteria(max_time=generation_config.max_time))
        if generation_config.stop_strings is not None:
            if tokenizer is None:
                raise ValueError(
                    "There are one or more stop strings, either in the arguments to `generate` or in the "
                    "model's generation config, but we could not locate a tokenizer. When generating with "
                    "stop strings, you must pass the model's tokenizer to the `tokenizer` argument of `generate`."
                )
            criteria.append(StopStringCriteria(stop_strings=generation_config.stop_strings, tokenizer=tokenizer))
        if not generation_config.ignore_eos and generation_config._eos_token_tensor is not None:
            criteria.append(EosTokenCriteria(eos_token_id=generation_config._eos_token_tensor))
        if (
            generation_config.is_assistant
            and generation_config.assistant_confidence_threshold is not None
            and generation_config.assistant_confidence_threshold > 0
        ):
            criteria.append(
                ConfidenceCriteria(assistant_confidence_threshold=generation_config.assistant_confidence_threshold)
            )
        criteria = self._merge_criteria_processor_list(criteria, stopping_criteria)
        return criteria

    def _prepare_generated_length(
        self,
        generation_config,
        has_default_max_length,
        has_default_min_length,
        model_input_name,
        input_ids_length,
        inputs_tensor,
        has_token_idx,
    ):
        """Prepared max and min length in generaion configs to avoid clashes between similar attributes"""

        if generation_config.max_new_tokens is not None:
            if not has_default_max_length and generation_config.max_length is not None:
                logger.warning(
                    f"Both `max_new_tokens` (={generation_config.max_new_tokens}) and `max_length`(="
                    f"{generation_config.max_length}) seem to have been set. `max_new_tokens` will take precedence. "
                    "Please refer to the documentation for more information. "
                    "(https://huggingface.co/docs/transformers/main/en/main_classes/text_generation)"
                )
            if has_token_idx:
                generation_config.max_length = input_ids_length
            else:
                generation_config.max_length = generation_config.max_new_tokens + input_ids_length

        # if both `inputs_embeds` and `input_ids` are passed, we do not correct the length
        # otherwise we need total length [inputs-embeds-len + new-tokens-len] to not go beyond indicated `max_length``
        elif (
            model_input_name == "inputs_embeds"
            and input_ids_length != inputs_tensor.shape[1]
            and not self.config.is_encoder_decoder
        ):
            generation_config.max_length -= inputs_tensor.shape[1]

        # same for min length
        if generation_config.min_new_tokens is not None:
            if not has_default_min_length:
                logger.warning(
                    f"Both `min_new_tokens` (={generation_config.min_new_tokens}) and `min_length`(="
                    f"{generation_config.min_length}) seem to have been set. `min_new_tokens` will take precedence. "
                    "Please refer to the documentation for more information. "
                    "(https://huggingface.co/docs/transformers/main/en/main_classes/text_generation)"
                )
            if has_token_idx:
                generation_config.min_length = input_ids_length
            else:
                generation_config.min_length = generation_config.min_new_tokens + input_ids_length

        elif (
            model_input_name == "inputs_embeds"
            and input_ids_length != inputs_tensor.shape[1]
            and not self.config.is_encoder_decoder
        ):
            generation_config.min_length = max(generation_config.min_length - inputs_tensor.shape[1], 0)

        return generation_config

    def _prepare_generation_config(
        self, generation_config: Optional[GaudiGenerationConfig], **kwargs: Dict
    ) -> Tuple[GaudiGenerationConfig, Dict]:
        """
        Copied from https://github.com/huggingface/transformers/blob/v4.40.2/src/transformers/generation/utils.py#L1230
        Differences:
        - add management of `static_shapes` and `ignore_eos` in the generation config
        - workaround for `token_type_ids` for Falcon
        """
        # TODO joao: when we can detect `fullgraph=True` in `torch.compile` (https://github.com/pytorch/pytorch/pull/120400)
        # replace `is_torchdynamo_compiling` by the corresponding check. As it is, we are being too restrictive with
        # the parameterization in `fullgraph=False` so as to enable `fullgraph=True`.

        # priority: `generation_config` argument > `model.generation_config` (the default generation config)
        using_model_generation_config = False
        if generation_config is None:
            # legacy: users may modify the model configuration to control generation. To trigger this legacy behavior,
            # the following conditions must be met
            # 1) the generation config must have been created from the model config (`_from_model_config` field);
            # 2) the generation config must have seen no modification since its creation (the hash is the same);
            # 3) there are non-default generation parameters in the model config.
            # 4) the user must have set new generation parameters in the model config.
            # NOTE: `torch.compile` can't compile `hash`, this legacy support is disabled with compilation.
            if (
                not is_torchdynamo_compiling()
                and self.generation_config._from_model_config  # 1)
                and self.generation_config._original_object_hash == hash(self.generation_config)  # 2)
                and len(self.config._get_non_default_generation_parameters()) > 0  # 3)
            ):
                new_generation_config = GaudiGenerationConfig.from_model_config(self.config)
                if new_generation_config != self.generation_config:  # 4)
                    warnings.warn(
                        "You have modified the pretrained model configuration to control generation. This is a"
                        " deprecated strategy to control generation and will be removed in v5."
                        " Please use and modify the model generation configuration (see"
                        " https://huggingface.co/docs/transformers/generation_strategies#default-text-generation-configuration )",
                        UserWarning,
                    )
                    self.generation_config = new_generation_config

            generation_config = self.generation_config
            using_model_generation_config = True

        # `torch.compile` can't compile `copy.deepcopy`, arguments in `kwargs` that are part of `generation_config`
        # will mutate the object with `.update`. As such, passing these arguments through `kwargs` is disabled -- an
        # exception will be raised in `_validate_model_kwargs`
        if not is_torchdynamo_compiling():
            generation_config = copy.deepcopy(generation_config)
            if generation_config.static_shapes is None:
                generation_config.static_shapes = self.config.model_type in MODELS_OPTIMIZED_WITH_STATIC_SHAPES
                if self.config.model_type == "vision-encoder-decoder":
                    generation_config.static_shapes = (
                        self.config.decoder.model_type in MODELS_OPTIMIZED_WITH_STATIC_SHAPES
                    )
            self.generation_config.static_shapes = generation_config.static_shapes
            if generation_config.ignore_eos is None:
                generation_config.ignore_eos = kwargs.get("ignore_eos", kwargs.get("lazy_mode", None))
            self.generation_config.ignore_eos = generation_config.ignore_eos
            model_kwargs = generation_config.update(**kwargs)  # All unused kwargs must be model kwargs
            if self.config.model_type == "falcon" and "token_type_ids" in kwargs.keys():
                for key in ["token_type_ids"]:
                    model_kwargs.pop(key, None)
            # If `generation_config` is provided, let's fallback ALL special tokens to the default values for the model
            if not using_model_generation_config:
                if generation_config.bos_token_id is None:
                    generation_config.bos_token_id = self.generation_config.bos_token_id
                if generation_config.eos_token_id is None:
                    generation_config.eos_token_id = self.generation_config.eos_token_id
                if generation_config.pad_token_id is None:
                    generation_config.pad_token_id = self.generation_config.pad_token_id
                if generation_config.decoder_start_token_id is None:
                    generation_config.decoder_start_token_id = self.generation_config.decoder_start_token_id
        else:
            model_kwargs = kwargs

        return generation_config, model_kwargs

    def _prepare_cache_for_generation(
        self,
        generation_config: GaudiGenerationConfig,
        model_kwargs: Dict,
        assistant_model: "PreTrainedModel",
        batch_size: int,
        max_cache_length: int,
        device: torch.device,
    ) -> bool:
        """
        Copied from: https://github.com/huggingface/transformers/blob/65bb28444849976f853063edb958b3ef3dd59d12/src/transformers/generation/utils.py#L1467

        Changes:
        - change the default from DynamicCache to tuples
        """

        cache_name = "past_key_values" if "mamba" not in self.__class__.__name__.lower() else "cache_params"
        requires_cross_attention_cache = (
            self.config.is_encoder_decoder or model_kwargs.get("encoder_outputs") is not None
        )

        # Quick escape route 1: if the user specifies a cache, we only need to:
        # a) check for conflicting `generate` arguments
        # b) convert to the new cache format (if the user passes a legacy cache and model supports it)
        user_defined_cache = model_kwargs.get(cache_name)
        if user_defined_cache is not None:
            if generation_config.cache_implementation is not None:
                raise ValueError(
                    f"Passing both `cache_implementation` (used to initialize certain caches) and `{cache_name}` (a "
                    "Cache object) is unsupported. Please use only one of the two."
                )
            if isinstance(user_defined_cache, tuple) and self._supports_default_dynamic_cache():
                model_kwargs[cache_name] = (
                    DynamicCache.from_legacy_cache(user_defined_cache)
                    if not requires_cross_attention_cache
                    else EncoderDecoderCache.from_legacy_cache(user_defined_cache)
                )
            return

        # Quick escape route 2: if the user specifies no cache is to be used. (conflicting arguments are handled in
        # `generation_config.validate()`)
        if generation_config.use_cache is False:
            return

        # Quick escape route 3: model that only supports legacy caches = nothing to prepare
        if not self._supports_default_dynamic_cache():
            if generation_config.cache_implementation is not None:
                warnings.warn(
                    "This model does not support `Cache` instances, it only supports the legacy cache format (tuple "
                    f"of tuples). `cache_implementation` (set to {generation_config.cache_implementation}) will be "
                    "ignored.",
                    UserWarning,
                )
            return

        # Otherwise we NEED to prepare a cache, based on `generation_config.cache_implementation`

        # TODO(joao): support static caches in assisted generation. assisted generation needs to roll back caches,
        # which is only supported in dynamic caches atm
        if assistant_model is not None and generation_config.cache_implementation is not None:
            logger.warning_once(
                "An assistant model is provided, using a dynamic cache instead of a cache of type="
                f"'{generation_config.cache_implementation}'."
            )
            generation_config.cache_implementation = None

        if generation_config.cache_implementation is not None:
            if generation_config.cache_implementation in NEED_SETUP_CACHE_CLASSES_MAPPING:
                if generation_config.cache_implementation == "static" and not self._supports_static_cache:
                    raise ValueError(
                        "This model does not support `cache_implementation='static'`. Please check the following "
                        "issue: https://github.com/huggingface/transformers/issues/28981"
                    )
                model_kwargs[cache_name] = self._get_cache(
                    cache_implementation=generation_config.cache_implementation,
                    batch_size=max(generation_config.num_beams, generation_config.num_return_sequences) * batch_size,
                    max_cache_len=max_cache_length,
                    device=device,
                    model_kwargs=model_kwargs,
                )
            elif generation_config.cache_implementation == "quantized":
                if not self._supports_quantized_cache:
                    raise ValueError(
                        "This model does not support the quantized cache. If you want your model to support quantized "
                        "cache, please open an issue and tag @zucchini-nlp."
                    )

                cache_config = (
                    generation_config.cache_config
                    if generation_config.cache_config is not None
                    else QuantizedCacheConfig()
                )
                cache_class = QUANT_BACKEND_CLASSES_MAPPING[cache_config.backend]

                if cache_config.backend == "quanto" and not is_quanto_available():
                    raise ImportError(
                        "You need to install `quanto` in order to use KV cache quantization with quanto backend. "
                        "Please install it via  with `pip install quanto`"
                    )
                elif cache_config.backend == "HQQ" and not is_hqq_available():
                    raise ImportError(
                        "You need to install `HQQ` in order to use KV cache quantization with HQQ backend. "
                        "Please install it via  with `pip install hqq`"
                    )

                model_kwargs[cache_name] = cache_class(cache_config)
            elif generation_config.cache_implementation == "offloaded":
                model_kwargs[cache_name] = OffloadedCache()

        # Use tuples by default (.i.e. legacy format).
        else:
            return

    @torch.no_grad()
    def generate(
        self,
        inputs: Optional[torch.Tensor] = None,
        generation_config: Optional[GaudiGenerationConfig] = None,
        logits_processor: Optional[LogitsProcessorList] = None,
        stopping_criteria: Optional[StoppingCriteriaList] = None,
        prefix_allowed_tokens_fn: Optional[Callable[[int, torch.Tensor], List[int]]] = None,
        synced_gpus: Optional[bool] = None,
        assistant_model: Optional["PreTrainedModel"] = None,
        streamer: Optional["BaseStreamer"] = None,
        negative_prompt_ids: Optional[torch.Tensor] = None,
        negative_prompt_attention_mask: Optional[torch.Tensor] = None,
        lazy_mode: Optional[bool] = False,
        hpu_graphs: Optional[bool] = False,
        profiling_warmup_steps: Optional[int] = 0,
        profiling_steps: Optional[int] = 0,
        iteration_times: Optional[List[float]] = None,
        profiling_record_shapes: Optional[bool] = False,
        **kwargs,
    ) -> Union[GenerateOutput, torch.LongTensor]:
        r"""
        Generates sequences of token ids for models with a language modeling head.

        <Tip warning={true}>

        Most generation-controlling parameters are set in [`transformers.generation.generation_config`] which, if not passed, will be set to the
        model's default generation configuration. You can override any `generation_config` by passing the corresponding
        parameters to generate, e.g. `.generate(inputs, num_beams=4, do_sample=True)`.

        For an overview of generation strategies and code examples, check out the [following
        guide](../generation_strategies).

        </Tip>

        Most of these parameters are explained in more detail in [this blog
        post](https://huggingface.co/blog/how-to-generate).
        Parameters:
            inputs (`torch.Tensor` of varying shape depending on the modality, *optional*):
                The sequence used as a prompt for the generation or as model inputs to the encoder. If `None` the
                method initializes it with `bos_token_id` and a batch size of 1. For decoder-only models `inputs`
                should be in the format of `input_ids`. For encoder-decoder models *inputs* can represent any of
                `input_ids`, `input_values`, `input_features`, or `pixel_values`.
            generation_config (`transformers.generation.GenerationConfig`, *optional*):
                The generation configuration to be used as base parametrization for the generation call. `**kwargs`
                passed to generate matching the attributes of `generation_config` will override them. If
                `generation_config` is not provided, the default will be used, which has the following loading
                priority: 1) from the `generation_config.json` model file, if it exists; 2) from the model
                configuration. Please note that unspecified parameters will inherit [`~generation.GenerationConfig`]'s
                default values, whose documentation should be checked to parameterize generation.
            logits_processor (`LogitsProcessorList`, *optional*):
                Custom logits processors that complement the default logits processors built from arguments and
                generation config. If a logit processor is passed that is already created with the arguments or a
                generation config an error is thrown. This feature is intended for advanced users.
            stopping_criteria (`StoppingCriteriaList`, *optional*):
                Custom stopping criteria that complements the default stopping criteria built from arguments and a
                generation config. If a stopping criteria is passed that is already created with the arguments or a
                generation config an error is thrown. If your stopping criteria depends on the `scores` input, make
                sure you pass `return_dict_in_generate=True, output_scores=True` to `generate`. This feature is
                intended for advanced users.
            prefix_allowed_tokens_fn (`Callable[[int, torch.Tensor], List[int]]`, *optional*):
                If provided, this function constraints the beam search to allowed tokens only at each step. If not
                provided no constraint is applied. This function takes 2 arguments: the batch ID `batch_id` and
                `input_ids`. It has to return a list with the allowed tokens for the next generation step conditioned
                on the batch ID `batch_id` and the previously generated tokens `inputs_ids`. This argument is useful
                for constrained generation conditioned on the prefix, as described in [Autoregressive Entity
                Retrieval](https://arxiv.org/abs/2010.00904).
            synced_gpus (`bool`, *optional*):
                Whether to continue running the while loop until max_length. Unless overridden this flag will be set to
                `True` under DeepSpeed ZeRO Stage 3 multiple GPUs environment to avoid hanging if one GPU finished
                generating before other GPUs. Otherwise it'll be set to `False`.
            assistant_model (`PreTrainedModel`, *optional*):
                An assistant model that can be used to accelerate generation. The assistant model must have the exact
                same tokenizer. The acceleration is achieved when forecasting candidate tokens with the assistent model
                is much faster than running generation with the model you're calling generate from. As such, the
                assistant model should be much smaller.
            streamer (`BaseStreamer`, *optional*):
                Streamer object that will be used to stream the generated sequences. Generated tokens are passed
                through `streamer.put(token_ids)` and the streamer is responsible for any further processing.
            negative_prompt_ids (`torch.LongTensor` of shape `(batch_size, sequence_length)`, *optional*):
                The negative prompt needed for some processors such as CFG. The batch size must match the input batch
                size. This is an experimental feature, subject to breaking API changes in future versions.
            negative_prompt_attention_mask (`torch.LongTensor` of shape `(batch_size, sequence_length)`, *optional*):
                Attention_mask for `negative_prompt_ids`.
            lazy_mode (`bool`, *optional*, defaults to `False`):
                Whether the run is executed in lazy mode or not (i.e. eager mode).
            hpu_graphs (`bool`, *optional*, defaults to `False`):
                Whether to use HPU graphs for inference.
            profiling_warmup_steps (`int`, *optional*, defaults to 0):
                Number of steps to ignore for profling.
            profiling_steps (`int`, *optional*, defaults to 0):
                Number of steps to be captured when enabling profiling.
            profiling_record_shapes (`bool`, *optional*, defaults to False):
                Record shapes when enabling profiling.
            kwargs (`Dict[str, Any]`, *optional*):
                Ad hoc parametrization of `generation_config` and/or additional model-specific kwargs that will be
                forwarded to the `forward` function of the model. If the model is an encoder-decoder model, encoder
                specific kwargs should not be prefixed and decoder specific kwargs should be prefixed with *decoder_*.

        Return:
            [`transformers.utils.ModelOutput`] or `torch.LongTensor`: A [`transformers.generationutils.ModelOutput`] (if `return_dict_in_generate=True`
            or when `config.return_dict_in_generate=True`) or a `torch.LongTensor`.
                If the model is *not* an encoder-decoder model (`model.config.is_encoder_decoder=False`), the possible
                [`transformers.generationutils.ModelOutput`] types are:
                    - [`transformers.generation.GenerateDecoderOnlyOutput`],
                    - [`transformers.generation.GenerateBeamDecoderOnlyOutput`]
                If the model is an encoder-decoder model (`model.config.is_encoder_decoder=True`), the possible
                [`transformers.generationutils.ModelOutput`] types are:
                    - [`transformers.generation.GenerateEncoderDecoderOutput`],
                    - [`transformers.generation.GenerateBeamEncoderDecoderOutput`]
        """

        if iteration_times is not None:
            hb_gen_time = HabanaGenerationtime(iteration_times=iteration_times)
            hb_gen_time.start()
        else:
            hb_gen_time = None
        if synced_gpus is None:
            if is_deepspeed_zero3_enabled() and dist.get_world_size() > 1:
                synced_gpus = True
            else:
                synced_gpus = False

        # 1. Handle `generation_config` and kwargs that might update it, and validate the `.generate()` call
        self._validate_model_class()
        tokenizer = kwargs.pop("tokenizer", None)  # Pull this out first, we only use it for stopping criteria
        if hpu_graphs and not lazy_mode:
            raise ValueError(
                "`hpu_graphs` is True but `lazy_mode` is False. HPU graphs require `lazy_mode` to be set to True."
            )
        num_virtual_tokens = kwargs.pop("num_virtual_tokens", 0)
        generation_config, model_kwargs = self._prepare_generation_config(generation_config, **kwargs)
        self._validate_model_kwargs(model_kwargs.copy())
        self._validate_assistant(assistant_model)

        # 2. Set generation parameters if not already defined
        if synced_gpus is None:
            if is_deepspeed_zero3_enabled() and dist.get_world_size() > 1:
                synced_gpus = True
            else:
                synced_gpus = False

        logits_processor = logits_processor if logits_processor is not None else LogitsProcessorList()
        stopping_criteria = stopping_criteria if stopping_criteria is not None else StoppingCriteriaList()

        accepts_attention_mask = "attention_mask" in set(inspect.signature(self.forward).parameters.keys())
        requires_attention_mask = "encoder_outputs" not in model_kwargs
        kwargs_has_attention_mask = model_kwargs.get("attention_mask", None) is not None

        # 3. Define model inputs
        inputs_tensor, model_input_name, model_kwargs = self._prepare_model_inputs(
            inputs, generation_config.bos_token_id, model_kwargs
        )
        batch_size = inputs_tensor.shape[0]

        device = inputs_tensor.device
        self._prepare_special_tokens(generation_config, kwargs_has_attention_mask, device=device)

        # decoder-only models must use left-padding for batched generation.
        if not self.config.is_encoder_decoder and not is_torchdynamo_compiling():
            # If `input_ids` was given, check if the last id in any sequence is `pad_token_id`
            # Note: If using, `inputs_embeds` this check does not work, because we want to be more hands-off.
            if (
                generation_config._pad_token_tensor is not None
                and batch_size > 1
                and len(inputs_tensor.shape) == 2
                and torch.sum(inputs_tensor[:, -1] == generation_config._pad_token_tensor) > 0
            ):
                logger.warning(
                    "A decoder-only architecture is being used, but right-padding was detected! For correct "
                    "generation results, please set `padding_side='left'` when initializing the tokenizer."
                )

        # 4. Define other model kwargs
        # decoder-only models with inputs_embeds forwarding must use caching (otherwise we can't detect whether we are
        # generating the first new token or not, and we only want to use the embeddings for the first new token)
        if not self.config.is_encoder_decoder and model_input_name == "inputs_embeds":
            model_kwargs["use_cache"] = True
        else:
            model_kwargs["use_cache"] = generation_config.use_cache

        self.generation_config.max_length = generation_config.max_length

        if not kwargs_has_attention_mask and requires_attention_mask and accepts_attention_mask:
            model_kwargs["attention_mask"] = self._prepare_attention_mask_for_generation(
                inputs_tensor, generation_config._pad_token_tensor, generation_config._eos_token_tensor
            )
        elif kwargs_has_attention_mask:
            # TODO (joao): generalize this check with other types of inputs
            if model_input_name == "input_ids" and len(model_kwargs["attention_mask"].shape) > 2:
                raise ValueError("`attention_mask` passed to `generate` must be 2D.")

        is_greedy_or_beam_and_bucket = (
            not generation_config.bucket_internal
            and generation_config.bucket_size > 0
            and generation_config.get_generation_mode(assistant_model)
            in [
                GenerationMode.GREEDY_SEARCH,
                GenerationMode.SAMPLE,
                GenerationMode.BEAM_SEARCH,
                GenerationMode.BEAM_SAMPLE,
                GenerationMode.CONTRASTIVE_SEARCH,
            ]
        )
        model_kwargs["bucket_size"] = generation_config.bucket_size if generation_config.static_shapes else -1
        model_kwargs["bucket_internal"] = generation_config.bucket_internal
        model_kwargs["reduce_recompile"] = (
            generation_config.reduce_recompile if generation_config.reduce_recompile is not None else False
        )
        if model_kwargs["reduce_recompile"]:
            assert generation_config.bucket_size
        # Below condition checked explicitly since some models (like llama and gpt_bigcode) support bucket_internal even without reuse_cache
        if generation_config.bucket_internal:
            assert generation_config.bucket_size >= 0, "please set bucket_size to use bucket_internal"
            assert generation_config.use_cache, "please set use_cache flag to use bucket_internal"
        if generation_config.reuse_cache:
<<<<<<< HEAD
            assert (
                self.config.model_type
                in [
                    "llama",
                    "mistral",
                    "falcon",
                    "mixtral",
                    "phi",
                    "qwen2",
                    "gptj",
                    "starcoder2",
                    "qwen2_moe",
                    "gemma",
                    "gemma2",
                    "baichuan",
                    "chatglm",
                    "deepseek_v2",
                ]
            ), "reuse_cache only supported by llama, mistral, falcon, mixtral, phi, qwen2, qwen2_moe, gemma, gemma2, starcoder2, baichuan and chatglm at the moment"
=======
            assert self.config.model_type in [
                "llama",
                "mistral",
                "falcon",
                "mixtral",
                "phi",
                "qwen2",
                "gptj",
                "starcoder2",
                "qwen2_moe",
                "gemma",
                "gemma2",
                "baichuan",
                "chatglm",
            ], (
                "reuse_cache only supported by llama, mistral, falcon, mixtral, phi, qwen2, qwen2_moe, gemma, gemma2, starcoder2, baichuan and chatglm at the moment"
            )
>>>>>>> 23e08a98
            if not generation_config.bucket_internal:
                assert generation_config.bucket_size <= 0, (
                    "please set bucket_internal along with reuse_cache and bucket_size"
                )
            else:
                assert generation_config.bucket_size >= 0, "please set valid bucket_size to use bucket_internal"

        if self.config.model_type == "gemma2":
            generation_config.cache_implementation = None

        if generation_config.static_shapes:
            # Pad inputs to have static shapes during generation, this gives better performance than dynamic shapes on HPUs
            # In encoder_decoder models, Inputs are already padded

            if not self.config.is_encoder_decoder:
                # only pad if bucket_size < -1. If we are bucketing (bucket_size > 0), then that is taken care in greedy_search()
                if not is_greedy_or_beam_and_bucket:
                    # token_idx is the current index in the generation process, it is incremented each time a new token is generated
                    token_idx = inputs_tensor.shape[1]
                    if generation_config.max_new_tokens is None:
                        generation_config.max_new_tokens = generation_config.max_length - token_idx
                    if model_input_name == "inputs_embeds" and model_kwargs["input_ids"].numel() == 0:
                        inputs_embeds_offset = -model_kwargs["inputs_embeds"].shape[1]

                        model_kwargs["inputs_embeds_offset"] = torch.tensor(
                            inputs_embeds_offset, device=inputs_tensor.device
                        )

                    if (
                        model_input_name == "inputs_embeds"
                        and model_kwargs.get("inputs_embeds") is not None
                        and not model_kwargs["bucket_internal"]
                        and not generation_config.reuse_cache
                    ):
                        model_kwargs["inputs_embeds"] = torch.nn.functional.pad(
                            model_kwargs["inputs_embeds"],
                            (0, 0, 0, generation_config.max_new_tokens),
                            value=generation_config.pad_token_id,
                        )
                    else:
                        inputs_tensor = torch.nn.functional.pad(
                            inputs_tensor, (0, generation_config.max_new_tokens), value=generation_config.pad_token_id
                        )
                    model_kwargs["token_idx"] = torch.tensor(token_idx, device=inputs_tensor.device)
                    model_kwargs["token_idx_cpu"] = token_idx

                    for other_inputs in ["attention_mask", "token_type_ids"]:
                        if model_kwargs.get(other_inputs) is not None:
                            model_kwargs[other_inputs] = torch.nn.functional.pad(
                                model_kwargs[other_inputs],
                                (0, generation_config.max_new_tokens),
                                value=0,
                            )
                    if model_kwargs.get("cross_attention_mask") is not None:
                        model_kwargs["cross_attention_mask"] = torch.nn.functional.pad(
                            model_kwargs["cross_attention_mask"],
                            (0, 0, 0, 0, 0, generation_config.max_new_tokens),
                            value=0,
                        )
            else:
                assert generation_config.bucket_size <= 0, "Untested path for bucket>0"
                if model_kwargs.get("decoder_input_ids", None) is None:
                    token_idx = INITIAL_TOKEN_IDX
                else:
                    token_idx = model_kwargs["decoder_input_ids"].shape[-1]
                model_kwargs["token_idx"] = torch.tensor(token_idx, device=inputs_tensor.device)
                if model_kwargs.get("decoder_attention_mask", None) is None and generation_config.use_cache:
                    max_length = (
                        generation_config.max_new_tokens + token_idx
                        if generation_config.max_new_tokens is not None
                        else generation_config.max_length
                    )
                    model_kwargs["decoder_attention_mask"] = self._prepare_decoder_attention_mask(
                        max_length,
                        inputs_tensor.shape[0],
                        inputs_tensor.device,
                    )

        if self.config.is_encoder_decoder and "encoder_outputs" not in model_kwargs:
            # if model is encoder decoder encoder_outputs are created and added to `model_kwargs`
            model_kwargs = self._prepare_encoder_decoder_kwargs_for_generation(
                inputs_tensor, model_kwargs, model_input_name, generation_config
            )

        # 5. Prepare `input_ids` which will be used for auto-regressive generation
        if self.config.is_encoder_decoder:
            input_ids, model_kwargs = self._prepare_decoder_input_ids_for_generation(
                batch_size=batch_size,
                model_input_name=model_input_name,
                model_kwargs=model_kwargs,
                decoder_start_token_id=generation_config._decoder_start_token_tensor,
                device=inputs_tensor.device,
                max_new_tokens=generation_config.max_new_tokens,
                pad_token_id=generation_config.pad_token_id,
            )
        else:
            input_ids = inputs_tensor if model_input_name == "input_ids" else model_kwargs.pop("input_ids")
            if model_input_name == "inputs_embeds" and generation_config.static_shapes:
                if not is_greedy_or_beam_and_bucket:
                    input_ids = torch.nn.functional.pad(
                        input_ids, (0, generation_config.max_new_tokens), value=generation_config.pad_token_id
                    )

        if generation_config.token_healing:
            input_ids = self.heal_tokens(input_ids, tokenizer)

        if streamer is not None:
            streamer.put(input_ids.cpu())

        # 6. Prepare `max_length` depending on other stopping criteria.
        input_ids_length = input_ids.shape[1]
        has_default_max_length = kwargs.get("max_length") is None and generation_config.max_length is not None
        has_default_min_length = kwargs.get("min_length") is None and generation_config.min_length is not None

        generation_config = self._prepare_generated_length(
            generation_config=generation_config,
            has_default_max_length=has_default_max_length,
            has_default_min_length=has_default_min_length,
            model_input_name=model_input_name,
            inputs_tensor=inputs_tensor,
            input_ids_length=input_ids_length,
            has_token_idx="token_idx" in model_kwargs,
        )

        # If the model supports `num_logits_to_keep` in forward(), set it to 1 to avoid computing the whole
        # logit matrix. This can save a lot of memory during the first forward pass. Note that assisted decoding
        # dynamically overrides this value as it can need more than the last token logits
        #
        # Use trim_logits in HPU to save memory (in replacement of the num_logits_to_keep)
        # if self._supports_num_logits_to_keep() and "num_logits_to_keep" not in model_kwargs:
        #    model_kwargs["num_logits_to_keep"] = 1

        self._validate_generated_length(
            generation_config,
            model_kwargs["token_idx"].item() if "token_idx" in model_kwargs else input_ids_length,
            has_default_max_length,
        )

        # 7. Prepare the cache.
        # - `model_kwargs` may be updated in place with a cache as defined by the parameters in `generation_config`.
        # - different models have a different cache name expected by the model (default = "past_key_values")
        # - `max_length`, prepared above, is used to determine the maximum cache length
        # TODO (joao): remove `user_defined_cache` after v4.47 (remove default conversion to legacy format)
        cache_name = "past_key_values" if "mamba" not in self.__class__.__name__.lower() else "cache_params"
        user_defined_cache = model_kwargs.get(cache_name)
        max_cache_length = generation_config.max_length
        if (
            inputs_tensor.shape[1] != input_ids_length
            and model_input_name == "inputs_embeds"
            and not self.config.is_encoder_decoder
        ):
            max_cache_length += inputs_tensor.shape[1]
        self._prepare_cache_for_generation(
            generation_config, model_kwargs, assistant_model, batch_size, max_cache_length, device
        )

        # determine whether introduce trim_logits feature
        model_kwargs["trim_logits"] = generation_config.trim_logits

        # determine whether attention softmax needs to execute in lower precision
        model_kwargs["attn_softmax_bf16"] = generation_config.attn_softmax_bf16

        # determine whether limit_hpu_graphs needs to be used
        model_kwargs["use_hpu_graphs"] = hpu_graphs
        model_kwargs["limit_hpu_graphs"] = generation_config.limit_hpu_graphs

        # prepare for allocate kv cache
        model_kwargs["reuse_cache"] = generation_config.reuse_cache

        # determine whether flash attention needs to be used
        model_kwargs["use_flash_attention"] = generation_config.use_flash_attention
        model_kwargs["flash_attention_recompute"] = True if generation_config.flash_attention_recompute else False
        model_kwargs["flash_attention_causal_mask"] = True if generation_config.flash_attention_causal_mask else False
        model_kwargs["flash_attention_fast_softmax"] = (
            True if generation_config.flash_attention_fast_softmax else False
        )
        model_kwargs["num_virtual_tokens"] = num_virtual_tokens
        if generation_config.valid_sequence_lengths is not None:
            model_kwargs["valid_sequence_lengths"] = generation_config.valid_sequence_lengths

        if not self.config.is_encoder_decoder:
            calculated_max_length = input_ids.shape[1] + num_virtual_tokens
            if not generation_config.static_shapes and generation_config.max_new_tokens is not None:
                calculated_max_length = input_ids.shape[1] + generation_config.max_new_tokens + num_virtual_tokens
            if generation_config.use_cache and generation_config.reuse_cache:
                bs, _ = input_ids.shape
                if not is_greedy_or_beam_and_bucket:
                    unwrap_deepspeed_model(self).allocate_kv_cache(
                        bs * generation_config.num_beams, calculated_max_length, token_idx + num_virtual_tokens
                    )
            if generation_config.use_cache:
                model_kwargs["kv_cache_len"] = calculated_max_length
                model_kwargs["kv_cache_pad_len"] = generation_config.max_new_tokens

            if self.config.model_type in [
                "llama",
                "falcon",
                "mistral",
                "qwen2",
                "gptj",
                "starcoder2",
                "gemma",
                "gemma2",
                "qwen2_moe",
                "baichuan",
                "deepseek_v2",
            ]:
                if (
                    hasattr(self.config, "max_position_embeddings")
                    and self.config.max_position_embeddings < calculated_max_length
                ):
                    unwrap_deepspeed_model(self).update_sincos_cache(seq_len=calculated_max_length)

        # 8. determine generation mode
        generation_mode = generation_config.get_generation_mode(assistant_model)

        if generation_config.bucket_size > 0:
            assert generation_config.static_shapes, "bucket_size > 0 can be set only when static_shapes is set"
        # if generation_config.bucket_size <= 0, padding is handled by the generating fn (like greedy_search)
        if generation_config.static_shapes and generation_config.bucket_size > 0:
            assert generation_mode in [
                GenerationMode.GREEDY_SEARCH,
                GenerationMode.SAMPLE,
                GenerationMode.BEAM_SEARCH,
                GenerationMode.BEAM_SAMPLE,
                GenerationMode.CONTRASTIVE_SEARCH,
            ], "generation_config.bucket_size > 0 supported only for greedy mode"

        if streamer is not None and (generation_config.num_beams > 1):
            raise ValueError(
                "`streamer` cannot be used with beam search (yet!). Make sure that `num_beams` is set to 1."
            )

        if not is_torchdynamo_compiling() and self.device.type != input_ids.device.type:
            warnings.warn(
                (
                    "You are calling .generate() with the `input_ids` being on a device type different"
                    f" than your model's device. `input_ids` is on {input_ids.device.type}, whereas the model"
                    f" is on {self.device.type}. You may experience unexpected behaviors or slower generation."
                    " Please make sure that you have put `input_ids` to the"
                    f" correct device by calling for example input_ids = input_ids.to('{self.device.type}') before"
                    " running `.generate()`."
                ),
                UserWarning,
            )

        # 9. prepare logits processors and stopping criteria
        prepared_logits_processor = self._get_logits_processor(
            generation_config=generation_config,
            input_ids_seq_length=input_ids_length,
            encoder_input_ids=inputs_tensor,
            prefix_allowed_tokens_fn=prefix_allowed_tokens_fn,
            logits_processor=logits_processor,
            device=inputs_tensor.device,
            model_kwargs=model_kwargs,
            negative_prompt_ids=negative_prompt_ids,
            negative_prompt_attention_mask=negative_prompt_attention_mask,
        )
        self.generation_config.generation_mode = generation_mode
        prepared_stopping_criteria = self._get_stopping_criteria(
            generation_config=generation_config,
            stopping_criteria=stopping_criteria,
            tokenizer=tokenizer,
            **kwargs,
        )

        # In lazy mode, import Habana torch to be able to add mark_step()
        if lazy_mode:
            import habana_frameworks.torch.core as htcore

            self.htcore_generation = htcore

        # 10. go into different generation modes
        if generation_mode == GenerationMode.ASSISTED_GENERATION:
            if generation_config.num_return_sequences > 1:
                raise ValueError(
                    "num_return_sequences has to be 1 when doing assisted generate, "
                    f"but is {generation_config.num_return_sequences}."
                )
            if batch_size > 1:
                raise ValueError("assisted generate is only supported for batch_size = 1")
            if not model_kwargs["use_cache"]:
                raise ValueError("assisted generate requires `use_cache=True`")
            if generation_config.cache_implementation in ["static", "hybrid", "sliding_window"]:
                raise ValueError("assisted generate is not supported with Static cache classes`")
            if self._is_stateful:
                # In assisted generation we need the ability to confirm whether the model would pick certain tokens,
                # which is not possible with stateful models (they can't reset to a previous subset of generated text)
                raise ValueError(
                    f"assisted generation is not supported with stateful models, such as {self.__class__.__name__}"
                )

            # 11. Get the candidate generator, given the parameterization
            candidate_generator = self._get_candidate_generator(
                generation_config=generation_config,
                input_ids=input_ids,
                inputs_tensor=inputs_tensor,
                assistant_model=assistant_model,
                logits_processor=logits_processor,
                model_kwargs=model_kwargs,
            )

            # 12. run assisted generate
            result = self._assisted_decoding(
                input_ids,
                candidate_generator=candidate_generator,
                logits_processor=prepared_logits_processor,
                stopping_criteria=prepared_stopping_criteria,
                generation_config=generation_config,
                synced_gpus=synced_gpus,
                streamer=streamer,
                lazy_mode=lazy_mode,
                ignore_eos=generation_config.ignore_eos,
                profiling_warmup_steps=profiling_warmup_steps,
                profiling_steps=profiling_steps,
                hb_gen_time=hb_gen_time,
                **model_kwargs,
            )
        elif generation_mode == GenerationMode.DOLA_GENERATION:
            if self._is_stateful:
                # DoLa decoding was not designed for stateful models, and would require some changes
                raise ValueError(
                    f"dola decoding is not supported with stateful models, such as {self.__class__.__name__}"
                )
            result = self._dola_decoding(
                input_ids,
                dola_layers=generation_config.dola_layers,
                logits_processor=prepared_logits_processor,
                stopping_criteria=prepared_stopping_criteria,
                generation_config=generation_config,
                synced_gpus=synced_gpus,
                streamer=streamer,
                **model_kwargs,
            )

        elif generation_mode == GenerationMode.CONTRASTIVE_SEARCH:
            if not model_kwargs["use_cache"]:
                raise ValueError("Contrastive search requires `use_cache=True`")
            if self._is_stateful:
                # Just like assisted generation, we need to be able to rollback to a previous state (see comment above)
                raise ValueError(
                    f"contrastive search is not supported with stateful models, such as {self.__class__.__name__}"
                )

            result = self._contrastive_search(
                input_ids,
                logits_processor=prepared_logits_processor,
                stopping_criteria=prepared_stopping_criteria,
                generation_config=generation_config,
                synced_gpus=synced_gpus,
                streamer=streamer,
                lazy_mode=lazy_mode,
                ignore_eos=generation_config.ignore_eos,
                profiling_warmup_steps=profiling_warmup_steps,
                profiling_steps=profiling_steps,
                hb_gen_time=hb_gen_time,
                profiling_record_shapes=profiling_record_shapes,
                **model_kwargs,
            )

        elif generation_mode in (GenerationMode.SAMPLE, GenerationMode.GREEDY_SEARCH):
            # 11. expand input_ids with `num_return_sequences` additional sequences per batch
            input_ids, model_kwargs = self._expand_inputs_for_generation(
                input_ids=input_ids,
                expand_size=generation_config.num_return_sequences,
                is_encoder_decoder=self.config.is_encoder_decoder,
                **model_kwargs,
            )

            # 12. run sample (it degenerates to greedy search when `generation_config.do_sample=False`)
            result = self._sample(
                input_ids,
                logits_processor=prepared_logits_processor,
                stopping_criteria=prepared_stopping_criteria,
                generation_config=generation_config,
                synced_gpus=synced_gpus,
                streamer=streamer,
                lazy_mode=lazy_mode,
                ignore_eos=generation_config.ignore_eos,
                profiling_warmup_steps=profiling_warmup_steps,
                profiling_steps=profiling_steps,
                hb_gen_time=hb_gen_time,
                profiling_record_shapes=profiling_record_shapes,
                **model_kwargs,
            )

        elif generation_mode in (GenerationMode.BEAM_SAMPLE, GenerationMode.BEAM_SEARCH):
            # 11. prepare beam search scorer
            beam_scorer = BeamSearchScorer(
                batch_size=batch_size,
                num_beams=generation_config.num_beams,
                device=inputs_tensor.device,
                length_penalty=generation_config.length_penalty,
                do_early_stopping=generation_config.early_stopping,
                num_beam_hyps_to_keep=generation_config.num_return_sequences,
                max_length=generation_config.max_length,
            )

            # 12. interleave input_ids with `num_beams` additional sequences per batch
            input_ids, model_kwargs = self._expand_inputs_for_generation(
                input_ids=input_ids,
                expand_size=generation_config.num_beams,
                is_encoder_decoder=self.config.is_encoder_decoder,
                **model_kwargs,
            )

            # 13. run beam sample
            result = self._beam_search(
                input_ids,
                beam_scorer,
                logits_processor=prepared_logits_processor,
                stopping_criteria=prepared_stopping_criteria,
                generation_config=generation_config,
                synced_gpus=synced_gpus,
                lazy_mode=lazy_mode,
                profiling_warmup_steps=profiling_warmup_steps,
                profiling_steps=profiling_steps,
                hb_gen_time=hb_gen_time,
                profiling_record_shapes=profiling_record_shapes,
                **model_kwargs,
            )

        elif generation_mode == GenerationMode.GROUP_BEAM_SEARCH:
            # 11. prepare beam search scorer
            beam_scorer = BeamSearchScorer(
                batch_size=batch_size,
                num_beams=generation_config.num_beams,
                device=inputs_tensor.device,
                length_penalty=generation_config.length_penalty,
                do_early_stopping=generation_config.early_stopping,
                num_beam_hyps_to_keep=generation_config.num_return_sequences,
                num_beam_groups=generation_config.num_beam_groups,
                max_length=generation_config.max_length,
            )
            # 12. interleave input_ids with `num_beams` additional sequences per batch
            input_ids, model_kwargs = self._expand_inputs_for_generation(
                input_ids=input_ids,
                expand_size=generation_config.num_beams,
                is_encoder_decoder=self.config.is_encoder_decoder,
                **model_kwargs,
            )
            # 13. run beam search
            result = self._group_beam_search(
                input_ids,
                beam_scorer,
                logits_processor=prepared_logits_processor,
                stopping_criteria=prepared_stopping_criteria,
                generation_config=generation_config,
                synced_gpus=synced_gpus,
                lazy_mode=lazy_mode,
                profiling_warmup_steps=profiling_warmup_steps,
                profiling_steps=profiling_steps,
                hb_gen_time=hb_gen_time,
                profiling_record_shapes=profiling_record_shapes,
                **model_kwargs,
            )

        elif generation_mode == GenerationMode.CONSTRAINED_BEAM_SEARCH:
            final_constraints = []
            if generation_config.constraints is not None:
                final_constraints = generation_config.constraints

            if generation_config.force_words_ids is not None:

                def typeerror():
                    raise ValueError(
                        "`force_words_ids` has to either be a `List[List[List[int]]]` or `List[List[int]]` "
                        f"of positive integers, but is {generation_config.force_words_ids}."
                    )

                if (
                    not isinstance(generation_config.force_words_ids, list)
                    or len(generation_config.force_words_ids) == 0
                ):
                    typeerror()

                for word_ids in generation_config.force_words_ids:
                    if isinstance(word_ids[0], list):
                        if not isinstance(word_ids, list) or len(word_ids) == 0:
                            typeerror()
                        if any(not isinstance(token_ids, list) for token_ids in word_ids):
                            typeerror()
                        if any(
                            any((not isinstance(token_id, int) or token_id < 0) for token_id in token_ids)
                            for token_ids in word_ids
                        ):
                            typeerror()

                        constraint = DisjunctiveConstraint(word_ids)
                    else:
                        if not isinstance(word_ids, list) or len(word_ids) == 0:
                            typeerror()
                        if any((not isinstance(token_id, int) or token_id < 0) for token_id in word_ids):
                            typeerror()

                        constraint = PhrasalConstraint(word_ids)
                    final_constraints.append(constraint)

            # 11. prepare beam search scorer
            constrained_beam_scorer = ConstrainedBeamSearchScorer(
                constraints=final_constraints,
                batch_size=batch_size,
                num_beams=generation_config.num_beams,
                device=inputs_tensor.device,
                length_penalty=generation_config.length_penalty,
                do_early_stopping=generation_config.early_stopping,
                num_beam_hyps_to_keep=generation_config.num_return_sequences,
                max_length=generation_config.max_length,
            )
            # 12. interleave input_ids with `num_beams` additional sequences per batch
            input_ids, model_kwargs = self._expand_inputs_for_generation(
                input_ids=input_ids,
                expand_size=generation_config.num_beams,
                is_encoder_decoder=self.config.is_encoder_decoder,
                **model_kwargs,
            )
            # 13. run beam search
            result = self._constrained_beam_search(
                input_ids,
                constrained_beam_scorer=constrained_beam_scorer,
                logits_processor=prepared_logits_processor,
                stopping_criteria=prepared_stopping_criteria,
                generation_config=generation_config,
                synced_gpus=synced_gpus,
                lazy_mode=lazy_mode,
                profiling_warmup_steps=profiling_warmup_steps,
                profiling_steps=profiling_steps,
                hb_gen_time=hb_gen_time,
                profiling_record_shapes=profiling_record_shapes,
                **model_kwargs,
            )

        # Convert to legacy cache format if requested
        if (
            generation_config.return_legacy_cache is not False  # Should check for `True` after v4.47
            and not is_torchdynamo_compiling()
            and hasattr(result, "past_key_values")
            and hasattr(result.past_key_values, "to_legacy_cache")
            and result.past_key_values.to_legacy_cache is not None
        ):
            # handle BC (convert by default if he user hasn't passed a cache AND the cache is of the default type)
            should_convert_cache = generation_config.return_legacy_cache
            is_user_defined_cache = user_defined_cache is not None
            is_default_cache_type = (
                type(result.past_key_values) == DynamicCache  # noqa E721
                or (
                    isinstance(result.past_key_values, EncoderDecoderCache)
                    and type(result.past_key_values.self_attention_cache) == DynamicCache  # noqa E721
                    and type(result.past_key_values.cross_attention_cache) == DynamicCache  # noqa E721
                )
            )
            if not is_user_defined_cache and is_default_cache_type:
                logger.warning_once(
                    "From v4.47 onwards, when a model cache is to be returned, `generate` will return a `Cache` "
                    "instance instead by default (as opposed to the legacy tuple of tuples format). If you want to "
                    "keep returning the legacy format, please set `return_legacy_cache=True`."
                )
                should_convert_cache = True
            if should_convert_cache:
                result.past_key_values = result.past_key_values.to_legacy_cache()

        return result

    def _dola_decoding(
        self,
        input_ids: torch.LongTensor,
        dola_layers: Union[str, List[int]],
        logits_processor: LogitsProcessorList,
        stopping_criteria: StoppingCriteriaList,
        generation_config: GaudiGenerationConfig,
        synced_gpus: bool,
        streamer: "BaseStreamer",
        **model_kwargs,
    ) -> Union[GenerateNonBeamOutput, torch.LongTensor]:
        r"""
        Generates sequences of token ids for models with a language modeling head using **dola decoding** and can be
        used for decoder-only text models.
        The method is based on the paper "DoLa: Decoding by Contrasting Layers Improves Factuality in Large Language
        Models" (https://arxiv.org/abs/2309.03883) in ICLR 2024.

        Parameters:
            input_ids (`torch.LongTensor` of shape `(batch_size, sequence_length)`):
                The sequence used as a prompt for the generation.
            dola_layers (`Union[str, List[int]]`):
                The candidate layers used in contrasting layers of DoLa. It can be either 1) 'low' or 'high', which
                means the lower part or higher part of the model layers, respectively, or 2) a list of layer indices
                to be used for candidate layers. The 0-th layer is the word embedding layer of the model.
            logits_processor (`LogitsProcessorList`):
                An instance of [`LogitsProcessorList`]. List of instances of class derived from [`LogitsProcessor`]
                used to modify the prediction scores of the language modeling head applied at each generation step.
            stopping_criteria (`StoppingCriteriaList`, *optional*):
                An instance of [`StoppingCriteriaList`]. List of instances of class derived from [`StoppingCriteria`]
                used to tell if the generation loop should stop.
            generation_config ([`~generation.GenerationConfig`]):
                The generation configuration to be used as parametrization of the decoding method.
            synced_gpus (`bool`):
                Whether to continue running the while loop until max_length (needed for ZeRO stage 3)
            streamer (`BaseStreamer`, *optional*):
                Streamer object that will be used to stream the generated sequences. Generated tokens are passed
                through `streamer.put(token_ids)` and the streamer is responsible for any further processing.
            model_kwargs:
                Additional model specific keyword arguments will be forwarded to the `forward` function of the model.
                If model is an encoder-decoder model the kwargs should include `encoder_outputs`.

        Return:
            [`~generation.GenerateDecoderOnlyOutput`], [`~generation.GenerateEncoderDecoderOutput`]
            or `torch.LongTensor`: A `torch.LongTensor` containing the generated tokens (default behaviour) or a
            [`~generation.GenerateDecoderOnlyOutput`] if `model.config.is_encoder_decoder=False` and
            `return_dict_in_generate=True` or a [`~generation.GenerateEncoderDecoderOutput`] if
            `model.config.is_encoder_decoder=True`.
        """

        raise NotImplementedError("Dola decoding is not supported by optimum-habana yet.")

    @torch.no_grad()
    def _contrastive_search(
        self,
        input_ids: torch.LongTensor,
        logits_processor: LogitsProcessorList,
        stopping_criteria: StoppingCriteriaList,
        generation_config: GaudiGenerationConfig,
        synced_gpus: bool,
        streamer: Optional["BaseStreamer"],
        lazy_mode: Optional[bool] = False,
        ignore_eos: Optional[bool] = False,
        profiling_warmup_steps: Optional[int] = 0,
        profiling_steps: Optional[int] = 0,
        hb_gen_time: Optional[HabanaGenerationtime] = None,
        profiling_record_shapes: Optional[bool] = False,
        **model_kwargs,
    ) -> Union[GenerateNonBeamOutput, torch.LongTensor]:
        r"""
        Generates sequences of token ids for models with a language modeling head using **contrastive search** and can
        be used for text-decoder, text-to-text, speech-to-text, and vision-to-text models.

        Adapted from: https://github.com/huggingface/transformers/blob/v4.43.3/src/transformers/generation/utils.py#L2453

        The changes are:
        - support lazy mode and HPU graphs on Gaudi
        - support static shapes and bucketing

        Parameters:
            input_ids (`torch.LongTensor` of shape `(batch_size, sequence_length)`):
                The sequence used as a prompt for the generation.
            logits_processor (`LogitsProcessorList`):
                An instance of [`LogitsProcessorList`]. List of instances of class derived from [`LogitsProcessor`]
                used to modify the prediction scores of the language modeling head applied at each generation step.
            stopping_criteria (`StoppingCriteriaList`):
                An instance of [`StoppingCriteriaList`]. List of instances of class derived from [`StoppingCriteria`]
                used to tell if the generation loop should stop.
            generation_config ([`~generation.GenerationConfig`]):
                The generation configuration to be used as parametrization of the decoding method.
            synced_gpus (`bool`):
                Whether to continue running the while loop until max_length (needed for ZeRO stage 3)
            streamer (`BaseStreamer`, *optional*):
                Streamer object that will be used to stream the generated sequences. Generated tokens are passed
                through `streamer.put(token_ids)` and the streamer is responsible for any further processing.
            lazy_mode (`bool`, *optional*, defaults to `False`):
                Whether the run is executed in lazy mode or not (i.e. eager mode).
            ignore_eos (`bool`, *optional*, defaults to `False`):
                Whether to ignore finished sequences (faster in lazy mode and with HPU graphs) or not (eager mode).
            profiling_warmup_steps (`int`, *optional*, defaults to 0):
                Number of steps to ignore for profling.
            profiling_steps (`int`, *optional*, defaults to 0):
                Number of steps to be captured when enabling profiling.
            profiling_record_shapes (`bool`, *optional*, defaults to False):
                Record shapes when enabling profiling.
            model_kwargs:
                Additional model specific keyword arguments will be forwarded to the `forward` function of the model.
                If model is an encoder-decoder model the kwargs should include `encoder_outputs`.

        Return:
            [`transformers.generation.GenerateDecoderOnlyOutput`],
            [`transformers.generation.GenerateEncoderDecoderOutput`] or `torch.LongTensor`: A `torch.LongTensor`
            containing the generated tokens (default behaviour) or a
            [`transformers.generation.GenerateDecoderOnlyOutput`] if `model.config.is_encoder_decoder=False` and
            `return_dict_in_generate=True` or a [`transformers.generation.GenerateEncoderDecoderOutput`] if
            `model.config.is_encoder_decoder=True`.
        """
        # init values
        has_eos_stopping_criteria = any(hasattr(criteria, "eos_token_id") for criteria in stopping_criteria)
        top_k = generation_config.top_k
        penalty_alpha = generation_config.penalty_alpha
        pad_token_id = generation_config._pad_token_tensor
        output_attentions = generation_config.output_attentions
        output_hidden_states = generation_config.output_hidden_states
        output_scores = generation_config.output_scores
        output_logits = generation_config.output_logits
        return_dict_in_generate = generation_config.return_dict_in_generate
        sequential = generation_config.low_memory

        # init attention / hidden states / scores tuples
        raw_logits = () if (return_dict_in_generate and output_logits) else None
        scores = () if (return_dict_in_generate and output_scores) else None
        decoder_attentions = () if (return_dict_in_generate and output_attentions) else None
        cross_attentions = () if (return_dict_in_generate and output_attentions) else None
        decoder_hidden_states = () if (return_dict_in_generate and output_hidden_states) else None

        # if model is an encoder-decoder, retrieve encoder attention weights and hidden states
        if return_dict_in_generate and self.config.is_encoder_decoder:
            encoder_attentions = model_kwargs["encoder_outputs"].get("attentions") if output_attentions else None
            encoder_hidden_states = (
                model_kwargs["encoder_outputs"].get("hidden_states") if output_hidden_states else None
            )

        # keep track of which sequences are already finished
        batch_size, cur_len = input_ids.shape

        if not ignore_eos:
            unfinished_sequences = torch.ones(batch_size, dtype=torch.long, device=input_ids.device)
            model_kwargs["cache_position"] = torch.arange(cur_len, device=input_ids.device)

        this_peer_finished = False

        hb_profer = HabanaProfile(
            warmup=profiling_warmup_steps, active=profiling_steps, record_shapes=profiling_record_shapes
        )
        hb_profer.start()
        bucket_size = model_kwargs.get("bucket_size", -1)
        prev_idx = -1  # avoiding calculate cache_idx when its value is not changing
        bucket_internal = model_kwargs.get("bucket_internal", None)
        reduce_recompile = model_kwargs.get("reduce_recompile", False)

        if not bucket_internal:
            if bucket_size >= 0:
                inc = iter(incrementor(bucket_size, cur_len))
            if bucket_size > 0:
                assert "position_ids" not in model_kwargs, "Untested path"

        token_idx = model_kwargs.get("token_idx", None)
        top_k_ids = None
        if token_idx is not None:
            # Update cur_len in case of static shapes
            cur_len = (token_idx + model_kwargs.get("inputs_embeds_offset", 0)).item()

        time_to_first_token_done = False
        model_kwargs["pad_done"] = False
        model_kwargs["mqa_model"] = False
        model_kwargs["lazy_mode"] = lazy_mode

        batch_indices = torch.arange(batch_size, device=input_ids.device)

        while self._has_unfinished_sequences(this_peer_finished, synced_gpus, device=input_ids.device):
            if lazy_mode:
                self.htcore_generation.mark_step()

            if bucket_size > 0 and not bucket_internal:
                # it will not have been padded if bucket_size > 0
                params = next(inc)
                input_ids, model_kwargs = self.update_model_kwargs_for_bucketing(
                    params, input_ids, model_kwargs, pad_token_id, bucket_size, reduce_recompile
                )

            # if the first step in the loop, encode all the prefix and obtain: (1) past_key_values;
            # (2) last_hidden_states; (3) logit_for_next_step; (4) update model kwargs for the next step
            if model_kwargs.get("past_key_values") is None or (
                isinstance(model_kwargs["past_key_values"], (Cache, EncoderDecoderCache))
                and model_kwargs["past_key_values"].get_seq_length() == 0
            ):
                # prepare inputs
                model_kwargs["use_cache"] = True
                model_inputs = self.prepare_inputs_for_generation(input_ids, **model_kwargs)

                hpu_graphs_kwargs = self._get_hpu_graphs_kwargs(model_kwargs)

                # encode the given prefix and prepare model inputs; encoder-decoder model process the prefix and save
                # the `encoder_outputs`
                outputs = self(
                    **model_inputs,
                    return_dict=True,
                    output_hidden_states=True,
                    output_attentions=output_attentions,
                    **hpu_graphs_kwargs,
                )

                # last decoder hidden states will be used to compute the degeneration penalty (cosine similarity with
                # previous tokens)
                if self.config.is_encoder_decoder:
                    last_hidden_states = outputs.decoder_hidden_states[-1]
                else:
                    last_hidden_states = outputs.hidden_states[-1]

                # next logit for contrastive search to select top-k candidate tokens
                token_idx = model_kwargs.get("token_idx", None)
                if token_idx is not None and outputs.logits.shape[-2] > 1:
                    last_hidden_states = last_hidden_states[:, :token_idx, :]
                    # case1 (w/o KV caching): outputs.logits.shape: [batch_size, max_length, vocab_size]
                    if self.config.is_encoder_decoder:
                        logit_for_next_step = outputs.logits[:, token_idx - 1, :]
                    else:
                        logit_for_next_step = torch.index_select(outputs.logits, -2, token_idx - 1).squeeze(-2)
                else:
                    # .float() is needed to retain precision for later logits manipulations
                    logit_for_next_step = outputs.logits[:, -1, :].float()

                model_kwargs = self._update_model_kwargs_for_generation(
                    outputs,
                    model_kwargs,
                    is_encoder_decoder=self.config.is_encoder_decoder,
                )

                if not sequential:
                    # Expands model inputs top_k times, for batched forward passes (akin to beam search).
                    _, model_kwargs = self._expand_inputs_for_generation(
                        expand_size=top_k, is_encoder_decoder=self.config.is_encoder_decoder, **model_kwargs
                    )

                past_key_values = model_kwargs.get("past_key_values")
                if past_key_values is None:
                    raise ValueError(
                        f"{self.__class__.__name__} does not support caching and therefore **can't** be used "
                        "for contrastive search."
                    )
                elif (
                    (
                        not isinstance(past_key_values[0], (tuple, torch.Tensor))
                        and not isinstance(past_key_values[0], (list, torch.Tensor))
                    )  # Added list type to support GaudiLlamaForCausalLM
                    or past_key_values[0][0].shape[0] != batch_size
                ):
                    raise ValueError(
                        f"{self.__class__.__name__} does not have a standard cache format and therefore **can't** be "
                        "used for contrastive search without further modifications."
                    )

                if lazy_mode:
                    self.htcore_generation.mark_step()

            # contrastive_search main logic start:
            # contrastive search decoding consists of two steps: (1) candidate tokens recall; (2) candidate re-rank by
            # degeneration penalty
            if token_idx is not None and self.config.is_encoder_decoder:
                processed_logit_for_next_step = logits_processor(input_ids[:, :token_idx], logit_for_next_step)
            else:
                processed_logit_for_next_step = logits_processor(input_ids, logit_for_next_step)

            next_probs = torch.nn.functional.softmax(processed_logit_for_next_step, dim=-1)

            if token_idx is not None:
                if top_k_ids is None:
                    top_k_ids = torch.full(
                        (batch_size, top_k, input_ids.shape[-1]), pad_token_id, dtype=torch.int64
                    ).to(input_ids.device)
                elif bucket_size > 0 and not bucket_internal:
                    if input_ids.shape[-1] > top_k_ids.shape[-1]:  # needs expansion
                        pad_amount = input_ids.shape[-1] - top_k_ids.shape[-1]
                        top_k_ids = torch.nn.functional.pad(top_k_ids, (0, pad_amount), value=pad_token_id)

                idx = token_idx + model_kwargs.get("inputs_embeds_offset", 0) - 1
                top_k_probs, top_k_prob_ids = torch.topk(next_probs, dim=-1, k=top_k)
                top_k_ids[:, :, idx] = top_k_prob_ids
            else:
                top_k_probs, top_k_ids = torch.topk(next_probs, dim=-1, k=top_k)

            # Store scores, attentions and hidden_states when required
            if return_dict_in_generate:
                if output_logits:
                    raw_logits += (logit_for_next_step,)
                if output_scores:
                    scores += (processed_logit_for_next_step,)
                if output_attentions:
                    decoder_attentions += (
                        (outputs.decoder_attentions,) if self.config.is_encoder_decoder else (outputs.attentions,)
                    )
                    if self.config.is_encoder_decoder:
                        cross_attentions += (outputs.cross_attentions,)

                if output_hidden_states:
                    decoder_hidden_states += (
                        (outputs.decoder_hidden_states,)
                        if self.config.is_encoder_decoder
                        else (outputs.hidden_states,)
                    )

            # This is needed to properly delete outputs.logits which may be very large for this first iteration
            # Otherwise a reference to outputs.logits is kept all along until after the next call to self.forward()
            del outputs

            if not sequential:
                # Replicates the new past_key_values to match the `top_k` candidates
                past = model_kwargs["past_key_values"]
                # If it is a static cache, modify it in-place layer after layer to save memory
                if isinstance(past, DynamicCache) or (
                    isinstance(past, EncoderDecoderCache) and isinstance(past.self_attention_cache, DynamicCache)
                ):
                    past.batch_repeat_interleave(top_k)
                else:
                    new_key_values = []
                    for layer in past:
                        items = []
                        # item is either the key or the value matrix
                        for item in layer:
                            items.append(item.repeat_interleave(top_k, dim=0))
                        new_key_values.append(tuple(items))

                    past = tuple(new_key_values)

                model_kwargs["past_key_values"] = past

            if sequential:
                all_outputs = []
                for i in range(top_k):
                    # compute the candidate tokens by the language model and collect their hidden_states
                    if token_idx is not None:
                        next_model_inputs = self.prepare_inputs_for_generation(
                            top_k_ids[:, i, :].view(-1, input_ids.shape[-1]), **model_kwargs
                        )
                    else:
                        next_model_inputs = self.prepare_inputs_for_generation(
                            top_k_ids[:, i].view(-1, 1), **model_kwargs
                        )

                    outputs = self(
                        **next_model_inputs,
                        return_dict=True,
                        output_hidden_states=True,
                        output_attentions=output_attentions,
                    )
                    if isinstance(outputs["past_key_values"], DynamicCache) or (
                        isinstance(outputs["past_key_values"], EncoderDecoderCache)
                        and isinstance(outputs["past_key_values"].self_attention_cache, DynamicCache)
                    ):
                        # Remove past K-V from output since we don't need to stack later
                        outputs["past_key_values"] = None
                        # Remove last token from past K-V since we don't want to append it at this point
                        model_kwargs["past_key_values"].crop(-1)

                    all_outputs.append(outputs)
                outputs = stack_model_outputs(all_outputs, self.config.get_text_config())

            else:
                # compute the candidate tokens by the language model and collect their hidden_states
                # assembles top_k_ids into batch of size k
                if token_idx is not None:
                    next_model_inputs = self.prepare_inputs_for_generation(
                        top_k_ids.view(-1, input_ids.shape[-1]), **model_kwargs
                    )
                else:
                    next_model_inputs = self.prepare_inputs_for_generation(top_k_ids.view(-1, 1), **model_kwargs)

                outputs = self(
                    **next_model_inputs,
                    return_dict=True,
                    output_hidden_states=True,
                    output_attentions=output_attentions,
                )

            # This is essential to avoid having a last reference to the big past K-V and double the necesary memory
            # in the next loop
            del next_model_inputs

            # name is different for encoder-decoder and decoder-only models
            if self.config.is_encoder_decoder:
                next_hidden = outputs.decoder_hidden_states[-1]
                full_hidden_states = outputs.decoder_hidden_states
            else:
                next_hidden = outputs.hidden_states[-1]
                full_hidden_states = outputs.hidden_states

            # .float() is needed to retain precision for later logits manipulations
            logits = outputs.logits[:, -1, :].float()
            context_hidden = last_hidden_states.repeat_interleave(top_k, dim=0)

            # compute the degeneration penalty and re-rank the candidates based on the degeneration penalty and the
            # model confidence. Keeping `selected_idx` on CPU enables multi-device contrastive search and doesn't
            # introduce (noticeable) slowdowns on single-device runs.
            selected_idx = _ranking_fast(context_hidden, next_hidden, top_k_probs, penalty_alpha, top_k)

            # This will be used instead of the previous inneficient torch.stack(torch.split())
            augmented_idx = torch.tensor(
                [x + i * top_k for i, x in enumerate(selected_idx)], device=selected_idx.device
            )

            # prepare for the next step: (1) next token_id; (2) past_key_values; (3) last_hidden_states for computing
            # the degeneration penalty; (4) logits for selecting next top-k candidates; (5) selected tokens scores
            # (model confidence minus degeneration penalty); (6) decoder hidden_states
            top_k_indices = torch.arange(len(top_k_ids), device=input_ids.device)
            if token_idx is not None:
                idx = token_idx + model_kwargs.get("inputs_embeds_offset", 0) - 1
                next_tokens = top_k_ids[top_k_indices, selected_idx, idx]
            else:
                next_tokens = top_k_ids[top_k_indices, selected_idx]
            next_hidden = torch.stack(torch.split(next_hidden.squeeze(dim=1), top_k))
            next_hidden = next_hidden[batch_indices, selected_idx, :]
            last_hidden_states = torch.cat([last_hidden_states, next_hidden.unsqueeze(1)], dim=1)

            next_decoder_hidden_states = ()
            for layer in full_hidden_states:
                layer = torch.stack(torch.split(layer, top_k))[batch_indices, selected_idx, :]
                next_decoder_hidden_states += (layer,)

            # generate past_key_values cache of only the selected token
            if sequential:
                if token_idx is not None:
                    next_model_input = self.prepare_inputs_for_generation(
                        top_k_ids[:, selected_idx, :].view(-1, input_ids.shape[-1]), **model_kwargs
                    )
                else:
                    next_model_input = self.prepare_inputs_for_generation(
                        top_k_ids[:, selected_idx].view(-1, 1), **model_kwargs
                    )

                selected_outputs = self(
                    **next_model_input,
                    return_dict=True,
                    output_hidden_states=False,
                    output_attentions=False,
                )
                next_past_key_values = selected_outputs["past_key_values"]

            else:
                _, next_past_key_values = self._extract_past_from_model_output(outputs)
                # Do it in-place layer per layer to save memory
                if isinstance(next_past_key_values, DynamicCache) or (
                    isinstance(next_past_key_values, EncoderDecoderCache)
                    and isinstance(next_past_key_values.self_attention_cache, DynamicCache)
                ):
                    next_past_key_values.batch_select_indices(augmented_idx)
                else:
                    new_key_values = []
                    for layer in next_past_key_values:
                        items = []
                        # item is either the key or the value matrix
                        for item in layer:
                            items.append(item[augmented_idx, ...])
                        new_key_values.append(tuple(items))

                next_past_key_values = tuple(new_key_values)

            logit_for_next_step = torch.stack(torch.split(logits, top_k))[batch_indices, selected_idx, :]

            # Rebuilds the relevant parts of the model output for the selected token, for use in the next iteration
            if self.config.is_encoder_decoder:
                next_step_cross_attentions = ()
                next_step_decoder_attentions = ()
                if output_attentions:
                    for layer in outputs.cross_attentions:
                        layer = torch.stack(torch.split(layer, top_k, dim=0))[batch_indices, selected_idx, ...]
                        next_step_cross_attentions += (layer,)
                    for layer in outputs.decoder_attentions:
                        layer = torch.stack(torch.split(layer, top_k, dim=0))[batch_indices, selected_idx, ...]
                        next_step_decoder_attentions += (layer,)
                outputs = Seq2SeqLMOutput(
                    past_key_values=next_past_key_values,
                    decoder_hidden_states=next_decoder_hidden_states,
                    decoder_attentions=next_step_decoder_attentions or None,
                    cross_attentions=next_step_cross_attentions or None,
                )
            else:
                next_step_attentions = ()
                if output_attentions:
                    for layer in outputs.attentions:
                        layer = torch.stack(torch.split(layer, top_k, dim=0))[batch_indices, selected_idx, ...]
                        next_step_attentions += (layer,)
                outputs = CausalLMOutputWithPast(
                    past_key_values=next_past_key_values,
                    hidden_states=next_decoder_hidden_states,
                    attentions=next_step_attentions or None,
                )
            # contrastive_search main logic end

            if synced_gpus and this_peer_finished:
                continue  # don't waste resources running the code we don't need

            # finished sentences should have their next token be a padding token
            if not ignore_eos and has_eos_stopping_criteria:
                next_tokens = next_tokens * unfinished_sequences + pad_token_id * (1 - unfinished_sequences)

            # update generated ids, model inputs, and length for next step
            if token_idx is not None:
                # Use token_idx-1 since token index is incremented twice in first iteration
                idx = token_idx + model_kwargs.get("inputs_embeds_offset", 0) - 1
                input_ids.index_copy_(1, idx, next_tokens.unsqueeze(-1) if next_tokens.dim() == 1 else next_tokens)
            else:
                input_ids = torch.cat([input_ids, next_tokens[:, None]], dim=-1)

            if streamer is not None:
                streamer.put(next_tokens.cpu())
            model_kwargs = self._update_model_kwargs_for_generation(
                outputs,
                model_kwargs,
                is_encoder_decoder=self.config.is_encoder_decoder,
            )

            # increase cur_len
            cur_len = cur_len + 1
            if bucket_size > 0 and bucket_internal:
                # Calculate slice idx for kv cache during the decode phase.
                # Breaking down the kv cache in the attention block helps to reduce computation time.
                if model_kwargs.get("token_idx_cpu") <= (model_kwargs["kv_cache_len"] // bucket_size) * bucket_size:
                    idx = (model_kwargs.get("token_idx_cpu") - 1) // bucket_size
                    if prev_idx != idx:
                        model_kwargs["cache_idx"] = (idx + 1) * bucket_size
                        prev_idx = idx
                else:
                    model_kwargs["cache_idx"] = model_kwargs["kv_cache_len"]

            # stop when each sentence is finished
            if ignore_eos:
                this_peer_finished = stopping_criteria(
                    input_ids,
                    scores,
                    token_idx=cur_len,
                    ignore_eos=ignore_eos,
                    eos_token_id=generation_config.eos_token_id,
                )
            else:
                unfinished_sequences = unfinished_sequences & ~stopping_criteria(
                    input_ids,
                    scores,
                    token_idx=cur_len,
                    ignore_eos=ignore_eos,
                    eos_token_id=generation_config.eos_token_id,
                )
                this_peer_finished = unfinished_sequences.max() == 0

            if (
                not model_kwargs.get("pad_done", False)
                and not model_kwargs.get("reuse_cache", False)
                and bucket_internal
            ):
                # Pad the returned past key values tensors from prefill phase forward run to maximum length
                # before starting the decode phase.

                is_mqa_model = self.config.model_type == "gpt_bigcode" and self.config.multi_query
                model_kwargs["mqa_model"] = is_mqa_model
                if is_mqa_model:
                    do_padding = outputs.past_key_values[0].shape[1] == model_inputs["input_ids"].shape[1]
                else:
                    key_to_check = (
                        "input_ids"
                        if "input_ids" in model_inputs
                        else "inputs_embeds"
                        if "inputs_embeds" in model_inputs
                        else None
                    )
                    do_padding = (
                        key_to_check is not None
                        and outputs.past_key_values[0][0].shape[2] == model_inputs[key_to_check].shape[1]
                    )

                if do_padding:
                    self._pad_past_key_values(model_kwargs)
                model_kwargs["pad_done"] = True

            if hb_gen_time is not None:
                if not time_to_first_token_done:
                    time_to_first_token_done = True
                    import habana_frameworks.torch.hpu as torch_hpu

                    torch_hpu.synchronize()
                hb_gen_time.step()
            hb_profer.step()

        if (
            model_kwargs.get("use_hpu_graphs", False)
            and model_kwargs.get("limit_hpu_graphs", False)
            and not model_kwargs.get("reuse_cache", False)
            and bucket_internal
        ):
            # Clear HPU graphs input tensors of the decode phase after the full generation while loop
            self.clear_inputs()
            # Delete past key value tensors
            self._remove_past_key_values(model_kwargs)

        hb_profer.stop()
        if streamer is not None:
            streamer.end()

        if return_dict_in_generate:
            # Contrastive search works by forward looking at the next token, so we need to exclude it from
            # `past_key_values` to be consistent with the other decoding methods
            if model_kwargs.get("past_key_values") is not None:
                if isinstance(model_kwargs["past_key_values"], DynamicCache) or (
                    isinstance(model_kwargs["past_key_values"], EncoderDecoderCache)
                    and isinstance(model_kwargs["past_key_values"].self_attention_cache, DynamicCache)
                ):
                    model_kwargs["past_key_values"].crop(-1)
                else:
                    past_key_values = []
                    for layer in model_kwargs["past_key_values"]:
                        layer_past_key_values = []
                        for item in layer:
                            layer_past_key_values.append(item[..., :-1, :])
                        past_key_values.append(tuple(layer_past_key_values))
                    model_kwargs["past_key_values"] = tuple(past_key_values)

            if self.config.is_encoder_decoder:
                return GenerateEncoderDecoderOutput(
                    sequences=input_ids,
                    scores=scores,
                    logits=raw_logits,
                    encoder_attentions=encoder_attentions,
                    encoder_hidden_states=encoder_hidden_states,
                    decoder_attentions=decoder_attentions,
                    cross_attentions=cross_attentions,
                    decoder_hidden_states=decoder_hidden_states,
                    past_key_values=model_kwargs.get("past_key_values"),
                )
            else:
                return GenerateDecoderOnlyOutput(
                    sequences=input_ids,
                    scores=scores,
                    logits=raw_logits,
                    attentions=decoder_attentions,
                    hidden_states=decoder_hidden_states,
                    past_key_values=model_kwargs.get("past_key_values"),
                )
        else:
            return input_ids

    def _sample(
        self,
        input_ids: torch.LongTensor,
        logits_processor: LogitsProcessorList,
        stopping_criteria: StoppingCriteriaList,
        generation_config: GaudiGenerationConfig,
        synced_gpus: bool,
        streamer: Optional["BaseStreamer"],
        lazy_mode: Optional[bool] = False,
        ignore_eos: Optional[bool] = False,
        profiling_warmup_steps: Optional[int] = 0,
        profiling_steps: Optional[int] = 0,
        hb_gen_time: Optional[HabanaGenerationtime] = None,
        profiling_record_shapes: Optional[bool] = False,
        **model_kwargs,
    ) -> Union[GenerateNonBeamOutput, torch.LongTensor]:
        r"""
        Generates sequences of token ids for models with a language modeling head using **multinomial sampling** and
        can be used for text-decoder, text-to-text, speech-to-text, and vision-to-text models.

        Parameters:
            input_ids (`torch.LongTensor` of shape `(batch_size, sequence_length)`):
                The sequence used as a prompt for the generation.
            logits_processor (`LogitsProcessorList`):
                An instance of [`LogitsProcessorList`]. List of instances of class derived from [`LogitsProcessor`]
                used to modify the prediction scores of the language modeling head applied at each generation step.
            stopping_criteria (`StoppingCriteriaList`):
                An instance of [`StoppingCriteriaList`]. List of instances of class derived from [`StoppingCriteria`]
                used to tell if the generation loop should stop.
            generation_config ([`GaudiGenerationConfig`]):
                The generation configuration to be used as parametrization of the decoding method.
            synced_gpus (`bool`):
                Whether to continue running the while loop until max_length (needed for ZeRO stage 3)
            streamer (`BaseStreamer`, *optional*):
                Streamer object that will be used to stream the generated sequences. Generated tokens are passed
                through `streamer.put(token_ids)` and the streamer is responsible for any further processing.
            lazy_mode (`bool`, *optional*, defaults to `False`):
                Whether the run is executed in lazy mode or not (i.e. eager mode).
            ignore_eos (`bool`, *optional*, defaults to `False`):
                Whether to ignore finished sequences (faster in lazy mode and with HPU graphs) or not (eager mode).
            profiling_warmup_steps (`int`, *optional*, defaults to 0):
                Number of steps to ignore for profling.
            profiling_steps (`int`, *optional*, defaults to 0):
                Number of steps to be captured when enabling profiling.
            profiling_record_shapes (`bool`, *optional*, defaults to False):
                Record shapes when enabling profiling.
            model_kwargs:
                Additional model specific kwargs will be forwarded to the `forward` function of the model. If model is
                an encoder-decoder model the kwargs should include `encoder_outputs`.

        Return:
            [`transformers.generation.GenerateDecoderOnlyOutput`], [`transformers.generation.GenerateEncoderDecoderOutput`] or
            `torch.LongTensor`: A `torch.LongTensor` containing the generated tokens (default behaviour) or a
            [`transformers.generation.GenerateDecoderOnlyOutput`] if `model.config.is_encoder_decoder=False` and
            `return_dict_in_generate=True` or a [`transformers.generation.GenerateEncoderDecoderOutput`] if
            `model.config.is_encoder_decoder=True`.

        """
        # init values
        pad_token_id = generation_config._pad_token_tensor
        output_attentions = generation_config.output_attentions
        output_hidden_states = generation_config.output_hidden_states
        output_scores = generation_config.output_scores
        output_logits = generation_config.output_logits
        return_dict_in_generate = generation_config.return_dict_in_generate
        max_length = generation_config.max_length
        has_eos_stopping_criteria = any(hasattr(criteria, "eos_token_id") for criteria in stopping_criteria)
        do_sample = generation_config.do_sample

        # init attention / hidden states / scores tuples
        scores = () if (return_dict_in_generate and output_scores) else None
        raw_logits = () if (return_dict_in_generate and output_logits) else None
        decoder_attentions = () if (return_dict_in_generate and output_attentions) else None
        cross_attentions = () if (return_dict_in_generate and output_attentions) else None
        decoder_hidden_states = () if (return_dict_in_generate and output_hidden_states) else None

        # if model is an encoder-decoder, retrieve encoder attention weights and hidden states
        if return_dict_in_generate and self.config.is_encoder_decoder:
            encoder_attentions = model_kwargs["encoder_outputs"].get("attentions") if output_attentions else None
            encoder_hidden_states = (
                model_kwargs["encoder_outputs"].get("hidden_states") if output_hidden_states else None
            )

        # keep track of which sequences are already finished
        batch_size, cur_len = input_ids.shape
        this_peer_finished = False
        if not ignore_eos:
            unfinished_sequences = torch.ones(batch_size, dtype=torch.long, device=input_ids.device)
        model_kwargs = self._get_initial_cache_position(input_ids, model_kwargs)

        bucket_size = model_kwargs.get("bucket_size", -1)
        prev_idx = -1  # avoiding calculate cache_idx when its value is not changing
        bucket_internal = model_kwargs.get("bucket_internal", None)
        reduce_recompile = model_kwargs.get("reduce_recompile", False)

        hb_profer = HabanaProfile(
            warmup=profiling_warmup_steps, active=profiling_steps, record_shapes=profiling_record_shapes
        )
        hb_profer.start()

        if not bucket_internal:
            if bucket_size >= 0:
                inc = iter(incrementor(bucket_size, cur_len))
            if bucket_size > 0:
                assert "position_ids" not in model_kwargs, "Untested path"

        token_idx = model_kwargs.get("token_idx", None)
        start_token_idx = cur_len
        if token_idx is not None:
            # Update cur_len in case of static shapes
            cur_len = (token_idx + model_kwargs.get("inputs_embeds_offset", 0)).item()
            start_token_idx = token_idx

        time_to_first_token_done = False
        model_kwargs["pad_done"] = False
        model_kwargs["mqa_model"] = False
        model_kwargs["lazy_mode"] = lazy_mode
        while self._has_unfinished_sequences(
            this_peer_finished, synced_gpus, device=input_ids.device, cur_len=cur_len, max_length=max_length
        ):
            if lazy_mode:
                self.htcore_generation.mark_step()

            if bucket_size > 0 and not bucket_internal:
                # it will not have been padded if bucket_size > 0
                params = next(inc)
                input_ids, model_kwargs = self.update_model_kwargs_for_bucketing(
                    params, input_ids, model_kwargs, pad_token_id, bucket_size, reduce_recompile
                )

            # prepare model inputs
            model_inputs = self.prepare_inputs_for_generation(input_ids, **model_kwargs)

            # prepare variable output controls (note: some models won't accept all output controls)
            model_inputs.update({"output_attentions": output_attentions} if output_attentions else {})
            model_inputs.update({"output_hidden_states": output_hidden_states} if output_hidden_states else {})

            hpu_graphs_kwargs = self._get_hpu_graphs_kwargs(model_kwargs)

            # forward pass to get next token
            outputs = self(
                **model_inputs,
                return_dict=True,
                **hpu_graphs_kwargs,
            )

            if synced_gpus and this_peer_finished:
                continue  # don't waste resources running the code we don't need

            token_idx = model_kwargs.get("token_idx", None)
            if token_idx is not None and outputs.logits.shape[-2] > 1:
                # case1 (w/o KV caching): outputs.logits.shape: [batch_size, max_length, vocab_size]
                if self.config.is_encoder_decoder:
                    next_token_logits = outputs.logits[:, token_idx - 1, :].float()
                    next_token_scores = logits_processor(input_ids[:, :token_idx], next_token_logits)
                else:
                    if model_kwargs.get("num_virtual_tokens", 0) > 0:
                        # for prompt tuning, the output logit shape > model_inputs["input_ids"].shape[-1]
                        if model_kwargs.get("reuse_cache", False):
                            output_idx = torch.tensor(outputs.logits.shape[-2], device=input_ids.device)
                        else:
                            output_idx = token_idx + outputs.logits.shape[-2] - input_ids.shape[-1]
                        next_token_logits = torch.index_select(outputs.logits, -2, output_idx - 1).squeeze(-2)
                    else:
                        next_token_logits = torch.index_select(outputs.logits, -2, token_idx - 1).squeeze(-2)
                    next_token_scores = logits_processor(input_ids, next_token_logits)
            else:
                # .float() is needed to retain precision for later logits manipulations
                next_token_logits = outputs.logits[:, -1, :].float()
                if token_idx is not None and self.config.is_encoder_decoder:
                    # case2 (with KV caching): outputs.logits.shape: [batch_size, 1, vocab_size]
                    next_token_scores = logits_processor(input_ids[:, :token_idx], next_token_logits)
                else:
                    # case3 (default case): token_idx is None
                    next_token_scores = logits_processor(input_ids, next_token_logits)

            # Store scores, attentions and hidden_states when required
            if return_dict_in_generate:
                if output_scores:
                    scores += (next_token_scores,)
                if output_logits:
                    raw_logits += (next_token_logits,)
                if output_attentions:
                    decoder_attentions += (
                        (outputs.decoder_attentions,) if self.config.is_encoder_decoder else (outputs.attentions,)
                    )
                    if self.config.is_encoder_decoder:
                        cross_attentions += (outputs.cross_attentions,)

                if output_hidden_states:
                    decoder_hidden_states += (
                        (outputs.decoder_hidden_states,)
                        if self.config.is_encoder_decoder
                        else (outputs.hidden_states,)
                    )

            # token selection
            if do_sample:
                probs = torch.nn.functional.softmax(next_token_scores, dim=-1)
                # TODO (joao): this OP throws "skipping cudagraphs due to ['incompatible ops']", find solution
                next_tokens = torch.multinomial(probs, num_samples=1).squeeze(1)
            else:
                next_tokens = torch.argmax(next_token_scores, dim=-1)

            # finished sentences should have their next token be a padding token
            # TODO: no ignore_eos check here since there is a compilation error, will add ignore_eos here if fixed
            if has_eos_stopping_criteria:
                next_tokens = next_tokens * unfinished_sequences + pad_token_id * (1 - unfinished_sequences)

            # update generated ids, model inputs, and length for next step
            if not lazy_mode:
                next_tokens = next_tokens.to(input_ids.dtype)

            if token_idx is not None:
                idx = token_idx + model_kwargs.get("inputs_embeds_offset", 0)
                input_ids.index_copy_(1, idx, next_tokens.unsqueeze(-1) if next_tokens.dim() == 1 else next_tokens)
            else:
                input_ids = torch.cat([input_ids, next_tokens[:, None]], dim=-1)

            if streamer is not None:
                streamer.put(next_tokens.cpu())

            model_kwargs = self._update_model_kwargs_for_generation(
                outputs,
                model_kwargs,
                is_encoder_decoder=self.config.is_encoder_decoder,
            )

            cur_len = cur_len + 1
            if bucket_size > 0 and bucket_internal:
                # Calculate slice idx for kv cache during the decode phase.
                # Breaking down the kv cache in the attention block helps to reduce computation time.
                if model_kwargs.get("token_idx_cpu") <= (model_kwargs["kv_cache_len"] // bucket_size) * bucket_size:
                    idx = (model_kwargs.get("token_idx_cpu") - 1) // bucket_size
                    if prev_idx != idx:
                        model_kwargs["cache_idx"] = (idx + 1) * bucket_size
                        prev_idx = idx
                else:
                    model_kwargs["cache_idx"] = model_kwargs["kv_cache_len"]

            if ignore_eos:
                this_peer_finished = stopping_criteria(
                    input_ids,
                    scores,
                    token_idx=cur_len,
                    ignore_eos=ignore_eos,
                    eos_token_id=generation_config.eos_token_id,
                )
            else:
                unfinished_sequences = unfinished_sequences & ~stopping_criteria(
                    input_ids,
                    scores,
                    token_idx=cur_len,
                    ignore_eos=ignore_eos,
                    eos_token_id=generation_config.eos_token_id,
                )
                this_peer_finished = unfinished_sequences.max() == 0

            if hb_gen_time is not None:
                if not time_to_first_token_done:
                    time_to_first_token_done = True
                    import habana_frameworks.torch.hpu as torch_hpu

                    torch_hpu.synchronize()
                hb_gen_time.step()
            hb_profer.step()

            if (
                not model_kwargs.get("pad_done", False)
                and not model_kwargs.get("reuse_cache", False)
                and bucket_internal
            ):
                # Pad the returned past key values tensors from prefill phase forward run to maximum length
                # before starting the decode phase.

                is_mqa_model = self.config.model_type == "gpt_bigcode" and self.config.multi_query
                model_kwargs["mqa_model"] = is_mqa_model
                if is_mqa_model:
                    do_padding = outputs.past_key_values[0].shape[1] == model_inputs["input_ids"].shape[1]
                else:
                    key_to_check = (
                        "input_ids"
                        if "input_ids" in model_inputs
                        else "inputs_embeds"
                        if "inputs_embeds" in model_inputs
                        else None
                    )
                    do_padding = (
                        key_to_check is not None
                        and outputs.past_key_values[0][0].shape[2] == model_inputs[key_to_check].shape[1]
                    )

                if do_padding:
                    self._pad_past_key_values(model_kwargs)
                model_kwargs["pad_done"] = True

            # This is needed to properly delete outputs.logits which may be very large for first iteration
            # Otherwise a reference to outputs is kept which keeps the logits alive in the next iteration
            del outputs

        if (
            model_kwargs.get("use_hpu_graphs", False)
            and model_kwargs.get("limit_hpu_graphs", False)
            and not model_kwargs.get("reuse_cache", False)
            and bucket_internal
        ):
            # Clear HPU graphs input tensors of the decode phase after the full generation while loop
            self.clear_inputs()
            # Delete past key value tensors
            self._remove_past_key_values(model_kwargs)

        hb_profer.stop()

        if streamer is not None:
            streamer.end()

        if batch_size > 1 and has_eos_stopping_criteria:
            eos_token_id = generation_config.eos_token_id
            # Find the positions of the first eos_token_id in each sequence
            eos_positions = (
                torch.isin(input_ids[:, start_token_idx:], torch.tensor(eos_token_id)).int().argmax(dim=1)
                + start_token_idx
            )
            # Create a mask for positions greater than the first eos_token_id
            mask = torch.arange(max_length).expand(batch_size, max_length) > eos_positions.unsqueeze(1)
            # Apply the mask to set positions greater than the first eos_token_id to pad_token_id
            input_ids[mask] = pad_token_id

        if return_dict_in_generate:
            if self.config.is_encoder_decoder:
                return GenerateEncoderDecoderOutput(
                    sequences=input_ids,
                    scores=scores,
                    logits=raw_logits,
                    encoder_attentions=encoder_attentions,
                    encoder_hidden_states=encoder_hidden_states,
                    decoder_attentions=decoder_attentions,
                    cross_attentions=cross_attentions,
                    decoder_hidden_states=decoder_hidden_states,
                    past_key_values=model_kwargs.get("past_key_values"),
                )
            else:
                return GenerateDecoderOnlyOutput(
                    sequences=input_ids,
                    scores=scores,
                    logits=raw_logits,
                    attentions=decoder_attentions,
                    hidden_states=decoder_hidden_states,
                    past_key_values=model_kwargs.get("past_key_values"),
                )
        else:
            return input_ids

    def _beam_search(
        self,
        input_ids: torch.LongTensor,
        beam_scorer: BeamScorer,
        logits_processor: LogitsProcessorList,
        stopping_criteria: StoppingCriteriaList,
        generation_config: GaudiGenerationConfig,
        synced_gpus: bool,
        lazy_mode: Optional[bool] = False,
        profiling_warmup_steps: Optional[int] = 0,
        profiling_steps: Optional[int] = 0,
        hb_gen_time: Optional[HabanaGenerationtime] = None,
        profiling_record_shapes: Optional[bool] = False,
        **model_kwargs,
    ) -> Union[GenerateBeamOutput, torch.LongTensor]:
        r"""
        Generates sequences of token ids for models with a language modeling head using **beam search decoding** and
        can be used for text-decoder, text-to-text, speech-to-text, and vision-to-text models.

        Parameters:
            input_ids (`torch.LongTensor` of shape `(batch_size, sequence_length)`):
                The sequence used as a prompt for the generation.
            beam_scorer (`BeamScorer`):
                An derived instance of [`BeamScorer`] that defines how beam hypotheses are constructed, stored and
                sorted during generation. For more information, the documentation of [`BeamScorer`] should be read.
            logits_processor (`LogitsProcessorList`):
                An instance of [`LogitsProcessorList`]. List of instances of class derived from [`LogitsProcessor`]
                used to modify the prediction scores of the language modeling head applied at each generation step.
            stopping_criteria (`StoppingCriteriaList`:
                An instance of [`StoppingCriteriaList`]. List of instances of class derived from [`StoppingCriteria`]
                used to tell if the generation loop should stop.
            generation_config ([`GaudiGenerationConfig`]):
                The generation configuration to be used as parametrization of the decoding method.
            synced_gpus (`bool`):
                Whether to continue running the while loop until max_length (needed for ZeRO stage 3)
            lazy_mode (`bool`, *optional*, defaults to `False`):
                Whether the run is executed in lazy mode or not (i.e. eager mode).
            profiling_warmup_steps (`int`, *optional*, defaults to 0):
                Number of steps to ignore for profling.
            profiling_steps (`int`, *optional*, defaults to 0):
                Number of steps to be captured when enabling profiling.
            profiling_record_shapes (`bool`, *optional*, defaults to False):
                Record shapes when enabling profiling.
            model_kwargs:
                Additional model specific kwargs will be forwarded to the `forward` function of the model. If model is
                an encoder-decoder model the kwargs should include `encoder_outputs`.

        Return:
            [`transformers.generation.utils.GenerateBeamDecoderOnlyOutput`], [`transformers.generation.GenerateBeamEncoderDecoderOutput`] or
            `torch.LongTensor`: A `torch.LongTensor` containing the generated tokens (default behaviour) or a
            [`transformers.generation.GenerateBeamDecoderOnlyOutput`] if `model.config.is_encoder_decoder=False` and
            `return_dict_in_generate=True` or a [`transformers.generation.GenerateBeamEncoderDecoderOutput`] if
            `model.config.is_encoder_decoder=True`.
        """
        # init values
        pad_token_id = generation_config._pad_token_tensor
        eos_token_id = generation_config._eos_token_tensor
        output_attentions = generation_config.output_attentions
        output_hidden_states = generation_config.output_hidden_states
        output_scores = generation_config.output_scores
        output_logits = generation_config.output_logits
        return_dict_in_generate = generation_config.return_dict_in_generate
        sequential = generation_config.low_memory
        do_sample = generation_config.do_sample

        batch_size = len(beam_scorer._beam_hyps)
        num_beams = beam_scorer.num_beams

        batch_beam_size, cur_len = input_ids.shape
        if "inputs_embeds" in model_kwargs:
            cur_len = model_kwargs["inputs_embeds"].shape[1]
        token_idx = model_kwargs.get("token_idx", None)
        if token_idx is not None:
            # Update cur_len in case of static shapes
            cur_len = (token_idx + model_kwargs.get("inputs_embeds_offset", 0)).item()

        model_kwargs["cache_position"] = torch.arange(cur_len, device=input_ids.device)

        if num_beams * batch_size != batch_beam_size:
            raise ValueError(
                f"Batch dimension of `input_ids` should be {num_beams * batch_size}, but is {batch_beam_size}."
            )

        # init attention / hidden states / scores tuples
        scores = () if (return_dict_in_generate and output_scores) else None
        raw_logits = () if (return_dict_in_generate and output_logits) else None
        beam_indices = (
            tuple(() for _ in range(batch_beam_size)) if (return_dict_in_generate and output_scores) else None
        )
        decoder_attentions = () if (return_dict_in_generate and output_attentions) else None
        cross_attentions = () if (return_dict_in_generate and output_attentions) else None
        decoder_hidden_states = () if (return_dict_in_generate and output_hidden_states) else None

        # if model is an encoder-decoder, retrieve encoder attention weights and hidden states
        if return_dict_in_generate and self.config.is_encoder_decoder:
            encoder_attentions = model_kwargs["encoder_outputs"].get("attentions") if output_attentions else None
            encoder_hidden_states = (
                model_kwargs["encoder_outputs"].get("hidden_states") if output_hidden_states else None
            )

        # initialise score of first beam with 0 and the rest with -1e9. This makes sure that only tokens
        # of the first beam are considered to avoid sampling the exact same tokens across all beams.
        beam_scores = torch.zeros((batch_size, num_beams), dtype=torch.float, device=input_ids.device)
        beam_scores[:, 1:] = -1e9
        beam_scores = beam_scores.view((batch_size * num_beams,))

        # Beam token selection: pick 1 + eos_token_id.shape[0] next tokens for each beam so we have at least 1
        # non eos token per beam.
        n_eos_tokens = eos_token_id.shape[0] if eos_token_id is not None else 0
        num_selection = max(2, 1 + n_eos_tokens)

        if self.generation_config.static_shapes:
            beam_trace_scores = torch.zeros(
                (input_ids.shape[1], num_selection * batch_size * num_beams),
                device=input_ids.device,
                dtype=torch.float32,
            )
            beam_trace_indices = torch.zeros(
                (input_ids.shape[1], num_selection * batch_size * num_beams),
                device=input_ids.device,
                dtype=torch.int64,
            )
            beam_trace_tokens = torch.zeros(
                (input_ids.shape[1], num_selection * batch_size * num_beams),
                device=input_ids.device,
                dtype=torch.int64,
            )
            beam_trace_idx = torch.tensor(0, device=input_ids.device)
            num_eos_tokens = torch.zeros((1), device=input_ids.device, dtype=torch.int64)
            num_beams_tensor = torch.tensor(num_beams, device=input_ids.device, dtype=torch.int64)

        def finalize_beams(initial_ids, beam_trace, model_config, length_penalty):
            beam_trace_idx, beam_trace_scores, beam_trace_indices, beam_trace_tokens = beam_trace
            bs = initial_ids.shape[0]
            num_beams = beam_trace_scores.shape[1] // (num_selection * bs)

            beam_trace_idx = beam_trace_idx.item()
            beam_trace_scores = beam_trace_scores[:beam_trace_idx, :]
            beam_trace_indices = beam_trace_indices[:beam_trace_idx, :]
            beam_trace_tokens = beam_trace_tokens[:beam_trace_idx, :]

            # (score, parent_beam, token_id, is_finished)
            root = (float("-inf"), None, None, False)

            def resolve_beam(beam):
                rest = []
                while beam != root:
                    score, prev, tok, is_finished = beam
                    rest.append(tok)
                    beam = prev
                rest.reverse()
                return rest

            prev_beams = [[root] * num_beams] * bs
            best = [[] for _ in range(bs)]

            def beam_score(beam):
                return (beam[3], beam[0])

            for step, (scores, indices, tokens) in enumerate(
                zip(beam_trace_scores, beam_trace_indices, beam_trace_tokens)
            ):
                cur_beams = [[] for _ in range(bs)]
                for idx, (s, i, t) in enumerate(zip(scores, indices, tokens)):
                    batch = idx // (num_beams * num_selection)
                    idx = idx % (num_beams * num_selection)
                    b_len = 1 + step
                    b_score = s.item() / (b_len**length_penalty)
                    b_tok = t.item()
                    is_finished = b_tok == model_config.eos_token_id
                    if len(cur_beams[batch]) >= num_beams:
                        continue
                    beam = (b_score, prev_beams[batch][i], b_tok, is_finished)
                    if not is_finished:
                        cur_beams[batch].append(beam)
                    if is_finished or (step + 1 == beam_trace_idx):
                        if len(best[batch]) < num_beams:
                            best[batch].append(beam)
                            best[batch] = sorted(best[batch], key=lambda x: beam_score(x))
                        elif beam_score(best[batch][0]) < beam_score(beam):
                            best[batch][0] = beam
                            best[batch] = sorted(best[batch], key=lambda x: beam_score(x))
                prev_beams = cur_beams

            def expand_if_needed(tensor, new_size, value, dim=-1):
                orig_len = tensor.shape[dim]
                padding_len = new_size - orig_len
                import torch.nn.functional as F

                if padding_len > 0:
                    if dim == -1:
                        return F.pad(tensor, (0, padding_len), value=value)
                    elif dim == -2:
                        return F.pad(tensor, (0, 0, 0, padding_len), value=value)
                    else:
                        assert False, f"Unsupported dim value: {dim}"
                return tensor

            results = []
            for i, beam_hyp in enumerate(best):
                sorted_hyps = sorted(beam_hyp, key=lambda x: beam_score(x))
                res = []
                for j in range(beam_scorer.num_beam_hyps_to_keep):
                    best_hyp_tuple = sorted_hyps.pop()
                    resolve = resolve_beam(best_hyp_tuple)
                    res.append(torch.cat((initial_ids[i], torch.tensor(resolve))))
                results.append(res)

            max_length = max([n.shape[-1] for m in results for n in m])
            return_res = []
            for i, res in enumerate(results):
                for j in range(beam_scorer.num_beam_hyps_to_keep):
                    return_res.append(expand_if_needed(res[j], max_length, model_config.pad_token_id))
            input_ids = torch.stack(return_res)
            return input_ids

        hb_profer = HabanaProfile(
            warmup=profiling_warmup_steps, active=profiling_steps, record_shapes=profiling_record_shapes
        )
        hb_profer.start()
        this_peer_finished = False

        bucket_size = model_kwargs.get("bucket_size", -1)
        prev_idx = -1  # avoiding calculate cache_idx when its value is not changing
        bucket_internal = model_kwargs.get("bucket_internal", None)
        reduce_recompile = model_kwargs.get("reduce_recompile", False)
        prompt_len = input_ids.shape[-1]

        if not bucket_internal:
            if bucket_size >= 0:
                inc = iter(incrementor(bucket_size, cur_len))
            if bucket_size > 0 and "position_ids" in model_kwargs:
                logger.warning("Untested path for bucketing with position_ids")

        if self.generation_config.static_shapes:
            initial_ids = input_ids[::num_beams, 0:cur_len]

        time_to_first_token_done = False
        while self._has_unfinished_sequences(this_peer_finished, synced_gpus, device=input_ids.device):
            if lazy_mode:
                self.htcore_generation.mark_step()

            if bucket_size > 0 and not bucket_internal:
                # it will not have been padded if bucket_size > 0
                params = next(inc)
                input_ids, model_kwargs = self.update_model_kwargs_for_bucketing(
                    params, input_ids, model_kwargs, pad_token_id, bucket_size, reduce_recompile
                )

            model_kwargs["lazy_mode"] = lazy_mode
            model_inputs = self.prepare_inputs_for_generation(input_ids, **model_kwargs)

            # prepare variable output controls (note: some models won't accept all output controls)
            model_inputs.update({"output_attentions": output_attentions} if output_attentions else {})
            model_inputs.update({"output_hidden_states": output_hidden_states} if output_hidden_states else {})

            # if sequential is True, split the input to batches of batch_size and run sequentially
            if sequential:
                if any(
                    model_name in self.__class__.__name__.lower()
                    for model_name in [
                        "fsmt",
                        "reformer",
                        "ctrl",
                        "gpt_bigcode",
                        "transo_xl",
                        "xlnet",
                        "cpm",
                        "jamba",
                    ]
                ):
                    raise RuntimeError(
                        f"Currently generation for {self.__class__.__name__} is not supported "
                        f"for `low_memory beam_search`. Please open an issue on GitHub if you need this feature."
                    )

                inputs_per_sub_batches = _split_model_inputs(
                    model_inputs, split_size=batch_size, full_batch_size=batch_beam_size
                )
                outputs_per_sub_batch = [
                    self(**inputs_per_sub_batch, return_dict=True) for inputs_per_sub_batch in inputs_per_sub_batches
                ]

                outputs = stack_model_outputs(outputs_per_sub_batch)
            else:
                hpu_graphs_kwargs = self._get_hpu_graphs_kwargs(model_kwargs)
                outputs = self(
                    **model_inputs,
                    return_dict=True,
                    **hpu_graphs_kwargs,
                )

            if synced_gpus and this_peer_finished:
                cur_len = cur_len + 1
                continue  # don't waste resources running the code we don't need

            token_idx = model_kwargs.get("token_idx", None)
            if token_idx is not None and outputs.logits.shape[-2] > 1:
                if model_kwargs.get("num_virtual_tokens", 0) > 0:
                    # for prompt tuning, the output logit shape may > model_inputs["input_ids"].shape[-1]
                    if model_kwargs.get("reuse_cache", False):
                        output_idx = torch.tensor(outputs.logits.shape[-2], device=input_ids.device)
                    else:
                        output_idx = token_idx + outputs.logits.shape[-2] - input_ids.shape[-1]
                    next_token_logits = torch.index_select(outputs.logits, -2, output_idx - 1).squeeze(-2)
                else:
                    next_token_logits = torch.index_select(outputs.logits, -2, token_idx - 1).squeeze(-2)
            else:
                next_token_logits = outputs.logits[:, -1, :].float()

            next_token_scores = torch.nn.functional.log_softmax(
                next_token_logits, dim=-1
            )  # (batch_size * num_beams, vocab_size)

            if token_idx is not None:
                idx = token_idx + model_kwargs.get("inputs_embeds_offset", 0)
                next_token_scores_processed = logits_processor(input_ids[:, :idx], next_token_scores)
            else:
                next_token_scores_processed = logits_processor(input_ids, next_token_scores)
            next_token_scores = next_token_scores_processed + beam_scores[:, None].expand_as(
                next_token_scores_processed
            )

            # Store scores, attentions and hidden_states when required
            if return_dict_in_generate:
                if output_scores:
                    scores += (next_token_scores_processed,)
                if output_logits:
                    raw_logits += (next_token_logits,)
                if output_attentions:
                    decoder_attentions += (
                        (outputs.decoder_attentions,) if self.config.is_encoder_decoder else (outputs.attentions,)
                    )
                    if self.config.is_encoder_decoder:
                        cross_attentions += (outputs.cross_attentions,)
                if output_hidden_states:
                    decoder_hidden_states += (
                        (outputs.decoder_hidden_states,)
                        if self.config.is_encoder_decoder
                        else (outputs.hidden_states,)
                    )

            # reshape for beam search
            vocab_size = next_token_scores.shape[-1]
            next_token_scores = next_token_scores.view(batch_size, num_beams * vocab_size)

            n_tokens_to_keep = num_selection * num_beams
            if do_sample:
                probs = torch.nn.functional.softmax(next_token_scores, dim=-1)
                next_tokens = torch.multinomial(probs, num_samples=n_tokens_to_keep)
                next_token_scores = torch.gather(next_token_scores, -1, next_tokens)
                next_token_scores, _indices = torch.sort(next_token_scores, descending=True, dim=1)
                next_tokens = torch.gather(next_tokens, -1, _indices)
            else:
                next_token_scores, next_tokens = torch.topk(
                    next_token_scores, n_tokens_to_keep, dim=1, largest=True, sorted=True
                )

            next_indices = torch.div(next_tokens, vocab_size, rounding_mode="floor")
            if self.generation_config.static_shapes:
                beam_scores = next_token_scores.flatten()
                next_indices_flattened = next_indices.flatten()
                static_beam_indices = (
                    next_indices_flattened
                    + torch.tensor(
                        [[batch_idx * num_beams] * next_indices.shape[1] for batch_idx in range(batch_size)],
                        device=next_indices.device,
                    ).flatten()
                )

                beam_tokens = next_tokens.remainder(vocab_size).flatten()

                beam_trace_scores.index_copy_(0, beam_trace_idx, beam_scores.unsqueeze(0))
                beam_trace_indices.index_copy_(0, beam_trace_idx, next_indices_flattened.unsqueeze(0))
                beam_trace_tokens.index_copy_(0, beam_trace_idx, beam_tokens.unsqueeze(0))
                beam_trace_idx.add_(1)

                if self.generation_config.early_stopping:
                    num_eos_tokens.add_(beam_tokens[0:num_beams].eq(self.config.eos_token_id).sum())

                beam_scores.add_(torch.where(beam_tokens.eq(self.config.eos_token_id), float("-inf"), 0.0))
                beam_scores = beam_scores.view(batch_size, -1).unsqueeze(0)
                _, selected = torch.topk(beam_scores, k=num_beams, dim=-1, largest=True, sorted=True)
                offset = torch.arange(0, torch.numel(beam_scores), beam_scores.shape[-1]).unsqueeze(-1)
                selected = (selected + offset).flatten()
                beam_scores = beam_scores.flatten().index_select(0, selected)
                beam_tokens = beam_tokens.index_select(0, selected)
                static_beam_indices = static_beam_indices.index_select(0, selected)

                prev_beams = outputs.logits.shape[0] // batch_size

                beam_offsets = torch.arange(0, 1, prev_beams, dtype=torch.int32)
                beam_offsets = beam_offsets.to(device=outputs.logits.device)
                static_beam_indices = (static_beam_indices.view(batch_size, -1) + beam_offsets.unsqueeze(-1)).flatten()

                next_tokens = beam_tokens.unsqueeze(-1)
                beam_next_tokens = next_tokens
                beam_idx = static_beam_indices
            else:
                next_tokens = next_tokens % vocab_size

                # stateless
                beam_outputs = beam_scorer.process(
                    input_ids,
                    next_token_scores,
                    next_tokens,
                    next_indices,
                    pad_token_id=pad_token_id,
                    eos_token_id=eos_token_id,
                    beam_indices=beam_indices,
                    decoder_prompt_len=prompt_len,
                )
                beam_scores = beam_outputs["next_beam_scores"]
                beam_next_tokens = beam_outputs["next_beam_tokens"]
                beam_idx = beam_outputs["next_beam_indices"]

            if token_idx is not None:
                input_ids = torch.index_select(input_ids, 0, beam_idx)
                idx = token_idx + model_kwargs.get("inputs_embeds_offset", 0)
                input_ids.index_copy_(
                    1, idx, beam_next_tokens.unsqueeze(-1) if beam_next_tokens.dim() == 1 else beam_next_tokens
                )
            else:
                input_ids = torch.cat([input_ids[beam_idx, :], beam_next_tokens.unsqueeze(-1)], dim=-1)

            model_kwargs = self._update_model_kwargs_for_generation(
                outputs,
                model_kwargs,
                is_encoder_decoder=self.config.is_encoder_decoder,
            )

            if model_kwargs.get("past_key_values", None) is not None:
                if model_kwargs["reuse_cache"]:
                    model_kwargs["past_key_values"] = unwrap_deepspeed_model(self).reorder_kv_cache(beam_idx)
                else:
                    model_kwargs["past_key_values"] = self._temporary_reorder_cache(
                        model_kwargs["past_key_values"], beam_idx
                    )

            if return_dict_in_generate and output_scores:
                beam_indices = tuple((beam_indices[beam_idx[i]] + (beam_idx[i],) for i in range(len(beam_indices))))

            # increase cur_len
            cur_len = cur_len + 1
            if bucket_size > 0 and bucket_internal:
                # Calculate slice idx for kv cache during the decode phase.
                # Breaking down the kv cache in the attention block helps to reduce computation time.
                if model_kwargs.get("token_idx_cpu") <= (model_kwargs["kv_cache_len"] // bucket_size) * bucket_size:
                    idx = (model_kwargs.get("token_idx_cpu") - 1) // bucket_size
                    if prev_idx != idx:
                        model_kwargs["cache_idx"] = (idx + 1) * bucket_size
                        prev_idx = idx
                else:
                    model_kwargs["cache_idx"] = model_kwargs["kv_cache_len"]

            hb_profer.step()
            if self.generation_config.static_shapes:
                is_min_length_reached = (
                    self.generation_config.min_length and cur_len >= self.generation_config.min_length
                )
                if (
                    self.generation_config.early_stopping
                    and is_min_length_reached
                    and num_eos_tokens >= num_beams_tensor
                ):
                    break
                elif get_final_stopping_criteria(stopping_criteria(input_ids, scores, token_idx=cur_len)):
                    break
            elif get_final_stopping_criteria(stopping_criteria(input_ids, scores)) or (
                beam_scorer.is_done and not lazy_mode
            ):
                this_peer_finished = True

            hb_profer.step()
            if hb_gen_time is not None:
                if not time_to_first_token_done:
                    time_to_first_token_done = True
                    import habana_frameworks.torch.hpu as torch_hpu

                    torch_hpu.synchronize()
                hb_gen_time.step()

            if (
                not model_kwargs.get("pad_done", False)
                and not model_kwargs.get("reuse_cache", False)
                and bucket_internal
            ):
                # Pad the returned past key values tensors from prefill phase forward run to maximum length
                # before starting the decode phase.
                if outputs.past_key_values[0][0].shape[2] == model_inputs["input_ids"].shape[1]:
                    self._pad_past_key_values(model_kwargs)
                model_kwargs["pad_done"] = True

            # This is needed to properly delete outputs.logits which may be very large for first iteration
            # Otherwise a reference to outputs is kept which keeps the logits alive in the next iteration
            # IMPORTANT: Note that this should appear BEFORE the call to _reorder_cache() to save the maximum memory
            # (that way the memory peak does not include outputs.logits)
            del outputs

        if (
            model_kwargs.get("use_hpu_graphs", False)
            and model_kwargs.get("limit_hpu_graphs", False)
            and not model_kwargs.get("reuse_cache", False)
            and bucket_internal
        ):
            # Clear HPU graphs input tensors of the decode phase after the full generation while loop
            self.clear_inputs()
            # Delete past key value tensors
            self._remove_past_key_values(model_kwargs)

        hb_profer.stop()

        if self.generation_config.static_shapes:
            beam_trace = (beam_trace_idx, beam_trace_scores, beam_trace_indices, beam_trace_tokens)
            from collections import UserDict

            def map_tensors(obj, fn):
                constructor = type(obj)
                if isinstance(obj, tuple):
                    return constructor(map_tensors(v, fn) for v in obj)
                if isinstance(obj, list):
                    return constructor([map_tensors(v, fn) for v in obj])
                if isinstance(obj, dict) or isinstance(obj, UserDict):
                    return constructor({k: map_tensors(v, fn) for k, v in obj.items()})
                if isinstance(obj, torch.Tensor):
                    return fn(obj)
                return obj

            def move(obj, device):
                return map_tensors(obj, lambda t: t.to(device))

            sequence_outputs = {}
            sequence_outputs["sequences"] = finalize_beams(
                initial_ids.cpu(), move(beam_trace, "cpu"), self.config, self.generation_config.length_penalty
            )
        else:
            sequence_outputs = beam_scorer.finalize(
                input_ids,
                beam_scores,
                next_tokens,
                beam_indices,
                pad_token_id=pad_token_id,
                eos_token_id=eos_token_id,
                max_length=stopping_criteria.max_length,
                beam_indices=beam_indices,
                decoder_prompt_len=prompt_len,
            )

        if return_dict_in_generate:
            if not output_scores:
                sequence_outputs["sequence_scores"] = None

            if self.config.is_encoder_decoder:
                return GenerateBeamEncoderDecoderOutput(
                    sequences=sequence_outputs["sequences"],
                    sequences_scores=sequence_outputs["sequence_scores"],
                    scores=scores,
                    logits=raw_logits,
                    beam_indices=sequence_outputs["beam_indices"],
                    encoder_attentions=encoder_attentions,
                    encoder_hidden_states=encoder_hidden_states,
                    decoder_attentions=decoder_attentions,
                    cross_attentions=cross_attentions,
                    decoder_hidden_states=decoder_hidden_states,
                    past_key_values=model_kwargs.get("past_key_values"),
                )
            else:
                return GenerateBeamDecoderOnlyOutput(
                    sequences=sequence_outputs["sequences"],
                    sequences_scores=sequence_outputs["sequence_scores"],
                    scores=scores,
                    logits=raw_logits,
                    beam_indices=sequence_outputs["beam_indices"],
                    attentions=decoder_attentions,
                    hidden_states=decoder_hidden_states,
                    past_key_values=model_kwargs.get("past_key_values"),
                )
        else:
            return sequence_outputs["sequences"]

    def _group_beam_search(
        self,
        input_ids: torch.LongTensor,
        beam_scorer: BeamScorer,
        logits_processor: LogitsProcessorList,
        stopping_criteria: StoppingCriteriaList,
        generation_config: GaudiGenerationConfig,
        synced_gpus: bool,
        lazy_mode: Optional[bool] = False,
        profiling_warmup_steps: Optional[int] = 0,
        profiling_steps: Optional[int] = 0,
        hb_gen_time: Optional[HabanaGenerationtime] = None,
        profiling_record_shapes: Optional[bool] = False,
        **model_kwargs,
    ):
        r"""
        Generates sequences of token ids for models with a language modeling head using **diverse beam search
        decoding** and can be used for text-decoder, text-to-text, speech-to-text, and vision-to-text models.

        Parameters:
            input_ids (`torch.LongTensor` of shape `(batch_size, sequence_length)`):
                The sequence used as a prompt for the generation.
            beam_scorer (`BeamScorer`):
                An derived instance of [`BeamScorer`] that defines how beam hypotheses are constructed, stored and
                sorted during generation. For more information, the documentation of [`BeamScorer`] should be read.
            logits_processor (`LogitsProcessorList`):
                An instance of [`LogitsProcessorList`]. List of instances of class derived from [`LogitsProcessor`]
                used to modify the prediction scores of the language modeling head applied at each generation step.
            stopping_criteria (`StoppingCriteriaList`):
                An instance of [`StoppingCriteriaList`]. List of instances of class derived from [`StoppingCriteria`]
                used to tell if the generation loop should stop.
            generation_config ([`GaudiGenerationConfig`]):
                The generation configuration to be used as parametrization of the decoding method.
            synced_gpus (`bool`):
                Whether to continue running the while loop until max_length (needed for ZeRO stage 3)
            lazy_mode (`bool`, *optional*, defaults to `False`):
                Whether the run is executed in lazy mode or not (i.e. eager mode).
            profiling_warmup_steps (`int`, *optional*, defaults to 0):
                Number of steps to ignore for profling.
            profiling_steps (`int`, *optional*, defaults to 0):
                Number of steps to be captured when enabling profiling.
            profiling_record_shapes (`bool`, *optional*, defaults to False):
                Record shapes when enabling profiling.
            model_kwargs:
                Additional model specific kwargs that will be forwarded to the `forward` function of the model. If
                model is an encoder-decoder model the kwargs should include `encoder_outputs`.

        Return:
            [`transformers.generation.GenerateBeamDecoderOnlyOutput`], [`transformers.generation.GenerateBeamEncoderDecoderOutput`] or
            `torch.LongTensor`: A `torch.LongTensor` containing the generated tokens (default behaviour) or a
            [`transformers.generation.GenerateBeamDecoderOnlyOutput`] if [`transformers.generation.BeamSearchDecoderOnlyOutput`] if
            `model.config.is_encoder_decoder=False` and `return_dict_in_generate=True` or a
            [`transformers.generation.GenerateBeamEncoderDecoderOutput`] if `model.config.is_encoder_decoder=True`.
        """

        raise NotImplementedError("Group beam search is not supported by optimum-habana yet.")

    def _constrained_beam_search(
        self,
        input_ids: torch.LongTensor,
        constrained_beam_scorer: ConstrainedBeamSearchScorer,
        logits_processor: LogitsProcessorList,
        stopping_criteria: StoppingCriteriaList,
        generation_config: GaudiGenerationConfig,
        synced_gpus: bool,
        lazy_mode: Optional[bool] = False,
        profiling_warmup_steps: Optional[int] = 0,
        profiling_steps: Optional[int] = 0,
        hb_gen_time: Optional[HabanaGenerationtime] = None,
        profiling_record_shapes: Optional[bool] = False,
        **model_kwargs,
    ) -> Union[GenerateBeamOutput, torch.LongTensor]:
        r"""
        Generates sequences of token ids for models with a language modeling head using **constrained beam search
        decoding** and can be used for text-decoder, text-to-text, speech-to-text, and vision-to-text models.

        Parameters:
            input_ids (`torch.LongTensor` of shape `(batch_size, sequence_length)`):
                The sequence used as a prompt for the generation.
            constrained_beam_scorer (`ConstrainedBeamSearchScorer`):
                A derived instance of [`BeamScorer`] that defines how beam hypotheses are constructed, stored and
                sorted during generation, while satisfying a list of positive constraints. For more information, the
                documentation of [`ConstrainedBeamSearchScorer`] should be read.
            logits_processor (`LogitsProcessorList`):
                An instance of [`LogitsProcessorList`]. List of instances of class derived from [`LogitsProcessor`]
                used to modify the prediction scores of the language modeling head applied at each generation step.
            stopping_criteria (`StoppingCriteriaList`):
                An instance of [`StoppingCriteriaList`]. List of instances of class derived from [`StoppingCriteria`]
                used to tell if the generation loop should stop.
            generation_config ([`GaudiGenerationConfig`]):
                The generation configuration to be used as parametrization of the decoding method.
            synced_gpus (`bool`):
                Whether to continue running the while loop until max_length (needed for ZeRO stage 3)
            lazy_mode (`bool`, *optional*, defaults to `False`):
                Whether the run is executed in lazy mode or not (i.e. eager mode).
            profiling_warmup_steps (`int`, *optional*, defaults to 0):
                Number of steps to ignore for profling.
            profiling_steps (`int`, *optional*, defaults to 0):
                Number of steps to be captured when enabling profiling.
            profiling_record_shapes (`bool`, *optional*, defaults to False):
                Record shapes when enabling profiling.
            model_kwargs:
                Additional model specific kwargs will be forwarded to the `forward` function of the model. If model is
                an encoder-decoder model the kwargs should include `encoder_outputs`.

        Return:
            [`transformers.generation.utils.GenerateBeamDecoderOnlyOutput`], [`transformers.generation.GenerateBeamEncoderDecoderOutput`] or
            `torch.LongTensor`: A `torch.LongTensor` containing the generated tokens (default behaviour) or a
            [`transformers.generation.GenerateBeamDecoderOnlyOutput`] if `model.config.is_encoder_decoder=False` and
            `return_dict_in_generate=True` or a [`transformers.generation.GenerateBeamEncoderDecoderOutput`] if
            `model.config.is_encoder_decoder=True`.
        """
        # init values
        pad_token_id = generation_config._pad_token_tensor
        eos_token_id = generation_config._eos_token_tensor
        output_attentions = generation_config.output_attentions
        output_hidden_states = generation_config.output_hidden_states
        output_scores = generation_config.output_scores
        output_logits = generation_config.output_logits
        return_dict_in_generate = generation_config.return_dict_in_generate

        batch_size = len(constrained_beam_scorer._beam_hyps)
        num_beams = constrained_beam_scorer.num_beams

        batch_beam_size, cur_len = input_ids.shape

        token_idx = model_kwargs.get("token_idx", None)
        if token_idx is not None:
            # Update cur_len in case of static shapes
            cur_len = (token_idx + model_kwargs.get("inputs_embeds_offset", 0)).item()

        model_kwargs["cache_position"] = torch.arange(cur_len, device=input_ids.device)

        if num_beams * batch_size != batch_beam_size:
            raise ValueError(
                f"Batch dimension of `input_ids` should be {num_beams * batch_size}, but is {batch_beam_size}."
            )

        # init attention / hidden states / scores tuples
        scores = () if (return_dict_in_generate and output_scores) else None
        raw_logits = () if (return_dict_in_generate and output_logits) else None
        beam_indices = (
            tuple(() for _ in range(batch_beam_size)) if (return_dict_in_generate and output_scores) else None
        )
        decoder_attentions = () if (return_dict_in_generate and output_attentions) else None
        cross_attentions = () if (return_dict_in_generate and output_attentions) else None
        decoder_hidden_states = () if (return_dict_in_generate and output_hidden_states) else None

        # if model is an encoder-decoder, retrieve encoder attention weights and hidden states
        if return_dict_in_generate and self.config.is_encoder_decoder:
            encoder_attentions = model_kwargs["encoder_outputs"].get("attentions") if output_attentions else None
            encoder_hidden_states = (
                model_kwargs["encoder_outputs"].get("hidden_states") if output_hidden_states else None
            )

        # initialise score of first beam with 0 and the rest with -1e9. This makes sure that only tokens
        # of the first beam are considered to avoid sampling the exact same tokens across all beams.
        beam_scores = torch.zeros((batch_size, num_beams), dtype=torch.float, device=input_ids.device)
        beam_scores[:, 1:] = -1e9
        beam_scores = beam_scores.view((batch_size * num_beams,))

        this_peer_finished = False

        # record the prompt length of decoder
        if token_idx is not None:
            decoder_prompt_len = cur_len
        else:
            decoder_prompt_len = input_ids.shape[-1]

        hb_profer = HabanaProfile(
            warmup=profiling_warmup_steps, active=profiling_steps, record_shapes=profiling_record_shapes
        )
        hb_profer.start()

        time_to_first_token_done = False
        while self._has_unfinished_sequences(this_peer_finished, synced_gpus, device=input_ids.device):
            model_kwargs["lazy_mode"] = lazy_mode
            model_inputs = self.prepare_inputs_for_generation(input_ids, **model_kwargs)

            # prepare variable output controls (note: some models won't accept all output controls)
            model_inputs.update({"output_attentions": output_attentions} if output_attentions else {})
            model_inputs.update({"output_hidden_states": output_hidden_states} if output_hidden_states else {})

            hpu_graphs_kwargs = self._get_hpu_graphs_kwargs(model_kwargs)

            outputs = self(
                **model_inputs,
                return_dict=True,
                **hpu_graphs_kwargs,
            )

            if synced_gpus and this_peer_finished:
                cur_len = cur_len + 1
                continue  # don't waste resources running the code we don't need

            if token_idx is not None and outputs.logits.shape[-2] > 1:
                if model_kwargs.get("num_virtual_tokens", 0) > 0:
                    # for prompt tuning, the output logit shape > model_inputs["input_ids"].shape[-1]
                    if model_kwargs.get("reuse_cache", False):
                        output_idx = torch.tensor(outputs.logits.shape[-2], device=input_ids.device)
                    else:
                        output_idx = token_idx + outputs.logits.shape[-2] - input_ids.shape[-1]
                    next_token_logits = torch.index_select(outputs.logits, -2, output_idx - 1).squeeze(-2)
                else:
                    next_token_logits = torch.index_select(outputs.logits, -2, token_idx - 1).squeeze(-2)
            else:
                next_token_logits = outputs.logits[:, -1, :].float()

            next_token_scores = torch.nn.functional.log_softmax(
                next_token_logits, dim=-1
            )  # (batch_size * num_beams, vocab_size)

            next_token_scores_processed = logits_processor(input_ids, next_token_scores)

            next_token_scores = next_token_scores_processed + beam_scores[:, None].expand_as(
                next_token_scores_processed
            )

            scores_for_all_vocab = next_token_scores.clone()

            # Store scores, attentions and hidden_states when required
            if return_dict_in_generate:
                if output_scores:
                    scores += (next_token_scores,)
                if output_logits:
                    raw_logits += (next_token_logits,)
                if output_attentions:
                    decoder_attentions += (
                        (outputs.decoder_attentions,) if self.config.is_encoder_decoder else (outputs.attentions,)
                    )
                    if self.config.is_encoder_decoder:
                        cross_attentions += (outputs.cross_attentions,)
                if output_hidden_states:
                    decoder_hidden_states += (
                        (outputs.decoder_hidden_states,)
                        if self.config.is_encoder_decoder
                        else (outputs.hidden_states,)
                    )

            # reshape for beam search
            vocab_size = next_token_scores.shape[-1]
            next_token_scores = next_token_scores.view(batch_size, num_beams * vocab_size)

            # Sample 1 + len(eos_token_id) next tokens for each beam so we have at least 1 non eos token per beam.
            n_eos_tokens = eos_token_id.shape[0] if eos_token_id is not None else 0
            next_token_scores, next_tokens = torch.topk(
                next_token_scores, max(2, 1 + n_eos_tokens) * num_beams, dim=1, largest=True, sorted=True
            )

            next_indices = (next_tokens / vocab_size).long()
            next_tokens = next_tokens % vocab_size

            # stateless
            beam_outputs = constrained_beam_scorer.process(
                input_ids[:, :cur_len],
                next_token_scores,
                next_tokens,
                next_indices,
                scores_for_all_vocab,
                pad_token_id=pad_token_id,
                eos_token_id=eos_token_id,
                beam_indices=beam_indices,
                decoder_prompt_len=decoder_prompt_len,
            )
            beam_scores = beam_outputs["next_beam_scores"]
            beam_next_tokens = beam_outputs["next_beam_tokens"]
            beam_idx = beam_outputs["next_beam_indices"]

            if token_idx is not None:
                input_ids = input_ids[beam_idx, :]
                idx = token_idx + model_kwargs.get("inputs_embeds_offset", 0)
                input_ids.index_copy_(
                    1, idx, beam_next_tokens.unsqueeze(-1) if beam_next_tokens.dim() == 1 else beam_next_tokens
                )
            else:
                input_ids = torch.cat([input_ids[beam_idx, :], beam_next_tokens.unsqueeze(-1)], dim=-1)
            model_kwargs = self._update_model_kwargs_for_generation(
                outputs,
                model_kwargs,
                is_encoder_decoder=self.config.is_encoder_decoder,
            )

            # This is needed to properly delete outputs.logits which may be very large for first iteration
            # Otherwise a reference to outputs is kept which keeps the logits alive in the next iteration
            # IMPORTANT: Note that this should appear BEFORE the call to _reorder_cache() to save the maximum memory
            # (that way the memory peak does not include outputs.logits)
            del outputs

            if model_kwargs.get("past_key_values", None) is not None:
                model_kwargs["past_key_values"] = self._temporary_reorder_cache(
                    model_kwargs["past_key_values"], beam_idx
                )

            if return_dict_in_generate and output_scores:
                beam_indices = tuple((beam_indices[beam_idx[i]] + (beam_idx[i],) for i in range(len(beam_indices))))

            # increase cur_len
            cur_len = cur_len + 1

            hb_profer.step()

            if constrained_beam_scorer.is_done or get_final_stopping_criteria(
                stopping_criteria(input_ids, scores, token_idx=cur_len)
            ):
                this_peer_finished = True

            if hb_gen_time is not None:
                if not time_to_first_token_done:
                    time_to_first_token_done = True
                    import habana_frameworks.torch.hpu as torch_hpu

                    torch_hpu.synchronize()
                hb_gen_time.step()

        hb_profer.stop()
        sequence_outputs = constrained_beam_scorer.finalize(
            input_ids,
            beam_scores,
            next_tokens,
            next_indices,
            pad_token_id=pad_token_id,
            eos_token_id=eos_token_id,
            max_length=stopping_criteria.max_length,
            beam_indices=beam_indices,
            decoder_prompt_len=decoder_prompt_len,
        )

        if return_dict_in_generate:
            if not output_scores:
                sequence_outputs["sequence_scores"] = None
            if self.config.is_encoder_decoder:
                return GenerateBeamEncoderDecoderOutput(
                    sequences=sequence_outputs["sequences"],
                    sequences_scores=sequence_outputs["sequence_scores"],
                    scores=scores,
                    logits=raw_logits,
                    beam_indices=sequence_outputs["beam_indices"],
                    encoder_attentions=encoder_attentions,
                    encoder_hidden_states=encoder_hidden_states,
                    decoder_attentions=decoder_attentions,
                    cross_attentions=cross_attentions,
                    decoder_hidden_states=decoder_hidden_states,
                    past_key_values=model_kwargs.get("past_key_values"),
                )
            else:
                return GenerateBeamDecoderOnlyOutput(
                    sequences=sequence_outputs["sequences"],
                    sequences_scores=sequence_outputs["sequence_scores"],
                    scores=scores,
                    logits=raw_logits,
                    beam_indices=sequence_outputs["beam_indices"],
                    attentions=decoder_attentions,
                    hidden_states=decoder_hidden_states,
                    past_key_values=model_kwargs.get("past_key_values"),
                )
        else:
            return sequence_outputs["sequences"]

    def _assisted_decoding(
        self,
        input_ids: torch.LongTensor,
        candidate_generator: "GaudiCandidateGenerator",
        logits_processor: LogitsProcessorList,
        stopping_criteria: StoppingCriteriaList,
        generation_config: GaudiGenerationConfig,
        synced_gpus: bool,
        streamer: Optional["BaseStreamer"],
        lazy_mode: Optional[bool] = False,
        ignore_eos: Optional[bool] = False,
        profiling_warmup_steps: Optional[int] = 0,
        profiling_steps: Optional[int] = 0,
        hb_gen_time: Optional[HabanaGenerationtime] = None,
        profiling_record_shapes: Optional[bool] = False,
        **model_kwargs,
    ) -> Union[GenerateNonBeamOutput, torch.LongTensor]:
        r"""
        Generates sequences of token ids for models with a language modeling head using **greedy decoding** or
        **sample** (depending on `do_sample`), assisted by candidate sequences. Assisted generation is an example of a
        candidate decoding strategy. Can be used for text-decoder, text-to-text, speech-to-text, and vision-to-text
        models.

        Parameters:
            input_ids (`torch.LongTensor` of shape `(batch_size, sequence_length)`):
                The sequence used as a prompt for the generation.
            candidate_generator (`CandidateGenerator`):
                A derived instance of [`CandidateGenerator`] that defines how candidate sequences are generated. For
                more information, the documentation of [`CandidateGenerator`] should be read.
            logits_processor (`LogitsProcessorList`):
                An instance of [`LogitsProcessorList`]. List of instances of class derived from [`LogitsProcessor`]
                used to modify the prediction scores of the language modeling head applied at each generation step.
            stopping_criteria (`StoppingCriteriaList`):
                An instance of [`StoppingCriteriaList`]. List of instances of class derived from [`StoppingCriteria`]
                used to tell if the generation loop should stop.
            generation_config ([`~generation.GenerationConfig`]):
                The generation configuration to be used as parametrization of the decoding method.
            synced_gpus (`bool`):
                Whether to continue running the while loop until max_length (needed for ZeRO stage 3)
            streamer (`BaseStreamer`, *optional*):
                Streamer object that will be used to stream the generated sequences. Generated tokens are passed
                through `streamer.put(token_ids)` and the streamer is responsible for any further processing.
            lazy_mode (`bool`, *optional*, defaults to `False`):
                Whether the run is executed in lazy mode or not (i.e. eager mode).
            profiling_warmup_steps (`int`, *optional*, defaults to 0):
                Number of steps to ignore for profling.
            profiling_steps (`int`, *optional*, defaults to 0):
                Number of steps to be captured when enabling profiling.
            profiling_record_shapes (`bool`, *optional*, defaults to False):
                Record shapes when enabling profiling.
            model_kwargs:
                Additional model specific keyword arguments will be forwarded to the `forward` function of the model.
                If model is an encoder-decoder model the kwargs should include `encoder_outputs`.

        Return:
            [`transformers.generation.GenerateDecoderOnlyOutput`], [`transformers.generation.GenerateEncoderDecoderOutput`] or
            `torch.LongTensor`: A `torch.LongTensor` containing the generated tokens (default behaviour) or a
            [`transformers.generation.GenerateDecoderOnlyOutput`] if `model.config.is_encoder_decoder=False` and
            `return_dict_in_generate=True` or a [`transformers.generation.GenerateEncoderDecoderOutput`] if
            `model.config.is_encoder_decoder=True`.
        """
        # init values
        do_sample = generation_config.do_sample
        output_attentions = generation_config.output_attentions
        output_hidden_states = generation_config.output_hidden_states
        output_scores = generation_config.output_scores
        output_logits = generation_config.output_logits
        return_dict_in_generate = generation_config.return_dict_in_generate

        # init attention / hidden states / scores tuples
        scores = () if (return_dict_in_generate and output_scores) else None
        raw_logits = () if (return_dict_in_generate and output_logits) else None
        decoder_attentions = () if (return_dict_in_generate and output_attentions) else None
        cross_attentions = () if (return_dict_in_generate and output_attentions) else None
        decoder_hidden_states = () if (return_dict_in_generate and output_hidden_states) else None

        # if model is an encoder-decoder, retrieve encoder attention weights and hidden states
        if return_dict_in_generate and self.config.is_encoder_decoder:
            encoder_attentions = model_kwargs["encoder_outputs"].get("attentions") if output_attentions else None
            encoder_hidden_states = (
                model_kwargs["encoder_outputs"].get("hidden_states") if output_hidden_states else None
            )

        # keep track of which sequences are already finished
        batch_size, cur_len = input_ids.shape
        if not ignore_eos:
            unfinished_sequences = torch.ones(batch_size, dtype=torch.long, device=input_ids.device)
        model_kwargs = self._get_initial_cache_position(input_ids, model_kwargs)

        # This is needed if return_dict_in_generate is True
        start_from_empty_dynamic_cache = False
        past_key_values = model_kwargs.get("past_key_values", None)
        if isinstance(past_key_values, DynamicCache) or (
            isinstance(past_key_values, EncoderDecoderCache)
            and isinstance(past_key_values.self_attention_cache, DynamicCache)
        ):
            if len(past_key_values) == 0:
                start_from_empty_dynamic_cache = True

        hb_profer = HabanaProfile(warmup=profiling_warmup_steps, active=profiling_steps)
        hb_profer.start()
        this_peer_finished = False

        token_idx = model_kwargs.get("token_idx", None)
        time_to_first_token_done = False
        while self._has_unfinished_sequences(this_peer_finished, synced_gpus, device=input_ids.device):
            if lazy_mode:
                self.htcore_generation.mark_step()

            if token_idx is not None:
                # Update cur_len in case of static shapes
                cur_len = (token_idx + model_kwargs.get("inputs_embeds_offset", 0)).item()
            else:
                cur_len = input_ids.shape[-1]

            # prepare model inputs
            model_kwargs["lazy_mode"] = lazy_mode
            model_inputs = self.prepare_inputs_for_generation(input_ids, **model_kwargs)

            #  1. Fetch candidate sequences from a `CandidateGenerator`
            candidate_input_ids, candidate_logits = candidate_generator.get_candidates(input_ids[:, :cur_len])
            candidate_input_ids = candidate_input_ids.to(self.device)
            if candidate_logits is not None:
                candidate_logits = candidate_logits.to(self.device)

            if self.generation_config.static_shapes:
                candidate_length = candidate_input_ids.shape[1] - cur_len
            else:
                candidate_length = candidate_input_ids.shape[1] - input_ids.shape[1]
            is_done_candidate = stopping_criteria(candidate_input_ids, None)

            # 2. Use the original model to obtain the next token logits given the candidate sequence. We obtain
            # `candidate_length + 1` relevant logits from this process: in the event that all candidates are correct,
            # we use this forward pass to also pick the subsequent logits in the original model.

            # 2.1. Prepare the model inputs
            candidate_kwargs = copy.copy(model_kwargs)
            candidate_kwargs = _prepare_attention_mask(
                candidate_kwargs, candidate_input_ids.shape[1], self.config.is_encoder_decoder
            )
            candidate_kwargs = _prepare_token_type_ids(candidate_kwargs, candidate_input_ids.shape[1])
            if "cache_position" in candidate_kwargs:
                candidate_kwargs["cache_position"] = torch.cat(
                    (
                        candidate_kwargs["cache_position"],
                        torch.arange(cur_len, cur_len + candidate_length, device=input_ids.device, dtype=torch.long),
                    ),
                    dim=0,
                )

            model_inputs = self.prepare_inputs_for_generation(candidate_input_ids, **candidate_kwargs)
            if "num_logits_to_keep" in model_inputs:
                model_inputs["num_logits_to_keep"] = candidate_length + 1

            hpu_graphs_kwargs = self._get_hpu_graphs_kwargs(model_kwargs)

            # 2.2. Run a forward pass on the candidate sequence
            # prepare variable output controls (note: some models won't accept all output controls)
            model_inputs.update({"output_attentions": output_attentions} if output_attentions else {})
            model_inputs.update({"output_hidden_states": output_hidden_states} if output_hidden_states else {})

            outputs = self(
                **model_inputs,
                **hpu_graphs_kwargs,
            )

            # 2.3. Process the new logits
            # .float() is needed to retain precision for later logits manipulations
            new_logits = outputs.logits[:, -candidate_length - 1 :].float()  # excludes the input prompt if present
            next_token_logits = new_logits.clone()
            if len(logits_processor) > 0:
                for i in range(candidate_length + 1):
                    new_logits[:, i, :] = logits_processor(candidate_input_ids[:, : cur_len + i], new_logits[:, i, :])

            # 3. Select the accepted tokens. There are two possible cases:
            # Case 1: `do_sample=True` and we have logits for the candidates (originally from speculative decoding)
            # 👉 Apply algorithm 1 from the speculative decoding paper (https://arxiv.org/pdf/2211.17192.pdf).
            if do_sample and candidate_logits is not None:
                from transformers.generation.utils import _speculative_sampling

                valid_tokens, n_matches = _speculative_sampling(
                    candidate_input_ids,
                    candidate_logits,
                    candidate_length,
                    new_logits,
                    is_done_candidate,
                )

            # Case 2: all other cases (originally from assisted generation) 👉 Compare the tokens selected from the
            # original model logits with the candidate tokens. We can keep the candidate tokens until the first
            # mismatch, or until the max length is reached.
            else:
                if do_sample:
                    probs = new_logits.softmax(dim=-1)
                    selected_tokens = torch.multinomial(probs[0, :, :], num_samples=1).squeeze(1)[None, :]
                else:
                    selected_tokens = new_logits.argmax(dim=-1)

                candidate_new_tokens = candidate_input_ids[:, cur_len:]
                n_matches = ((~(candidate_new_tokens == selected_tokens[:, :-1])).cumsum(dim=-1) < 1).sum()

                # Ensure we don't generate beyond max_len or an EOS token
                if is_done_candidate and n_matches == candidate_length:
                    n_matches -= 1
                valid_tokens = selected_tokens[:, : n_matches + 1]

            # 4. Update variables according to the number of matching assistant tokens. Remember: the token generated
            # by the model after the last candidate match is also valid, as it is generated from a correct sequence.
            # Because of this last token, assisted generation search reduces to a normal greedy search/sample if there
            # is no match.

            # 4.1. Get the valid continuation, after the matching tokens
            if self.generation_config.static_shapes:
                input_ids[:, cur_len : cur_len + n_matches + 1] = valid_tokens
            else:
                input_ids = torch.cat((input_ids, valid_tokens), dim=-1)
            if streamer is not None:
                streamer.put(valid_tokens.cpu())
            new_cur_len = input_ids.shape[-1]

            # 4.2. Discard past key values relative to unused assistant tokens
            new_cache_size = new_cur_len - 1
            outputs.past_key_values = _crop_past_key_values(self, outputs.past_key_values, new_cache_size)

            # 5. Update the candidate generation strategy if needed
            candidate_generator.update_candidate_strategy(input_ids, new_logits, n_matches)

            # Store scores, attentions and hidden_states when required
            # Assistant: modified to append one tuple element per token, as in the other generation methods.
            if return_dict_in_generate:
                if output_scores:
                    scores += tuple(new_logits[:, i, :] for i in range(n_matches + 1))
                if output_logits:
                    raw_logits += (next_token_logits,)

                if "past_key_values" not in model_kwargs or start_from_empty_dynamic_cache:
                    added_len = new_cur_len
                    # set it to false for other iterations
                    start_from_empty_dynamic_cache = False
                else:
                    added_len = n_matches + 1

                if output_attentions:
                    if self.config.is_encoder_decoder:
                        cross_attentions = _split_model_outputs(
                            cross_attentions, outputs.cross_attentions, cur_len, added_len
                        )
                        decoder_attentions = _split_model_outputs(
                            decoder_attentions,
                            outputs.decoder_attentions,
                            cur_len,
                            added_len,
                            is_decoder_attention=True,
                        )
                    else:
                        decoder_attentions = _split_model_outputs(
                            decoder_attentions,
                            outputs.attentions,
                            cur_len,
                            added_len,
                            is_decoder_attention=True,
                        )
                if output_hidden_states:
                    if self.config.is_encoder_decoder:
                        decoder_hidden_states = _split_model_outputs(
                            decoder_hidden_states, outputs.decoder_hidden_states, cur_len, added_len
                        )
                    else:
                        decoder_hidden_states = _split_model_outputs(
                            decoder_hidden_states, outputs.hidden_states, cur_len, added_len
                        )

            model_kwargs = self._update_model_kwargs_for_generation(
                outputs,
                model_kwargs,
                is_encoder_decoder=self.config.is_encoder_decoder,
                num_new_tokens=n_matches + 1,
            )

            if ignore_eos:
                this_peer_finished = stopping_criteria(
                    input_ids,
                    scores,
                    token_idx=None,
                    ignore_eos=ignore_eos,
                    eos_token_id=generation_config.eos_token_id,
                )
            else:
                unfinished_sequences = unfinished_sequences & ~stopping_criteria(
                    input_ids,
                    scores,
                    token_idx=None,
                    ignore_eos=ignore_eos,
                    eos_token_id=generation_config.eos_token_id,
                )
                this_peer_finished = unfinished_sequences.max() == 0

            if hb_gen_time is not None:
                if not time_to_first_token_done:
                    time_to_first_token_done = True
                    import habana_frameworks.torch.hpu as torch_hpu

                    torch_hpu.synchronize()
                hb_gen_time.step()
            hb_profer.step()

            if this_peer_finished and not synced_gpus:
                break

        hb_profer.stop()
        if streamer is not None:
            streamer.end()

        if (
            hasattr(candidate_generator, "assistant_model")
            and candidate_generator.assistant_model.generation_config.num_assistant_tokens_schedule == "heuristic"
        ):
            candidate_generator.assistant_model.generation_config.num_assistant_tokens = (
                candidate_generator.num_assistant_tokens
            )
        if return_dict_in_generate:
            if self.config.is_encoder_decoder:
                return GenerateEncoderDecoderOutput(
                    sequences=input_ids,
                    scores=scores,
                    logits=raw_logits,
                    encoder_attentions=encoder_attentions,
                    encoder_hidden_states=encoder_hidden_states,
                    decoder_attentions=decoder_attentions,
                    cross_attentions=cross_attentions,
                    decoder_hidden_states=decoder_hidden_states,
                    past_key_values=model_kwargs.get("past_key_values"),
                )
            else:
                return GenerateDecoderOnlyOutput(
                    sequences=input_ids,
                    scores=scores,
                    logits=raw_logits,
                    attentions=decoder_attentions,
                    hidden_states=decoder_hidden_states,
                    past_key_values=model_kwargs.get("past_key_values"),
                )
        else:
            return input_ids


def _ranking_fast(
    context_hidden: torch.FloatTensor,
    next_hidden: torch.FloatTensor,
    next_top_k_probs: torch.FloatTensor,
    alpha: float,
    beam_width: int,
) -> torch.FloatTensor:
    """
    Reranks the top_k candidates based on a degeneration penalty (cosine similarity with previous tokens), as described
    in the paper "A Contrastive Framework for Neural Text Generation". Returns the index of the best candidate for each
    row in the batch.
    """
    norm_context_hidden = context_hidden / context_hidden.norm(dim=2, keepdim=True)
    norm_next_hidden = next_hidden / next_hidden.norm(dim=2, keepdim=True)
    cosine_matrix = torch.matmul(norm_context_hidden, norm_next_hidden.transpose(1, 2)).squeeze(-1)  # [B*K, S]

    degeneration_penalty, _ = torch.max(cosine_matrix, dim=-1)  # [B*K]
    next_top_k_probs = next_top_k_probs.view(-1)  # [B*K]
    contrastive_score = (1.0 - alpha) * next_top_k_probs - alpha * degeneration_penalty
    contrastive_score = torch.stack(torch.split(contrastive_score, beam_width))  # [B, K]
    _, selected_idx = contrastive_score.max(dim=-1)  # [B]
    return selected_idx<|MERGE_RESOLUTION|>--- conflicted
+++ resolved
@@ -1078,7 +1078,6 @@
             assert generation_config.bucket_size >= 0, "please set bucket_size to use bucket_internal"
             assert generation_config.use_cache, "please set use_cache flag to use bucket_internal"
         if generation_config.reuse_cache:
-<<<<<<< HEAD
             assert (
                 self.config.model_type
                 in [
@@ -1097,26 +1096,7 @@
                     "chatglm",
                     "deepseek_v2",
                 ]
-            ), "reuse_cache only supported by llama, mistral, falcon, mixtral, phi, qwen2, qwen2_moe, gemma, gemma2, starcoder2, baichuan and chatglm at the moment"
-=======
-            assert self.config.model_type in [
-                "llama",
-                "mistral",
-                "falcon",
-                "mixtral",
-                "phi",
-                "qwen2",
-                "gptj",
-                "starcoder2",
-                "qwen2_moe",
-                "gemma",
-                "gemma2",
-                "baichuan",
-                "chatglm",
-            ], (
-                "reuse_cache only supported by llama, mistral, falcon, mixtral, phi, qwen2, qwen2_moe, gemma, gemma2, starcoder2, baichuan and chatglm at the moment"
-            )
->>>>>>> 23e08a98
+            ), "reuse_cache only supported by llama, mistral, falcon, mixtral, phi, qwen2, qwen2_moe, gemma, gemma2, starcoder2, baichuan, chatglm and deepseek_v2 at the moment"
             if not generation_config.bucket_internal:
                 assert generation_config.bucket_size <= 0, (
                     "please set bucket_internal along with reuse_cache and bucket_size"
