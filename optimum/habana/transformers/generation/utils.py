# coding=utf-8
# Copyright 2022 The Google AI Language Team Authors, Facebook AI Research authors and The HuggingFace Inc. team.
# Copyright (c) 2020, NVIDIA CORPORATION.  All rights reserved.
#
# Licensed under the Apache License, Version 2.0 (the "License");
# you may not use this file except in compliance with the License.
# You may obtain a copy of the License at
#
#     http://www.apache.org/licenses/LICENSE-2.0
#
# Unless required by applicable law or agreed to in writing, software
# distributed under the License is distributed on an "AS IS" BASIS,
# WITHOUT WARRANTIES OR CONDITIONS OF ANY KIND, either express or implied.
# See the License for the specific language governing permissions and
# limitations under the License.

import copy
import inspect
import math
import warnings
from typing import TYPE_CHECKING, Any, Callable, Dict, List, Optional, Tuple, Union

import torch
import torch.distributed as dist
from transformers.generation.beam_constraints import DisjunctiveConstraint, PhrasalConstraint
from transformers.generation.beam_search import BeamScorer, BeamSearchScorer, ConstrainedBeamSearchScorer
from transformers.generation.candidate_generator import CandidateGenerator
from transformers.generation.logits_process import LogitsProcessorList
from transformers.generation.stopping_criteria import (
    StoppingCriteriaList,
    validate_stopping_criteria,
)
from transformers.generation.utils import (
    NEED_SETUP_CACHE_CLASSES_MAPPING,
    GenerateBeamDecoderOnlyOutput,
    GenerateBeamEncoderDecoderOutput,
    GenerateBeamOutput,
    GenerateDecoderOnlyOutput,
    GenerateEncoderDecoderOutput,
    GenerateNonBeamOutput,
    GenerateOutput,
    GenerationMixin,
    GenerationMode,
    _split_model_inputs,
    stack_model_outputs,
)
from transformers.integrations.deepspeed import is_deepspeed_zero3_enabled
from transformers.utils import ModelOutput

from optimum.utils import logging

from ...utils import HabanaProfile
from ..integrations.deepspeed import unwrap_deepspeed_model
from .configuration_utils import GaudiGenerationConfig


if TYPE_CHECKING:
    from transformers import PreTrainedModel

    from .streamers import BaseStreamer


MODELS_OPTIMIZED_WITH_STATIC_SHAPES = [
    "bloom",
    "gpt2",
    "opt",
    "gptj",
    "gpt_neox",
    "llama",
    "falcon",
    "codegen",
    "gpt_bigcode",
    "bart",
    "mpt",
    "t5",
    "mistral",
    "phi",
    "mixtral",
    "gemma",
    "blip_text_model",
<<<<<<< HEAD
    "persimmon",
=======
    "qwen2",
>>>>>>> aba839e0
    "llava",
    "stablelm",
]


logger = logging.get_logger(__name__)


def incrementor(bucket_size, prompt_len):
    assert bucket_size > 0
    passnum = -1
    while True:
        passnum += 1
        if passnum == 0:
            token_idx = prompt_len
            allocated_space = int(math.ceil(prompt_len / bucket_size) * bucket_size)
            if prompt_len % bucket_size == 0:
                allocated_space += bucket_size
            need_expansion = True
        else:
            token_idx += 1
            need_expansion = token_idx >= allocated_space
            if need_expansion:
                assert (allocated_space - token_idx) <= bucket_size
                allocated_space += bucket_size
        yield {
            "allocated_space": allocated_space,
            "passnum": passnum,
            "token_idx": token_idx,
            "need_expansion": need_expansion,
        }


class GaudiGenerationMixin(GenerationMixin):
    """
    This class enables to perform fast generation in lazy mode and with HPU graphs.
    The only difference with GenerationMixin is that the various generation
    methods will generate sequences whose size is max_length. Having constant
    sizes allows to make the most of lazy mode and HPU graphs.
    """

    @staticmethod
    def _expand_inputs_for_generation(
        expand_size: int = 1,
        is_encoder_decoder: bool = False,
        input_ids: Optional[torch.LongTensor] = None,
        **model_kwargs,
    ) -> Tuple[torch.LongTensor, Dict[str, Any]]:
        """
        Expands tensors from [batch_size, ...] to [batch_size * expand_size, ...].

        Copied from Transformers: https://github.com/huggingface/transformers/blob/527ab894e59b6582578008e3b47648a65063f73d/src/transformers/generation/utils.py#L704
        The tensor `token_idx` is not expanded.
        """

        def _expand_dict_for_generation(dict_to_expand):
            for key in dict_to_expand:
                if (
                    dict_to_expand[key] is not None
                    and key != "token_idx"
                    and key != "decoder_input_ids"
                    and isinstance(dict_to_expand[key], torch.Tensor)
                ):
                    dict_to_expand[key] = dict_to_expand[key].repeat_interleave(expand_size, dim=0)
            return dict_to_expand

        if input_ids is not None:
            input_ids = input_ids.repeat_interleave(expand_size, dim=0)

        model_kwargs = _expand_dict_for_generation(model_kwargs)

        if is_encoder_decoder:
            if model_kwargs.get("encoder_outputs") is None:
                raise ValueError("If `is_encoder_decoder` is True, make sure that `encoder_outputs` is defined.")
            model_kwargs["encoder_outputs"] = _expand_dict_for_generation(model_kwargs["encoder_outputs"])

        return input_ids, model_kwargs

    def _get_hpu_graphs_kwargs(self, model_kwargs):
        hpu_graphs_kwargs = {}
        if model_kwargs["limit_hpu_graphs"]:
            hpu_graphs_kwargs.update({"bypass_hpu_graphs": False})
            if "first_token" not in model_kwargs.keys():
                model_kwargs["first_token"] = True
                hpu_graphs_kwargs.update({"bypass_hpu_graphs": True})
        return hpu_graphs_kwargs

    def _prepare_decoder_attention_mask(
        self,
        max_steps: int,  # current stopping criteria
        batch_size: int,
        pad_token_id: int,
        device: str,
        dtype: str = bool,
    ) -> torch.Tensor:
        x = torch.zeros((batch_size, max_steps), device=device, dtype=dtype)
        return x.index_fill(1, torch.tensor([0]), 1)  # First the position with pad_token_id

    def _prepare_decoder_input_ids_for_generation(
        self,
        batch_size: int,
        model_input_name: str,
        model_kwargs: Dict[str, torch.Tensor],
        decoder_start_token_id: Union[int, List[int]] = None,
        bos_token_id: int = None,
        device: torch.device = None,
        max_new_tokens: int = None,
    ) -> Tuple[torch.LongTensor, Dict[str, torch.Tensor]]:
        """Prepares `decoder_input_ids` for generation with encoder-decoder models"""
        # 1. Check whether the user has defined `decoder_input_ids` manually. To facilitate in terms of input naming,
        # we also allow the user to pass it under `input_ids`, if the encoder does not use it as the main input.

        if model_kwargs is not None and "decoder_input_ids" in model_kwargs:
            decoder_input_ids = model_kwargs.pop("decoder_input_ids")
        elif "input_ids" in model_kwargs and model_input_name != "input_ids":
            decoder_input_ids = model_kwargs.pop("input_ids")
        else:
            decoder_input_ids = None

        token_idx = model_kwargs.get("token_idx", None)

        # 2. Encoder-decoder models expect the `decoder_input_ids` to start with a special token. Let's ensure that.
        decoder_start_token_id = self._get_decoder_start_token_id(decoder_start_token_id, bos_token_id)
        if device is None:
            device = self.device
        if token_idx is None:
            if isinstance(decoder_start_token_id, list):
                if len(decoder_start_token_id) != batch_size:
                    raise ValueError(
                        f"`decoder_start_token_id` expcted to have length {batch_size} but got {len(decoder_start_token_id)}"
                    )
                decoder_input_ids_start = torch.tensor(decoder_start_token_id, dtype=torch.long, device=device)
                decoder_input_ids_start = decoder_input_ids_start.view(-1, 1)
            else:
                decoder_input_ids_start = (
                    torch.ones((batch_size, 1), dtype=torch.long, device=device) * decoder_start_token_id
                )
        else:
            # creating padded decoder_input_ids to achieve static shapes. Later new tokens once generated are copied in to decoder_input_ids based on token_idx
            max_length = max_new_tokens + 1 if max_new_tokens is not None else self.generation_config.max_length
            decoder_input_ids_start = (
                torch.ones((batch_size, max_length), dtype=torch.long, device=device) * decoder_start_token_id
            )

        # no user input -> use decoder_start_token_id as decoder_input_ids
        if decoder_input_ids is None:
            decoder_input_ids = decoder_input_ids_start
        # exception: Donut checkpoints have task-specific decoder starts and don't expect a BOS token
        elif self.config.model_type == "vision-encoder-decoder" and "donut" in self.name_or_path.lower():
            pass
        elif self.config.model_type in ["whisper"]:
            pass
        # user input but doesn't start with decoder_start_token_id -> prepend decoder_start_token_id (and adjust
        # decoder_attention_mask if provided)
        elif (
            isinstance(decoder_start_token_id, int)
            and (decoder_input_ids[:, 0] != decoder_start_token_id).all().item()
        ) or (
            isinstance(decoder_start_token_id, torch.Tensor)
            and (decoder_input_ids[:, 0] != decoder_start_token_id[:, 0]).all().item()
        ):
            decoder_input_ids = torch.cat([decoder_input_ids_start, decoder_input_ids], dim=-1)
            if "decoder_attention_mask" in model_kwargs:
                decoder_attention_mask = model_kwargs["decoder_attention_mask"]
                decoder_attention_mask = torch.cat(
                    (torch.ones_like(decoder_attention_mask)[:, :1], decoder_attention_mask),
                    dim=-1,
                )
                model_kwargs["decoder_attention_mask"] = decoder_attention_mask
        return decoder_input_ids, model_kwargs

    def _update_model_kwargs_for_generation(
        self,
        outputs: ModelOutput,
        model_kwargs: Dict[str, Any],
        is_encoder_decoder: bool = False,
        standardize_cache_format: bool = False,
    ) -> Dict[str, Any]:
        """
        Copied from Transformers: https://github.com/huggingface/transformers/blob/527ab894e59b6582578008e3b47648a65063f73d/src/transformers/generation/utils.py#L745

        Adds support for `token_idx`, which is necessary for using static shapes.
        """
        # mark to identify starting from second token
        model_kwargs["first_token"] = False
        # update past_key_values
        model_kwargs["past_key_values"] = self._extract_past_from_model_output(
            outputs, standardize_cache_format=standardize_cache_format
        )
        if getattr(outputs, "state", None) is not None:
            model_kwargs["state"] = outputs.state

        # update token_type_ids with last value
        if "token_type_ids" in model_kwargs:
            token_type_ids = model_kwargs["token_type_ids"]
            model_kwargs["token_type_ids"] = torch.cat([token_type_ids, token_type_ids[:, -1].unsqueeze(-1)], dim=-1)

        token_idx = model_kwargs.get("token_idx", None)

        if not is_encoder_decoder:
            # update attention mask
            if "attention_mask" in model_kwargs:
                attention_mask = model_kwargs["attention_mask"]
                if token_idx is not None:
                    attention_mask.index_fill_(1, token_idx, 1)
                else:
                    attention_mask = torch.cat(
                        [attention_mask, attention_mask.new_ones((attention_mask.shape[0], 1))], dim=-1
                    )
                model_kwargs["attention_mask"] = attention_mask
        else:
            # update decoder attention mask
            if "decoder_attention_mask" in model_kwargs:
                decoder_attention_mask = model_kwargs["decoder_attention_mask"]
                if token_idx is not None:
                    decoder_attention_mask.index_fill_(1, token_idx, 1)
                else:
                    decoder_attention_mask = torch.cat(
                        [
                            decoder_attention_mask,
                            decoder_attention_mask.new_ones((decoder_attention_mask.shape[0], 1)),
                        ],
                        dim=-1,
                    )
                model_kwargs["decoder_attention_mask"] = decoder_attention_mask

        if token_idx is not None:
            token_idx.add_(1)
            if "token_idx_cpu" in model_kwargs:
                model_kwargs["token_idx_cpu"] += 1

        return model_kwargs

    @torch.no_grad()
    def update_model_kwargs_for_bucketing(
        self, params, input_ids, model_kwargs, pad_token_id, bucket_size, reduce_recompile=False
    ):
        if params["need_expansion"]:
            # Pad inputs to have static shapes during generation, this gives better performance than dynamic shapes on HPUs
            pad_amount = params["allocated_space"] - input_ids.shape[-1]
            input_ids = torch.nn.functional.pad(input_ids, (0, pad_amount), value=pad_token_id)
            if model_kwargs["attention_mask"] is not None:
                model_kwargs["attention_mask"] = torch.nn.functional.pad(
                    model_kwargs["attention_mask"], (0, pad_amount), value=0
                )
            else:
                assert False, "Not tested for cases where attn_mask isnt passed"
            if reduce_recompile and params["passnum"] == 0:
                position_ids_cpu = model_kwargs["attention_mask"].long().cumsum(-1) - 1
                position_ids_cpu.masked_fill_(model_kwargs["attention_mask"] == 0, 1)
                input_ids = input_ids.to(self.device)
                model_kwargs["attention_mask"] = model_kwargs["attention_mask"].to(self.device)

            if "past_key_values" in model_kwargs:

                def create_pad_arg(pad_amount, i, j):
                    if model_kwargs["past_key_values"][0][0].dim() == 3:
                        assert self.config.model_type == "bloom"
                        if j == 0:
                            return (0, pad_amount)
                        elif j == 1:
                            return (0, 0, 0, pad_amount)
                        else:
                            assert False
                    elif model_kwargs["past_key_values"][0][0].dim() == 4:
                        return (0, 0, 0, pad_amount)  # llama, falcon
                    else:
                        assert False, "Unknown case, please handle, or dont use bucketing"

                new_kv = [None for i in range(len(model_kwargs["past_key_values"]))]
                if self.config.model_type == "gpt_bigcode" and model_kwargs["past_key_values"][0][0].dim() == 2:
                    # GPT_BIGCODE's kv cache is list of tensors.
                    new_kv = [None for i in range(len(model_kwargs["past_key_values"]))]
                    for i in range(len(model_kwargs["past_key_values"])):
                        pad = (0, 0, 0, pad_amount)
                        new_kv[i] = torch.nn.functional.pad(
                            model_kwargs["past_key_values"][i], pad, value=pad_token_id
                        )
                    model_kwargs["past_key_values"] = list(new_kv)
                else:
                    for i in range(len(model_kwargs["past_key_values"])):
                        tmp_lst = [None for j in range(len(model_kwargs["past_key_values"][i]))]
                        for j in range(len(model_kwargs["past_key_values"][i])):
                            pad_tuple = create_pad_arg(pad_amount, i, j)
                            # Different models might have different shapes of kv-cache
                            # create_pad_arg handles them on a per-model basis
                            # This is a necessary (but not sufficient) condition: what ever dimension we are padding, should be a multiple of bucket_size
                            # This check is added in case we get a new model with a new kv-cache structure, and we attempt to pad some wrong dimension
                            assert (
                                model_kwargs["past_key_values"][i][j].shape[-(len(pad_tuple) // 2)] % bucket_size == 0
                            )
                            tmp_lst[j] = torch.nn.functional.pad(
                                model_kwargs["past_key_values"][i][j], pad_tuple, value=pad_token_id
                            )
                        new_kv[i] = tuple(tmp_lst)
                    model_kwargs["past_key_values"] = tuple(new_kv)

        if "token_idx" not in model_kwargs:
            model_kwargs["token_idx"] = torch.tensor(params["token_idx"], device=self.device)
        return input_ids, model_kwargs

    @torch.no_grad()
    def generate(
        self,
        inputs: Optional[torch.Tensor] = None,
        generation_config: Optional[GaudiGenerationConfig] = None,
        logits_processor: Optional[LogitsProcessorList] = None,
        stopping_criteria: Optional[StoppingCriteriaList] = None,
        prefix_allowed_tokens_fn: Optional[Callable[[int, torch.Tensor], List[int]]] = None,
        synced_gpus: Optional[bool] = None,
        assistant_model: Optional["PreTrainedModel"] = None,
        streamer: Optional["BaseStreamer"] = None,
        negative_prompt_ids: Optional[torch.Tensor] = None,
        negative_prompt_attention_mask: Optional[torch.Tensor] = None,
        lazy_mode: Optional[bool] = False,
        hpu_graphs: Optional[bool] = False,
        profiling_warmup_steps: Optional[int] = 0,
        profiling_steps: Optional[int] = 0,
        **kwargs,
    ) -> Union[GenerateOutput, torch.LongTensor]:
        r"""
        Generates sequences of token ids for models with a language modeling head.

        <Tip warning={true}>

        Most generation-controlling parameters are set in [`transformers.generation.generation_config`] which, if not passed, will be set to the
        model's default generation configuration. You can override any `generation_config` by passing the corresponding
        parameters to generate, e.g. `.generate(inputs, num_beams=4, do_sample=True)`.

        For an overview of generation strategies and code examples, check out the [following
        guide](../generation_strategies).

        </Tip>

        Most of these parameters are explained in more detail in [this blog
        post](https://huggingface.co/blog/how-to-generate).
        Parameters:
            inputs (`torch.Tensor` of varying shape depending on the modality, *optional*):
                The sequence used as a prompt for the generation or as model inputs to the encoder. If `None` the
                method initializes it with `bos_token_id` and a batch size of 1. For decoder-only models `inputs`
                should of in the format of `input_ids`. For encoder-decoder models *inputs* can represent any of
                `input_ids`, `input_values`, `input_features`, or `pixel_values`.
            generation_config (`transformers.generation.GenerationConfig`, *optional*):
                The generation configuration to be used as base parametrization for the generation call. `**kwargs`
                passed to generate matching the attributes of `generation_config` will override them. If
                `generation_config` is not provided, the default will be used, which had the following loading
                priority: 1) from the `generation_config.json` model file, if it exists; 2) from the model
                configuration. Please note that unspecified parameters will inherit [`~generation.GenerationConfig`]'s
                default values, whose documentation should be checked to parameterize generation.
            logits_processor (`LogitsProcessorList`, *optional*):
                Custom logits processors that complement the default logits processors built from arguments and
                generation config. If a logit processor is passed that is already created with the arguments or a
                generation config an error is thrown. This feature is intended for advanced users.
            stopping_criteria (`StoppingCriteriaList`, *optional*):
                Custom stopping criteria that complement the default stopping criteria built from arguments and a
                generation config. If a stopping criteria is passed that is already created with the arguments or a
                generation config an error is thrown. If your stopping criteria depends on the `scores` input, make
                sure you pass `return_dict_in_generate=True, output_scores=True` to `generate`. This feature is
                intended for advanced users.
            prefix_allowed_tokens_fn (`Callable[[int, torch.Tensor], List[int]]`, *optional*):
                If provided, this function constraints the beam search to allowed tokens only at each step. If not
                provided no constraint is applied. This function takes 2 arguments: the batch ID `batch_id` and
                `input_ids`. It has to return a list with the allowed tokens for the next generation step conditioned
                on the batch ID `batch_id` and the previously generated tokens `inputs_ids`. This argument is useful
                for constrained generation conditioned on the prefix, as described in [Autoregressive Entity
                Retrieval](https://arxiv.org/abs/2010.00904).
            synced_gpus (`bool`, *optional*):
                Whether to continue running the while loop until max_length. Unless overridden this flag will be set to
                `True` under DeepSpeed ZeRO Stage 3 multiple GPUs environment to avoid hanging if one GPU finished
                generating before other GPUs. Otherwise it'll be set to `False`.
            assistant_model (`PreTrainedModel`, *optional*):
                An assistant model that can be used to accelerate generation. The assistant model must have the exact
                same tokenizer. The acceleration is achieved when forecasting candidate tokens with the assistent model
                is much faster than running generation with the model you're calling generate from. As such, the
                assistant model should be much smaller.
            streamer (`BaseStreamer`, *optional*):
                Streamer object that will be used to stream the generated sequences. Generated tokens are passed
                through `streamer.put(token_ids)` and the streamer is responsible for any further processing.
            negative_prompt_ids (`torch.LongTensor` of shape `(batch_size, sequence_length)`, *optional*):
                The negative prompt needed for some processors such as CFG. The batch size must match the input batch
                size. This is an experimental feature, subject to breaking API changes in future versions.
            negative_prompt_attention_mask (`torch.LongTensor` of shape `(batch_size, sequence_length)`, *optional*):
                Attention_mask for `negative_prompt_ids`.
            lazy_mode (`bool`, *optional*, defaults to `False`):
                Whether the run is executed in lazy mode or not (i.e. eager mode).
            hpu_graphs (`bool`, *optional*, defaults to `False`):
                Whether to use HPU graphs for inference.
            profiling_warmup_steps (`int`, *optional*, defaults to 0):
                Number of steps to ignore for profling.
            profiling_steps (`int`, *optional*, defaults to 0):
                Number of steps to be captured when enabling profiling.
            kwargs (`Dict[str, Any]`, *optional*):
                Ad hoc parametrization of `generation_config` and/or additional model-specific kwargs that will be
                forwarded to the `forward` function of the model. If the model is an encoder-decoder model, encoder
                specific kwargs should not be prefixed and decoder specific kwargs should be prefixed with *decoder_*.

        Return:
            [`transformers.utils.ModelOutput`] or `torch.LongTensor`: A [`transformers.generationutils.ModelOutput`] (if `return_dict_in_generate=True`
            or when `config.return_dict_in_generate=True`) or a `torch.FloatTensor`.
                If the model is *not* an encoder-decoder model (`model.config.is_encoder_decoder=False`), the possible
                [`transformers.generationutils.ModelOutput`] types are:
                    - [`transformers.generation.GenerateDecoderOnlyOutput`],
                    - [`transformers.generation.GenerateBeamDecoderOnlyOutput`]
                If the model is an encoder-decoder model (`model.config.is_encoder_decoder=True`), the possible
                [`transformers.generationutils.ModelOutput`] types are:
                    - [`transformers.generation.GenerateEncoderDecoderOutput`],
                    - [`transformers.generation.GenerateBeamEncoderDecoderOutput`]
        """
        if synced_gpus is None:
            if is_deepspeed_zero3_enabled() and dist.get_world_size() > 1:
                synced_gpus = True
            else:
                synced_gpus = False

        # 1. Handle `generation_config` and kwargs that might update it, and validate the `.generate()` call
        self._validate_model_class()
        if hpu_graphs and not lazy_mode:
            raise ValueError(
                "`hpu_graphs` is True but `lazy_mode` is False. HPU graphs require `lazy_mode` to be set to True."
            )

        # priority: `generation_config` argument > `model.generation_config` (the default generation config)
        if generation_config is None:
            # legacy: users may modify the model configuration to control generation. To trigger this legacy behavior,
            # three conditions must be met
            # 1) the generation config must have been created from the model config (`_from_model_config` field);
            # 2) the generation config must have seen no modification since its creation (the hash is the same);
            # 3) the user must have set generation parameters in the model config.
            if (
                self.generation_config._from_model_config
                and self.generation_config._original_object_hash == hash(self.generation_config)
                and self.config._has_non_default_generation_parameters()
            ):
                new_generation_config = GaudiGenerationConfig.from_model_config(self.config)
                if new_generation_config != self.generation_config:
                    warnings.warn(
                        "You have modified the pretrained model configuration to control generation. This is a"
                        " deprecated strategy to control generation and will be removed soon, in a future version."
                        " Please use and modify the model generation configuration (see"
                        " https://huggingface.co/docs/transformers/generation_strategies#default-text-generation-configuration )"
                    )
                    self.generation_config = new_generation_config
            generation_config = self.generation_config

        generation_config = copy.deepcopy(generation_config)
        if generation_config.static_shapes is None:
            generation_config.static_shapes = self.config.model_type in MODELS_OPTIMIZED_WITH_STATIC_SHAPES
            if self.config.model_type == "vision-encoder-decoder":
                generation_config.static_shapes = self.config.decoder.model_type in MODELS_OPTIMIZED_WITH_STATIC_SHAPES
        self.generation_config.static_shapes = generation_config.static_shapes
        if generation_config.ignore_eos is None:
            generation_config.ignore_eos = kwargs.get("ignore_eos", lazy_mode)
        model_kwargs = generation_config.update(**kwargs)  # All unused kwargs must be model kwargs
        if self.config.model_type == "falcon" and "token_type_ids" in kwargs.keys():
            for key in ["token_type_ids"]:
                model_kwargs.pop(key, None)
        self._validate_model_kwargs(model_kwargs.copy())

        # 2. Set generation parameters if not already defined
        logits_processor = logits_processor if logits_processor is not None else LogitsProcessorList()
        stopping_criteria = stopping_criteria if stopping_criteria is not None else StoppingCriteriaList()

        if generation_config.pad_token_id is None and generation_config.eos_token_id is not None:
            if model_kwargs.get("attention_mask", None) is None:
                logger.warning(
                    "The attention mask and the pad token id were not set. As a consequence, you may observe "
                    "unexpected behavior. Please pass your input's `attention_mask` to obtain reliable results."
                )
            eos_token_id = generation_config.eos_token_id
            if isinstance(eos_token_id, list):
                eos_token_id = eos_token_id[0]
            logger.warning(
                f"Setting `pad_token_id` to `eos_token_id`:{generation_config.eos_token_id} for open-end generation."
            )
            generation_config.pad_token_id = eos_token_id

        # 3. Define model inputs
        # inputs_tensor has to be defined
        # model_input_name is defined if model-specific keyword input is passed
        # otherwise model_input_name is None
        # all model-specific keyword inputs are removed from `model_kwargs`
        inputs_tensor, model_input_name, model_kwargs = self._prepare_model_inputs(
            inputs, generation_config.bos_token_id, model_kwargs
        )
        batch_size = inputs_tensor.shape[0]

        # 4. Define other model kwargs
        model_kwargs["output_attentions"] = generation_config.output_attentions
        model_kwargs["output_hidden_states"] = generation_config.output_hidden_states
        # decoder-only models with inputs_embeds forwarding must use caching (otherwise we can't detect whether we are
        # generating the first new token or not, and we only want to use the embeddings for the first new token)
        if not self.config.is_encoder_decoder and model_input_name == "inputs_embeds":
            model_kwargs["use_cache"] = True
        else:
            model_kwargs["use_cache"] = generation_config.use_cache
        self.generation_config.max_length = generation_config.max_length
        accepts_attention_mask = "attention_mask" in set(inspect.signature(self.forward).parameters.keys())
        requires_attention_mask = "encoder_outputs" not in model_kwargs

        if model_kwargs.get("attention_mask", None) is None and requires_attention_mask and accepts_attention_mask:
            model_kwargs["attention_mask"] = self._prepare_attention_mask_for_generation(
                inputs_tensor, generation_config.pad_token_id, generation_config.eos_token_id
            )

        is_greedy_or_beam_and_bucket = (
            not generation_config.bucket_internal
            and generation_config.bucket_size > 0
            and (
                self._get_generation_mode(generation_config, assistant_model) == GenerationMode.GREEDY_SEARCH
                or self._get_generation_mode(generation_config, assistant_model) == GenerationMode.BEAM_SEARCH
            )
        )
        model_kwargs["bucket_size"] = generation_config.bucket_size if generation_config.static_shapes else -1
        model_kwargs["bucket_internal"] = generation_config.bucket_internal
        model_kwargs["reduce_recompile"] = (
            generation_config.reduce_recompile if generation_config.reduce_recompile is not None else False
        )
        if model_kwargs["reduce_recompile"]:
            assert generation_config.bucket_size
        if generation_config.reuse_cache:
            assert self.config.model_type in [
                "llama",
                "mistral",
                "falcon",
            ], "reuse_cache only supported by llama, mistral and falcon at the moment"
            if not generation_config.bucket_internal:
                assert (
                    generation_config.bucket_size <= 0
                ), "please set bucket_internal along with reuse_cache and bucket_size"
            else:
                assert generation_config.bucket_size >= 0, "please set valid bucket_size to use bucket_internal"

        if generation_config.static_shapes:
            # Pad inputs to have static shapes during generation, this gives better performance than dynamic shapes on HPUs
            # In encoder_decoder models, Inputs are already padded

            if not self.config.is_encoder_decoder:
                # only pad if bucket_size < -1. If we are bucketing (bucket_size > 0), then that is taken care in greedy_search()
                if not is_greedy_or_beam_and_bucket:
                    # token_idx is the current index in the generation process, it is incremented each time a new token is generated
                    token_idx = inputs_tensor.shape[-1]
                    model_kwargs["token_idx"] = torch.tensor(token_idx, device=inputs_tensor.device)
                    model_kwargs["token_idx_cpu"] = token_idx
                    if generation_config.max_new_tokens is None:
                        generation_config.max_new_tokens = generation_config.max_length - token_idx
                    inputs_tensor = torch.nn.functional.pad(
                        inputs_tensor, (0, generation_config.max_new_tokens), value=generation_config.pad_token_id
                    )
                    for other_inputs in ["attention_mask", "token_type_ids"]:
                        if model_kwargs.get(other_inputs) is not None:
                            model_kwargs[other_inputs] = torch.nn.functional.pad(
                                model_kwargs[other_inputs], (0, generation_config.max_new_tokens), value=0
                            )
            else:
                assert generation_config.bucket_size <= 0, "Untested path for bucket>0"
                token_idx = 1
                model_kwargs["token_idx"] = torch.tensor(token_idx, device=inputs_tensor.device)
                if model_kwargs.get("decoder_attention_mask", None) is None and generation_config.use_cache:
                    max_length = (
                        generation_config.max_new_tokens + 1
                        if generation_config.max_new_tokens is not None
                        else generation_config.max_length
                    )
                    model_kwargs["decoder_attention_mask"] = self._prepare_decoder_attention_mask(
                        max_length,
                        inputs_tensor.shape[0],
                        generation_config.pad_token_id,
                        inputs_tensor.device,
                    )

        # decoder-only models should use left-padding for generation
        if not self.config.is_encoder_decoder:
            # If `input_ids` was given, check if the last id in any sequence is `pad_token_id`
            # Note: If using, `inputs_embeds` this check does not work, because we want to be more hands-off.
            if generation_config.pad_token_id is not None:
                position = model_kwargs["token_idx"] - 1 if "token_idx" in model_kwargs else -1
                if (
                    len(inputs_tensor.shape) == 2
                    and torch.sum(inputs_tensor[:, position] == generation_config.pad_token_id) > 0
                ):
                    logger.warning(
                        "A decoder-only architecture is being used, but right-padding was detected! For correct "
                        "generation results, please set `padding_side='left'` when initializing the tokenizer."
                    )

        if self.config.is_encoder_decoder and "encoder_outputs" not in model_kwargs:
            # if model is encoder decoder encoder_outputs are created
            # and added to `model_kwargs`
            model_kwargs = self._prepare_encoder_decoder_kwargs_for_generation(
                inputs_tensor, model_kwargs, model_input_name
            )

        # 5. Prepare `input_ids` which will be used for auto-regressive generation
        if self.config.is_encoder_decoder:
            input_ids, model_kwargs = self._prepare_decoder_input_ids_for_generation(
                batch_size=batch_size,
                model_input_name=model_input_name,
                model_kwargs=model_kwargs,
                decoder_start_token_id=generation_config.decoder_start_token_id,
                bos_token_id=generation_config.bos_token_id,
                device=inputs_tensor.device,
                max_new_tokens=generation_config.max_new_tokens,
            )
        else:
            input_ids = inputs_tensor if model_input_name == "input_ids" else model_kwargs.pop("input_ids")

        if streamer is not None:
            streamer.put(input_ids.cpu())

        # 6. Prepare `max_length` depending on other stopping criteria.
        input_ids_length = input_ids.shape[-1]
        has_default_max_length = kwargs.get("max_length") is None and generation_config.max_length is not None
        if generation_config.max_new_tokens is not None:
            if not has_default_max_length and generation_config.max_length is not None:
                logger.warning(
                    f"Both `max_new_tokens` (={generation_config.max_new_tokens}) and `max_length`(="
                    f"{generation_config.max_length}) seem to have been set. `max_new_tokens` will take precedence. "
                    "Please refer to the documentation for more information. "
                    "(https://huggingface.co/docs/transformers/main/en/main_classes/text_generation)"
                )
            if "token_idx" in model_kwargs:
                generation_config.max_length = input_ids_length
            else:
                generation_config.max_length = generation_config.max_new_tokens + input_ids_length
        # otherwise the total length [inputs-embeds-len + new-tokens-len] will go beyond indicated `max_length`
        elif (
            model_input_name == "inputs_embeds"
            and inputs_tensor.shape[:-1] != input_ids.shape
            and not self.config.is_encoder_decoder
        ):
            generation_config.max_length -= inputs_tensor.shape[1]

        # if we don't pass `past_key_values` and a cache_implementation is specified
        if generation_config.cache_implementation in NEED_SETUP_CACHE_CLASSES_MAPPING and not model_kwargs.get(
            "past_key_values", False
        ):
            cache_cls = NEED_SETUP_CACHE_CLASSES_MAPPING[generation_config.cache_implementation]
            if not callable(getattr(self, "_setup_cache", None)):
                raise ValueError(
                    "The `generation_config` defines a `cache_implementation` that is not compatible with this model."
                    " Make sure it has a `_setup_cache` function."
                )
            self._setup_cache(cache_cls, max_batch_size=batch_size, max_cache_len=generation_config.max_length)

        self._validate_generated_length(
            generation_config,
            model_kwargs["token_idx"].item() if "token_idx" in model_kwargs else input_ids_length,
            has_default_max_length,
        )

        # determine whether introduce trim_logits feature
        model_kwargs["trim_logits"] = generation_config.trim_logits

        # determine whether attention softmax needs to execute in lower precision
        model_kwargs["attn_softmax_bf16"] = generation_config.attn_softmax_bf16

        # determine whether limit_hpu_graphs needs to be used
        model_kwargs["limit_hpu_graphs"] = generation_config.limit_hpu_graphs

        # prepare for allocate kv cache
        model_kwargs["reuse_cache"] = generation_config.reuse_cache

        # determine whether flash attention needs to be used
        model_kwargs["use_flash_attention"] = generation_config.use_flash_attention
        model_kwargs["flash_attention_recompute"] = True if generation_config.flash_attention_recompute else False
        model_kwargs["flash_attention_causal_mask"] = True if generation_config.flash_attention_causal_mask else False

        if not self.config.is_encoder_decoder:
            calculated_max_length = input_ids.shape[-1]
            if not generation_config.static_shapes and generation_config.max_new_tokens is not None:
                calculated_max_length = input_ids.shape[-1] + generation_config.max_new_tokens
            if generation_config.use_cache and generation_config.reuse_cache:
                bs, _ = input_ids.shape
                if not is_greedy_or_beam_and_bucket:
                    unwrap_deepspeed_model(self).allocate_kv_cache(
                        bs * generation_config.num_beams, calculated_max_length, token_idx
                    )
                    model_kwargs["kv_cache_len"] = calculated_max_length

            if self.config.model_type in ["llama", "falcon"]:
                if self.config.max_position_embeddings < calculated_max_length:
                    unwrap_deepspeed_model(self).update_sincos_cache(seq_len=calculated_max_length)

        # 7. determine generation mode
        generation_mode = self._get_generation_mode(generation_config, assistant_model)
        if generation_config.bucket_size > 0:
            assert generation_config.static_shapes, "bucket_size > 0 can be set only when static_shapes is set"
        # if generation_config.bucket_size <= 0, padding is handled by the generating fn (like greedy_search)
        if generation_config.static_shapes and generation_config.bucket_size > 0:
            assert (
                generation_mode == GenerationMode.GREEDY_SEARCH or generation_mode == GenerationMode.BEAM_SEARCH
            ), "generation_config.bucket_size > 0 supported only for greedy mode"

        if streamer is not None and (generation_config.num_beams > 1):
            raise ValueError(
                "`streamer` cannot be used with beam search (yet!). Make sure that `num_beams` is set to 1."
            )

        if self.device.type != input_ids.device.type:
            warnings.warn(
                (
                    "You are calling .generate() with the `input_ids` being on a device type different"
                    f" than your model's device. `input_ids` is on {input_ids.device.type}, whereas the model"
                    f" is on {self.device.type}. You may experience unexpected behaviors or slower generation."
                    " Please make sure that you have put `input_ids` to the"
                    f" correct device by calling for example input_ids = input_ids.to('{self.device.type}') before"
                    " running `.generate()`."
                ),
                UserWarning,
            )

        # 8. prepare distribution pre_processing samplers
        prepared_logits_processor = self._get_logits_processor(
            generation_config=generation_config,
            input_ids_seq_length=input_ids_length,
            encoder_input_ids=inputs_tensor,
            prefix_allowed_tokens_fn=prefix_allowed_tokens_fn,
            logits_processor=logits_processor,
            model_kwargs=model_kwargs,
            negative_prompt_ids=negative_prompt_ids,
            negative_prompt_attention_mask=negative_prompt_attention_mask,
        )

        # 9. prepare stopping criteria
        self.generation_config.generation_mode = generation_mode
        prepared_stopping_criteria = self._get_stopping_criteria(
            generation_config=generation_config, stopping_criteria=stopping_criteria
        )

        # In lazy mode, import Habana torch to be able to add mark_step()
        if lazy_mode:
            import habana_frameworks.torch.core as htcore

            self.htcore_generation = htcore

        # 10. go into different generation modes
        if generation_mode == GenerationMode.ASSISTED_GENERATION:
            if generation_config.num_return_sequences > 1:
                raise ValueError(
                    "num_return_sequences has to be 1 when doing assisted generate, "
                    f"but is {generation_config.num_return_sequences}."
                )
            if batch_size > 1:
                raise ValueError("assisted generate is only supported for batch_size = 1")
            if not model_kwargs["use_cache"]:
                raise ValueError("assisted generate requires `use_cache=True`")

            # 11. Get the candidate generator, given the parameterization
            candidate_generator = self._get_candidate_generator(
                generation_config=generation_config,
                input_ids=input_ids,
                inputs_tensor=inputs_tensor,
                assistant_model=assistant_model,
                logits_processor=logits_processor,
                model_kwargs=model_kwargs,
            )

            # 12. run assisted generate
            return self.assisted_decoding(
                input_ids,
                candidate_generator=candidate_generator,
                do_sample=generation_config.do_sample,
                logits_processor=prepared_logits_processor,
                logits_warper=self._get_logits_warper(generation_config) if generation_config.do_sample else None,
                stopping_criteria=prepared_stopping_criteria,
                pad_token_id=generation_config.pad_token_id,
                eos_token_id=generation_config.eos_token_id,
                output_scores=generation_config.output_scores,
                output_logits=generation_config.output_logits,
                return_dict_in_generate=generation_config.return_dict_in_generate,
                synced_gpus=synced_gpus,
                streamer=streamer,
                **model_kwargs,
            )
        if generation_mode == GenerationMode.GREEDY_SEARCH:
            # 11. run greedy search
            return self.greedy_search(
                input_ids,
                logits_processor=prepared_logits_processor,
                stopping_criteria=prepared_stopping_criteria,
                pad_token_id=generation_config.pad_token_id,
                eos_token_id=generation_config.eos_token_id,
                output_scores=generation_config.output_scores,
                output_logits=generation_config.output_logits,
                return_dict_in_generate=generation_config.return_dict_in_generate,
                synced_gpus=synced_gpus,
                streamer=streamer,
                lazy_mode=lazy_mode,
                ignore_eos=generation_config.ignore_eos,
                profiling_warmup_steps=profiling_warmup_steps,
                profiling_steps=profiling_steps,
                **model_kwargs,
            )

        elif generation_mode == GenerationMode.CONTRASTIVE_SEARCH:
            if not model_kwargs["use_cache"]:
                raise ValueError("Contrastive search requires `use_cache=True`")

            return self.contrastive_search(
                input_ids,
                top_k=generation_config.top_k,
                penalty_alpha=generation_config.penalty_alpha,
                logits_processor=prepared_logits_processor,
                stopping_criteria=prepared_stopping_criteria,
                pad_token_id=generation_config.pad_token_id,
                eos_token_id=generation_config.eos_token_id,
                output_scores=generation_config.output_scores,
                output_logits=generation_config.output_logits,
                return_dict_in_generate=generation_config.return_dict_in_generate,
                synced_gpus=synced_gpus,
                streamer=streamer,
                sequential=generation_config.low_memory,
                profiling_warmup_steps=profiling_warmup_steps,
                profiling_steps=profiling_steps,
                **model_kwargs,
            )

        elif generation_mode == GenerationMode.SAMPLE:
            # 11. prepare logits warper
            logits_warper = self._get_logits_warper(generation_config)

            # 12. expand input_ids with `num_return_sequences` additional sequences per batch
            input_ids, model_kwargs = self._expand_inputs_for_generation(
                input_ids=input_ids,
                expand_size=generation_config.num_return_sequences,
                is_encoder_decoder=self.config.is_encoder_decoder,
                **model_kwargs,
            )

            # 13. run sample
            return self.sample(
                input_ids,
                logits_processor=prepared_logits_processor,
                logits_warper=logits_warper,
                stopping_criteria=prepared_stopping_criteria,
                pad_token_id=generation_config.pad_token_id,
                eos_token_id=generation_config.eos_token_id,
                output_scores=generation_config.output_scores,
                output_logits=generation_config.output_logits,
                return_dict_in_generate=generation_config.return_dict_in_generate,
                synced_gpus=synced_gpus,
                streamer=streamer,
                lazy_mode=lazy_mode,
                ignore_eos=generation_config.ignore_eos,
                profiling_warmup_steps=profiling_warmup_steps,
                profiling_steps=profiling_steps,
                **model_kwargs,
            )

        elif generation_mode == GenerationMode.BEAM_SEARCH:
            # 11. prepare beam search scorer
            beam_scorer = BeamSearchScorer(
                batch_size=batch_size,
                num_beams=generation_config.num_beams,
                device=inputs_tensor.device,
                length_penalty=generation_config.length_penalty,
                do_early_stopping=generation_config.early_stopping,
                num_beam_hyps_to_keep=generation_config.num_return_sequences,
                max_length=generation_config.max_length,
            )
            # 12. interleave input_ids with `num_beams` additional sequences per batch
            input_ids, model_kwargs = self._expand_inputs_for_generation(
                input_ids=input_ids,
                expand_size=generation_config.num_beams,
                is_encoder_decoder=self.config.is_encoder_decoder,
                **model_kwargs,
            )
            # 13. run beam search
            return self.beam_search(
                input_ids,
                beam_scorer,
                logits_processor=prepared_logits_processor,
                stopping_criteria=prepared_stopping_criteria,
                pad_token_id=generation_config.pad_token_id,
                eos_token_id=generation_config.eos_token_id,
                output_scores=generation_config.output_scores,
                output_logits=generation_config.output_logits,
                return_dict_in_generate=generation_config.return_dict_in_generate,
                synced_gpus=synced_gpus,
                sequential=generation_config.low_memory,
                lazy_mode=lazy_mode,
                profiling_warmup_steps=profiling_warmup_steps,
                profiling_steps=profiling_steps,
                **model_kwargs,
            )

        elif generation_mode == GenerationMode.BEAM_SAMPLE:
            # 11. prepare logits warper
            logits_warper = self._get_logits_warper(generation_config)

            # 12. prepare beam search scorer
            beam_scorer = BeamSearchScorer(
                batch_size=batch_size,
                num_beams=generation_config.num_beams,
                device=inputs_tensor.device,
                length_penalty=generation_config.length_penalty,
                do_early_stopping=generation_config.early_stopping,
                num_beam_hyps_to_keep=generation_config.num_return_sequences,
                max_length=generation_config.max_length,
            )

            # 13. interleave input_ids with `num_beams` additional sequences per batch
            input_ids, model_kwargs = self._expand_inputs_for_generation(
                input_ids=input_ids,
                expand_size=generation_config.num_beams,
                is_encoder_decoder=self.config.is_encoder_decoder,
                **model_kwargs,
            )

            # 14. run beam sample
            return self.beam_sample(
                input_ids,
                beam_scorer,
                logits_processor=prepared_logits_processor,
                logits_warper=logits_warper,
                stopping_criteria=prepared_stopping_criteria,
                pad_token_id=generation_config.pad_token_id,
                eos_token_id=generation_config.eos_token_id,
                output_scores=generation_config.output_scores,
                output_logits=generation_config.output_logits,
                return_dict_in_generate=generation_config.return_dict_in_generate,
                synced_gpus=synced_gpus,
                lazy_mode=lazy_mode,
                profiling_warmup_steps=profiling_warmup_steps,
                profiling_steps=profiling_steps,
                **model_kwargs,
            )

        elif generation_mode == GenerationMode.GROUP_BEAM_SEARCH:
            # 11. prepare beam search scorer
            beam_scorer = BeamSearchScorer(
                batch_size=batch_size,
                num_beams=generation_config.num_beams,
                device=inputs_tensor.device,
                length_penalty=generation_config.length_penalty,
                do_early_stopping=generation_config.early_stopping,
                num_beam_hyps_to_keep=generation_config.num_return_sequences,
                num_beam_groups=generation_config.num_beam_groups,
                max_length=generation_config.max_length,
            )
            # 12. interleave input_ids with `num_beams` additional sequences per batch
            input_ids, model_kwargs = self._expand_inputs_for_generation(
                input_ids=input_ids,
                expand_size=generation_config.num_beams,
                is_encoder_decoder=self.config.is_encoder_decoder,
                **model_kwargs,
            )
            # 13. run beam search
            return self.group_beam_search(
                input_ids,
                beam_scorer,
                logits_processor=prepared_logits_processor,
                stopping_criteria=prepared_stopping_criteria,
                pad_token_id=generation_config.pad_token_id,
                eos_token_id=generation_config.eos_token_id,
                output_scores=generation_config.output_scores,
                output_logits=generation_config.output_logits,
                return_dict_in_generate=generation_config.return_dict_in_generate,
                synced_gpus=synced_gpus,
                lazy_mode=lazy_mode,
                profiling_warmup_steps=profiling_warmup_steps,
                profiling_steps=profiling_steps,
                **model_kwargs,
            )

        elif generation_mode == GenerationMode.CONSTRAINED_BEAM_SEARCH:
            final_constraints = []
            if generation_config.constraints is not None:
                final_constraints = generation_config.constraints

            if generation_config.force_words_ids is not None:

                def typeerror():
                    raise ValueError(
                        "`force_words_ids` has to either be a `List[List[List[int]]]` or `List[List[int]]` "
                        f"of positive integers, but is {generation_config.force_words_ids}."
                    )

                if (
                    not isinstance(generation_config.force_words_ids, list)
                    or len(generation_config.force_words_ids) == 0
                ):
                    typeerror()

                for word_ids in generation_config.force_words_ids:
                    if isinstance(word_ids[0], list):
                        if not isinstance(word_ids, list) or len(word_ids) == 0:
                            typeerror()
                        if any(not isinstance(token_ids, list) for token_ids in word_ids):
                            typeerror()
                        if any(
                            any((not isinstance(token_id, int) or token_id < 0) for token_id in token_ids)
                            for token_ids in word_ids
                        ):
                            typeerror()

                        constraint = DisjunctiveConstraint(word_ids)
                    else:
                        if not isinstance(word_ids, list) or len(word_ids) == 0:
                            typeerror()
                        if any((not isinstance(token_id, int) or token_id < 0) for token_id in word_ids):
                            typeerror()

                        constraint = PhrasalConstraint(word_ids)
                    final_constraints.append(constraint)

            # 11. prepare beam search scorer
            constrained_beam_scorer = ConstrainedBeamSearchScorer(
                constraints=final_constraints,
                batch_size=batch_size,
                num_beams=generation_config.num_beams,
                device=inputs_tensor.device,
                length_penalty=generation_config.length_penalty,
                do_early_stopping=generation_config.early_stopping,
                num_beam_hyps_to_keep=generation_config.num_return_sequences,
                max_length=generation_config.max_length,
            )
            # 12. interleave input_ids with `num_beams` additional sequences per batch
            input_ids, model_kwargs = self._expand_inputs_for_generation(
                input_ids=input_ids,
                expand_size=generation_config.num_beams,
                is_encoder_decoder=self.config.is_encoder_decoder,
                **model_kwargs,
            )
            # 13. run beam search
            return self.constrained_beam_search(
                input_ids,
                constrained_beam_scorer=constrained_beam_scorer,
                logits_processor=prepared_logits_processor,
                stopping_criteria=prepared_stopping_criteria,
                pad_token_id=generation_config.pad_token_id,
                eos_token_id=generation_config.eos_token_id,
                output_scores=generation_config.output_scores,
                output_logits=generation_config.output_logits,
                return_dict_in_generate=generation_config.return_dict_in_generate,
                synced_gpus=synced_gpus,
                lazy_mode=lazy_mode,
                profiling_warmup_steps=profiling_warmup_steps,
                profiling_steps=profiling_steps,
                **model_kwargs,
            )

    @torch.no_grad()
    def contrastive_search(
        self,
        input_ids: torch.LongTensor,
        top_k: Optional[int] = 1,
        penalty_alpha: Optional[float] = 0,
        logits_processor: Optional[LogitsProcessorList] = None,
        logits_warper: Optional[LogitsProcessorList] = None,
        stopping_criteria: Optional[StoppingCriteriaList] = None,
        pad_token_id: Optional[int] = None,
        eos_token_id: Optional[Union[int, List[int]]] = None,
        output_attentions: Optional[bool] = None,
        output_hidden_states: Optional[bool] = None,
        output_scores: Optional[bool] = None,
        output_logits: Optional[bool] = None,
        return_dict_in_generate: Optional[bool] = None,
        synced_gpus: bool = False,
        streamer: Optional["BaseStreamer"] = None,
        sequential: Optional[bool] = None,
        lazy_mode: Optional[bool] = False,
        profiling_warmup_steps: Optional[int] = 0,
        profiling_steps: Optional[int] = 0,
        **model_kwargs,
    ) -> Union[GenerateNonBeamOutput, torch.LongTensor]:
        r"""
        Generates sequences of token ids for models with a language modeling head using **contrastive search** and can
        be used for text-decoder, text-to-text, speech-to-text, and vision-to-text models.

        <Tip warning={true}>

        In most cases, you do not need to call [`~generation.GenerationMixin.contrastive_search`] directly. Use
        generate() instead. For an overview of generation strategies and code examples, check the [following
        guide](../generation_strategies).

        </Tip>

        Parameters:
            input_ids (`torch.LongTensor` of shape `(batch_size, sequence_length)`):
                The sequence used as a prompt for the generation.
            top_k (`int`, *optional*, defaults to 1):
                The size of the candidate set that is used to re-rank for contrastive search
            penalty_alpha (`float`, *optional*, defaults to 0):
                The degeneration penalty for contrastive search; activate when it is larger than 0
            logits_processor (`LogitsProcessorList`, *optional*):
                An instance of [`LogitsProcessorList`]. List of instances of class derived from [`LogitsProcessor`]
                used to modify the prediction scores of the language modeling head applied at each generation step.
            logits_warper (`LogitsProcessorList`, *optional*):
                An instance of [`LogitsProcessorList`]. List of instances of class derived from [`LogitsWarper`] used
                to warp the prediction score distribution of the language modeling head applied before multinomial
                sampling at each generation step.
            stopping_criteria (`StoppingCriteriaList`, *optional*):
                An instance of [`StoppingCriteriaList`]. List of instances of class derived from [`StoppingCriteria`]
                used to tell if the generation loop should stop.
            pad_token_id (`int`, *optional*):
                The id of the *padding* token.
            eos_token_id (`Union[int, List[int]]`, *optional*):
                The id of the *end-of-sequence* token. Optionally, use a list to set multiple *end-of-sequence* tokens.
            output_attentions (`bool`, *optional*, defaults to `False`):
                Whether or not to return the attentions tensors of all attention layers. See `attentions` under
                returned tensors for more details.
            output_hidden_states (`bool`, *optional*, defaults to `False`):
                Whether or not to return the hidden states of all layers. See `hidden_states` under returned tensors
                for more details.
            output_scores (`bool`, *optional*, defaults to `False`):
                Whether or not to return the prediction scores. See `scores` under returned tensors for more details.
            output_logits (`bool`, *optional*, defaults to `False`):
                Whether or not to return the raw prediction logit scores. See `logits` under returned tensors
                for more details.
            return_dict_in_generate (`bool`, *optional*, defaults to `False`):
                Whether or not to return a [`transformers.generationutils.ModelOutput`] instead of a plain tuple.
            synced_gpus (`bool`, *optional*, defaults to `False`):
                Whether to continue running the while loop until max_length (needed for ZeRO stage 3)
            streamer (`BaseStreamer`, *optional*):
                Streamer object that will be used to stream the generated sequences. Generated tokens are passed
                through `streamer.put(token_ids)` and the streamer is responsible for any further processing.
            lazy_mode (`bool`, *optional*, defaults to `False`):
                Whether the run is executed in lazy mode or not (i.e. eager mode).
            profiling_warmup_steps (`int`, *optional*, defaults to 0):
                Number of steps to ignore for profling.
            profiling_steps (`int`, *optional*, defaults to 0):
                Number of steps to be captured when enabling profiling.
            model_kwargs:
                Additional model specific keyword arguments will be forwarded to the `forward` function of the model.
                If model is an encoder-decoder model the kwargs should include `encoder_outputs`.

        Return:
            [`transformers.generation.GenerateDecoderOnlyOutput`],
            [`transformers.generation.GenerateEncoderDecoderOutput`] or `torch.LongTensor`: A `torch.LongTensor`
            containing the generated tokens (default behaviour) or a
            [`transformers.generation.GenerateDecoderOnlyOutput`] if `model.config.is_encoder_decoder=False` and
            `return_dict_in_generate=True` or a [`transformers.generation.GenerateEncoderDecoderOutput`] if
            `model.config.is_encoder_decoder=True`.

        Examples:
        ```python
        >>> from transformers import (
        ...     AutoTokenizer,
        ...     AutoModelForCausalLM,
        ...     StoppingCriteriaList,
        ...     MaxLengthCriteria,
        ... )

        >>> tokenizer = AutoTokenizer.from_pretrained("facebook/opt-125m")
        >>> model = AutoModelForCausalLM.from_pretrained("facebook/opt-125m")
        >>> # set pad_token_id to eos_token_id because OPT does not have a PAD token
        >>> model.config.pad_token_id = model.config.eos_token_id
        >>> input_prompt = "DeepMind Company is"
        >>> input_ids = tokenizer(input_prompt, return_tensors="pt")
        >>> stopping_criteria = StoppingCriteriaList([MaxLengthCriteria(max_length=64)])
        >>> outputs = model.contrastive_search(
        ...     **input_ids, penalty_alpha=0.6, top_k=4, stopping_criteria=stopping_criteria
        ... )
        >>> tokenizer.batch_decode(outputs, skip_special_tokens=True)
        ['DeepMind Company is a company that focuses on the development and commercialization of artificial intelligence (AI). DeepMind’s mission is to help people understand and solve problems that are difficult to solve in the world today.\n\nIn this post, we talk about the benefits of deep learning in business and how it']
        ```"""

        raise NotImplementedError("Contrastive search is not supported by optimum-habana yet.")

    def greedy_search(
        self,
        input_ids: torch.LongTensor,
        logits_processor: Optional[LogitsProcessorList] = None,
        stopping_criteria: Optional[StoppingCriteriaList] = None,
        max_length: Optional[int] = None,
        pad_token_id: Optional[int] = None,
        eos_token_id: Optional[Union[int, List[int]]] = None,
        output_attentions: Optional[bool] = None,
        output_hidden_states: Optional[bool] = None,
        output_scores: Optional[bool] = None,
        output_logits: Optional[bool] = None,
        return_dict_in_generate: Optional[bool] = None,
        synced_gpus: bool = False,
        streamer: Optional["BaseStreamer"] = None,
        lazy_mode: Optional[bool] = False,
        ignore_eos: Optional[bool] = False,
        profiling_warmup_steps: Optional[int] = 0,
        profiling_steps: Optional[int] = 0,
        **model_kwargs,
    ) -> Union[GenerateNonBeamOutput, torch.LongTensor]:
        r"""
        Generates sequences of token ids for models with a language modeling head using **greedy decoding** and can be
        used for text-decoder, text-to-text, speech-to-text, and vision-to-text models.

        <Tip warning={true}>

        In most cases, you do not need to call [`~generation.GenerationMixin.greedy_search`] directly. Use generate()
        instead. For an overview of generation strategies and code examples, check the [following
        guide](../generation_strategies).

        </Tip>


        Parameters:
            input_ids (`torch.LongTensor` of shape `(batch_size, sequence_length)`):
                The sequence used as a prompt for the generation.
            logits_processor (`LogitsProcessorList`, *optional*):
                An instance of [`LogitsProcessorList`]. List of instances of class derived from [`LogitsProcessor`]
                used to modify the prediction scores of the language modeling head applied at each generation step.
            stopping_criteria (`StoppingCriteriaList`, *optional*):
                An instance of [`StoppingCriteriaList`]. List of instances of class derived from [`StoppingCriteria`]
                used to tell if the generation loop should stop.
            max_length (`int`, *optional*, defaults to 20):
                **DEPRECATED**. Use `logits_processor` or `stopping_criteria` directly to cap the number of generated
                tokens. The maximum length of the sequence to be generated.
            pad_token_id (`int`, *optional*):
                The id of the *padding* token.
            eos_token_id (`Union[int, List[int]]`, *optional*):
                The id of the *end-of-sequence* token. Optionally, use a list to set multiple *end-of-sequence* tokens.
            output_attentions (`bool`, *optional*, defaults to `False`):
                Whether or not to return the attentions tensors of all attention layers. See `attentions` under
                returned tensors for more details.
            output_hidden_states (`bool`, *optional*, defaults to `False`):
                Whether or not to return the hidden states of all layers. See `hidden_states` under returned tensors
                for more details.
            output_scores (`bool`, *optional*, defaults to `False`):
                Whether or not to return the prediction scores. See `scores` under returned tensors for more details.
            output_logits (`bool`, *optional*, defaults to `False`):
                Whether or not to return the raw prediction logit scores. See `logits` under returned tensors
                for more details.
            return_dict_in_generate (`bool`, *optional*, defaults to `False`):
                Whether or not to return a [`transformers.generationutils.ModelOutput`] instead of a plain tuple.
            synced_gpus (`bool`, *optional*, defaults to `False`):
                Whether to continue running the while loop until max_length (needed for ZeRO stage 3)
            streamer (`BaseStreamer`, *optional*):
                Streamer object that will be used to stream the generated sequences. Generated tokens are passed
                through `streamer.put(token_ids)` and the streamer is responsible for any further processing.
            lazy_mode (`bool`, *optional*, defaults to `False`):
                Whether the run is executed in lazy mode or not (i.e. eager mode).
            ignore_eos (`bool`, *optional*, defaults to `False`):
                Whether to ignore finished sequences (faster in lazy mode and with HPU graphs) or not (eager mode).
            profiling_warmup_steps (`int`, *optional*, defaults to 0):
                Number of steps to ignore for profling.
            profiling_steps (`int`, *optional*, defaults to 0):
                Number of steps to be captured when enabling profiling.
            model_kwargs:
                Additional model specific keyword arguments will be forwarded to the `forward` function of the model.
                If model is an encoder-decoder model the kwargs should include `encoder_outputs`.

        Return:
            [`transformers.generation.GenerateDecoderOnlyOutput`], [`transformers.generation.GenerateEncoderDecoderOutput`]
            or `torch.LongTensor`: A `torch.LongTensor` containing the generated tokens (default behaviour) or a
            [`transformers.generation.GenerateDecoderOnlyOutput`] if `model.config.is_encoder_decoder=False` and
            `return_dict_in_generate=True` or a [`transformers.generation.GenerateEncoderDecoderOutput`] if
            `model.config.is_encoder_decoder=True`.

        Examples:

        ```python
        >>> from transformers import (
        ...     AutoTokenizer,
        ...     AutoModelForCausalLM,
        ...     LogitsProcessorList,
        ...     MinLengthLogitsProcessor,
        ...     StoppingCriteriaList,
        ...     MaxLengthCriteria,
        ... )

        >>> tokenizer = AutoTokenizer.from_pretrained("gpt2")
        >>> model = AutoModelForCausalLM.from_pretrained("gpt2")

        >>> # set pad_token_id to eos_token_id because GPT2 does not have a PAD token
        >>> model.generation_config.pad_token_id = model.generation_config.eos_token_id

        >>> input_prompt = "It might be possible to"
        >>> input_ids = tokenizer(input_prompt, return_tensors="pt").input_ids

        >>> # instantiate logits processors
        >>> logits_processor = LogitsProcessorList(
        ...     [
        ...         MinLengthLogitsProcessor(10, eos_token_id=model.generation_config.eos_token_id),
        ...     ]
        ... )
        >>> stopping_criteria = StoppingCriteriaList([MaxLengthCriteria(max_length=20)])

        >>> outputs = model.greedy_search(
        ...     input_ids, logits_processor=logits_processor, stopping_criteria=stopping_criteria
        ... )

        >>> tokenizer.batch_decode(outputs, skip_special_tokens=True)
        ["It might be possible to get a better understanding of the nature of the problem, but it's not"]
        ```"""
        # init values
        logits_processor = logits_processor if logits_processor is not None else LogitsProcessorList()
        stopping_criteria = stopping_criteria if stopping_criteria is not None else StoppingCriteriaList()
        if max_length is not None:
            warnings.warn(
                (
                    "`max_length` is deprecated in this function, use"
                    " `stopping_criteria=StoppingCriteriaList([MaxLengthCriteria(max_length=max_length)])` instead."
                ),
                UserWarning,
            )
            stopping_criteria = validate_stopping_criteria(stopping_criteria, max_length)
        pad_token_id = pad_token_id if pad_token_id is not None else self.generation_config.pad_token_id
        eos_token_id = eos_token_id if eos_token_id is not None else self.generation_config.eos_token_id
        if isinstance(eos_token_id, int):
            eos_token_id = [eos_token_id]
        eos_token_id_tensor = torch.tensor(eos_token_id).to(input_ids.device) if eos_token_id is not None else None
        output_scores = output_scores if output_scores is not None else self.generation_config.output_scores
        output_attentions = (
            output_attentions if output_attentions is not None else self.generation_config.output_attentions
        )
        output_hidden_states = (
            output_hidden_states if output_hidden_states is not None else self.generation_config.output_hidden_states
        )
        return_dict_in_generate = (
            return_dict_in_generate
            if return_dict_in_generate is not None
            else self.generation_config.return_dict_in_generate
        )

        # init attention / hidden states / scores tuples
        raw_logits = () if (return_dict_in_generate and output_logits) else None
        scores = () if (return_dict_in_generate and output_scores) else None
        decoder_attentions = () if (return_dict_in_generate and output_attentions) else None
        cross_attentions = () if (return_dict_in_generate and output_attentions) else None
        decoder_hidden_states = () if (return_dict_in_generate and output_hidden_states) else None

        # if model is an encoder-decoder, retrieve encoder attention weights and hidden states
        if return_dict_in_generate and self.config.is_encoder_decoder:
            encoder_attentions = model_kwargs["encoder_outputs"].get("attentions") if output_attentions else None
            encoder_hidden_states = (
                model_kwargs["encoder_outputs"].get("hidden_states") if output_hidden_states else None
            )

        # keep track of which sequences are already finished
        if not ignore_eos:
            unfinished_sequences = torch.ones(input_ids.shape[0], dtype=torch.long, device=input_ids.device)

        hb_profer = HabanaProfile(warmup=profiling_warmup_steps, active=profiling_steps)
        hb_profer.start()
        this_peer_finished = False  # used by synced_gpus only
        bucket_size = model_kwargs.get("bucket_size", -1)
        prev_idx = -1  # avoiding calculate cache_idx when its value is not changing
        bucket_internal = model_kwargs.get("bucket_internal", None)
        reduce_recompile = model_kwargs.get("reduce_recompile", False)

        prompt_len = input_ids.shape[-1]
        if not bucket_internal:
            if bucket_size >= 0:
                inc = iter(incrementor(bucket_size, prompt_len))
            if bucket_size > 0:
                assert "position_ids" not in model_kwargs, "Untested path"
        cur_len = prompt_len
        token_idx = model_kwargs.get("token_idx", None)
        if token_idx is not None:
            # Update cur_len in case of static shapes
            cur_len = token_idx.item()
        while True:
            if lazy_mode:
                self.htcore_generation.mark_step()

            if synced_gpus:
                # Under synced_gpus the `forward` call must continue until all gpus complete their sequence.
                # The following logic allows an early break if all peers finished generating their sequence
                this_peer_finished_flag = torch.tensor(0.0 if this_peer_finished else 1.0).to(input_ids.device)
                # send 0.0 if we finished, 1.0 otherwise
                dist.all_reduce(this_peer_finished_flag, op=dist.ReduceOp.SUM)
                # did all peers finish? the reduced sum will be 0.0 then
                if this_peer_finished_flag.item() == 0.0:
                    break

            if bucket_size > 0 and not bucket_internal:
                # it will not have been padded if bucket_size > 0
                params = next(inc)
                input_ids, model_kwargs = self.update_model_kwargs_for_bucketing(
                    params, input_ids, model_kwargs, pad_token_id, bucket_size, reduce_recompile
                )

            # prepare model inputs
            model_kwargs["lazy_mode"] = lazy_mode
            model_inputs = self.prepare_inputs_for_generation(input_ids, **model_kwargs)

            hpu_graphs_kwargs = self._get_hpu_graphs_kwargs(model_kwargs)

            # forward pass to get next token
            outputs = self(
                **model_inputs,
                return_dict=True,
                output_attentions=output_attentions,
                output_hidden_states=output_hidden_states,
                **hpu_graphs_kwargs,
            )

            if synced_gpus and this_peer_finished:
                continue  # don't waste resources running the code we don't need

            token_idx = model_kwargs.get("token_idx", None)
            if token_idx is not None and outputs.logits.shape[-2] > 1:
                # case1 (w/o KV caching): outputs.logits.shape: [batch_size, max_length, vocab_size]
                if self.config.is_encoder_decoder:
                    next_token_logits = outputs.logits[:, token_idx - 1, :]
                    next_tokens_scores = logits_processor(input_ids[:, :token_idx], next_token_logits)
                else:
                    next_token_logits = torch.index_select(outputs.logits, -2, token_idx - 1).squeeze(-2)
                    next_tokens_scores = logits_processor(input_ids, next_token_logits)
            else:
                next_token_logits = outputs.logits[:, -1, :]
                if token_idx is not None and self.config.is_encoder_decoder:
                    # case2 (with KV caching): outputs.logits.shape: [batch_size, 1, vocab_size]
                    next_tokens_scores = logits_processor(input_ids[:, :token_idx], next_token_logits)
                else:
                    # case3 (default case): token_idx is None
                    next_tokens_scores = logits_processor(input_ids, next_token_logits)

            # Store scores, attentions and hidden_states when required
            if return_dict_in_generate:
                if output_scores:
                    scores += (next_tokens_scores,)
                if output_logits:
                    raw_logits += (next_token_logits,)
                if output_attentions:
                    decoder_attentions += (
                        (outputs.decoder_attentions,) if self.config.is_encoder_decoder else (outputs.attentions,)
                    )
                    if self.config.is_encoder_decoder:
                        cross_attentions += (outputs.cross_attentions,)

                if output_hidden_states:
                    decoder_hidden_states += (
                        (outputs.decoder_hidden_states,)
                        if self.config.is_encoder_decoder
                        else (outputs.hidden_states,)
                    )

            # argmax
            next_tokens = torch.argmax(next_tokens_scores, dim=-1)
            # finished sentences should have their next token be a padding token
            if not ignore_eos and eos_token_id is not None:
                if pad_token_id is None:
                    raise ValueError("If `eos_token_id` is defined, make sure that `pad_token_id` is defined.")
                next_tokens = next_tokens * unfinished_sequences + pad_token_id * (1 - unfinished_sequences)

            # update generated ids, model inputs, and length for next step
            if token_idx is not None:
                input_ids.index_copy_(
                    1, token_idx, next_tokens.unsqueeze(-1) if next_tokens.dim() == 1 else next_tokens
                )
            else:
                input_ids = torch.cat([input_ids, next_tokens[:, None]], dim=-1)
            if streamer is not None:
                streamer.put(next_tokens.cpu())
            model_kwargs = self._update_model_kwargs_for_generation(
                outputs, model_kwargs, is_encoder_decoder=self.config.is_encoder_decoder
            )
            if bucket_size > 0 and bucket_internal:
                # Calculate slice idx for kv cache during the decode phase.
                # Breaking down the kv cache in the attention block helps to reduce computation time.
                if model_kwargs.get("token_idx_cpu") <= (model_kwargs["kv_cache_len"] // bucket_size) * bucket_size:
                    idx = (model_kwargs.get("token_idx_cpu") - 1) // bucket_size
                    if prev_idx != idx:
                        model_kwargs["cache_idx"] = (idx + 1) * bucket_size
                        prev_idx = idx
                else:
                    model_kwargs["cache_idx"] = model_kwargs["kv_cache_len"]
            cur_len = cur_len + 1

            # if eos_token was found in one sentence, set sentence to finished
            if not ignore_eos and eos_token_id_tensor is not None:
                unfinished_sequences = unfinished_sequences.mul(
                    next_tokens.tile(eos_token_id_tensor.shape[0], 1).ne(eos_token_id_tensor.unsqueeze(1)).prod(dim=0)
                )
                # stop when each sentence is finished
                if not ignore_eos and unfinished_sequences.max() == 0:
                    this_peer_finished = True

            # stop if we exceed the maximum length
            if stopping_criteria(input_ids, scores, token_idx=cur_len):
                this_peer_finished = True

            hb_profer.step()

            if this_peer_finished and not synced_gpus:
                break

        hb_profer.stop()
        if streamer is not None:
            streamer.end()

        if return_dict_in_generate:
            if self.config.is_encoder_decoder:
                return GenerateEncoderDecoderOutput(
                    sequences=input_ids,
                    scores=scores,
                    logits=raw_logits,
                    encoder_attentions=encoder_attentions,
                    encoder_hidden_states=encoder_hidden_states,
                    decoder_attentions=decoder_attentions,
                    cross_attentions=cross_attentions,
                    decoder_hidden_states=decoder_hidden_states,
                    past_key_values=model_kwargs.get("past_key_values"),
                )
            else:
                return GenerateDecoderOnlyOutput(
                    sequences=input_ids,
                    scores=scores,
                    logits=raw_logits,
                    attentions=decoder_attentions,
                    hidden_states=decoder_hidden_states,
                    past_key_values=model_kwargs.get("past_key_values"),
                )
        else:
            return input_ids

    def sample(
        self,
        input_ids: torch.LongTensor,
        logits_processor: Optional[LogitsProcessorList] = None,
        stopping_criteria: Optional[StoppingCriteriaList] = None,
        logits_warper: Optional[LogitsProcessorList] = None,
        max_length: Optional[int] = None,
        pad_token_id: Optional[int] = None,
        eos_token_id: Optional[Union[int, List[int]]] = None,
        output_attentions: Optional[bool] = None,
        output_hidden_states: Optional[bool] = None,
        output_scores: Optional[bool] = None,
        output_logits: Optional[bool] = None,
        return_dict_in_generate: Optional[bool] = None,
        synced_gpus: bool = False,
        streamer: Optional["BaseStreamer"] = None,
        lazy_mode: Optional[bool] = False,
        ignore_eos: Optional[bool] = False,
        profiling_warmup_steps: Optional[int] = 0,
        profiling_steps: Optional[int] = 0,
        **model_kwargs,
    ) -> Union[GenerateNonBeamOutput, torch.LongTensor]:
        r"""
        Generates sequences of token ids for models with a language modeling head using **multinomial sampling** and
        can be used for text-decoder, text-to-text, speech-to-text, and vision-to-text models.

        <Tip warning={true}>

        In most cases, you do not need to call [`~generation.GenerationMixin.sample`] directly. Use generate() instead.
        For an overview of generation strategies and code examples, check the [following
        guide](../generation_strategies).

        </Tip>

        Parameters:
            input_ids (`torch.LongTensor` of shape `(batch_size, sequence_length)`):
                The sequence used as a prompt for the generation.
            logits_processor (`LogitsProcessorList`, *optional*):
                An instance of [`LogitsProcessorList`]. List of instances of class derived from [`LogitsProcessor`]
                used to modify the prediction scores of the language modeling head applied at each generation step.
            stopping_criteria (`StoppingCriteriaList`, *optional*):
                An instance of [`StoppingCriteriaList`]. List of instances of class derived from [`StoppingCriteria`]
                used to tell if the generation loop should stop.
            logits_warper (`LogitsProcessorList`, *optional*):
                An instance of [`LogitsProcessorList`]. List of instances of class derived from [`LogitsWarper`] used
                to warp the prediction score distribution of the language modeling head applied before multinomial
                sampling at each generation step.
            max_length (`int`, *optional*, defaults to 20):
                **DEPRECATED**. Use `logits_processor` or `stopping_criteria` directly to cap the number of generated
                tokens. The maximum length of the sequence to be generated.
            pad_token_id (`int`, *optional*):
                The id of the *padding* token.
            eos_token_id (`Union[int, List[int]]`, *optional*):
                The id of the *end-of-sequence* token. Optionally, use a list to set multiple *end-of-sequence* tokens.
            output_attentions (`bool`, *optional*, defaults to `False`):
                Whether or not to return the attentions tensors of all attention layers. See `attentions` under
                returned tensors for more details.
            output_hidden_states (`bool`, *optional*, defaults to `False`):
                Whether or not to return the hidden states of all layers. See `hidden_states` under returned tensors
                for more details.
            output_scores (`bool`, *optional*, defaults to `False`):
                Whether or not to return the prediction scores. See `scores` under returned tensors for more details.
            output_logits (`bool`, *optional*, defaults to `False`):
                Whether or not to return the raw prediction logit scores. See `logits` under returned tensors for
                more details.
            return_dict_in_generate (`bool`, *optional*, defaults to `False`):
                Whether or not to return a [`transformers.generationutils.ModelOutput`] instead of a plain tuple.
            synced_gpus (`bool`, *optional*, defaults to `False`):
                Whether to continue running the while loop until max_length (needed for ZeRO stage 3)
            streamer (`BaseStreamer`, *optional*):
                Streamer object that will be used to stream the generated sequences. Generated tokens are passed
                through `streamer.put(token_ids)` and the streamer is responsible for any further processing.
            lazy_mode (`bool`, *optional*, defaults to `False`):
                Whether the run is executed in lazy mode or not (i.e. eager mode).
            ignore_eos (`bool`, *optional*, defaults to `False`):
                Whether to ignore finished sequences (faster in lazy mode and with HPU graphs) or not (eager mode).
            profiling_warmup_steps (`int`, *optional*, defaults to 0):
                Number of steps to ignore for profling.
            profiling_steps (`int`, *optional*, defaults to 0):
                Number of steps to be captured when enabling profiling.
            model_kwargs:
                Additional model specific kwargs will be forwarded to the `forward` function of the model. If model is
                an encoder-decoder model the kwargs should include `encoder_outputs`.

        Return:
            [`transformers.generation.GenerateDecoderOnlyOutput`], [`transformers.generation.GenerateEncoderDecoderOutput`] or
            `torch.LongTensor`: A `torch.LongTensor` containing the generated tokens (default behaviour) or a
            [`transformers.generation.GenerateDecoderOnlyOutput`] if `model.config.is_encoder_decoder=False` and
            `return_dict_in_generate=True` or a [`transformers.generation.GenerateEncoderDecoderOutput`] if
            `model.config.is_encoder_decoder=True`.

        Examples:

        ```python
        >>> from transformers import (
        ...     AutoTokenizer,
        ...     AutoModelForCausalLM,
        ...     LogitsProcessorList,
        ...     MinLengthLogitsProcessor,
        ...     TopKLogitsWarper,
        ...     TemperatureLogitsWarper,
        ...     StoppingCriteriaList,
        ...     MaxLengthCriteria,
        ... )
        >>> import torch

        >>> tokenizer = AutoTokenizer.from_pretrained("gpt2")
        >>> model = AutoModelForCausalLM.from_pretrained("gpt2")

        >>> # set pad_token_id to eos_token_id because GPT2 does not have a EOS token
        >>> model.config.pad_token_id = model.config.eos_token_id
        >>> model.generation_config.pad_token_id = model.config.eos_token_id

        >>> input_prompt = "Today is a beautiful day, and"
        >>> input_ids = tokenizer(input_prompt, return_tensors="pt").input_ids

        >>> # instantiate logits processors
        >>> logits_processor = LogitsProcessorList(
        ...     [
        ...         MinLengthLogitsProcessor(15, eos_token_id=model.generation_config.eos_token_id),
        ...     ]
        ... )
        >>> # instantiate logits processors
        >>> logits_warper = LogitsProcessorList(
        ...     [
        ...         TopKLogitsWarper(50),
        ...         TemperatureLogitsWarper(0.7),
        ...     ]
        ... )

        >>> stopping_criteria = StoppingCriteriaList([MaxLengthCriteria(max_length=20)])

        >>> torch.manual_seed(0)  # doctest: +IGNORE_RESULT
        >>> outputs = model.sample(
        ...     input_ids,
        ...     logits_processor=logits_processor,
        ...     logits_warper=logits_warper,
        ...     stopping_criteria=stopping_criteria,
        ... )

        >>> tokenizer.batch_decode(outputs, skip_special_tokens=True)
        ['Today is a beautiful day, and we must do everything possible to make it a day of celebration.']
        ```"""

        # init values
        logits_processor = logits_processor if logits_processor is not None else LogitsProcessorList()
        stopping_criteria = stopping_criteria if stopping_criteria is not None else StoppingCriteriaList()
        if max_length is not None:
            warnings.warn(
                (
                    "`max_length` is deprecated in this function, use"
                    " `stopping_criteria=StoppingCriteriaList([MaxLengthCriteria(max_length=max_length)])` instead.",
                ),
                UserWarning,
            )
            stopping_criteria = validate_stopping_criteria(stopping_criteria, max_length)
        logits_warper = logits_warper if logits_warper is not None else LogitsProcessorList()
        pad_token_id = pad_token_id if pad_token_id is not None else self.generation_config.pad_token_id
        eos_token_id = eos_token_id if eos_token_id is not None else self.generation_config.eos_token_id
        if isinstance(eos_token_id, int):
            eos_token_id = [eos_token_id]
        eos_token_id_tensor = torch.tensor(eos_token_id).to(input_ids.device) if eos_token_id is not None else None
        output_scores = output_scores if output_scores is not None else self.generation_config.output_scores
        output_logits = output_logits if output_logits is not None else self.generation_config.output_logits
        output_attentions = (
            output_attentions if output_attentions is not None else self.generation_config.output_attentions
        )
        output_hidden_states = (
            output_hidden_states if output_hidden_states is not None else self.generation_config.output_hidden_states
        )
        return_dict_in_generate = (
            return_dict_in_generate
            if return_dict_in_generate is not None
            else self.generation_config.return_dict_in_generate
        )

        # init attention / hidden states / scores tuples
        scores = () if (return_dict_in_generate and output_scores) else None
        raw_logits = () if (return_dict_in_generate and output_logits) else None
        decoder_attentions = () if (return_dict_in_generate and output_attentions) else None
        cross_attentions = () if (return_dict_in_generate and output_attentions) else None
        decoder_hidden_states = () if (return_dict_in_generate and output_hidden_states) else None

        # if model is an encoder-decoder, retrieve encoder attention weights and hidden states
        if return_dict_in_generate and self.config.is_encoder_decoder:
            encoder_attentions = model_kwargs["encoder_outputs"].get("attentions") if output_attentions else None
            encoder_hidden_states = (
                model_kwargs["encoder_outputs"].get("hidden_states") if output_hidden_states else None
            )

        # keep track of which sequences are already finished
        # TODO: no ignore_eos check here since there is a compilation error, will add ignore_eos here if fixed
        unfinished_sequences = torch.ones(input_ids.shape[0], dtype=torch.long, device=input_ids.device)
        hb_profer = HabanaProfile(warmup=profiling_warmup_steps, active=profiling_steps)
        hb_profer.start()
        this_peer_finished = False  # used by synced_gpus only
        cur_len = input_ids.shape[-1]
        token_idx = model_kwargs.get("token_idx", None)
        if token_idx is not None:
            # Update cur_len in case of static shapes
            cur_len = token_idx.item()

        # auto-regressive generation
        while True:
            if lazy_mode:
                self.htcore_generation.mark_step()

            if synced_gpus:
                # Under synced_gpus the `forward` call must continue until all gpus complete their sequence.
                # The following logic allows an early break if all peers finished generating their sequence
                this_peer_finished_flag = torch.tensor(0.0 if this_peer_finished else 1.0).to(input_ids.device)
                # send 0.0 if we finished, 1.0 otherwise
                dist.all_reduce(this_peer_finished_flag, op=dist.ReduceOp.SUM)
                # did all peers finish? the reduced sum will be 0.0 then
                if this_peer_finished_flag.item() == 0.0:
                    break

            # prepare model inputs
            model_kwargs["lazy_mode"] = lazy_mode
            model_inputs = self.prepare_inputs_for_generation(input_ids, **model_kwargs)

            hpu_graphs_kwargs = self._get_hpu_graphs_kwargs(model_kwargs)

            # forward pass to get next token
            outputs = self(
                **model_inputs,
                return_dict=True,
                output_attentions=output_attentions,
                output_hidden_states=output_hidden_states,
                **hpu_graphs_kwargs,
            )

            if synced_gpus and this_peer_finished:
                continue  # don't waste resources running the code we don't need

            token_idx = model_kwargs.get("token_idx", None)
            if token_idx is not None and outputs.logits.shape[-2] > 1:
                next_token_logits = torch.index_select(outputs.logits, -2, token_idx - 1).squeeze(-2)
            else:
                next_token_logits = outputs.logits[:, -1, :]

            # pre-process distribution
            next_token_scores = logits_processor(input_ids, next_token_logits)
            next_token_scores = logits_warper(input_ids, next_token_scores)

            # Store scores, attentions and hidden_states when required
            if return_dict_in_generate:
                if output_scores:
                    scores += (next_token_scores,)
                if output_logits:
                    raw_logits += (next_token_logits,)
                if output_attentions:
                    decoder_attentions += (
                        (outputs.decoder_attentions,) if self.config.is_encoder_decoder else (outputs.attentions,)
                    )
                    if self.config.is_encoder_decoder:
                        cross_attentions += (outputs.cross_attentions,)

                if output_hidden_states:
                    decoder_hidden_states += (
                        (outputs.decoder_hidden_states,)
                        if self.config.is_encoder_decoder
                        else (outputs.hidden_states,)
                    )

            # sample
            probs = torch.nn.functional.softmax(next_token_scores, dim=-1)
            next_tokens = torch.multinomial(probs, num_samples=1).squeeze(1)

            # finished sentences should have their next token be a padding token
            # TODO: no ignore_eos check here since there is a compilation error, will add ignore_eos here if fixed
            if eos_token_id is not None:
                if pad_token_id is None:
                    raise ValueError("If `eos_token_id` is defined, make sure that `pad_token_id` is defined.")
                next_tokens = next_tokens * unfinished_sequences + pad_token_id * (1 - unfinished_sequences)

            # update generated ids, model inputs, and length for next step
            if token_idx is not None:
                input_ids.index_copy_(
                    1, token_idx, next_tokens.unsqueeze(-1) if next_tokens.dim() == 1 else next_tokens
                )
            else:
                input_ids = torch.cat([input_ids, next_tokens[:, None]], dim=-1)
            if streamer is not None:
                streamer.put(next_tokens.cpu())
            model_kwargs = self._update_model_kwargs_for_generation(
                outputs, model_kwargs, is_encoder_decoder=self.config.is_encoder_decoder
            )
            cur_len = cur_len + 1
            # if eos_token was found in one sentence, set sentence to finished
            if not ignore_eos and eos_token_id_tensor is not None:
                unfinished_sequences = unfinished_sequences.mul(
                    next_tokens.tile(eos_token_id_tensor.shape[0], 1).ne(eos_token_id_tensor.unsqueeze(1)).prod(dim=0)
                )

                # stop when each sentence is finished
                if not ignore_eos and unfinished_sequences.max() == 0:
                    this_peer_finished = True

            # stop if we exceed the maximum length
            if stopping_criteria(input_ids, scores, token_idx=cur_len):
                this_peer_finished = True

            hb_profer.step()

            if this_peer_finished and not synced_gpus:
                break

        hb_profer.stop()
        if streamer is not None:
            streamer.end()

        if return_dict_in_generate:
            if self.config.is_encoder_decoder:
                return GenerateEncoderDecoderOutput(
                    sequences=input_ids,
                    scores=scores,
                    logits=raw_logits,
                    encoder_attentions=encoder_attentions,
                    encoder_hidden_states=encoder_hidden_states,
                    decoder_attentions=decoder_attentions,
                    cross_attentions=cross_attentions,
                    decoder_hidden_states=decoder_hidden_states,
                    past_key_values=model_kwargs.get("past_key_values"),
                )
            else:
                return GenerateDecoderOnlyOutput(
                    sequences=input_ids,
                    scores=scores,
                    logits=raw_logits,
                    attentions=decoder_attentions,
                    hidden_states=decoder_hidden_states,
                    past_key_values=model_kwargs.get("past_key_values"),
                )
        else:
            return input_ids

    def beam_search(
        self,
        input_ids: torch.LongTensor,
        beam_scorer: BeamScorer,
        logits_processor: Optional[LogitsProcessorList] = None,
        stopping_criteria: Optional[StoppingCriteriaList] = None,
        max_length: Optional[int] = None,
        pad_token_id: Optional[int] = None,
        eos_token_id: Optional[Union[int, List[int]]] = None,
        output_attentions: Optional[bool] = None,
        output_hidden_states: Optional[bool] = None,
        output_scores: Optional[bool] = None,
        output_logits: Optional[bool] = None,
        return_dict_in_generate: Optional[bool] = None,
        synced_gpus: bool = False,
        sequential: Optional[bool] = None,
        lazy_mode: Optional[bool] = False,
        profiling_warmup_steps: Optional[int] = 0,
        profiling_steps: Optional[int] = 0,
        **model_kwargs,
    ) -> Union[GenerateBeamOutput, torch.LongTensor]:
        r"""
        Generates sequences of token ids for models with a language modeling head using **beam search decoding** and
        can be used for text-decoder, text-to-text, speech-to-text, and vision-to-text models.

        <Tip warning={true}>

        In most cases, you do not need to call [`~generation.GenerationMixin.beam_search`] directly. Use generate()
        instead. For an overview of generation strategies and code examples, check the [following
        guide](../generation_strategies).

        </Tip>

        Parameters:
            input_ids (`torch.LongTensor` of shape `(batch_size, sequence_length)`):
                The sequence used as a prompt for the generation.
            beam_scorer (`BeamScorer`):
                An derived instance of [`BeamScorer`] that defines how beam hypotheses are constructed, stored and
                sorted during generation. For more information, the documentation of [`BeamScorer`] should be read.
            logits_processor (`LogitsProcessorList`, *optional*):
                An instance of [`LogitsProcessorList`]. List of instances of class derived from [`LogitsProcessor`]
                used to modify the prediction scores of the language modeling head applied at each generation step.
            stopping_criteria (`StoppingCriteriaList`, *optional*):
                An instance of [`StoppingCriteriaList`]. List of instances of class derived from [`StoppingCriteria`]
                used to tell if the generation loop should stop.
            max_length (`int`, *optional*, defaults to 20):
                **DEPRECATED**. Use `logits_processor` or `stopping_criteria` directly to cap the number of generated
                tokens. The maximum length of the sequence to be generated.
            pad_token_id (`int`, *optional*):
                The id of the *padding* token.
            eos_token_id (`Union[int, List[int]]`, *optional*):
                The id of the *end-of-sequence* token. Optionally, use a list to set multiple *end-of-sequence* tokens.
            output_attentions (`bool`, *optional*, defaults to `False`):
                Whether or not to return the attentions tensors of all attention layers. See `attentions` under
                returned tensors for more details.
            output_hidden_states (`bool`, *optional*, defaults to `False`):
                Whether or not to return the hidden states of all layers. See `hidden_states` under returned tensors
                for more details.
            output_scores (`bool`, *optional*, defaults to `False`):
                Whether or not to return the prediction scores. See `scores` under returned tensors for more details.
            output_logits (`bool`, *optional*, defaults to `False`):
                Whether or not to return the raw prediction logit scores. See `logits` under returned tensors for
                more details.
            return_dict_in_generate (`bool`, *optional*, defaults to `False`):
                Whether or not to return a [`transformers.generationutils.ModelOutput`] instead of a plain tuple.
            synced_gpus (`bool`, *optional*, defaults to `False`):
                Whether to continue running the while loop until max_length (needed for ZeRO stage 3)
            sequential (`bool`, defaults to `False`):
                By default, beam search has `batch_size * num_beams` as effective batch size (see `beam_search()` for
                more details). This flag will avoid parallelizing the beam search and will instead run beam search
                sequentially.
            lazy_mode (`bool`, *optional*, defaults to `False`):
                Whether the run is executed in lazy mode or not (i.e. eager mode).
            profiling_warmup_steps (`int`, *optional*, defaults to 0):
                Number of steps to ignore for profling.
            profiling_steps (`int`, *optional*, defaults to 0):
                Number of steps to be captured when enabling profiling.
            model_kwargs:
                Additional model specific kwargs will be forwarded to the `forward` function of the model. If model is
                an encoder-decoder model the kwargs should include `encoder_outputs`.

        Return:
            [`transformers.generation.utils.GenerateBeamDecoderOnlyOutput`], [`transformers.generation.GenerateBeamEncoderDecoderOutput`] or
            `torch.LongTensor`: A `torch.LongTensor` containing the generated tokens (default behaviour) or a
            [`transformers.generation.GenerateBeamDecoderOnlyOutput`] if `model.config.is_encoder_decoder=False` and
            `return_dict_in_generate=True` or a [`transformers.generation.GenerateBeamEncoderDecoderOutput`] if
            `model.config.is_encoder_decoder=True`.

        Examples:

        ```python
        >>> from transformers import (
        ...     AutoTokenizer,
        ...     AutoModelForSeq2SeqLM,
        ...     LogitsProcessorList,
        ...     MinLengthLogitsProcessor,
        ...     BeamSearchScorer,
        ... )
        >>> import torch

        >>> tokenizer = AutoTokenizer.from_pretrained("t5-base")
        >>> model = AutoModelForSeq2SeqLM.from_pretrained("t5-base")

        >>> encoder_input_str = "translate English to German: How old are you?"
        >>> encoder_input_ids = tokenizer(encoder_input_str, return_tensors="pt").input_ids

        >>> # lets run beam search using 3 beams
        >>> num_beams = 3
        >>> # define decoder start token ids
        >>> input_ids = torch.ones((num_beams, 1), device=model.device, dtype=torch.long)
        >>> input_ids = input_ids * model.config.decoder_start_token_id

        >>> # add encoder_outputs to model keyword arguments
        >>> model_kwargs = {
        ...     "encoder_outputs": model.get_encoder()(
        ...         encoder_input_ids.repeat_interleave(num_beams, dim=0), return_dict=True
        ...     )
        ... }

        >>> # instantiate beam scorer
        >>> beam_scorer = BeamSearchScorer(
        ...     batch_size=1,
        ...     num_beams=num_beams,
        ...     device=model.device,
        ... )

        >>> # instantiate logits processors
        >>> logits_processor = LogitsProcessorList(
        ...     [
        ...         MinLengthLogitsProcessor(5, eos_token_id=model.config.eos_token_id),
        ...     ]
        ... )

        >>> outputs = model.beam_search(input_ids, beam_scorer, logits_processor=logits_processor, **model_kwargs)

        >>> tokenizer.batch_decode(outputs, skip_special_tokens=True)
        ['Wie alt bist du?']
        ```"""
        # init values
        logits_processor = logits_processor if logits_processor is not None else LogitsProcessorList()
        stopping_criteria = stopping_criteria if stopping_criteria is not None else StoppingCriteriaList()
        sequential = sequential if sequential is not None else self.generation_config.low_memory
        if max_length is not None:
            warnings.warn(
                (
                    "`max_length` is deprecated in this function, use"
                    " `stopping_criteria=StoppingCriteriaList([MaxLengthCriteria(max_length=max_length)])` instead.",
                ),
                UserWarning,
            )
            stopping_criteria = validate_stopping_criteria(stopping_criteria, max_length)
        if len(stopping_criteria) == 0:
            warnings.warn("You don't have defined any stopping_criteria, this will likely loop forever", UserWarning)
        pad_token_id = pad_token_id if pad_token_id is not None else self.generation_config.pad_token_id
        eos_token_id = eos_token_id if eos_token_id is not None else self.generation_config.eos_token_id
        if isinstance(eos_token_id, int):
            eos_token_id = [eos_token_id]
        output_scores = output_scores if output_scores is not None else self.generation_config.output_scores
        output_logits = output_logits if output_logits is not None else self.generation_config.output_logits
        output_attentions = (
            output_attentions if output_attentions is not None else self.generation_config.output_attentions
        )
        output_hidden_states = (
            output_hidden_states if output_hidden_states is not None else self.generation_config.output_hidden_states
        )
        return_dict_in_generate = (
            return_dict_in_generate
            if return_dict_in_generate is not None
            else self.generation_config.return_dict_in_generate
        )

        batch_size = len(beam_scorer._beam_hyps)
        num_beams = beam_scorer.num_beams

        batch_beam_size, cur_len = input_ids.shape
        token_idx = model_kwargs.get("token_idx", None)
        if token_idx is not None:
            # Update cur_len in case of static shapes
            cur_len = token_idx.item()

        if num_beams * batch_size != batch_beam_size:
            raise ValueError(
                f"Batch dimension of `input_ids` should be {num_beams * batch_size}, but is {batch_beam_size}."
            )

        # init attention / hidden states / scores tuples
        scores = () if (return_dict_in_generate and output_scores) else None
        raw_logits = () if (return_dict_in_generate and output_logits) else None
        beam_indices = (
            tuple(() for _ in range(batch_beam_size)) if (return_dict_in_generate and output_scores) else None
        )
        decoder_attentions = () if (return_dict_in_generate and output_attentions) else None
        cross_attentions = () if (return_dict_in_generate and output_attentions) else None
        decoder_hidden_states = () if (return_dict_in_generate and output_hidden_states) else None

        # if model is an encoder-decoder, retrieve encoder attention weights and hidden states
        if return_dict_in_generate and self.config.is_encoder_decoder:
            encoder_attentions = model_kwargs["encoder_outputs"].get("attentions") if output_attentions else None
            encoder_hidden_states = (
                model_kwargs["encoder_outputs"].get("hidden_states") if output_hidden_states else None
            )

        # initialise score of first beam with 0 and the rest with -1e9. This makes sure that only tokens
        # of the first beam are considered to avoid sampling the exact same tokens across all beams.
        beam_scores = torch.zeros((batch_size, num_beams), dtype=torch.float, device=input_ids.device)
        beam_scores[:, 1:] = -1e9
        beam_scores = beam_scores.view((batch_size * num_beams,))

        if self.generation_config.static_shapes:
            beam_trace_scores = torch.zeros(
                (input_ids.shape[1], 2 * batch_size * num_beams), device=input_ids.device, dtype=torch.float32
            )
            beam_trace_indices = torch.zeros(
                (input_ids.shape[1], 2 * batch_size * num_beams), device=input_ids.device, dtype=torch.int64
            )
            beam_trace_tokens = torch.zeros(
                (input_ids.shape[1], 2 * batch_size * num_beams), device=input_ids.device, dtype=torch.int64
            )
            beam_trace_idx = torch.tensor(0, device=input_ids.device)
            num_eos_tokens = torch.zeros((1), device=input_ids.device, dtype=torch.int64)
            num_beams_tensor = torch.tensor(num_beams, device=input_ids.device, dtype=torch.int64)

        def finalize_beams(initial_ids, beam_trace, model_config, length_penalty):
            beam_trace_idx, beam_trace_scores, beam_trace_indices, beam_trace_tokens = beam_trace
            bs = initial_ids.shape[0]
            num_beams = beam_trace_scores.shape[1] // (2 * bs)

            beam_trace_idx = beam_trace_idx.item()
            beam_trace_scores = beam_trace_scores[:beam_trace_idx, :]
            beam_trace_indices = beam_trace_indices[:beam_trace_idx, :]
            beam_trace_tokens = beam_trace_tokens[:beam_trace_idx, :]

            # (score, parent_beam, token_id, is_finished)
            root = (float("-inf"), None, None, False)

            def resolve_beam(beam):
                if beam == root:
                    return []
                score, prev, tok, is_finished = beam
                rest = resolve_beam(prev)
                rest.append(tok)
                return rest

            prev_beams = [[root] * num_beams] * bs
            best = [root] * bs

            def beam_score(beam):
                return (beam[3], beam[0])

            for step, (scores, indices, tokens) in enumerate(
                zip(beam_trace_scores, beam_trace_indices, beam_trace_tokens)
            ):
                cur_beams = [[] for _ in range(bs)]
                for idx, (s, i, t) in enumerate(zip(scores, indices, tokens)):
                    batch = idx // (num_beams * 2)
                    idx = idx % (num_beams * 2)
                    b_len = 1 + step
                    b_score = s.item() / (b_len**length_penalty)
                    b_tok = t.item()
                    is_finished = b_tok == model_config.eos_token_id
                    if len(cur_beams[batch]) >= num_beams:
                        continue
                    beam = (b_score, prev_beams[batch][i], b_tok, is_finished)
                    if not is_finished:
                        cur_beams[batch].append(beam)
                    if is_finished or (step + 1 == beam_trace_idx):
                        if beam_score(best[batch]) < beam_score(beam):
                            best[batch] = beam
                prev_beams = cur_beams

            def expand_if_needed(tensor, new_size, value, dim=-1):
                orig_len = tensor.shape[dim]
                padding_len = new_size - orig_len
                import torch.nn.functional as F

                if padding_len > 0:
                    if dim == -1:
                        return F.pad(tensor, (0, padding_len), value=value)
                    elif dim == -2:
                        return F.pad(tensor, (0, 0, 0, padding_len), value=value)
                    else:
                        assert False, f"Unsupported dim value: {dim}"
                return tensor

            result = [
                torch.cat(
                    [initial_ids[i], torch.tensor(resolve_beam(b), dtype=initial_ids.dtype, device=initial_ids.device)]
                )
                for i, b in enumerate(best)
            ]
            max_length = max([t.shape[-1] for t in result])
            result = [expand_if_needed(res, max_length, model_config.pad_token_id) for res in result]
            input_ids = torch.stack(result)
            return input_ids

        hb_profer = HabanaProfile(warmup=profiling_warmup_steps, active=profiling_steps)
        hb_profer.start()
        this_peer_finished = False  # used by synced_gpus only

        bucket_size = model_kwargs.get("bucket_size", -1)
        reduce_recompile = model_kwargs.get("reduce_recompile", False)
        prompt_len = input_ids.shape[-1]
        if bucket_size >= 0:
            inc = iter(incrementor(bucket_size, prompt_len))
        if bucket_size > 0:
            assert "position_ids" not in model_kwargs, "Untested path"
        if self.generation_config.static_shapes:
            initial_ids = input_ids[::num_beams, 0:cur_len]
        while True:
            if lazy_mode:
                self.htcore_generation.mark_step()
            if synced_gpus:
                # Under synced_gpus the `forward` call must continue until all gpus complete their sequence.
                # The following logic allows an early break if all peers finished generating their sequence
                this_peer_finished_flag = torch.tensor(0.0 if this_peer_finished else 1.0).to(input_ids.device)
                # send 0.0 if we finished, 1.0 otherwise
                dist.all_reduce(this_peer_finished_flag, op=dist.ReduceOp.SUM)
                # did all peers finish? the reduced sum will be 0.0 then
                if this_peer_finished_flag.item() == 0.0:
                    break

            if bucket_size > 0:
                # it will not have been padded if bucket_size > 0
                params = next(inc)
                input_ids, model_kwargs = self.update_model_kwargs_for_bucketing(
                    params, input_ids, model_kwargs, pad_token_id, bucket_size, reduce_recompile
                )

            model_kwargs["lazy_mode"] = lazy_mode
            model_inputs = self.prepare_inputs_for_generation(input_ids, **model_kwargs)

            # if sequential is True, split the input to batches of batch_size and run sequentially
            if sequential:
                if any(
                    model_name in self.__class__.__name__.lower()
                    for model_name in [
                        "fsmt",
                        "reformer",
                        "bloom",
                        "ctrl",
                        "gpt_bigcode",
                        "transo_xl",
                        "xlnet",
                        "cpm",
                    ]
                ):
                    raise RuntimeError(
                        f"Currently generation for {self.__class__.__name__} is not supported "
                        f"for `low_memory beam_search`. Please open an issue on GitHub if you need this feature."
                    )

                inputs_per_sub_batches = _split_model_inputs(
                    model_inputs, split_size=batch_size, full_batch_size=batch_beam_size
                )
                outputs_per_sub_batch = [
                    self(
                        **inputs_per_sub_batch,
                        return_dict=True,
                        output_attentions=output_attentions,
                        output_hidden_states=output_hidden_states,
                    )
                    for inputs_per_sub_batch in inputs_per_sub_batches
                ]

                outputs = stack_model_outputs(outputs_per_sub_batch)
            else:
                hpu_graphs_kwargs = self._get_hpu_graphs_kwargs(model_kwargs)
                outputs = self(
                    **model_inputs,
                    return_dict=True,
                    output_attentions=output_attentions,
                    output_hidden_states=output_hidden_states,
                    **hpu_graphs_kwargs,
                )

            if synced_gpus and this_peer_finished:
                cur_len = cur_len + 1
                continue  # don't waste resources running the code we don't need

            token_idx = model_kwargs.get("token_idx", None)
            if token_idx is not None and outputs.logits.shape[-2] > 1:
                next_token_logits = torch.index_select(outputs.logits, -2, token_idx - 1).squeeze(-2)
            else:
                next_token_logits = outputs.logits[:, -1, :]

            next_token_scores = torch.nn.functional.log_softmax(
                next_token_logits, dim=-1
            )  # (batch_size * num_beams, vocab_size)

            if token_idx is not None:
                next_token_scores_processed = logits_processor(input_ids[:, :token_idx], next_token_scores)
            else:
                next_token_scores_processed = logits_processor(input_ids, next_token_scores)
            next_token_scores = next_token_scores_processed + beam_scores[:, None].expand_as(
                next_token_scores_processed
            )

            # Store scores, attentions and hidden_states when required
            if return_dict_in_generate:
                if output_scores:
                    scores += (next_token_scores_processed,)
                if output_logits:
                    raw_logits += (next_token_logits,)
                if output_attentions:
                    decoder_attentions += (
                        (outputs.decoder_attentions,) if self.config.is_encoder_decoder else (outputs.attentions,)
                    )
                    if self.config.is_encoder_decoder:
                        cross_attentions += (outputs.cross_attentions,)
                if output_hidden_states:
                    decoder_hidden_states += (
                        (outputs.decoder_hidden_states,)
                        if self.config.is_encoder_decoder
                        else (outputs.hidden_states,)
                    )

            # reshape for beam search
            vocab_size = next_token_scores.shape[-1]
            next_token_scores = next_token_scores.view(batch_size, num_beams * vocab_size)

            # Sample 1 + len(eos_token_id) next tokens for each beam so we have at least 1 non eos token per beam.
            n_eos_tokens = len(eos_token_id) if eos_token_id else 0
            next_token_scores, next_tokens = torch.topk(
                next_token_scores, max(2, 1 + n_eos_tokens) * num_beams, dim=1, largest=True, sorted=True
            )

            next_indices = torch.div(next_tokens, vocab_size, rounding_mode="floor")
            if self.generation_config.static_shapes:
                beam_scores = next_token_scores.flatten()
                static_beam_indices = next_indices.flatten()

                beam_tokens = next_tokens.remainder(vocab_size).flatten()

                beam_trace_scores.index_copy_(0, beam_trace_idx, beam_scores.unsqueeze(0))
                beam_trace_indices.index_copy_(0, beam_trace_idx, static_beam_indices.unsqueeze(0))
                beam_trace_tokens.index_copy_(0, beam_trace_idx, beam_tokens.unsqueeze(0))
                beam_trace_idx.add_(1)

                if self.generation_config.early_stopping:
                    num_eos_tokens.add_(beam_tokens[0:num_beams].eq(self.config.eos_token_id).sum())

                beam_scores.add_(torch.where(beam_tokens.eq(self.config.eos_token_id), float("-inf"), 0.0))
                beam_scores = beam_scores.view(batch_size, -1).unsqueeze(0)
                _, selected = torch.topk(beam_scores, k=num_beams, dim=-1, largest=True, sorted=True)
                offset = torch.arange(0, torch.numel(beam_scores), beam_scores.shape[-1]).unsqueeze(-1)
                selected = (selected + offset).flatten()
                beam_scores = beam_scores.flatten().index_select(0, selected)
                beam_tokens = beam_tokens.index_select(0, selected)
                static_beam_indices = static_beam_indices.index_select(0, selected)

                prev_beams = outputs.logits.shape[0] // batch_size

                beam_offsets = torch.arange(0, 1, prev_beams, dtype=torch.int32)
                beam_offsets = beam_offsets.to(device=outputs.logits.device)
                static_beam_indices = (static_beam_indices.view(batch_size, -1) + beam_offsets.unsqueeze(-1)).flatten()

                next_tokens = beam_tokens.unsqueeze(-1)
                beam_next_tokens = next_tokens
                beam_idx = static_beam_indices
            else:
                next_tokens = next_tokens % vocab_size
                # stateless
                beam_outputs = beam_scorer.process(
                    input_ids,
                    next_token_scores,
                    next_tokens,
                    next_indices,
                    pad_token_id=pad_token_id,
                    eos_token_id=eos_token_id,
                    beam_indices=beam_indices,
                    decoder_prompt_len=prompt_len,
                )
                beam_scores = beam_outputs["next_beam_scores"]
                beam_next_tokens = beam_outputs["next_beam_tokens"]
                beam_idx = beam_outputs["next_beam_indices"]

            if token_idx is not None:
                input_ids = torch.index_select(input_ids, 0, beam_idx)
                input_ids.index_copy_(
                    1, token_idx, beam_next_tokens.unsqueeze(-1) if beam_next_tokens.dim() == 1 else beam_next_tokens
                )
            else:
                input_ids = torch.cat([input_ids[beam_idx, :], beam_next_tokens.unsqueeze(-1)], dim=-1)

            model_kwargs = self._update_model_kwargs_for_generation(
                outputs, model_kwargs, is_encoder_decoder=self.config.is_encoder_decoder
            )
            if model_kwargs["past_key_values"] is not None:
                if model_kwargs["reuse_cache"]:
                    model_kwargs["past_key_values"] = unwrap_deepspeed_model(self).reorder_kv_cache(beam_idx)
                else:
                    model_kwargs["past_key_values"] = self._temporary_reorder_cache(
                        model_kwargs["past_key_values"], beam_idx
                    )

            if return_dict_in_generate and output_scores:
                beam_indices = tuple((beam_indices[beam_idx[i]] + (beam_idx[i],) for i in range(len(beam_indices))))

            # increase cur_len
            cur_len = cur_len + 1

            hb_profer.step()
            if self.generation_config.static_shapes:
                is_min_length_reached = (
                    self.generation_config.min_length and cur_len >= self.generation_config.min_length
                )
                if (
                    self.generation_config.early_stopping
                    and is_min_length_reached
                    and num_eos_tokens >= num_beams_tensor
                ):
                    break
                elif stopping_criteria(input_ids, scores, token_idx=cur_len):
                    break
            elif stopping_criteria(input_ids, scores) or (beam_scorer.is_done and not lazy_mode):
                if not synced_gpus:
                    break
                else:
                    this_peer_finished = True
        hb_profer.stop()

        if self.generation_config.static_shapes:
            beam_trace = (beam_trace_idx, beam_trace_scores, beam_trace_indices, beam_trace_tokens)
            from collections import UserDict

            def map_tensors(obj, fn):
                constructor = type(obj)
                if isinstance(obj, tuple):
                    return constructor(map_tensors(v, fn) for v in obj)
                if isinstance(obj, list):
                    return constructor([map_tensors(v, fn) for v in obj])
                if isinstance(obj, dict) or isinstance(obj, UserDict):
                    return constructor({k: map_tensors(v, fn) for k, v in obj.items()})
                if isinstance(obj, torch.Tensor):
                    return fn(obj)
                return obj

            def move(obj, device):
                return map_tensors(obj, lambda t: t.to(device))

            sequence_outputs = {}
            sequence_outputs["sequences"] = finalize_beams(
                initial_ids.cpu(), move(beam_trace, "cpu"), self.config, self.generation_config.length_penalty
            )
        else:
            sequence_outputs = beam_scorer.finalize(
                input_ids,
                beam_scores,
                next_tokens,
                beam_indices,
                pad_token_id=pad_token_id,
                eos_token_id=eos_token_id,
                max_length=stopping_criteria.max_length,
                beam_indices=beam_indices,
                decoder_prompt_len=prompt_len,
            )

        if return_dict_in_generate:
            if not output_scores:
                sequence_outputs["sequence_scores"] = None

            if self.config.is_encoder_decoder:
                return GenerateBeamEncoderDecoderOutput(
                    sequences=sequence_outputs["sequences"],
                    sequences_scores=sequence_outputs["sequence_scores"],
                    scores=scores,
                    logits=raw_logits,
                    beam_indices=sequence_outputs["beam_indices"],
                    encoder_attentions=encoder_attentions,
                    encoder_hidden_states=encoder_hidden_states,
                    decoder_attentions=decoder_attentions,
                    cross_attentions=cross_attentions,
                    decoder_hidden_states=decoder_hidden_states,
                    past_key_values=model_kwargs.get("past_key_values"),
                )
            else:
                return GenerateBeamDecoderOnlyOutput(
                    sequences=sequence_outputs["sequences"],
                    sequences_scores=sequence_outputs["sequence_scores"],
                    scores=scores,
                    logits=raw_logits,
                    beam_indices=sequence_outputs["beam_indices"],
                    attentions=decoder_attentions,
                    hidden_states=decoder_hidden_states,
                    past_key_values=model_kwargs.get("past_key_values"),
                )
        else:
            return sequence_outputs["sequences"]

    def beam_sample(
        self,
        input_ids: torch.LongTensor,
        beam_scorer: BeamScorer,
        logits_processor: Optional[LogitsProcessorList] = None,
        stopping_criteria: Optional[StoppingCriteriaList] = None,
        logits_warper: Optional[LogitsProcessorList] = None,
        max_length: Optional[int] = None,
        pad_token_id: Optional[int] = None,
        eos_token_id: Optional[Union[int, List[int]]] = None,
        output_attentions: Optional[bool] = None,
        output_hidden_states: Optional[bool] = None,
        output_scores: Optional[bool] = None,
        output_logits: Optional[bool] = None,
        return_dict_in_generate: Optional[bool] = None,
        synced_gpus: bool = False,
        lazy_mode: Optional[bool] = False,
        profiling_warmup_steps: Optional[int] = 0,
        profiling_steps: Optional[int] = 0,
        **model_kwargs,
    ) -> Union[GenerateBeamOutput, torch.LongTensor]:
        r"""
        Generates sequences of token ids for models with a language modeling head using **beam search multinomial
        sampling** and can be used for text-decoder, text-to-text, speech-to-text, and vision-to-text models.

        <Tip warning={true}>

        In most cases, you do not need to call [`~generation.GenerationMixin.beam_sample`] directly. Use generate()
        instead. For an overview of generation strategies and code examples, check the [following
        guide](../generation_strategies).

        </Tip>

        Parameters:
            input_ids (`torch.LongTensor` of shape `(batch_size, sequence_length)`):
                The sequence used as a prompt for the generation.
            beam_scorer (`BeamScorer`):
                A derived instance of [`BeamScorer`] that defines how beam hypotheses are constructed, stored and
                sorted during generation. For more information, the documentation of [`BeamScorer`] should be read.
            logits_processor (`LogitsProcessorList`, *optional*):
                An instance of [`LogitsProcessorList`]. List of instances of class derived from [`LogitsProcessor`]
                used to modify the prediction scores of the language modeling head applied at each generation step.
            stopping_criteria (`StoppingCriteriaList`, *optional*):
                An instance of [`StoppingCriteriaList`]. List of instances of class derived from [`StoppingCriteria`]
                used to tell if the generation loop should stop.
            logits_warper (`LogitsProcessorList`, *optional*):
                An instance of [`LogitsProcessorList`]. List of instances of class derived from [`LogitsWarper`] used
                to warp the prediction score distribution of the language modeling head applied before multinomial
                sampling at each generation step.
            max_length (`int`, *optional*, defaults to 20):
                **DEPRECATED**. Use `logits_processor` or `stopping_criteria` directly to cap the number of generated
                tokens. The maximum length of the sequence to be generated.
            pad_token_id (`int`, *optional*):
                The id of the *padding* token.
            eos_token_id (`Union[int, List[int]]`, *optional*):
                The id of the *end-of-sequence* token. Optionally, use a list to set multiple *end-of-sequence* tokens.
            output_attentions (`bool`, *optional*, defaults to `False`):
                Whether or not to return the attentions tensors of all attention layers. See `attentions` under
                returned tensors for more details.
            output_hidden_states (`bool`, *optional*, defaults to `False`):
                Whether or not to return the hidden states of all layers. See `hidden_states` under returned tensors
                for more details.
            output_scores (`bool`, *optional*, defaults to `False`):
                Whether or not to return the prediction scores. See `scores` under returned tensors for more details.
            output_logits (`bool`, *optional*, defaults to `False`):
                Whether or not to return the raw prediction logit scores. See `logits` under returned tensors for
                more details.
            return_dict_in_generate (`bool`, *optional*, defaults to `False`):
                Whether or not to return a [`transformers.generationutils.ModelOutput`] instead of a plain tuple.
            synced_gpus (`bool`, *optional*, defaults to `False`):
                Whether to continue running the while loop until max_length (needed for ZeRO stage 3)
            lazy_mode (`bool`, *optional*, defaults to `False`):
                Whether the run is executed in lazy mode or not (i.e. eager mode).
            profiling_warmup_steps (`int`, *optional*, defaults to 0):
                Number of steps to ignore for profling.
            profiling_steps (`int`, *optional*, defaults to 0):
                Number of steps to be captured when enabling profiling.
            model_kwargs:
                Additional model specific kwargs will be forwarded to the `forward` function of the model. If model is
                an encoder-decoder model the kwargs should include `encoder_outputs`.

        Return:
            [`transformers.generation.GenerateBeamDecoderOnlyOutput`], [`transformers.generation.GenerateBeamEncoderDecoderOutput`] or
            `torch.LongTensor`: A `torch.LongTensor` containing the generated tokens (default behaviour) or a
            [`transformers.generation.GenerateBeamDecoderOnlyOutput`] if `model.config.is_encoder_decoder=False` and
            `return_dict_in_generate=True` or a [`transformers.generation.GenerateBeamEncoderDecoderOutput`] if
            `model.config.is_encoder_decoder=True`.

        Examples:

        ```python
        >>> from transformers import (
        ...     AutoTokenizer,
        ...     AutoModelForSeq2SeqLM,
        ...     LogitsProcessorList,
        ...     MinLengthLogitsProcessor,
        ...     TopKLogitsWarper,
        ...     TemperatureLogitsWarper,
        ...     BeamSearchScorer,
        ... )
        >>> import torch

        >>> tokenizer = AutoTokenizer.from_pretrained("t5-base")
        >>> model = AutoModelForSeq2SeqLM.from_pretrained("t5-base")

        >>> encoder_input_str = "translate English to German: How old are you?"
        >>> encoder_input_ids = tokenizer(encoder_input_str, return_tensors="pt").input_ids

        >>> # lets run beam search using 3 beams
        >>> num_beams = 3
        >>> # define decoder start token ids
        >>> input_ids = torch.ones((num_beams, 1), device=model.device, dtype=torch.long)
        >>> input_ids = input_ids * model.config.decoder_start_token_id

        >>> # add encoder_outputs to model keyword arguments
        >>> model_kwargs = {
        ...     "encoder_outputs": model.get_encoder()(
        ...         encoder_input_ids.repeat_interleave(num_beams, dim=0), return_dict=True
        ...     )
        ... }

        >>> # instantiate beam scorer
        >>> beam_scorer = BeamSearchScorer(
        ...     batch_size=1,
        ...     max_length=model.config.max_length,
        ...     num_beams=num_beams,
        ...     device=model.device,
        ... )

        >>> # instantiate logits processors
        >>> logits_processor = LogitsProcessorList(
        ...     [MinLengthLogitsProcessor(5, eos_token_id=model.config.eos_token_id)]
        ... )
        >>> # instantiate logits processors
        >>> logits_warper = LogitsProcessorList(
        ...     [
        ...         TopKLogitsWarper(50),
        ...         TemperatureLogitsWarper(0.7),
        ...     ]
        ... )

        >>> outputs = model.beam_sample(
        ...     input_ids, beam_scorer, logits_processor=logits_processor, logits_warper=logits_warper, **model_kwargs
        ... )

        >>> tokenizer.batch_decode(outputs, skip_special_tokens=True)
        ['Wie alt bist du?']
        ```"""

        raise NotImplementedError("Beam search sampling is not supported by optimum-habana yet.")

    def group_beam_search(
        self,
        input_ids: torch.LongTensor,
        beam_scorer: BeamScorer,
        logits_processor: Optional[LogitsProcessorList] = None,
        stopping_criteria: Optional[StoppingCriteriaList] = None,
        max_length: Optional[int] = None,
        pad_token_id: Optional[int] = None,
        eos_token_id: Optional[Union[int, List[int]]] = None,
        output_attentions: Optional[bool] = None,
        output_hidden_states: Optional[bool] = None,
        output_scores: Optional[bool] = None,
        output_logits: Optional[bool] = None,
        return_dict_in_generate: Optional[bool] = None,
        synced_gpus: bool = False,
        lazy_mode: Optional[bool] = False,
        profiling_warmup_steps: Optional[int] = 0,
        profiling_steps: Optional[int] = 0,
        **model_kwargs,
    ):
        r"""
        Generates sequences of token ids for models with a language modeling head using **diverse beam search
        decoding** and can be used for text-decoder, text-to-text, speech-to-text, and vision-to-text models.

        <Tip warning={true}>

        In most cases, you do not need to call [`~generation.GenerationMixin.group_beam_search`] directly. Use
        generate() instead. For an overview of generation strategies and code examples, check the [following
        guide](../generation_strategies).

        </Tip>

        Parameters:
            input_ids (`torch.LongTensor` of shape `(batch_size, sequence_length)`):
                The sequence used as a prompt for the generation.
            beam_scorer (`BeamScorer`):
                An derived instance of [`BeamScorer`] that defines how beam hypotheses are constructed, stored and
                sorted during generation. For more information, the documentation of [`BeamScorer`] should be read.
            logits_processor (`LogitsProcessorList`, *optional*):
                An instance of [`LogitsProcessorList`]. List of instances of class derived from [`LogitsProcessor`]
                used to modify the prediction scores of the language modeling head applied at each generation step.
            stopping_criteria (`StoppingCriteriaList`, *optional*):
                An instance of [`StoppingCriteriaList`]. List of instances of class derived from [`StoppingCriteria`]
                used to tell if the generation loop should stop.
            max_length (`int`, *optional*, defaults to 20):
                **DEPRECATED**. Use `logits_processor` or `stopping_criteria` directly to cap the number of generated
                tokens. The maximum length of the sequence to be generated.
            pad_token_id (`int`, *optional*):
                The id of the *padding* token.
            eos_token_id (`Union[int, List[int]]`, *optional*):
                The id of the *end-of-sequence* token. Optionally, use a list to set multiple *end-of-sequence* tokens.
            output_attentions (`bool`, *optional*, defaults to `False`):
                Whether or not to return the attentions tensors of all attention layers. See `attentions` under
                returned tensors for more details.
            output_hidden_states (`bool`, *optional*, defaults to `False`):
                Whether or not to return the hidden states of all layers. See `hidden_states` under returned tensors
                for more details.
            output_scores (`bool`, *optional*, defaults to `False`):
                Whether or not to return the prediction scores. See `scores` under returned tensors for more details.
            output_logits (`bool`, *optional*, defaults to `False`):
                Whether or not to return the raw prediction logit scores. See `logits` under returned tensors for
                more details.
            return_dict_in_generate (`bool`, *optional*, defaults to `False`):
                Whether or not to return a [`transformers.generationutils.ModelOutput`] instead of a plain tuple.
            synced_gpus (`bool`, *optional*, defaults to `False`):
                Whether to continue running the while loop until max_length (needed for ZeRO stage 3)
            lazy_mode (`bool`, *optional*, defaults to `False`):
                Whether the run is executed in lazy mode or not (i.e. eager mode).
            profiling_warmup_steps (`int`, *optional*, defaults to 0):
                Number of steps to ignore for profling.
            profiling_steps (`int`, *optional*, defaults to 0):
                Number of steps to be captured when enabling profiling.
            model_kwargs:
                Additional model specific kwargs that will be forwarded to the `forward` function of the model. If
                model is an encoder-decoder model the kwargs should include `encoder_outputs`.

        Return:
            [`transformers.generation.GenerateBeamDecoderOnlyOutput`], [`transformers.generation.GenerateBeamEncoderDecoderOutput`] or
            `torch.LongTensor`: A `torch.LongTensor` containing the generated tokens (default behaviour) or a
            [`transformers.generation.GenerateBeamDecoderOnlyOutput`] if [`transformers.generation.BeamSearchDecoderOnlyOutput`] if
            `model.config.is_encoder_decoder=False` and `return_dict_in_generate=True` or a
            [`transformers.generation.GenerateBeamEncoderDecoderOutput`] if `model.config.is_encoder_decoder=True`.

        Examples:

        ```python
        >>> from transformers import (
        ...     AutoTokenizer,
        ...     AutoModelForSeq2SeqLM,
        ...     LogitsProcessorList,
        ...     MinLengthLogitsProcessor,
        ...     HammingDiversityLogitsProcessor,
        ...     BeamSearchScorer,
        ... )
        >>> import torch

        >>> tokenizer = AutoTokenizer.from_pretrained("t5-base")
        >>> model = AutoModelForSeq2SeqLM.from_pretrained("t5-base")

        >>> encoder_input_str = "translate English to German: How old are you?"
        >>> encoder_input_ids = tokenizer(encoder_input_str, return_tensors="pt").input_ids

        >>> # lets run diverse beam search using 6 beams
        >>> num_beams = 6
        >>> # define decoder start token ids
        >>> input_ids = torch.ones((num_beams, 1), device=model.device, dtype=torch.long)
        >>> input_ids = input_ids * model.config.decoder_start_token_id

        >>> # add encoder_outputs to model keyword arguments
        >>> model_kwargs = {
        ...     "encoder_outputs": model.get_encoder()(
        ...         encoder_input_ids.repeat_interleave(num_beams, dim=0), return_dict=True
        ...     )
        ... }

        >>> # instantiate beam scorer
        >>> beam_scorer = BeamSearchScorer(
        ...     batch_size=1,
        ...     max_length=model.config.max_length,
        ...     num_beams=num_beams,
        ...     device=model.device,
        ...     num_beam_groups=3,
        ... )

        >>> # instantiate logits processors
        >>> logits_processor = LogitsProcessorList(
        ...     [
        ...         HammingDiversityLogitsProcessor(5.5, num_beams=6, num_beam_groups=3),
        ...         MinLengthLogitsProcessor(5, eos_token_id=model.config.eos_token_id),
        ...     ]
        ... )

        >>> outputs = model.group_beam_search(
        ...     input_ids, beam_scorer, logits_processor=logits_processor, **model_kwargs
        ... )

        >>> tokenizer.batch_decode(outputs, skip_special_tokens=True)
        ['Wie alt bist du?']
        ```"""

        raise NotImplementedError("Group beam search is not supported by optimum-habana yet.")

    def constrained_beam_search(
        self,
        input_ids: torch.LongTensor,
        constrained_beam_scorer: ConstrainedBeamSearchScorer,
        logits_processor: Optional[LogitsProcessorList] = None,
        stopping_criteria: Optional[StoppingCriteriaList] = None,
        max_length: Optional[int] = None,
        pad_token_id: Optional[int] = None,
        eos_token_id: Optional[Union[int, List[int]]] = None,
        output_attentions: Optional[bool] = None,
        output_hidden_states: Optional[bool] = None,
        output_scores: Optional[bool] = None,
        output_logits: Optional[bool] = None,
        return_dict_in_generate: Optional[bool] = None,
        synced_gpus: Optional[bool] = None,
        lazy_mode: Optional[bool] = False,
        profiling_warmup_steps: Optional[int] = 0,
        profiling_steps: Optional[int] = 0,
        **model_kwargs,
    ) -> Union[GenerateBeamOutput, torch.LongTensor]:
        r"""
        Generates sequences of token ids for models with a language modeling head using **constrained beam search
        decoding** and can be used for text-decoder, text-to-text, speech-to-text, and vision-to-text models.

        <Tip warning={true}>

        In most cases, you do not need to call [`~generation.GenerationMixin.constrained_beam_search`] directly. Use
        generate() instead. For an overview of generation strategies and code examples, check the [following
        guide](../generation_strategies).

        </Tip>

        Parameters:
            input_ids (`torch.LongTensor` of shape `(batch_size, sequence_length)`):
                The sequence used as a prompt for the generation.
            constrained_beam_scorer (`ConstrainedBeamSearchScorer`):
                A derived instance of [`BeamScorer`] that defines how beam hypotheses are constructed, stored and
                sorted during generation, while satisfying a list of positive constraints. For more information, the
                documentation of [`ConstrainedBeamSearchScorer`] should be read.
            logits_processor (`LogitsProcessorList`, *optional*):
                An instance of [`LogitsProcessorList`]. List of instances of class derived from [`LogitsProcessor`]
                used to modify the prediction scores of the language modeling head applied at each generation step.
            stopping_criteria (`StoppingCriteriaList`, *optional*):
                An instance of [`StoppingCriteriaList`]. List of instances of class derived from [`StoppingCriteria`]
                used to tell if the generation loop should stop.
            logits_warper (`LogitsProcessorList`, *optional*):
                An instance of [`LogitsProcessorList`]. List of instances of class derived from [`LogitsWarper`] used
                to warp the prediction score distribution of the language modeling head applied before multinomial
                sampling at each generation step.
            max_length (`int`, *optional*, defaults to 20):
                **DEPRECATED**. Use `logits_processor` or `stopping_criteria` directly to cap the number of generated
                tokens. The maximum length of the sequence to be generated.
            pad_token_id (`int`, *optional*):
                The id of the *padding* token.
            eos_token_id (`Union[int, List[int]]`, *optional*):
                The id of the *end-of-sequence* token. Optionally, use a list to set multiple *end-of-sequence* tokens.
            output_attentions (`bool`, *optional*, defaults to `False`):
                Whether or not to return the attentions tensors of all attention layers. See `attentions` under
                returned tensors for more details.
            output_hidden_states (`bool`, *optional*, defaults to `False`):
                Whether or not to return the hidden states of all layers. See `hidden_states` under returned tensors
                for more details.
            output_scores (`bool`, *optional*, defaults to `False`):
                Whether or not to return the prediction scores. See `scores` under returned tensors for more details.
            output_logits (`bool`, *optional*, defaults to `False`):
                Whether or not to return the raw prediction logit scores. See `logits` under returned tensors for
                more details.
            return_dict_in_generate (`bool`, *optional*, defaults to `False`):
                Whether or not to return a [`transformers.generationutils.ModelOutput`] instead of a plain tuple.
            synced_gpus (`bool`, *optional*, defaults to `False`):
                Whether to continue running the while loop until max_length (needed for ZeRO stage 3)
            lazy_mode (`bool`, *optional*, defaults to `False`):
                Whether the run is executed in lazy mode or not (i.e. eager mode).
            profiling_warmup_steps (`int`, *optional*, defaults to 0):
                Number of steps to ignore for profling.
            profiling_steps (`int`, *optional*, defaults to 0):
                Number of steps to be captured when enabling profiling.
            model_kwargs:
                Additional model specific kwargs will be forwarded to the `forward` function of the model. If model is
                an encoder-decoder model the kwargs should include `encoder_outputs`.

        Return:
            [`transformers.generation.utils.GenerateBeamDecoderOnlyOutput`], [`transformers.generation.GenerateBeamEncoderDecoderOutput`] or
            `torch.LongTensor`: A `torch.LongTensor` containing the generated tokens (default behaviour) or a
            [`transformers.generation.GenerateBeamDecoderOnlyOutput`] if `model.config.is_encoder_decoder=False` and
            `return_dict_in_generate=True` or a [`transformers.generation.GenerateBeamEncoderDecoderOutput`] if
            `model.config.is_encoder_decoder=True`.

        Examples:

        ```python
        >>> from transformers import (
        ...     AutoTokenizer,
        ...     AutoModelForSeq2SeqLM,
        ...     LogitsProcessorList,
        ...     MinLengthLogitsProcessor,
        ...     ConstrainedBeamSearchScorer,
        ...     PhrasalConstraint,
        ... )
        >>> import torch

        >>> tokenizer = AutoTokenizer.from_pretrained("t5-base")
        >>> model = AutoModelForSeq2SeqLM.from_pretrained("t5-base")

        >>> encoder_input_str = "translate English to German: How old are you?"
        >>> encoder_input_ids = tokenizer(encoder_input_str, return_tensors="pt").input_ids

        >>> # lets run beam search using 3 beams
        >>> num_beams = 3
        >>> # define decoder start token ids
        >>> input_ids = torch.ones((num_beams, 1), device=model.device, dtype=torch.long)
        >>> input_ids = input_ids * model.config.decoder_start_token_id

        >>> # add encoder_outputs to model keyword arguments
        >>> model_kwargs = {
        ...     "encoder_outputs": model.get_encoder()(
        ...         encoder_input_ids.repeat_interleave(num_beams, dim=0), return_dict=True
        ...     )
        ... }

        >>> constraint_str = "Sie"
        >>> constraint_token_ids = tokenizer.encode(constraint_str)[:-1]  # slice to remove eos token
        >>> constraints = [PhrasalConstraint(token_ids=constraint_token_ids)]

        >>> # instantiate beam scorer
        >>> beam_scorer = ConstrainedBeamSearchScorer(
        ...     batch_size=1, num_beams=num_beams, device=model.device, constraints=constraints
        ... )

        >>> # instantiate logits processors
        >>> logits_processor = LogitsProcessorList(
        ...     [
        ...         MinLengthLogitsProcessor(5, eos_token_id=model.config.eos_token_id),
        ...     ]
        ... )

        >>> outputs = model.constrained_beam_search(
        ...     input_ids, beam_scorer, constraints=constraints, logits_processor=logits_processor, **model_kwargs
        ... )

        >>> tokenizer.batch_decode(outputs, skip_special_tokens=True)
        ['Wie alt sind Sie?']
        ```"""

        # init values
        logits_processor = logits_processor if logits_processor is not None else LogitsProcessorList()
        stopping_criteria = stopping_criteria if stopping_criteria is not None else StoppingCriteriaList()
        if max_length is not None:
            warnings.warn(
                "`max_length` is deprecated in this function, use"
                " `stopping_criteria=StoppingCriteriaList([MaxLengthCriteria(max_length=max_length)])` instead.",
                UserWarning,
            )
            stopping_criteria = validate_stopping_criteria(stopping_criteria, max_length)
        if len(stopping_criteria) == 0:
            warnings.warn("You don't have defined any stopping_criteria, this will likely loop forever", UserWarning)
        pad_token_id = pad_token_id if pad_token_id is not None else self.generation_config.pad_token_id
        eos_token_id = eos_token_id if eos_token_id is not None else self.generation_config.eos_token_id
        if isinstance(eos_token_id, int):
            eos_token_id = [eos_token_id]
        output_scores = output_scores if output_scores is not None else self.generation_config.output_scores
        output_logits = output_logits if output_logits is not None else self.generation_config.output_logits
        output_attentions = (
            output_attentions if output_attentions is not None else self.generation_config.output_attentions
        )
        output_hidden_states = (
            output_hidden_states if output_hidden_states is not None else self.generation_config.output_hidden_states
        )
        return_dict_in_generate = (
            return_dict_in_generate
            if return_dict_in_generate is not None
            else self.generation_config.return_dict_in_generate
        )

        batch_size = len(constrained_beam_scorer._beam_hyps)
        num_beams = constrained_beam_scorer.num_beams

        batch_beam_size, cur_len = input_ids.shape
        token_idx = model_kwargs.get("token_idx", None)
        if token_idx is not None:
            # Update cur_len in case of static shapes
            cur_len = token_idx.item()

        if num_beams * batch_size != batch_beam_size:
            raise ValueError(
                f"Batch dimension of `input_ids` should be {num_beams * batch_size}, but is {batch_beam_size}."
            )

        # init attention / hidden states / scores tuples
        scores = () if (return_dict_in_generate and output_scores) else None
        raw_logits = () if (return_dict_in_generate and output_logits) else None
        beam_indices = (
            tuple(() for _ in range(batch_beam_size)) if (return_dict_in_generate and output_scores) else None
        )
        decoder_attentions = () if (return_dict_in_generate and output_attentions) else None
        cross_attentions = () if (return_dict_in_generate and output_attentions) else None
        decoder_hidden_states = () if (return_dict_in_generate and output_hidden_states) else None

        # if model is an encoder-decoder, retrieve encoder attention weights and hidden states
        if return_dict_in_generate and self.config.is_encoder_decoder:
            encoder_attentions = model_kwargs["encoder_outputs"].get("attentions") if output_attentions else None
            encoder_hidden_states = (
                model_kwargs["encoder_outputs"].get("hidden_states") if output_hidden_states else None
            )

        # initialise score of first beam with 0 and the rest with -1e9. This makes sure that only tokens
        # of the first beam are considered to avoid sampling the exact same tokens across all beams.
        beam_scores = torch.zeros((batch_size, num_beams), dtype=torch.float, device=input_ids.device)
        beam_scores[:, 1:] = -1e9
        beam_scores = beam_scores.view((batch_size * num_beams,))

        this_peer_finished = False  # used by synced_gpus only
        decoder_prompt_len = input_ids.shape[-1]  # record the prompt length of decoder

        hb_profer = HabanaProfile(warmup=profiling_warmup_steps, active=profiling_steps)
        hb_profer.start()
        while True:
            if synced_gpus:
                # Under synced_gpus the `forward` call must continue until all gpus complete their sequence.
                # The following logic allows an early break if all peers finished generating their sequence
                this_peer_finished_flag = torch.tensor(0.0 if this_peer_finished else 1.0).to(input_ids.device)
                # send 0.0 if we finished, 1.0 otherwise
                dist.all_reduce(this_peer_finished_flag, op=dist.ReduceOp.SUM)
                # did all peers finish? the reduced sum will be 0.0 then
                if this_peer_finished_flag.item() == 0.0:
                    break

            model_kwargs["lazy_mode"] = lazy_mode
            model_inputs = self.prepare_inputs_for_generation(input_ids, **model_kwargs)

            hpu_graphs_kwargs = self._get_hpu_graphs_kwargs(model_kwargs)

            outputs = self(
                **model_inputs,
                return_dict=True,
                output_attentions=output_attentions,
                output_hidden_states=output_hidden_states,
                **hpu_graphs_kwargs,
            )

            if synced_gpus and this_peer_finished:
                cur_len = cur_len + 1
                continue  # don't waste resources running the code we don't need

            if token_idx is not None and outputs.logits.shape[-2] > 1:
                next_token_logits = torch.index_select(outputs.logits, -2, token_idx - 1).squeeze(-2)
            else:
                next_token_logits = outputs.logits[:, -1, :]

            next_token_scores = torch.nn.functional.log_softmax(
                next_token_logits, dim=-1
            )  # (batch_size * num_beams, vocab_size)

            next_token_scores_processed = logits_processor(input_ids, next_token_scores)

            next_token_scores = next_token_scores_processed + beam_scores[:, None].expand_as(
                next_token_scores_processed
            )

            scores_for_all_vocab = next_token_scores.clone()

            # Store scores, attentions and hidden_states when required
            if return_dict_in_generate:
                if output_scores:
                    scores += (next_token_scores,)
                if output_logits:
                    raw_logits += (next_token_logits,)
                if output_attentions:
                    decoder_attentions += (
                        (outputs.decoder_attentions,) if self.config.is_encoder_decoder else (outputs.attentions,)
                    )
                    if self.config.is_encoder_decoder:
                        cross_attentions += (outputs.cross_attentions,)
                if output_hidden_states:
                    decoder_hidden_states += (
                        (outputs.decoder_hidden_states,)
                        if self.config.is_encoder_decoder
                        else (outputs.hidden_states,)
                    )

            # reshape for beam search
            vocab_size = next_token_scores.shape[-1]
            next_token_scores = next_token_scores.view(batch_size, num_beams * vocab_size)

            # Sample 1 + len(eos_token_id) next tokens for each beam so we have at least 1 non eos token per beam.
            n_eos_tokens = len(eos_token_id) if eos_token_id else 0
            next_token_scores, next_tokens = torch.topk(
                next_token_scores, max(2, 1 + n_eos_tokens) * num_beams, dim=1, largest=True, sorted=True
            )

            next_indices = (next_tokens / vocab_size).long()
            next_tokens = next_tokens % vocab_size

            # stateless
            beam_outputs = constrained_beam_scorer.process(
                input_ids[:, :cur_len],
                next_token_scores,
                next_tokens,
                next_indices,
                scores_for_all_vocab,
                pad_token_id=pad_token_id,
                eos_token_id=eos_token_id,
                beam_indices=beam_indices,
                decoder_prompt_len=decoder_prompt_len,
            )
            beam_scores = beam_outputs["next_beam_scores"]
            beam_next_tokens = beam_outputs["next_beam_tokens"]
            beam_idx = beam_outputs["next_beam_indices"]

            if token_idx is not None:
                input_ids = input_ids[beam_idx, :]
                input_ids.index_copy_(
                    1, token_idx, beam_next_tokens.unsqueeze(-1) if beam_next_tokens.dim() == 1 else beam_next_tokens
                )
            else:
                input_ids = torch.cat([input_ids[beam_idx, :], beam_next_tokens.unsqueeze(-1)], dim=-1)
            model_kwargs = self._update_model_kwargs_for_generation(
                outputs, model_kwargs, is_encoder_decoder=self.config.is_encoder_decoder
            )
            if model_kwargs["past_key_values"] is not None:
                model_kwargs["past_key_values"] = self._temporary_reorder_cache(
                    model_kwargs["past_key_values"], beam_idx
                )

            if return_dict_in_generate and output_scores:
                beam_indices = tuple((beam_indices[beam_idx[i]] + (beam_idx[i],) for i in range(len(beam_indices))))

            # increase cur_len
            cur_len = cur_len + 1

            hb_profer.step()

            if constrained_beam_scorer.is_done or stopping_criteria(input_ids, scores, token_idx=cur_len):
                if not synced_gpus:
                    break
                else:
                    this_peer_finished = True

        hb_profer.stop()
        sequence_outputs = constrained_beam_scorer.finalize(
            input_ids,
            beam_scores,
            next_tokens,
            next_indices,
            pad_token_id=pad_token_id,
            eos_token_id=eos_token_id,
            max_length=stopping_criteria.max_length,
            beam_indices=beam_indices,
            decoder_prompt_len=decoder_prompt_len,
        )

        if return_dict_in_generate:
            if not output_scores:
                sequence_outputs["sequence_scores"] = None
            if self.config.is_encoder_decoder:
                return GenerateBeamEncoderDecoderOutput(
                    sequences=sequence_outputs["sequences"],
                    sequences_scores=sequence_outputs["sequence_scores"],
                    scores=scores,
                    logits=raw_logits,
                    beam_indices=sequence_outputs["beam_indices"],
                    encoder_attentions=encoder_attentions,
                    encoder_hidden_states=encoder_hidden_states,
                    decoder_attentions=decoder_attentions,
                    cross_attentions=cross_attentions,
                    decoder_hidden_states=decoder_hidden_states,
                    past_key_values=model_kwargs.get("past_key_values"),
                )
            else:
                return GenerateBeamDecoderOnlyOutput(
                    sequences=sequence_outputs["sequences"],
                    sequences_scores=sequence_outputs["sequence_scores"],
                    scores=scores,
                    logits=raw_logits,
                    beam_indices=sequence_outputs["beam_indices"],
                    attentions=decoder_attentions,
                    hidden_states=decoder_hidden_states,
                    past_key_values=model_kwargs.get("past_key_values"),
                )
        else:
            return sequence_outputs["sequences"]

    def assisted_decoding(
        self,
        input_ids: torch.LongTensor,
        assistant_model: Optional["PreTrainedModel"] = None,
        candidate_generator: Optional["CandidateGenerator"] = None,
        do_sample: bool = False,
        logits_processor: Optional[LogitsProcessorList] = None,
        logits_warper: Optional[LogitsProcessorList] = None,
        stopping_criteria: Optional[StoppingCriteriaList] = None,
        pad_token_id: Optional[int] = None,
        eos_token_id: Optional[Union[int, List[int]]] = None,
        output_attentions: Optional[bool] = None,
        output_hidden_states: Optional[bool] = None,
        output_scores: Optional[bool] = None,
        output_logits: Optional[bool] = None,
        return_dict_in_generate: Optional[bool] = None,
        synced_gpus: bool = False,
        lazy_mode: Optional[bool] = False,
        profiling_warmup_steps: Optional[int] = 0,
        profiling_steps: Optional[int] = 0,
        streamer: Optional["BaseStreamer"] = None,
        **model_kwargs,
    ) -> Union[GenerateNonBeamOutput, torch.LongTensor]:
        r"""
        Generates sequences of token ids for models with a language modeling head using **greedy decoding** or
        **sample** (depending on `do_sample`), assisted by candidate sequences. Assisted generation is an example of a
        candidate decoding strategy. Can be used for text-decoder, text-to-text, speech-to-text, and vision-to-text
        models.

        <Tip warning={true}>

        In most cases, you do not need to call [`transformers.generation.GenerationMixin.candidate_decoding`] directly. Use
        generate() instead. For an overview of generation strategies and code examples, check the [following
        guide](../generation_strategies).

        </Tip>

        Parameters:
            input_ids (`torch.LongTensor` of shape `(batch_size, sequence_length)`):
                The sequence used as a prompt for the generation.
            candidate_generator (`CandidateGenerator`, *optional*):
                A derived instance of [`CandidateGenerator`] that defines how candidate sequences are generated. For
                more information, the documentation of [`CandidateGenerator`] should be read. Only one of `assistant_model` or `candidate_generator` should be passed as input to this function.
            assistant_model (`PreTrainedModel`, *optional*):
                An assistant model that can be used to accelerate generation. The assistant model must have the exact
                same tokenizer. The acceleration is achieved when forecasting candidate tokens with the assistent model
                is much faster than running generation with the model you're calling generate from. As such, the
                assistant model should be much smaller.
            do_sample (`bool`, *optional*, defaults to `False`):
                Whether or not to use sampling ; use greedy decoding otherwise.
            logits_processor (`LogitsProcessorList`, *optional*):
                An instance of [`LogitsProcessorList`]. List of instances of class derived from [`LogitsProcessor`]
                used to modify the prediction scores of the language modeling head applied at each generation step.
            logits_warper (`LogitsProcessorList`, *optional*):
                An instance of [`LogitsProcessorList`]. List of instances of class derived from [`LogitsWarper`] used
                to warp the prediction score distribution of the language modeling head applied before multinomial
                sampling at each generation step.
            stopping_criteria (`StoppingCriteriaList`, *optional*):
                An instance of [`StoppingCriteriaList`]. List of instances of class derived from [`StoppingCriteria`]
                used to tell if the generation loop should stop.
            pad_token_id (`int`, *optional*):
                The id of the *padding* token.
            eos_token_id (`Union[int, List[int]]`, *optional*):
                The id of the *end-of-sequence* token. Optionally, use a list to set multiple *end-of-sequence* tokens.
            output_attentions (`bool`, *optional*, defaults to `False`):
                Whether or not to return the attentions tensors of all attention layers. See `attentions` under
                returned tensors for more details.
            output_hidden_states (`bool`, *optional*, defaults to `False`):
                Whether or not to return the hidden states of all layers. See `hidden_states` under returned tensors
                for more details.
            output_scores (`bool`, *optional*, defaults to `False`):
                Whether or not to return the prediction scores. See `scores` under returned tensors for more details.
            output_logits (`bool`, *optional*, defaults to `False`):
                Whether or not to return the raw prediction logit scores. See `logits` under returned tensors for
                more details.
            return_dict_in_generate (`bool`, *optional*, defaults to `False`):
                Whether or not to return a [`~utils.ModelOutput`] instead of a plain tuple.
            synced_gpus (`bool`, *optional*, defaults to `False`):
                Whether to continue running the while loop until max_length (needed for ZeRO stage 3)
            lazy_mode (`bool`, *optional*, defaults to `False`):
                Whether the run is executed in lazy mode or not (i.e. eager mode).
            profiling_warmup_steps (`int`, *optional*, defaults to 0):
                Number of steps to ignore for profling.
            profiling_steps (`int`, *optional*, defaults to 0):
                Number of steps to be captured when enabling profiling.
            streamer (`BaseStreamer`, *optional*):
                Streamer object that will be used to stream the generated sequences. Generated tokens are passed
                through `streamer.put(token_ids)` and the streamer is responsible for any further processing.
            model_kwargs:
                Additional model specific keyword arguments will be forwarded to the `forward` function of the model.
                If model is an encoder-decoder model the kwargs should include `encoder_outputs`.

        Return:
            [`transformers.generation.GenerateDecoderOnlyOutput`], [`transformers.generation.GenerateEncoderDecoderOutput`] or
            `torch.LongTensor`: A `torch.LongTensor` containing the generated tokens (default behaviour) or a
            [`transformers.generation.GenerateDecoderOnlyOutput`] if `model.config.is_encoder_decoder=False` and
            `return_dict_in_generate=True` or a [`transformers.generation.GenerateEncoderDecoderOutput`] if
            `model.config.is_encoder_decoder=True`.

        Examples:

        ```python
        >>> from transformers import (
        ...     AutoTokenizer,
        ...     AutoModelForCausalLM,
        ...     LogitsProcessorList,
        ...     MinLengthLogitsProcessor,
        ...     StoppingCriteriaList,
        ...     MaxLengthCriteria,
        ... )

        >>> tokenizer = AutoTokenizer.from_pretrained("gpt2")
        >>> model = AutoModelForCausalLM.from_pretrained("gpt2")
        >>> assistant_model = AutoModelForCausalLM.from_pretrained("distilgpt2")
        >>> # set pad_token_id to eos_token_id because GPT2 does not have a PAD token
        >>> model.generation_config.pad_token_id = model.generation_config.eos_token_id
        >>> input_prompt = "It might be possible to"
        >>> input_ids = tokenizer(input_prompt, return_tensors="pt").input_ids
        >>> # instantiate logits processors
        >>> logits_processor = LogitsProcessorList(
        ...     [
        ...         MinLengthLogitsProcessor(10, eos_token_id=model.generation_config.eos_token_id),
        ...     ]
        ... )
        >>> stopping_criteria = StoppingCriteriaList([MaxLengthCriteria(max_length=20)])
        >>> outputs = model.assisted_decoding(
        ...     input_ids,
        ...     assistant_model=assistant_model,
        ...     logits_processor=logits_processor,
        ...     stopping_criteria=stopping_criteria,
        ... )
        >>> tokenizer.batch_decode(outputs, skip_special_tokens=True)
        ["It might be possible to get a better understanding of the nature of the problem, but it's not"]
        ```"""
        raise NotImplementedError("Assisted decoding is not supported by optimum-habana yet.")<|MERGE_RESOLUTION|>--- conflicted
+++ resolved
@@ -78,11 +78,8 @@
     "mixtral",
     "gemma",
     "blip_text_model",
-<<<<<<< HEAD
     "persimmon",
-=======
     "qwen2",
->>>>>>> aba839e0
     "llava",
     "stablelm",
 ]
