--- conflicted
+++ resolved
@@ -608,13 +608,9 @@
                 "llama",
                 "mistral",
                 "falcon",
-<<<<<<< HEAD
+                "mixtral",
                 "phi",
-            ], "reuse_cache only supported by llama, mistral, falcon and phi at the moment"
-=======
-                "mixtral",
-            ], "reuse_cache only supported by llama, mistral, falcon and mixtral at the moment"
->>>>>>> 4069548a
+            ], "reuse_cache only supported by llama, mistral, falcon, mixtral and phi at the moment"
             if not generation_config.bucket_internal:
                 assert (
                     generation_config.bucket_size <= 0
