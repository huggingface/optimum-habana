--- conflicted
+++ resolved
@@ -57,18 +57,7 @@
     from .streamers import BaseStreamer
 
 
-<<<<<<< HEAD
-MODELS_OPTIMIZED_WITH_STATIC_SHAPES = [
-    "bloom",
-    "gpt2",
-    "opt",
-    "gptj",
-    "gpt_neox",
-    "bart",
-]
-=======
-MODELS_OPTIMIZED_WITH_STATIC_SHAPES = ["bloom", "gpt2", "opt", "gptj", "gpt_neox", "llama"]
->>>>>>> 353c959e
+MODELS_OPTIMIZED_WITH_STATIC_SHAPES = ["bloom", "gpt2", "opt", "gptj", "gpt_neox", "llama", "bart"]
 
 
 logger = logging.get_logger(__name__)
@@ -184,7 +173,6 @@
 
         return model_kwargs
 
-<<<<<<< HEAD
     def _prepare_decoder_attention_mask(
         self,
         max_steps: int,  #current stopping criteria
@@ -228,7 +216,7 @@
             if token_idx is None:
                 max_new_tokens = 1
             return torch.ones((batch_size, max_new_tokens), dtype=torch.long, device=device) * decoder_start_token_id
-=======
+
     # TODO: remove this method when Transformers v4.31 is released since it solves the issue with Llama
     def _validate_model_kwargs(self, model_kwargs: Dict[str, Any]):
         """
@@ -258,7 +246,6 @@
                 f"The following `model_kwargs` are not used by the model: {unused_model_args} (note: typos in the"
                 " generate arguments will also show up in this list)"
             )
->>>>>>> 353c959e
 
     @torch.no_grad()
     def generate(
