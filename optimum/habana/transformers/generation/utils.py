--- conflicted
+++ resolved
@@ -78,12 +78,9 @@
     "mixtral",
     "gemma",
     "blip_text_model",
-<<<<<<< HEAD
     "persimmon",
-=======
     "llava",
     "stablelm",
->>>>>>> 4e15cd40
 ]
 
 
