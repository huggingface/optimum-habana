--- conflicted
+++ resolved
@@ -77,11 +77,8 @@
     "phi",
     "mixtral",
     "blip_text_model",
-<<<<<<< HEAD
     "llava",
-=======
     "stablelm",
->>>>>>> 3627a4e8
 ]
 
 
