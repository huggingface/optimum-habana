--- conflicted
+++ resolved
@@ -2147,18 +2147,13 @@
                 next_token_logits, dim=-1
             )  # (batch_size * num_beams, vocab_size)
 
-<<<<<<< HEAD
             if token_idx is not None:
                 next_token_scores_processed = logits_processor(input_ids[:, :token_idx], next_token_scores)
             else:
                 next_token_scores_processed = logits_processor(input_ids, next_token_scores)
-            next_token_scores = next_token_scores_processed + beam_scores[:, None].expand_as(next_token_scores)
-=======
-            next_token_scores_processed = logits_processor(input_ids, next_token_scores)
             next_token_scores = next_token_scores_processed + beam_scores[:, None].expand_as(
                 next_token_scores_processed
             )
->>>>>>> 15e17dc8
 
             # Store scores, attentions and hidden_states when required
             if return_dict_in_generate:
