--- conflicted
+++ resolved
@@ -569,22 +569,12 @@
             assert generation_config.bucket_size
         if generation_config.reuse_cache:
             assert self.config.model_type in ["llama"], "reuse_cache only supported by llama at the moment"
-<<<<<<< HEAD
-        if generation_config.bucket_internal:
-            assert generation_config.bucket_size >= 0, "please set bucket_size to use bucket_internal"
-            assert generation_config.reuse_cache, "please set reuse_cache to use bucket_internal"
-        if generation_config.reuse_cache and not generation_config.bucket_internal:
-            assert (
-                generation_config.bucket_size <= 0
-            ), "please set bucket_internal along with reuse_cache and bucket_size"
-=======
             if not generation_config.bucket_internal:
                 assert (
                     generation_config.bucket_size <= 0
                 ), "please set bucket_internal along with reuse_cache and bucket_size"
             else:
                 assert generation_config.bucket_size >= 0, "please set valid bucket_size to use bucket_internal"
->>>>>>> 89cdd6f1
 
         if generation_config.static_shapes:
             # Pad inputs to have static shapes during generation, this gives better performance than dynamic shapes on HPUs
@@ -596,12 +586,9 @@
                     # token_idx is the current index in the generation process, it is incremented each time a new token is generated
                     token_idx = inputs_tensor.shape[-1]
                     model_kwargs["token_idx"] = torch.tensor(token_idx, device=inputs_tensor.device)
-<<<<<<< HEAD
                     model_kwargs["token_idx_cpu"] = token_idx
-=======
                     if generation_config.max_new_tokens is None:
                         generation_config.max_new_tokens = generation_config.max_length - token_idx
->>>>>>> 89cdd6f1
                     inputs_tensor = torch.nn.functional.pad(
                         inputs_tensor, (0, generation_config.max_new_tokens), value=generation_config.pad_token_id
                     )
@@ -1370,15 +1357,13 @@
                 inc = iter(incrementor(bucket_size, prompt_len))
             if bucket_size > 0:
                 assert "position_ids" not in model_kwargs, "Untested path"
-<<<<<<< HEAD
-        greedy_first = True
-=======
+
         cur_len = prompt_len
         token_idx = model_kwargs.get("token_idx", None)
         if token_idx is not None:
             # Update cur_len in case of static shapes
             cur_len = token_idx.item()
->>>>>>> 89cdd6f1
+
         while True:
             if lazy_mode:
                 self.htcore_generation.mark_step()
@@ -1393,32 +1378,12 @@
                 if this_peer_finished_flag.item() == 0.0:
                     break
 
-<<<<<<< HEAD
             if bucket_size > 0 and not bucket_internal:
                 # it will not have been padded if bucket_size > 0
                 params = next(inc)
                 input_ids, model_kwargs = self.update_model_kwargs_for_bucketing(
                     params, input_ids, model_kwargs, pad_token_id, bucket_size, reduce_recompile
                 )
-=======
-            if bucket_size > 0:
-                if not bucket_internal:
-                    # it will not have been padded if bucket_size > 0
-                    params = next(inc)
-                    input_ids, model_kwargs = self.update_model_kwargs_for_bucketing(
-                        params, input_ids, model_kwargs, pad_token_id, bucket_size, reduce_recompile
-                    )
-                else:
-                    # Calculate slice idx for kv cache. Breaking down the kv cache in the attention block helps to reduce computation time.
-                    if model_kwargs.get("token_idx") <= (model_kwargs["kv_cache_len"] // bucket_size) * bucket_size:
-                        idx = torch.div(model_kwargs.get("token_idx") - 1, bucket_size, rounding_mode="floor")
-                        if idx != prev_idx:
-                            cache_idx = (idx.item() + 1) * bucket_size
-                            model_kwargs["cache_idx"] = cache_idx
-                            prev_idx = idx
-                    else:
-                        model_kwargs["cache_idx"] = model_kwargs["kv_cache_len"]
->>>>>>> 89cdd6f1
 
             # prepare model inputs
             model_inputs = self.prepare_inputs_for_generation(input_ids, **model_kwargs)
@@ -1493,7 +1458,7 @@
             model_kwargs = self._update_model_kwargs_for_generation(
                 outputs, model_kwargs, is_encoder_decoder=self.config.is_encoder_decoder
             )
-<<<<<<< HEAD
+
             if bucket_size > 0 and bucket_internal:
                 # Calculate slice idx for kv cache during the decode phase.
                 # Breaking down the kv cache in the attention block helps to reduce computation time.
@@ -1506,9 +1471,8 @@
                             self.clear_cache()
                 else:
                     model_kwargs["cache_idx"] = model_kwargs["kv_cache_len"]
-=======
+
             cur_len = cur_len + 1
->>>>>>> 89cdd6f1
 
             # if eos_token was found in one sentence, set sentence to finished
             if not ignore_eos and eos_token_id_tensor is not None:
