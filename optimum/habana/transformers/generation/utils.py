--- conflicted
+++ resolved
@@ -60,9 +60,6 @@
     from .streamers import BaseStreamer
 
 
-<<<<<<< HEAD
-MODELS_OPTIMIZED_WITH_STATIC_SHAPES = ["bloom", "gpt2", "opt", "gptj", "gpt_neox", "llama", "falcon", "bart"]
-=======
 MODELS_OPTIMIZED_WITH_STATIC_SHAPES = [
     "bloom",
     "gpt2",
@@ -73,8 +70,8 @@
     "falcon",
     "codegen",
     "gpt_bigcode",
+    "bart",
 ]
->>>>>>> 8b881297
 
 
 logger = logging.get_logger(__name__)
