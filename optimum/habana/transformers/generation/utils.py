--- conflicted
+++ resolved
@@ -105,11 +105,8 @@
     "stablelm",
     "mamba",
     "deci",
-<<<<<<< HEAD
     "cohere",
-=======
     "qwen2_moe",
->>>>>>> ff8ff433
     "gemma",
     "whisper",
 ]
