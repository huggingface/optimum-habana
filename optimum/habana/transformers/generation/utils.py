# coding=utf-8
# Copyright 2022 The Google AI Language Team Authors, Facebook AI Research authors and The HuggingFace Inc. team.
# Copyright (c) 2020, NVIDIA CORPORATION.  All rights reserved.
#
# Licensed under the Apache License, Version 2.0 (the "License");
# you may not use this file except in compliance with the License.
# You may obtain a copy of the License at
#
#     http://www.apache.org/licenses/LICENSE-2.0
#
# Unless required by applicable law or agreed to in writing, software
# distributed under the License is distributed on an "AS IS" BASIS,
# WITHOUT WARRANTIES OR CONDITIONS OF ANY KIND, either express or implied.
# See the License for the specific language governing permissions and
# limitations under the License.

import copy
import inspect
import math
import warnings
from typing import TYPE_CHECKING, Any, Callable, Dict, List, Optional, Tuple, Union

import torch
import torch.distributed as dist
from transformers.cache_utils import Cache, DynamicCache, EncoderDecoderCache, OffloadedCache, QuantizedCacheConfig
from transformers.generation.beam_constraints import DisjunctiveConstraint, PhrasalConstraint
from transformers.generation.beam_search import BeamScorer, BeamSearchScorer, ConstrainedBeamSearchScorer
from transformers.generation.candidate_generator import (
    CandidateGenerator,
    PromptLookupCandidateGenerator,
    _crop_past_key_values,
    _prepare_attention_mask,
    _prepare_token_type_ids,
)
from transformers.generation.configuration_utils import NEED_SETUP_CACHE_CLASSES_MAPPING, QUANT_BACKEND_CLASSES_MAPPING
from transformers.generation.logits_process import LogitsProcessorList
from transformers.generation.stopping_criteria import (
    ConfidenceCriteria,
    EosTokenCriteria,
    MaxLengthCriteria,
    MaxTimeCriteria,
    StoppingCriteriaList,
    StopStringCriteria,
)
from transformers.generation.utils import (
    GenerateBeamDecoderOnlyOutput,
    GenerateBeamEncoderDecoderOutput,
    GenerateBeamOutput,
    GenerateDecoderOnlyOutput,
    GenerateEncoderDecoderOutput,
    GenerateNonBeamOutput,
    GenerateOutput,
    GenerationMixin,
    GenerationMode,
    _split_model_inputs,
    _split_model_outputs,
    stack_model_outputs,
)
from transformers.integrations.deepspeed import is_deepspeed_zero3_enabled
from transformers.modeling_outputs import CausalLMOutputWithPast, Seq2SeqLMOutput
from transformers.utils import ModelOutput, is_hqq_available, is_quanto_available, is_torchdynamo_compiling

from optimum.utils import logging

from ...utils import HabanaGenerationtime, HabanaProfile
from ..integrations.deepspeed import unwrap_deepspeed_model
from .candidate_generator import GaudiAssistedCandidateGenerator
from .configuration_utils import GaudiGenerationConfig


if TYPE_CHECKING:
    from transformers import PreTrainedModel
    from transformers.generation.streamers import BaseStreamer
    from transformers.tokenization_utils_base import PreTrainedTokenizerBase

    from .candidate_generator import GaudiCandidateGenerator


MODELS_OPTIMIZED_WITH_STATIC_SHAPES = [
    "bloom",
    "gpt2",
    "opt",
    "gptj",
    "gpt_neo",
    "gpt_neox",
    "llama",
    "falcon",
    "codegen",
    "gpt_bigcode",
    "bart",
    "mpt",
    "t5",
    "mistral",
    "phi",
    "mixtral",
    "gemma",
    "blip_text_model",
    "seamless_m4t",
    "starcoder2",
    "persimmon",
    "qwen2",
    "llava",
    "llava_next",
    "stablelm",
    "mamba",
    "deci",
    "cohere",
    "qwen2_moe",
    "xglm",
    "whisper",
    "idefics2",
    "mllama",
]


logger = logging.get_logger(__name__)


def incrementor(bucket_size, prompt_len):
    assert bucket_size > 0
    passnum = -1
    while True:
        passnum += 1
        if passnum == 0:
            token_idx = prompt_len
            allocated_space = int(math.ceil(prompt_len / bucket_size) * bucket_size)
            if prompt_len % bucket_size == 0:
                allocated_space += bucket_size
            need_expansion = True
        else:
            token_idx += 1
            need_expansion = token_idx >= allocated_space
            if need_expansion:
                assert (allocated_space - token_idx) <= bucket_size
                allocated_space += bucket_size
        yield {
            "allocated_space": allocated_space,
            "passnum": passnum,
            "token_idx": token_idx,
            "need_expansion": need_expansion,
        }


def get_final_stopping_criteria(x):
    if isinstance(x, bool):
        return x
    elif torch.is_tensor(x):
        return x.all() if x.dim() > 0 else x
    else:
        raise TypeError(f"The stopping criteria should be either a boolean or a torch.tensor but got {type(x)}.")


class GaudiGenerationMixin(GenerationMixin):
    """
    This class enables to perform fast generation in lazy mode and with HPU graphs.
    The only difference with GenerationMixin is that the various generation
    methods will generate sequences whose size is max_length. Having constant
    sizes allows to make the most of lazy mode and HPU graphs.
    """

    def _get_hpu_graphs_kwargs(self, model_kwargs):
        hpu_graphs_kwargs = {}
        if model_kwargs["limit_hpu_graphs"]:
            hpu_graphs_kwargs.update({"bypass_hpu_graphs": False})
            if "first_token" not in model_kwargs.keys():
                model_kwargs["first_token"] = True
                hpu_graphs_kwargs.update({"bypass_hpu_graphs": True})
        return hpu_graphs_kwargs

    def _prepare_decoder_attention_mask(
        self,
        max_steps: int,  # current stopping criteria
        batch_size: int,
        device: Union[str, torch.device],
        dtype: torch.dtype = torch.bool,
    ) -> torch.Tensor:
        decoder_attention_mask = torch.zeros((batch_size, max_steps), device=device, dtype=dtype)
        index = torch.tensor(0, device=device)
        return decoder_attention_mask.index_fill(1, index, 1)  # First position with 1

    def _prepare_decoder_input_ids_for_generation(
        self,
        batch_size: int,
        model_input_name: str,
        model_kwargs: Dict[str, torch.Tensor],
        decoder_start_token_id: torch.Tensor,
        device: torch.device = None,
        max_new_tokens: int = None,
        pad_token_id: int = None,
    ) -> Tuple[torch.LongTensor, Dict[str, torch.Tensor]]:
        """Prepares `decoder_input_ids` for generation with encoder-decoder models"""
        # 1. Check whether the user has defined `decoder_input_ids` manually. To facilitate in terms of input naming,
        # we also allow the user to pass it under `input_ids`, if the encoder does not use it as the main input.
        if model_kwargs is not None and "decoder_input_ids" in model_kwargs:
            decoder_input_ids = model_kwargs.pop("decoder_input_ids")
        elif "input_ids" in model_kwargs and model_input_name != "input_ids":
            decoder_input_ids = model_kwargs.pop("input_ids")
        else:
            decoder_input_ids = None

        token_idx = model_kwargs.get("token_idx", None)

        # 2. `decoder_start_token_id` must have shape (batch_size, 1)
        if device is None:
            device = self.device
        if token_idx is None:
            if decoder_start_token_id.ndim == 1:
                if decoder_start_token_id.shape[0] != batch_size:
                    raise ValueError(
                        f"`decoder_start_token_id` expected to have length {batch_size} but got {decoder_start_token_id.shape[0]}"
                    )
                decoder_start_token_id = decoder_start_token_id.view(-1, 1)
            else:
                decoder_start_token_id = (
                    torch.ones((batch_size, 1), dtype=torch.long, device=device) * decoder_start_token_id
                )
        else:
            # creating padded decoder_input_ids to achieve static shapes. Later new tokens once generated are copied in to decoder_input_ids based on token_idx
            max_length = max_new_tokens + 1 if max_new_tokens is not None else self.generation_config.max_length
            decoder_start_token_id = (
                torch.ones((batch_size, 1), dtype=torch.long, device=device) * decoder_start_token_id
            )
            decoder_start_token_id = torch.nn.functional.pad(
                decoder_start_token_id, (0, max_length - 1), value=pad_token_id
            )

        # 3. Encoder-decoder models expect the `decoder_input_ids` to start with a special token. Let's ensure that.
        # no user input -> use decoder_start_token_id as decoder_input_ids
        if decoder_input_ids is None:
            decoder_input_ids = decoder_start_token_id
        # exception: Donut checkpoints have task-specific decoder starts and don't expect a BOS token. Note that the
        # original checkpoints can't be detected through `self.__class__.__name__.lower()`, needing custom logic.
        # See: https://github.com/huggingface/transformers/pull/31470
        elif "donut" in self.__class__.__name__.lower() or (
            self.config.model_type == "vision-encoder-decoder" and "donut" in self.config.encoder.model_type.lower()
        ):
            pass
        # user input but doesn't start with decoder_start_token_id -> prepend decoder_start_token_id (and adjust
        # decoder_attention_mask if provided)
        elif (decoder_input_ids[:, 0] != decoder_start_token_id[:, 0]).all().item():
            if token_idx is None:
                decoder_input_ids = torch.cat([decoder_start_token_id, decoder_input_ids], dim=-1)
            else:
                decoder_input_ids_len = decoder_input_ids.shape[-1]
                max_length = (
                    max_new_tokens + decoder_input_ids_len + 1
                    if max_new_tokens is not None
                    else self.generation_config.max_length
                )
                if max_length != decoder_start_token_id.shape[-1]:
                    decoder_start_token_id = torch.nn.functional.pad(
                        decoder_start_token_id,
                        (0, max_length - decoder_start_token_id.shape[-1]),
                        value=pad_token_id,
                    )
                decoder_start_token_id[:, 1 : 1 + decoder_input_ids_len, ...] = decoder_input_ids
                decoder_input_ids = decoder_start_token_id
                token_idx.add_(1)
            if "decoder_attention_mask" in model_kwargs:
                decoder_attention_mask = model_kwargs["decoder_attention_mask"]
                decoder_attention_mask = torch.cat(
                    (torch.ones_like(decoder_attention_mask)[:, :1], decoder_attention_mask),
                    dim=-1,
                )
                model_kwargs["decoder_attention_mask"] = decoder_attention_mask
        else:
            if token_idx is not None:
                decoder_input_ids_len = decoder_input_ids.shape[-1]
                max_length = (
                    max_new_tokens + decoder_input_ids_len
                    if max_new_tokens is not None
                    else self.generation_config.max_length
                )
                decoder_input_ids = torch.nn.functional.pad(
                    decoder_input_ids, (0, max_length - decoder_input_ids_len), value=pad_token_id
                )
                token_idx.copy_(decoder_input_ids_len)
                if "decoder_attention_mask" in model_kwargs:
                    decoder_attention_mask = model_kwargs["decoder_attention_mask"]
                    pad_len = max_length - decoder_attention_mask.shape[-1]
                    decoder_attention_mask = torch.cat(
                        (torch.ones_like(decoder_attention_mask)[:, :pad_len], decoder_attention_mask),
                        dim=-1,
                    )
                    model_kwargs["decoder_attention_mask"] = decoder_attention_mask

        return decoder_input_ids, model_kwargs

    @staticmethod
    def _expand_inputs_for_generation(
        expand_size: int = 1,
        is_encoder_decoder: bool = False,
        input_ids: Optional[torch.LongTensor] = None,
        **model_kwargs,
    ) -> Tuple[torch.LongTensor, Dict[str, Any]]:
        """
        Expands tensors from [batch_size, ...] to [batch_size * expand_size, ...].

        Copied from Transformers: https://github.com/huggingface/transformers/blob/527ab894e59b6582578008e3b47648a65063f73d/src/transformers/generation/utils.py#L704
        The tensor `token_idx` is not expanded.
        """
        # Do not call torch.repeat_interleave if expand_size is 1 because it clones
        # the input tensor and thus requires more memory although no change is applied
        if expand_size == 1:
            return input_ids, model_kwargs

        def _expand_dict_for_generation(dict_to_expand):
            for key in dict_to_expand:
                if (
                    key != "token_idx"
                    and key != "decoder_input_ids"
                    and key != "cache_position"
                    and key != "inputs_embeds_offset"
                    and dict_to_expand[key] is not None
                    and isinstance(dict_to_expand[key], torch.Tensor)
                ):
                    dict_to_expand[key] = dict_to_expand[key].repeat_interleave(expand_size, dim=0)
            return dict_to_expand

        if input_ids is not None:
            input_ids = input_ids.repeat_interleave(expand_size, dim=0)

        model_kwargs = _expand_dict_for_generation(model_kwargs)

        if is_encoder_decoder:
            if model_kwargs.get("encoder_outputs") is None:
                raise ValueError("If `is_encoder_decoder` is True, make sure that `encoder_outputs` is defined.")
            model_kwargs["encoder_outputs"] = _expand_dict_for_generation(model_kwargs["encoder_outputs"])

        return input_ids, model_kwargs

    def _pad_past_key_values(self, model_kwargs):
        # Early return if no past key values to pad
        past_key_values = model_kwargs.get("past_key_values")
        if not past_key_values:
            return

        # Determine if the model is MQA or not
        is_mqa_model = model_kwargs.get("mqa_model", False)
        lazy_mode = model_kwargs.get("lazy_mode", False)
        pad_amount = model_kwargs.get("kv_cache_pad_len", 0)
<<<<<<< HEAD

        # For MQA models, past_key_values is a tensor
        if is_mqa_model:
            for i, layer in enumerate(past_key_values):  # Iterate over layers
                if torch.is_tensor(layer):
                    # tensor(batch_size, kv_cache_len, n_heads * head_dim * 2) k and v stacked
                    past_key_values[i] = torch.nn.functional.pad(layer, (0, 0, 0, pad_amount))
                    # Mark step if lazy mode is enabled
                    if lazy_mode:
                        self.htcore_generation.mark_step()
        # For Non-MQA models, the past_key_values is a list of lists (k and v)
        else:
            for i, layer in enumerate(past_key_values):  # Iterate over layers
                for j, k_or_v in enumerate(layer):  # Iterate over k and v
                    if torch.is_tensor(k_or_v):
                        # tensor(batch_size, n_heads, kv_cache_len, head_dim)
                        past_key_values[i][j] = torch.nn.functional.pad(k_or_v, (0, 0, 0, pad_amount))
                        # Mark step if lazy mode is enabled
                        if lazy_mode:
                            self.htcore_generation.mark_step()
=======
        kv_cache_len = model_kwargs.get("kv_cache_len", 0)
        if model_kwargs["past_key_values"]:
            if model_kwargs.get("mqa_model", False):
                for i in range(len(model_kwargs["past_key_values"])):  # layer
                    if (
                        torch.is_tensor(model_kwargs["past_key_values"][i])
                        and model_kwargs["past_key_values"][i].shape[-2] == kv_cache_len - pad_amount
                    ):  # tensor(batch_size, kv_cache_len, n_heads * head_dim * 2) k and v stacked
                        model_kwargs["past_key_values"][i] = torch.nn.functional.pad(
                            model_kwargs["past_key_values"][i], (0, 0, 0, pad_amount)
                        )
                        if model_kwargs.get("lazy_mode", False):
                            self.htcore_generation.mark_step()
            else:
                for i in range(len(model_kwargs["past_key_values"])):  # layer
                    for j in range(len(model_kwargs["past_key_values"][i])):  # k or v
                        if (
                            torch.is_tensor(model_kwargs["past_key_values"][i][j])
                            and model_kwargs["past_key_values"][i][j].shape[-2] == kv_cache_len - pad_amount
                        ):  # tensor(batch_size, n_heads, kv_cache_len, head_dim)
                            model_kwargs["past_key_values"][i][j] = torch.nn.functional.pad(
                                model_kwargs["past_key_values"][i][j], (0, 0, 0, pad_amount)
                            )
                            if model_kwargs.get("lazy_mode", False):
                                self.htcore_generation.mark_step()
>>>>>>> f488ab66

    def _remove_past_key_values(self, model_kwargs):
        if model_kwargs["past_key_values"]:
            if model_kwargs.get("mqa_model", False):
                for i in range(len(model_kwargs["past_key_values"])):
                    if torch.is_tensor(model_kwargs["past_key_values"][i]):
                        t = model_kwargs["past_key_values"][i]
                        del t
                        model_kwargs["past_key_values"][i] = None
            else:
                for i in range(len(model_kwargs["past_key_values"])):
                    for j in range(len(model_kwargs["past_key_values"][i])):
                        if torch.is_tensor(model_kwargs["past_key_values"][i][j]):
                            t = model_kwargs["past_key_values"][i][j]
                            del t
                            model_kwargs["past_key_values"][i][j] = None
        del model_kwargs["past_key_values"]
        model_kwargs["past_key_values"] = None

    def _update_model_kwargs_for_generation(
        self,
        outputs: ModelOutput,
        model_kwargs: Dict[str, Any],
        is_encoder_decoder: bool = False,
        num_new_tokens: int = 1,
    ) -> Dict[str, Any]:
        """
        Copied from Transformers: https://github.com/huggingface/transformers/blob/527ab894e59b6582578008e3b47648a65063f73d/src/transformers/generation/utils.py#L745

        Adds support for `token_idx`, which is necessary for using static shapes.
        """
        # mark to identify starting from second token
        model_kwargs["first_token"] = False
        if not model_kwargs.get("pad_done", False):
            # update past_key_values keeping its naming used in model code
            cache_name, cache = self._extract_past_from_model_output(outputs)
            model_kwargs[cache_name] = cache
        if getattr(outputs, "state", None) is not None:
            model_kwargs["state"] = outputs.state

        # update token_type_ids with last value
        if "token_type_ids" in model_kwargs:
            token_type_ids = model_kwargs["token_type_ids"]
            model_kwargs["token_type_ids"] = torch.cat([token_type_ids, token_type_ids[:, -1].unsqueeze(-1)], dim=-1)

        token_idx = model_kwargs.get("token_idx", None)

        if not is_encoder_decoder:
            # update attention mask
            if "attention_mask" in model_kwargs:
                attention_mask = model_kwargs["attention_mask"]
                if token_idx is not None:
                    attention_mask.index_fill_(1, token_idx, 1)
                else:
                    attention_mask = torch.cat(
                        [attention_mask, attention_mask.new_ones((attention_mask.shape[0], 1))], dim=-1
                    )
                model_kwargs["attention_mask"] = attention_mask
        else:
            # update decoder attention mask
            if "decoder_attention_mask" in model_kwargs:
                decoder_attention_mask = model_kwargs["decoder_attention_mask"]
                if token_idx is not None:
                    decoder_attention_mask.index_fill_(1, token_idx, 1)
                else:
                    decoder_attention_mask = torch.cat(
                        [
                            decoder_attention_mask,
                            decoder_attention_mask.new_ones((decoder_attention_mask.shape[0], 1)),
                        ],
                        dim=-1,
                    )
                model_kwargs["decoder_attention_mask"] = decoder_attention_mask

        if token_idx is not None:
            token_idx.add_(1)
            if "token_idx_cpu" in model_kwargs:
                model_kwargs["token_idx_cpu"] += 1

        if "cache_position" in model_kwargs and model_kwargs["cache_position"] is not None:
            if model_kwargs.get("use_cache", True):
                model_kwargs["cache_position"] = model_kwargs["cache_position"][-1:] + num_new_tokens
            else:
                past_positions = model_kwargs.pop("cache_position")
                new_positions = torch.arange(
                    past_positions[-1] + 1, past_positions[-1] + num_new_tokens + 1, dtype=past_positions.dtype
                ).to(past_positions.device)
                model_kwargs["cache_position"] = torch.cat((past_positions, new_positions))

        return model_kwargs

    @torch.no_grad()
    def update_model_kwargs_for_bucketing(
        self, params, input_ids, model_kwargs, pad_token_id, bucket_size, reduce_recompile=False
    ):
        if params["need_expansion"]:
            # Pad inputs to have static shapes during generation, this gives better performance than dynamic shapes on HPUs
            pad_amount = params["allocated_space"] - input_ids.shape[-1]
            input_ids = torch.nn.functional.pad(input_ids, (0, pad_amount), value=pad_token_id)
            if model_kwargs.get("inputs_embeds") is not None:
                model_kwargs["inputs_embeds"] = torch.nn.functional.pad(
                    model_kwargs["inputs_embeds"], (0, 0, 0, pad_amount), value=pad_token_id
                )
            if model_kwargs["attention_mask"] is not None:
                model_kwargs["attention_mask"] = torch.nn.functional.pad(
                    model_kwargs["attention_mask"], (0, pad_amount), value=0
                )
            else:
                assert False, "Not tested for cases where attn_mask isnt passed"

            if model_kwargs.get("cross_attention_mask") is not None:
                model_kwargs["cross_attention_mask"] = torch.nn.functional.pad(
                    model_kwargs["cross_attention_mask"],
                    (0, 0, 0, 0, 0, pad_amount),
                    value=0,
                )

            if reduce_recompile and params["passnum"] == 0:
                position_ids_cpu = model_kwargs["attention_mask"].long().cumsum(-1) - 1
                position_ids_cpu.masked_fill_(model_kwargs["attention_mask"] == 0, 1)
                input_ids = input_ids.to(self.device)
                model_kwargs["attention_mask"] = model_kwargs["attention_mask"].to(self.device)

            if "past_key_values" in model_kwargs:

                def create_pad_arg(pad_amount, i, j):
                    if model_kwargs["past_key_values"][0][0].dim() == 3:
                        assert self.config.model_type == "bloom"
                        if j == 0:
                            return (0, pad_amount)
                        elif j == 1:
                            return (0, 0, 0, pad_amount)
                        else:
                            assert False
                    elif model_kwargs["past_key_values"][0][0].dim() == 4:
                        return (0, 0, 0, pad_amount)  # llama, falcon, qwen2, starcoder2, gemma
                    else:
                        assert False, "Unknown case, please handle, or dont use bucketing"

                new_kv = [None for i in range(len(model_kwargs["past_key_values"]))]
                if self.config.model_type == "gpt_bigcode" and model_kwargs["past_key_values"][0][0].dim() == 2:
                    # GPT_BIGCODE's kv cache is list of tensors.
                    new_kv = [None for i in range(len(model_kwargs["past_key_values"]))]
                    for i in range(len(model_kwargs["past_key_values"])):
                        pad = (0, 0, 0, pad_amount)
                        new_kv[i] = torch.nn.functional.pad(
                            model_kwargs["past_key_values"][i], pad, value=pad_token_id
                        )
                    model_kwargs["past_key_values"] = list(new_kv)
                else:
                    for i in range(len(model_kwargs["past_key_values"])):
                        tmp_lst = [None for j in range(len(model_kwargs["past_key_values"][i]))]
                        for j in range(len(model_kwargs["past_key_values"][i])):
                            pad_tuple = create_pad_arg(pad_amount, i, j)
                            # Different models might have different shapes of kv-cache
                            # create_pad_arg handles them on a per-model basis
                            # This is a necessary (but not sufficient) condition: what ever dimension we are padding, should be a multiple of bucket_size
                            # This check is added in case we get a new model with a new kv-cache structure, and we attempt to pad some wrong dimension
                            # in peft case, if there's virtual token. the model_kwargs["past_key_values"][i][j].shape[-(len(pad_tuple) // 2)] % bucket_size == num_virtual_token, no need of assert, the pad length of past_key_value should be aligned with input id and attention_mask
                            if (
                                model_kwargs["past_key_values"][i][j].shape[-(len(pad_tuple) // 2)]
                                == params["allocated_space"] - pad_amount
                            ):
                                num_virtual_tokens = model_kwargs.get("num_virtual_tokens", 0)
                                assert (
                                    model_kwargs["past_key_values"][i][j].shape[-(len(pad_tuple) // 2)] % bucket_size
                                    == num_virtual_tokens
                                )
                                tmp_lst[j] = torch.nn.functional.pad(
                                    model_kwargs["past_key_values"][i][j], pad_tuple, value=pad_token_id
                                )
                            else:
                                tmp_lst[j] = model_kwargs["past_key_values"][i][j]
                        new_kv[i] = tuple(tmp_lst)
                    model_kwargs["past_key_values"] = tuple(new_kv)

        if "token_idx" not in model_kwargs:
            model_kwargs["token_idx"] = torch.tensor(params["token_idx"], device=self.device)
        return input_ids, model_kwargs

    def _get_candidate_generator(
        self,
        generation_config: GaudiGenerationConfig,
        input_ids: torch.LongTensor,
        inputs_tensor: torch.Tensor,
        assistant_model: "PreTrainedModel",
        logits_processor: LogitsProcessorList,
        model_kwargs: Dict,
    ) -> CandidateGenerator:
        if generation_config.prompt_lookup_num_tokens is not None:
            candidate_generator = PromptLookupCandidateGenerator(
                eos_token_id=generation_config._eos_token_tensor,
                num_output_tokens=generation_config.prompt_lookup_num_tokens,
                max_matching_ngram_size=generation_config.max_matching_ngram_size,
                max_length=generation_config.max_length,
            )
        else:
            candidate_generator = GaudiAssistedCandidateGenerator(
                input_ids=input_ids,
                assistant_model=assistant_model,
                generation_config=generation_config,
                model_kwargs=model_kwargs,
                inputs_tensor=inputs_tensor,
                logits_processor=logits_processor,
            )
        return candidate_generator

    def _get_stopping_criteria(
        self,
        generation_config: GaudiGenerationConfig,
        stopping_criteria: Optional[StoppingCriteriaList],
        tokenizer: Optional["PreTrainedTokenizerBase"] = None,
        **kwargs,
    ) -> StoppingCriteriaList:
        criteria = StoppingCriteriaList()
        if generation_config.max_length is not None:
            max_position_embeddings = getattr(self.config, "max_position_embeddings", None)
            criteria.append(
                MaxLengthCriteria(
                    max_length=generation_config.max_length,
                    max_position_embeddings=max_position_embeddings,
                )
            )
        if generation_config.max_time is not None:
            criteria.append(MaxTimeCriteria(max_time=generation_config.max_time))
        if generation_config.stop_strings is not None:
            if tokenizer is None:
                raise ValueError(
                    "There are one or more stop strings, either in the arguments to `generate` or in the "
                    "model's generation config, but we could not locate a tokenizer. When generating with "
                    "stop strings, you must pass the model's tokenizer to the `tokenizer` argument of `generate`."
                )
            criteria.append(StopStringCriteria(stop_strings=generation_config.stop_strings, tokenizer=tokenizer))
        if not generation_config.ignore_eos and generation_config._eos_token_tensor is not None:
            criteria.append(EosTokenCriteria(eos_token_id=generation_config._eos_token_tensor))
        if (
            generation_config.is_assistant
            and generation_config.assistant_confidence_threshold is not None
            and generation_config.assistant_confidence_threshold > 0
        ):
            criteria.append(
                ConfidenceCriteria(assistant_confidence_threshold=generation_config.assistant_confidence_threshold)
            )
        criteria = self._merge_criteria_processor_list(criteria, stopping_criteria)
        return criteria

    def _prepare_generated_length(
        self,
        generation_config,
        has_default_max_length,
        has_default_min_length,
        model_input_name,
        input_ids_length,
        inputs_tensor,
        has_token_idx,
    ):
        """Prepared max and min length in generaion configs to avoid clashes between similar attributes"""

        if generation_config.max_new_tokens is not None:
            if not has_default_max_length and generation_config.max_length is not None:
                logger.warning(
                    f"Both `max_new_tokens` (={generation_config.max_new_tokens}) and `max_length`(="
                    f"{generation_config.max_length}) seem to have been set. `max_new_tokens` will take precedence. "
                    "Please refer to the documentation for more information. "
                    "(https://huggingface.co/docs/transformers/main/en/main_classes/text_generation)"
                )
            if has_token_idx:
                generation_config.max_length = input_ids_length
            else:
                generation_config.max_length = generation_config.max_new_tokens + input_ids_length

        # if both `inputs_embeds` and `input_ids` are passed, we do not correct the length
        # otherwise we need total length [inputs-embeds-len + new-tokens-len] to not go beyond indicated `max_length``
        elif (
            model_input_name == "inputs_embeds"
            and input_ids_length != inputs_tensor.shape[1]
            and not self.config.is_encoder_decoder
        ):
            generation_config.max_length -= inputs_tensor.shape[1]

        # same for min length
        if generation_config.min_new_tokens is not None:
            if not has_default_min_length:
                logger.warning(
                    f"Both `min_new_tokens` (={generation_config.min_new_tokens}) and `min_length`(="
                    f"{generation_config.min_length}) seem to have been set. `min_new_tokens` will take precedence. "
                    "Please refer to the documentation for more information. "
                    "(https://huggingface.co/docs/transformers/main/en/main_classes/text_generation)"
                )
            if has_token_idx:
                generation_config.min_length = input_ids_length
            else:
                generation_config.min_length = generation_config.min_new_tokens + input_ids_length

        elif (
            model_input_name == "inputs_embeds"
            and input_ids_length != inputs_tensor.shape[1]
            and not self.config.is_encoder_decoder
        ):
            generation_config.min_length = max(generation_config.min_length - inputs_tensor.shape[1], 0)

        return generation_config

    def _prepare_generation_config(
        self, generation_config: Optional[GaudiGenerationConfig], **kwargs: Dict
    ) -> Tuple[GaudiGenerationConfig, Dict]:
        """
        Copied from https://github.com/huggingface/transformers/blob/v4.40.2/src/transformers/generation/utils.py#L1230
        Differences:
        - add management of `static_shapes` and `ignore_eos` in the generation config
        - workaround for `token_type_ids` for Falcon
        """
        # TODO joao: when we can detect `fullgraph=True` in `torch.compile` (https://github.com/pytorch/pytorch/pull/120400)
        # replace `is_torchdynamo_compiling` by the corresponding check. As it is, we are being too restrictive with
        # the parameterization in `fullgraph=False` so as to enable `fullgraph=True`.

        # priority: `generation_config` argument > `model.generation_config` (the default generation config)
        using_model_generation_config = False
        if generation_config is None:
            # legacy: users may modify the model configuration to control generation. To trigger this legacy behavior,
            # the following conditions must be met
            # 1) the generation config must have been created from the model config (`_from_model_config` field);
            # 2) the generation config must have seen no modification since its creation (the hash is the same);
            # 3) there are non-default generation parameters in the model config.
            # 4) the user must have set new generation parameters in the model config.
            # NOTE: `torch.compile` can't compile `hash`, this legacy support is disabled with compilation.
            if (
                not is_torchdynamo_compiling()
                and self.generation_config._from_model_config  # 1)
                and self.generation_config._original_object_hash == hash(self.generation_config)  # 2)
                and len(self.config._get_non_default_generation_parameters()) > 0  # 3)
            ):
                new_generation_config = GaudiGenerationConfig.from_model_config(self.config)
                if new_generation_config != self.generation_config:  # 4)
                    warnings.warn(
                        "You have modified the pretrained model configuration to control generation. This is a"
                        " deprecated strategy to control generation and will be removed in v5."
                        " Please use and modify the model generation configuration (see"
                        " https://huggingface.co/docs/transformers/generation_strategies#default-text-generation-configuration )",
                        UserWarning,
                    )
                    self.generation_config = new_generation_config

            generation_config = self.generation_config
            using_model_generation_config = True

        # `torch.compile` can't compile `copy.deepcopy`, arguments in `kwargs` that are part of `generation_config`
        # will mutate the object with `.update`. As such, passing these arguments through `kwargs` is disabled -- an
        # exception will be raised in `_validate_model_kwargs`
        if not is_torchdynamo_compiling():
            generation_config = copy.deepcopy(generation_config)
            if generation_config.static_shapes is None:
                generation_config.static_shapes = self.config.model_type in MODELS_OPTIMIZED_WITH_STATIC_SHAPES
                if self.config.model_type == "vision-encoder-decoder":
                    generation_config.static_shapes = (
                        self.config.decoder.model_type in MODELS_OPTIMIZED_WITH_STATIC_SHAPES
                    )
            self.generation_config.static_shapes = generation_config.static_shapes
            if generation_config.ignore_eos is None:
                generation_config.ignore_eos = kwargs.get("ignore_eos", kwargs.get("lazy_mode", None))
            self.generation_config.ignore_eos = generation_config.ignore_eos
            model_kwargs = generation_config.update(**kwargs)  # All unused kwargs must be model kwargs
            if self.config.model_type == "falcon" and "token_type_ids" in kwargs.keys():
                for key in ["token_type_ids"]:
                    model_kwargs.pop(key, None)
            # If `generation_config` is provided, let's fallback ALL special tokens to the default values for the model
            if not using_model_generation_config:
                if generation_config.bos_token_id is None:
                    generation_config.bos_token_id = self.generation_config.bos_token_id
                if generation_config.eos_token_id is None:
                    generation_config.eos_token_id = self.generation_config.eos_token_id
                if generation_config.pad_token_id is None:
                    generation_config.pad_token_id = self.generation_config.pad_token_id
                if generation_config.decoder_start_token_id is None:
                    generation_config.decoder_start_token_id = self.generation_config.decoder_start_token_id
        else:
            model_kwargs = kwargs

        return generation_config, model_kwargs

    def _prepare_cache_for_generation(
        self,
        generation_config: GaudiGenerationConfig,
        model_kwargs: Dict,
        assistant_model: "PreTrainedModel",
        batch_size: int,
        max_cache_length: int,
        device: torch.device,
    ) -> bool:
        """
        Copied from: https://github.com/huggingface/transformers/blob/65bb28444849976f853063edb958b3ef3dd59d12/src/transformers/generation/utils.py#L1467

        Changes:
        - change the default from DynamicCache to tuples
        """

        cache_name = "past_key_values" if "mamba" not in self.__class__.__name__.lower() else "cache_params"
        requires_cross_attention_cache = (
            self.config.is_encoder_decoder or model_kwargs.get("encoder_outputs") is not None
        )

        # Quick escape route 1: if the user specifies a cache, we only need to:
        # a) check for conflicting `generate` arguments
        # b) convert to the new cache format (if the user passes a legacy cache and model supports it)
        user_defined_cache = model_kwargs.get(cache_name)
        if user_defined_cache is not None:
            if generation_config.cache_implementation is not None:
                raise ValueError(
                    f"Passing both `cache_implementation` (used to initialize certain caches) and `{cache_name}` (a "
                    "Cache object) is unsupported. Please use only one of the two."
                )
            if isinstance(user_defined_cache, tuple) and self._supports_default_dynamic_cache():
                model_kwargs[cache_name] = (
                    DynamicCache.from_legacy_cache(user_defined_cache)
                    if not requires_cross_attention_cache
                    else EncoderDecoderCache.from_legacy_cache(user_defined_cache)
                )
            return

        # Quick escape route 2: if the user specifies no cache is to be used. (conflicting arguments are handled in
        # `generation_config.validate()`)
        if generation_config.use_cache is False:
            return

        # Quick escape route 3: model that only supports legacy caches = nothing to prepare
        if not self._supports_default_dynamic_cache():
            if generation_config.cache_implementation is not None:
                warnings.warn(
                    "This model does not support `Cache` instances, it only supports the legacy cache format (tuple "
                    f"of tuples). `cache_implementation` (set to {generation_config.cache_implementation}) will be "
                    "ignored.",
                    UserWarning,
                )
            return

        # Otherwise we NEED to prepare a cache, based on `generation_config.cache_implementation`

        # TODO(joao): support static caches in assisted generation. assisted generation needs to roll back caches,
        # which is only supported in dynamic caches atm
        if assistant_model is not None and generation_config.cache_implementation is not None:
            logger.warning_once(
                "An assistant model is provided, using a dynamic cache instead of a cache of type="
                f"'{generation_config.cache_implementation}'."
            )
            generation_config.cache_implementation = None

        if generation_config.cache_implementation is not None:
            if generation_config.cache_implementation in NEED_SETUP_CACHE_CLASSES_MAPPING:
                if generation_config.cache_implementation == "static" and not self._supports_static_cache:
                    raise ValueError(
                        "This model does not support `cache_implementation='static'`. Please check the following "
                        "issue: https://github.com/huggingface/transformers/issues/28981"
                    )
                model_kwargs[cache_name] = self._get_cache(
                    cache_implementation=generation_config.cache_implementation,
                    batch_size=max(generation_config.num_beams, generation_config.num_return_sequences) * batch_size,
                    max_cache_len=max_cache_length,
                    device=device,
                    model_kwargs=model_kwargs,
                )
            elif generation_config.cache_implementation == "quantized":
                if not self._supports_quantized_cache:
                    raise ValueError(
                        "This model does not support the quantized cache. If you want your model to support quantized "
                        "cache, please open an issue and tag @zucchini-nlp."
                    )

                cache_config = (
                    generation_config.cache_config
                    if generation_config.cache_config is not None
                    else QuantizedCacheConfig()
                )
                cache_class = QUANT_BACKEND_CLASSES_MAPPING[cache_config.backend]

                if cache_config.backend == "quanto" and not is_quanto_available():
                    raise ImportError(
                        "You need to install `quanto` in order to use KV cache quantization with quanto backend. "
                        "Please install it via  with `pip install quanto`"
                    )
                elif cache_config.backend == "HQQ" and not is_hqq_available():
                    raise ImportError(
                        "You need to install `HQQ` in order to use KV cache quantization with HQQ backend. "
                        "Please install it via  with `pip install hqq`"
                    )

                model_kwargs[cache_name] = cache_class(cache_config)
            elif generation_config.cache_implementation == "offloaded":
                model_kwargs[cache_name] = OffloadedCache()

        # Use tuples by default (.i.e. legacy format).
        else:
            return

    @torch.no_grad()
    def generate(
        self,
        inputs: Optional[torch.Tensor] = None,
        generation_config: Optional[GaudiGenerationConfig] = None,
        logits_processor: Optional[LogitsProcessorList] = None,
        stopping_criteria: Optional[StoppingCriteriaList] = None,
        prefix_allowed_tokens_fn: Optional[Callable[[int, torch.Tensor], List[int]]] = None,
        synced_gpus: Optional[bool] = None,
        assistant_model: Optional["PreTrainedModel"] = None,
        streamer: Optional["BaseStreamer"] = None,
        negative_prompt_ids: Optional[torch.Tensor] = None,
        negative_prompt_attention_mask: Optional[torch.Tensor] = None,
        lazy_mode: Optional[bool] = False,
        hpu_graphs: Optional[bool] = False,
        profiling_warmup_steps: Optional[int] = 0,
        profiling_steps: Optional[int] = 0,
        iteration_times: Optional[List[float]] = None,
        profiling_record_shapes: Optional[bool] = False,
        **kwargs,
    ) -> Union[GenerateOutput, torch.LongTensor]:
        r"""
        Generates sequences of token ids for models with a language modeling head.

        <Tip warning={true}>

        Most generation-controlling parameters are set in [`transformers.generation.generation_config`] which, if not passed, will be set to the
        model's default generation configuration. You can override any `generation_config` by passing the corresponding
        parameters to generate, e.g. `.generate(inputs, num_beams=4, do_sample=True)`.

        For an overview of generation strategies and code examples, check out the [following
        guide](../generation_strategies).

        </Tip>

        Most of these parameters are explained in more detail in [this blog
        post](https://huggingface.co/blog/how-to-generate).
        Parameters:
            inputs (`torch.Tensor` of varying shape depending on the modality, *optional*):
                The sequence used as a prompt for the generation or as model inputs to the encoder. If `None` the
                method initializes it with `bos_token_id` and a batch size of 1. For decoder-only models `inputs`
                should be in the format of `input_ids`. For encoder-decoder models *inputs* can represent any of
                `input_ids`, `input_values`, `input_features`, or `pixel_values`.
            generation_config (`transformers.generation.GenerationConfig`, *optional*):
                The generation configuration to be used as base parametrization for the generation call. `**kwargs`
                passed to generate matching the attributes of `generation_config` will override them. If
                `generation_config` is not provided, the default will be used, which has the following loading
                priority: 1) from the `generation_config.json` model file, if it exists; 2) from the model
                configuration. Please note that unspecified parameters will inherit [`~generation.GenerationConfig`]'s
                default values, whose documentation should be checked to parameterize generation.
            logits_processor (`LogitsProcessorList`, *optional*):
                Custom logits processors that complement the default logits processors built from arguments and
                generation config. If a logit processor is passed that is already created with the arguments or a
                generation config an error is thrown. This feature is intended for advanced users.
            stopping_criteria (`StoppingCriteriaList`, *optional*):
                Custom stopping criteria that complements the default stopping criteria built from arguments and a
                generation config. If a stopping criteria is passed that is already created with the arguments or a
                generation config an error is thrown. If your stopping criteria depends on the `scores` input, make
                sure you pass `return_dict_in_generate=True, output_scores=True` to `generate`. This feature is
                intended for advanced users.
            prefix_allowed_tokens_fn (`Callable[[int, torch.Tensor], List[int]]`, *optional*):
                If provided, this function constraints the beam search to allowed tokens only at each step. If not
                provided no constraint is applied. This function takes 2 arguments: the batch ID `batch_id` and
                `input_ids`. It has to return a list with the allowed tokens for the next generation step conditioned
                on the batch ID `batch_id` and the previously generated tokens `inputs_ids`. This argument is useful
                for constrained generation conditioned on the prefix, as described in [Autoregressive Entity
                Retrieval](https://arxiv.org/abs/2010.00904).
            synced_gpus (`bool`, *optional*):
                Whether to continue running the while loop until max_length. Unless overridden this flag will be set to
                `True` under DeepSpeed ZeRO Stage 3 multiple GPUs environment to avoid hanging if one GPU finished
                generating before other GPUs. Otherwise it'll be set to `False`.
            assistant_model (`PreTrainedModel`, *optional*):
                An assistant model that can be used to accelerate generation. The assistant model must have the exact
                same tokenizer. The acceleration is achieved when forecasting candidate tokens with the assistent model
                is much faster than running generation with the model you're calling generate from. As such, the
                assistant model should be much smaller.
            streamer (`BaseStreamer`, *optional*):
                Streamer object that will be used to stream the generated sequences. Generated tokens are passed
                through `streamer.put(token_ids)` and the streamer is responsible for any further processing.
            negative_prompt_ids (`torch.LongTensor` of shape `(batch_size, sequence_length)`, *optional*):
                The negative prompt needed for some processors such as CFG. The batch size must match the input batch
                size. This is an experimental feature, subject to breaking API changes in future versions.
            negative_prompt_attention_mask (`torch.LongTensor` of shape `(batch_size, sequence_length)`, *optional*):
                Attention_mask for `negative_prompt_ids`.
            lazy_mode (`bool`, *optional*, defaults to `False`):
                Whether the run is executed in lazy mode or not (i.e. eager mode).
            hpu_graphs (`bool`, *optional*, defaults to `False`):
                Whether to use HPU graphs for inference.
            profiling_warmup_steps (`int`, *optional*, defaults to 0):
                Number of steps to ignore for profling.
            profiling_steps (`int`, *optional*, defaults to 0):
                Number of steps to be captured when enabling profiling.
            profiling_record_shapes (`bool`, *optional*, defaults to False):
                Record shapes when enabling profiling.
            kwargs (`Dict[str, Any]`, *optional*):
                Ad hoc parametrization of `generation_config` and/or additional model-specific kwargs that will be
                forwarded to the `forward` function of the model. If the model is an encoder-decoder model, encoder
                specific kwargs should not be prefixed and decoder specific kwargs should be prefixed with *decoder_*.

        Return:
            [`transformers.utils.ModelOutput`] or `torch.LongTensor`: A [`transformers.generationutils.ModelOutput`] (if `return_dict_in_generate=True`
            or when `config.return_dict_in_generate=True`) or a `torch.LongTensor`.
                If the model is *not* an encoder-decoder model (`model.config.is_encoder_decoder=False`), the possible
                [`transformers.generationutils.ModelOutput`] types are:
                    - [`transformers.generation.GenerateDecoderOnlyOutput`],
                    - [`transformers.generation.GenerateBeamDecoderOnlyOutput`]
                If the model is an encoder-decoder model (`model.config.is_encoder_decoder=True`), the possible
                [`transformers.generationutils.ModelOutput`] types are:
                    - [`transformers.generation.GenerateEncoderDecoderOutput`],
                    - [`transformers.generation.GenerateBeamEncoderDecoderOutput`]
        """
        if iteration_times is not None:
            hb_gen_time = HabanaGenerationtime(iteration_times=iteration_times)
            hb_gen_time.start()
        else:
            hb_gen_time = None
        if synced_gpus is None:
            if is_deepspeed_zero3_enabled() and dist.get_world_size() > 1:
                synced_gpus = True
            else:
                synced_gpus = False

        # 1. Handle `generation_config` and kwargs that might update it, and validate the `.generate()` call
        self._validate_model_class()
        tokenizer = kwargs.pop("tokenizer", None)  # Pull this out first, we only use it for stopping criteria
        if hpu_graphs and not lazy_mode:
            raise ValueError(
                "`hpu_graphs` is True but `lazy_mode` is False. HPU graphs require `lazy_mode` to be set to True."
            )
        num_virtual_tokens = kwargs.pop("num_virtual_tokens", 0)
        generation_config, model_kwargs = self._prepare_generation_config(generation_config, **kwargs)
        self._validate_model_kwargs(model_kwargs.copy())
        self._validate_assistant(assistant_model)

        # 2. Set generation parameters if not already defined
        if synced_gpus is None:
            if is_deepspeed_zero3_enabled() and dist.get_world_size() > 1:
                synced_gpus = True
            else:
                synced_gpus = False

        logits_processor = logits_processor if logits_processor is not None else LogitsProcessorList()
        stopping_criteria = stopping_criteria if stopping_criteria is not None else StoppingCriteriaList()

        accepts_attention_mask = "attention_mask" in set(inspect.signature(self.forward).parameters.keys())
        requires_attention_mask = "encoder_outputs" not in model_kwargs
        kwargs_has_attention_mask = model_kwargs.get("attention_mask", None) is not None

        # 3. Define model inputs
        inputs_tensor, model_input_name, model_kwargs = self._prepare_model_inputs(
            inputs, generation_config.bos_token_id, model_kwargs
        )
        batch_size = inputs_tensor.shape[0]

        device = inputs_tensor.device
        self._prepare_special_tokens(generation_config, kwargs_has_attention_mask, device=device)

        # decoder-only models must use left-padding for batched generation.
        if not self.config.is_encoder_decoder and not is_torchdynamo_compiling():
            # If `input_ids` was given, check if the last id in any sequence is `pad_token_id`
            # Note: If using, `inputs_embeds` this check does not work, because we want to be more hands-off.
            if (
                generation_config._pad_token_tensor is not None
                and batch_size > 1
                and len(inputs_tensor.shape) == 2
                and torch.sum(inputs_tensor[:, -1] == generation_config._pad_token_tensor) > 0
            ):
                logger.warning(
                    "A decoder-only architecture is being used, but right-padding was detected! For correct "
                    "generation results, please set `padding_side='left'` when initializing the tokenizer."
                )

        # 4. Define other model kwargs
        # decoder-only models with inputs_embeds forwarding must use caching (otherwise we can't detect whether we are
        # generating the first new token or not, and we only want to use the embeddings for the first new token)
        if not self.config.is_encoder_decoder and model_input_name == "inputs_embeds":
            model_kwargs["use_cache"] = True
        else:
            model_kwargs["use_cache"] = generation_config.use_cache

        self.generation_config.max_length = generation_config.max_length

        if not kwargs_has_attention_mask and requires_attention_mask and accepts_attention_mask:
            model_kwargs["attention_mask"] = self._prepare_attention_mask_for_generation(
                inputs_tensor, generation_config._pad_token_tensor, generation_config._eos_token_tensor
            )
        elif kwargs_has_attention_mask:
            # TODO (joao): generalize this check with other types of inputs
            if model_input_name == "input_ids" and len(model_kwargs["attention_mask"].shape) > 2:
                raise ValueError("`attention_mask` passed to `generate` must be 2D.")

        is_greedy_or_beam_and_bucket = (
            not generation_config.bucket_internal
            and generation_config.bucket_size > 0
            and generation_config.get_generation_mode(assistant_model)
            in [
                GenerationMode.GREEDY_SEARCH,
                GenerationMode.SAMPLE,
                GenerationMode.BEAM_SEARCH,
                GenerationMode.BEAM_SAMPLE,
                GenerationMode.CONTRASTIVE_SEARCH,
            ]
        )
        model_kwargs["bucket_size"] = generation_config.bucket_size if generation_config.static_shapes else -1
        model_kwargs["bucket_internal"] = generation_config.bucket_internal
        model_kwargs["reduce_recompile"] = (
            generation_config.reduce_recompile if generation_config.reduce_recompile is not None else False
        )
        if model_kwargs["reduce_recompile"]:
            assert generation_config.bucket_size
        # Below condition checked explicitly since llama supports bucket_internal even without reuse_cache
        if generation_config.bucket_internal:
            assert generation_config.bucket_size >= 0, "please set bucket_size to use bucket_internal"
        if generation_config.reuse_cache:
            assert (
                self.config.model_type
                in [
                    "llama",
                    "mistral",
                    "falcon",
                    "mixtral",
                    "phi",
                    "qwen2",
                    "gptj",
                    "starcoder2",
                    "qwen2_moe",
                    "gemma",
                ]
            ), "reuse_cache only supported by llama, mistral, falcon, mixtral, phi, qwen2, qwen2_moe, gemma and starcoder2 at the moment"
            if not generation_config.bucket_internal:
                assert (
                    generation_config.bucket_size <= 0
                ), "please set bucket_internal along with reuse_cache and bucket_size"
            else:
                assert generation_config.bucket_size >= 0, "please set valid bucket_size to use bucket_internal"

        if generation_config.static_shapes:
            # Pad inputs to have static shapes during generation, this gives better performance than dynamic shapes on HPUs
            # In encoder_decoder models, Inputs are already padded

            if not self.config.is_encoder_decoder:
                # only pad if bucket_size < -1. If we are bucketing (bucket_size > 0), then that is taken care in greedy_search()
                if not is_greedy_or_beam_and_bucket:
                    # token_idx is the current index in the generation process, it is incremented each time a new token is generated
                    token_idx = inputs_tensor.shape[1]
                    if generation_config.max_new_tokens is None:
                        generation_config.max_new_tokens = generation_config.max_length - token_idx
                    if model_input_name == "inputs_embeds" and model_kwargs["input_ids"].numel() == 0:
                        inputs_embeds_offset = -model_kwargs["inputs_embeds"].shape[1]

                        model_kwargs["inputs_embeds_offset"] = torch.tensor(
                            inputs_embeds_offset, device=inputs_tensor.device
                        )

                    if (
                        model_input_name == "inputs_embeds"
                        and model_kwargs.get("inputs_embeds") is not None
                        and not model_kwargs["bucket_internal"]
                        and not generation_config.reuse_cache
                    ):
                        model_kwargs["inputs_embeds"] = torch.nn.functional.pad(
                            model_kwargs["inputs_embeds"],
                            (0, 0, 0, generation_config.max_new_tokens),
                            value=generation_config.pad_token_id,
                        )
                    else:
                        inputs_tensor = torch.nn.functional.pad(
                            inputs_tensor, (0, generation_config.max_new_tokens), value=generation_config.pad_token_id
                        )
                    model_kwargs["token_idx"] = torch.tensor(token_idx, device=inputs_tensor.device)
                    model_kwargs["token_idx_cpu"] = token_idx

                    for other_inputs in ["attention_mask", "token_type_ids"]:
                        if model_kwargs.get(other_inputs) is not None:
                            model_kwargs[other_inputs] = torch.nn.functional.pad(
                                model_kwargs[other_inputs],
                                (0, generation_config.max_new_tokens),
                                value=0,
                            )
                    if model_kwargs.get("cross_attention_mask") is not None:
                        model_kwargs["cross_attention_mask"] = torch.nn.functional.pad(
                            model_kwargs["cross_attention_mask"],
                            (0, 0, 0, 0, 0, generation_config.max_new_tokens),
                            value=0,
                        )
            else:
                assert generation_config.bucket_size <= 0, "Untested path for bucket>0"
                if model_kwargs.get("decoder_input_ids", None) is None:
                    token_idx = 1
                else:
                    token_idx = model_kwargs["decoder_input_ids"].shape[-1]
                model_kwargs["token_idx"] = torch.tensor(token_idx, device=inputs_tensor.device)
                if model_kwargs.get("decoder_attention_mask", None) is None and generation_config.use_cache:
                    max_length = (
                        generation_config.max_new_tokens + token_idx
                        if generation_config.max_new_tokens is not None
                        else generation_config.max_length
                    )
                    model_kwargs["decoder_attention_mask"] = self._prepare_decoder_attention_mask(
                        max_length,
                        inputs_tensor.shape[0],
                        inputs_tensor.device,
                    )

        if self.config.is_encoder_decoder and "encoder_outputs" not in model_kwargs:
            # if model is encoder decoder encoder_outputs are created and added to `model_kwargs`
            model_kwargs = self._prepare_encoder_decoder_kwargs_for_generation(
                inputs_tensor, model_kwargs, model_input_name, generation_config
            )

        # 5. Prepare `input_ids` which will be used for auto-regressive generation
        if self.config.is_encoder_decoder:
            input_ids, model_kwargs = self._prepare_decoder_input_ids_for_generation(
                batch_size=batch_size,
                model_input_name=model_input_name,
                model_kwargs=model_kwargs,
                decoder_start_token_id=generation_config._decoder_start_token_tensor,
                device=inputs_tensor.device,
                max_new_tokens=generation_config.max_new_tokens,
                pad_token_id=generation_config.pad_token_id,
            )
        else:
            input_ids = inputs_tensor if model_input_name == "input_ids" else model_kwargs.pop("input_ids")
            if model_input_name == "inputs_embeds" and generation_config.static_shapes:
                if not is_greedy_or_beam_and_bucket:
                    input_ids = torch.nn.functional.pad(
                        input_ids, (0, generation_config.max_new_tokens), value=generation_config.pad_token_id
                    )

        if generation_config.token_healing:
            input_ids = self.heal_tokens(input_ids, tokenizer)

        if streamer is not None:
            streamer.put(input_ids.cpu())

        # 6. Prepare `max_length` depending on other stopping criteria.
        input_ids_length = input_ids.shape[1]
        has_default_max_length = kwargs.get("max_length") is None and generation_config.max_length is not None
        has_default_min_length = kwargs.get("min_length") is None and generation_config.min_length is not None
        generation_config = self._prepare_generated_length(
            generation_config=generation_config,
            has_default_max_length=has_default_max_length,
            has_default_min_length=has_default_min_length,
            model_input_name=model_input_name,
            inputs_tensor=inputs_tensor,
            input_ids_length=input_ids_length,
            has_token_idx="token_idx" in model_kwargs,
        )

        # If the model supports `num_logits_to_keep` in forward(), set it to 1 to avoid computing the whole
        # logit matrix. This can save a lot of memory during the first forward pass. Note that assisted decoding
        # dynamically overrides this value as it can need more than the last token logits
        #
        # Use trim_logits in HPU to save memory (in replacement of the num_logits_to_keep)
        # if self._supports_num_logits_to_keep() and "num_logits_to_keep" not in model_kwargs:
        #    model_kwargs["num_logits_to_keep"] = 1

        self._validate_generated_length(
            generation_config,
            model_kwargs["token_idx"].item() if "token_idx" in model_kwargs else input_ids_length,
            has_default_max_length,
        )

        # 7. Prepare the cache.
        # - `model_kwargs` may be updated in place with a cache as defined by the parameters in `generation_config`.
        # - different models have a different cache name expected by the model (default = "past_key_values")
        # - `max_length`, prepared above, is used to determine the maximum cache length
        # TODO (joao): remove `user_defined_cache` after v4.47 (remove default conversion to legacy format)
        cache_name = "past_key_values" if "mamba" not in self.__class__.__name__.lower() else "cache_params"
        user_defined_cache = model_kwargs.get(cache_name)
        max_cache_length = generation_config.max_length
        if (
            inputs_tensor.shape[1] != input_ids_length
            and model_input_name == "inputs_embeds"
            and not self.config.is_encoder_decoder
        ):
            max_cache_length += inputs_tensor.shape[1]
        self._prepare_cache_for_generation(
            generation_config, model_kwargs, assistant_model, batch_size, max_cache_length, device
        )

        # determine whether introduce trim_logits feature
        model_kwargs["trim_logits"] = generation_config.trim_logits

        # determine whether attention softmax needs to execute in lower precision
        model_kwargs["attn_softmax_bf16"] = generation_config.attn_softmax_bf16

        # determine whether limit_hpu_graphs needs to be used
        model_kwargs["use_hpu_graphs"] = hpu_graphs
        model_kwargs["limit_hpu_graphs"] = generation_config.limit_hpu_graphs

        # prepare for allocate kv cache
        model_kwargs["reuse_cache"] = generation_config.reuse_cache

        # determine whether flash attention needs to be used
        model_kwargs["use_flash_attention"] = generation_config.use_flash_attention
        model_kwargs["flash_attention_recompute"] = True if generation_config.flash_attention_recompute else False
        model_kwargs["flash_attention_causal_mask"] = True if generation_config.flash_attention_causal_mask else False
        model_kwargs["flash_attention_fast_softmax"] = (
            True if generation_config.flash_attention_fast_softmax else False
        )
        model_kwargs["num_virtual_tokens"] = num_virtual_tokens
        if generation_config.valid_sequence_lengths is not None:
            model_kwargs["valid_sequence_lengths"] = generation_config.valid_sequence_lengths

        if not self.config.is_encoder_decoder:
            calculated_max_length = input_ids.shape[1] + num_virtual_tokens
            if not generation_config.static_shapes and generation_config.max_new_tokens is not None:
                calculated_max_length = input_ids.shape[1] + generation_config.max_new_tokens + num_virtual_tokens
            if generation_config.use_cache and generation_config.reuse_cache:
                bs, _ = input_ids.shape
                if not is_greedy_or_beam_and_bucket:
                    unwrap_deepspeed_model(self).allocate_kv_cache(
                        bs * generation_config.num_beams, calculated_max_length, token_idx + num_virtual_tokens
                    )
            if generation_config.use_cache:
                model_kwargs["kv_cache_len"] = calculated_max_length
                model_kwargs["kv_cache_pad_len"] = generation_config.max_new_tokens

            if self.config.model_type in [
                "llama",
                "falcon",
                "mistral",
                "qwen2",
                "gptj",
                "starcoder2",
                "gemma",
                "qwen2_moe",
            ]:
                if self.config.max_position_embeddings < calculated_max_length:
                    unwrap_deepspeed_model(self).update_sincos_cache(seq_len=calculated_max_length)

        # 8. determine generation mode
        generation_mode = generation_config.get_generation_mode(assistant_model)

        if generation_config.bucket_size > 0:
            assert generation_config.static_shapes, "bucket_size > 0 can be set only when static_shapes is set"
        # if generation_config.bucket_size <= 0, padding is handled by the generating fn (like greedy_search)
        if generation_config.static_shapes and generation_config.bucket_size > 0:
            assert generation_mode in [
                GenerationMode.GREEDY_SEARCH,
                GenerationMode.SAMPLE,
                GenerationMode.BEAM_SEARCH,
                GenerationMode.BEAM_SAMPLE,
                GenerationMode.CONTRASTIVE_SEARCH,
            ], "generation_config.bucket_size > 0 supported only for greedy mode"

        if streamer is not None and (generation_config.num_beams > 1):
            raise ValueError(
                "`streamer` cannot be used with beam search (yet!). Make sure that `num_beams` is set to 1."
            )

        if not is_torchdynamo_compiling() and self.device.type != input_ids.device.type:
            warnings.warn(
                (
                    "You are calling .generate() with the `input_ids` being on a device type different"
                    f" than your model's device. `input_ids` is on {input_ids.device.type}, whereas the model"
                    f" is on {self.device.type}. You may experience unexpected behaviors or slower generation."
                    " Please make sure that you have put `input_ids` to the"
                    f" correct device by calling for example input_ids = input_ids.to('{self.device.type}') before"
                    " running `.generate()`."
                ),
                UserWarning,
            )

        # 9. prepare logits processors and stopping criteria
        prepared_logits_processor = self._get_logits_processor(
            generation_config=generation_config,
            input_ids_seq_length=input_ids_length,
            encoder_input_ids=inputs_tensor,
            prefix_allowed_tokens_fn=prefix_allowed_tokens_fn,
            logits_processor=logits_processor,
            device=inputs_tensor.device,
            model_kwargs=model_kwargs,
            negative_prompt_ids=negative_prompt_ids,
            negative_prompt_attention_mask=negative_prompt_attention_mask,
        )
        self.generation_config.generation_mode = generation_mode
        prepared_stopping_criteria = self._get_stopping_criteria(
            generation_config=generation_config,
            stopping_criteria=stopping_criteria,
            tokenizer=tokenizer,
            **kwargs,
        )

        # In lazy mode, import Habana torch to be able to add mark_step()
        if lazy_mode:
            import habana_frameworks.torch.core as htcore

            self.htcore_generation = htcore

        # 10. go into different generation modes
        if generation_mode == GenerationMode.ASSISTED_GENERATION:
            if generation_config.num_return_sequences > 1:
                raise ValueError(
                    "num_return_sequences has to be 1 when doing assisted generate, "
                    f"but is {generation_config.num_return_sequences}."
                )
            if batch_size > 1:
                raise ValueError("assisted generate is only supported for batch_size = 1")
            if not model_kwargs["use_cache"]:
                raise ValueError("assisted generate requires `use_cache=True`")
            if generation_config.cache_implementation in ["static", "hybrid", "sliding_window"]:
                raise ValueError("assisted generate is not supported with Static cache classes`")
            if self._is_stateful:
                # In assisted generation we need the ability to confirm whether the model would pick certain tokens,
                # which is not possible with stateful models (they can't reset to a previous subset of generated text)
                raise ValueError(
                    f"assisted generation is not supported with stateful models, such as {self.__class__.__name__}"
                )

            # 11. Get the candidate generator, given the parameterization
            candidate_generator = self._get_candidate_generator(
                generation_config=generation_config,
                input_ids=input_ids,
                inputs_tensor=inputs_tensor,
                assistant_model=assistant_model,
                logits_processor=logits_processor,
                model_kwargs=model_kwargs,
            )

            # 12. run assisted generate
            result = self._assisted_decoding(
                input_ids,
                candidate_generator=candidate_generator,
                logits_processor=prepared_logits_processor,
                stopping_criteria=prepared_stopping_criteria,
                generation_config=generation_config,
                synced_gpus=synced_gpus,
                streamer=streamer,
                lazy_mode=lazy_mode,
                ignore_eos=generation_config.ignore_eos,
                profiling_warmup_steps=profiling_warmup_steps,
                profiling_steps=profiling_steps,
                hb_gen_time=hb_gen_time,
                **model_kwargs,
            )
        elif generation_mode == GenerationMode.DOLA_GENERATION:
            if self._is_stateful:
                # DoLa decoding was not designed for stateful models, and would require some changes
                raise ValueError(
                    f"dola decoding is not supported with stateful models, such as {self.__class__.__name__}"
                )
            result = self._dola_decoding(
                input_ids,
                dola_layers=generation_config.dola_layers,
                logits_processor=prepared_logits_processor,
                stopping_criteria=prepared_stopping_criteria,
                generation_config=generation_config,
                synced_gpus=synced_gpus,
                streamer=streamer,
                **model_kwargs,
            )

        elif generation_mode == GenerationMode.CONTRASTIVE_SEARCH:
            if not model_kwargs["use_cache"]:
                raise ValueError("Contrastive search requires `use_cache=True`")
            if self._is_stateful:
                # Just like assisted generation, we need to be able to rollback to a previous state (see comment above)
                raise ValueError(
                    f"contrastive search is not supported with stateful models, such as {self.__class__.__name__}"
                )

            result = self._contrastive_search(
                input_ids,
                logits_processor=prepared_logits_processor,
                stopping_criteria=prepared_stopping_criteria,
                generation_config=generation_config,
                synced_gpus=synced_gpus,
                streamer=streamer,
                lazy_mode=lazy_mode,
                ignore_eos=generation_config.ignore_eos,
                profiling_warmup_steps=profiling_warmup_steps,
                profiling_steps=profiling_steps,
                hb_gen_time=hb_gen_time,
                profiling_record_shapes=profiling_record_shapes,
                **model_kwargs,
            )

        elif generation_mode in (GenerationMode.SAMPLE, GenerationMode.GREEDY_SEARCH):
            # 11. expand input_ids with `num_return_sequences` additional sequences per batch
            input_ids, model_kwargs = self._expand_inputs_for_generation(
                input_ids=input_ids,
                expand_size=generation_config.num_return_sequences,
                is_encoder_decoder=self.config.is_encoder_decoder,
                **model_kwargs,
            )

            # 12. run sample (it degenerates to greedy search when `generation_config.do_sample=False`)
            result = self._sample(
                input_ids,
                logits_processor=prepared_logits_processor,
                stopping_criteria=prepared_stopping_criteria,
                generation_config=generation_config,
                synced_gpus=synced_gpus,
                streamer=streamer,
                lazy_mode=lazy_mode,
                ignore_eos=generation_config.ignore_eos,
                profiling_warmup_steps=profiling_warmup_steps,
                profiling_steps=profiling_steps,
                hb_gen_time=hb_gen_time,
                profiling_record_shapes=profiling_record_shapes,
                **model_kwargs,
            )

        elif generation_mode in (GenerationMode.BEAM_SAMPLE, GenerationMode.BEAM_SEARCH):
            # 11. prepare beam search scorer
            beam_scorer = BeamSearchScorer(
                batch_size=batch_size,
                num_beams=generation_config.num_beams,
                device=inputs_tensor.device,
                length_penalty=generation_config.length_penalty,
                do_early_stopping=generation_config.early_stopping,
                num_beam_hyps_to_keep=generation_config.num_return_sequences,
                max_length=generation_config.max_length,
            )

            # 12. interleave input_ids with `num_beams` additional sequences per batch
            input_ids, model_kwargs = self._expand_inputs_for_generation(
                input_ids=input_ids,
                expand_size=generation_config.num_beams,
                is_encoder_decoder=self.config.is_encoder_decoder,
                **model_kwargs,
            )

            # 13. run beam sample
            result = self._beam_search(
                input_ids,
                beam_scorer,
                logits_processor=prepared_logits_processor,
                stopping_criteria=prepared_stopping_criteria,
                generation_config=generation_config,
                synced_gpus=synced_gpus,
                lazy_mode=lazy_mode,
                profiling_warmup_steps=profiling_warmup_steps,
                profiling_steps=profiling_steps,
                hb_gen_time=hb_gen_time,
                profiling_record_shapes=profiling_record_shapes,
                **model_kwargs,
            )

        elif generation_mode == GenerationMode.GROUP_BEAM_SEARCH:
            # 11. prepare beam search scorer
            beam_scorer = BeamSearchScorer(
                batch_size=batch_size,
                num_beams=generation_config.num_beams,
                device=inputs_tensor.device,
                length_penalty=generation_config.length_penalty,
                do_early_stopping=generation_config.early_stopping,
                num_beam_hyps_to_keep=generation_config.num_return_sequences,
                num_beam_groups=generation_config.num_beam_groups,
                max_length=generation_config.max_length,
            )
            # 12. interleave input_ids with `num_beams` additional sequences per batch
            input_ids, model_kwargs = self._expand_inputs_for_generation(
                input_ids=input_ids,
                expand_size=generation_config.num_beams,
                is_encoder_decoder=self.config.is_encoder_decoder,
                **model_kwargs,
            )
            # 13. run beam search
            result = self._group_beam_search(
                input_ids,
                beam_scorer,
                logits_processor=prepared_logits_processor,
                stopping_criteria=prepared_stopping_criteria,
                generation_config=generation_config,
                synced_gpus=synced_gpus,
                lazy_mode=lazy_mode,
                profiling_warmup_steps=profiling_warmup_steps,
                profiling_steps=profiling_steps,
                hb_gen_time=hb_gen_time,
                profiling_record_shapes=profiling_record_shapes,
                **model_kwargs,
            )

        elif generation_mode == GenerationMode.CONSTRAINED_BEAM_SEARCH:
            final_constraints = []
            if generation_config.constraints is not None:
                final_constraints = generation_config.constraints

            if generation_config.force_words_ids is not None:

                def typeerror():
                    raise ValueError(
                        "`force_words_ids` has to either be a `List[List[List[int]]]` or `List[List[int]]` "
                        f"of positive integers, but is {generation_config.force_words_ids}."
                    )

                if (
                    not isinstance(generation_config.force_words_ids, list)
                    or len(generation_config.force_words_ids) == 0
                ):
                    typeerror()

                for word_ids in generation_config.force_words_ids:
                    if isinstance(word_ids[0], list):
                        if not isinstance(word_ids, list) or len(word_ids) == 0:
                            typeerror()
                        if any(not isinstance(token_ids, list) for token_ids in word_ids):
                            typeerror()
                        if any(
                            any((not isinstance(token_id, int) or token_id < 0) for token_id in token_ids)
                            for token_ids in word_ids
                        ):
                            typeerror()

                        constraint = DisjunctiveConstraint(word_ids)
                    else:
                        if not isinstance(word_ids, list) or len(word_ids) == 0:
                            typeerror()
                        if any((not isinstance(token_id, int) or token_id < 0) for token_id in word_ids):
                            typeerror()

                        constraint = PhrasalConstraint(word_ids)
                    final_constraints.append(constraint)

            # 11. prepare beam search scorer
            constrained_beam_scorer = ConstrainedBeamSearchScorer(
                constraints=final_constraints,
                batch_size=batch_size,
                num_beams=generation_config.num_beams,
                device=inputs_tensor.device,
                length_penalty=generation_config.length_penalty,
                do_early_stopping=generation_config.early_stopping,
                num_beam_hyps_to_keep=generation_config.num_return_sequences,
                max_length=generation_config.max_length,
            )
            # 12. interleave input_ids with `num_beams` additional sequences per batch
            input_ids, model_kwargs = self._expand_inputs_for_generation(
                input_ids=input_ids,
                expand_size=generation_config.num_beams,
                is_encoder_decoder=self.config.is_encoder_decoder,
                **model_kwargs,
            )
            # 13. run beam search
            result = self._constrained_beam_search(
                input_ids,
                constrained_beam_scorer=constrained_beam_scorer,
                logits_processor=prepared_logits_processor,
                stopping_criteria=prepared_stopping_criteria,
                generation_config=generation_config,
                synced_gpus=synced_gpus,
                lazy_mode=lazy_mode,
                profiling_warmup_steps=profiling_warmup_steps,
                profiling_steps=profiling_steps,
                hb_gen_time=hb_gen_time,
                profiling_record_shapes=profiling_record_shapes,
                **model_kwargs,
            )

        # Convert to legacy cache format if requested
        if (
            generation_config.return_legacy_cache is not False  # Should check for `True` after v4.47
            and not is_torchdynamo_compiling()
            and hasattr(result, "past_key_values")
            and hasattr(result.past_key_values, "to_legacy_cache")
            and result.past_key_values.to_legacy_cache is not None
        ):
            # handle BC (convert by default if he user hasn't passed a cache AND the cache is of the default type)
            should_convert_cache = generation_config.return_legacy_cache
            is_user_defined_cache = user_defined_cache is not None
            is_default_cache_type = (
                type(result.past_key_values) == DynamicCache  # noqa E721
                or (
                    isinstance(result.past_key_values, EncoderDecoderCache)
                    and type(result.past_key_values.self_attention_cache) == DynamicCache  # noqa E721
                    and type(result.past_key_values.cross_attention_cache) == DynamicCache  # noqa E721
                )
            )
            if not is_user_defined_cache and is_default_cache_type:
                logger.warning_once(
                    "From v4.47 onwards, when a model cache is to be returned, `generate` will return a `Cache` "
                    "instance instead by default (as opposed to the legacy tuple of tuples format). If you want to "
                    "keep returning the legacy format, please set `return_legacy_cache=True`."
                )
                should_convert_cache = True
            if should_convert_cache:
                result.past_key_values = result.past_key_values.to_legacy_cache()

        return result

    def _dola_decoding(
        self,
        input_ids: torch.LongTensor,
        dola_layers: Union[str, List[int]],
        logits_processor: LogitsProcessorList,
        stopping_criteria: StoppingCriteriaList,
        generation_config: GaudiGenerationConfig,
        synced_gpus: bool,
        streamer: "BaseStreamer",
        **model_kwargs,
    ) -> Union[GenerateNonBeamOutput, torch.LongTensor]:
        r"""
        Generates sequences of token ids for models with a language modeling head using **dola decoding** and can be
        used for decoder-only text models.
        The method is based on the paper "DoLa: Decoding by Contrasting Layers Improves Factuality in Large Language
        Models" (https://arxiv.org/abs/2309.03883) in ICLR 2024.

        Parameters:
            input_ids (`torch.LongTensor` of shape `(batch_size, sequence_length)`):
                The sequence used as a prompt for the generation.
            dola_layers (`Union[str, List[int]]`):
                The candidate layers used in contrasting layers of DoLa. It can be either 1) 'low' or 'high', which
                means the lower part or higher part of the model layers, respectively, or 2) a list of layer indices
                to be used for candidate layers. The 0-th layer is the word embedding layer of the model.
            logits_processor (`LogitsProcessorList`):
                An instance of [`LogitsProcessorList`]. List of instances of class derived from [`LogitsProcessor`]
                used to modify the prediction scores of the language modeling head applied at each generation step.
            stopping_criteria (`StoppingCriteriaList`, *optional*):
                An instance of [`StoppingCriteriaList`]. List of instances of class derived from [`StoppingCriteria`]
                used to tell if the generation loop should stop.
            generation_config ([`~generation.GenerationConfig`]):
                The generation configuration to be used as parametrization of the decoding method.
            synced_gpus (`bool`):
                Whether to continue running the while loop until max_length (needed for ZeRO stage 3)
            streamer (`BaseStreamer`, *optional*):
                Streamer object that will be used to stream the generated sequences. Generated tokens are passed
                through `streamer.put(token_ids)` and the streamer is responsible for any further processing.
            model_kwargs:
                Additional model specific keyword arguments will be forwarded to the `forward` function of the model.
                If model is an encoder-decoder model the kwargs should include `encoder_outputs`.

        Return:
            [`~generation.GenerateDecoderOnlyOutput`], [`~generation.GenerateEncoderDecoderOutput`]
            or `torch.LongTensor`: A `torch.LongTensor` containing the generated tokens (default behaviour) or a
            [`~generation.GenerateDecoderOnlyOutput`] if `model.config.is_encoder_decoder=False` and
            `return_dict_in_generate=True` or a [`~generation.GenerateEncoderDecoderOutput`] if
            `model.config.is_encoder_decoder=True`.
        """

        raise NotImplementedError("Dola decoding is not supported by optimum-habana yet.")

    @torch.no_grad()
    def _contrastive_search(
        self,
        input_ids: torch.LongTensor,
        logits_processor: LogitsProcessorList,
        stopping_criteria: StoppingCriteriaList,
        generation_config: GaudiGenerationConfig,
        synced_gpus: bool,
        streamer: Optional["BaseStreamer"],
        lazy_mode: Optional[bool] = False,
        ignore_eos: Optional[bool] = False,
        profiling_warmup_steps: Optional[int] = 0,
        profiling_steps: Optional[int] = 0,
        hb_gen_time: Optional[HabanaGenerationtime] = None,
        profiling_record_shapes: Optional[bool] = False,
        **model_kwargs,
    ) -> Union[GenerateNonBeamOutput, torch.LongTensor]:
        r"""
        Generates sequences of token ids for models with a language modeling head using **contrastive search** and can
        be used for text-decoder, text-to-text, speech-to-text, and vision-to-text models.

        Adapted from: https://github.com/huggingface/transformers/blob/v4.43.3/src/transformers/generation/utils.py#L2453

        The changes are:
        - support lazy mode and HPU graphs on Gaudi
        - support static shapes and bucketing

        Parameters:
            input_ids (`torch.LongTensor` of shape `(batch_size, sequence_length)`):
                The sequence used as a prompt for the generation.
            logits_processor (`LogitsProcessorList`):
                An instance of [`LogitsProcessorList`]. List of instances of class derived from [`LogitsProcessor`]
                used to modify the prediction scores of the language modeling head applied at each generation step.
            stopping_criteria (`StoppingCriteriaList`):
                An instance of [`StoppingCriteriaList`]. List of instances of class derived from [`StoppingCriteria`]
                used to tell if the generation loop should stop.
            generation_config ([`~generation.GenerationConfig`]):
                The generation configuration to be used as parametrization of the decoding method.
            synced_gpus (`bool`):
                Whether to continue running the while loop until max_length (needed for ZeRO stage 3)
            streamer (`BaseStreamer`, *optional*):
                Streamer object that will be used to stream the generated sequences. Generated tokens are passed
                through `streamer.put(token_ids)` and the streamer is responsible for any further processing.
            lazy_mode (`bool`, *optional*, defaults to `False`):
                Whether the run is executed in lazy mode or not (i.e. eager mode).
            ignore_eos (`bool`, *optional*, defaults to `False`):
                Whether to ignore finished sequences (faster in lazy mode and with HPU graphs) or not (eager mode).
            profiling_warmup_steps (`int`, *optional*, defaults to 0):
                Number of steps to ignore for profling.
            profiling_steps (`int`, *optional*, defaults to 0):
                Number of steps to be captured when enabling profiling.
            profiling_record_shapes (`bool`, *optional*, defaults to False):
                Record shapes when enabling profiling.
            model_kwargs:
                Additional model specific keyword arguments will be forwarded to the `forward` function of the model.
                If model is an encoder-decoder model the kwargs should include `encoder_outputs`.

        Return:
            [`transformers.generation.GenerateDecoderOnlyOutput`],
            [`transformers.generation.GenerateEncoderDecoderOutput`] or `torch.LongTensor`: A `torch.LongTensor`
            containing the generated tokens (default behaviour) or a
            [`transformers.generation.GenerateDecoderOnlyOutput`] if `model.config.is_encoder_decoder=False` and
            `return_dict_in_generate=True` or a [`transformers.generation.GenerateEncoderDecoderOutput`] if
            `model.config.is_encoder_decoder=True`.
        """
        # init values
        has_eos_stopping_criteria = any(hasattr(criteria, "eos_token_id") for criteria in stopping_criteria)
        top_k = generation_config.top_k
        penalty_alpha = generation_config.penalty_alpha
        pad_token_id = generation_config._pad_token_tensor
        output_attentions = generation_config.output_attentions
        output_hidden_states = generation_config.output_hidden_states
        output_scores = generation_config.output_scores
        output_logits = generation_config.output_logits
        return_dict_in_generate = generation_config.return_dict_in_generate
        sequential = generation_config.low_memory

        # init attention / hidden states / scores tuples
        raw_logits = () if (return_dict_in_generate and output_logits) else None
        scores = () if (return_dict_in_generate and output_scores) else None
        decoder_attentions = () if (return_dict_in_generate and output_attentions) else None
        cross_attentions = () if (return_dict_in_generate and output_attentions) else None
        decoder_hidden_states = () if (return_dict_in_generate and output_hidden_states) else None

        # if model is an encoder-decoder, retrieve encoder attention weights and hidden states
        if return_dict_in_generate and self.config.is_encoder_decoder:
            encoder_attentions = model_kwargs["encoder_outputs"].get("attentions") if output_attentions else None
            encoder_hidden_states = (
                model_kwargs["encoder_outputs"].get("hidden_states") if output_hidden_states else None
            )

        # keep track of which sequences are already finished
        batch_size, cur_len = input_ids.shape

        if not ignore_eos:
            unfinished_sequences = torch.ones(batch_size, dtype=torch.long, device=input_ids.device)
            model_kwargs["cache_position"] = torch.arange(cur_len, device=input_ids.device)

        this_peer_finished = False

        hb_profer = HabanaProfile(
            warmup=profiling_warmup_steps, active=profiling_steps, record_shapes=profiling_record_shapes
        )
        hb_profer.start()
        bucket_size = model_kwargs.get("bucket_size", -1)
        prev_idx = -1  # avoiding calculate cache_idx when its value is not changing
        bucket_internal = model_kwargs.get("bucket_internal", None)
        reduce_recompile = model_kwargs.get("reduce_recompile", False)

        if not bucket_internal:
            if bucket_size >= 0:
                inc = iter(incrementor(bucket_size, cur_len))
            if bucket_size > 0:
                assert "position_ids" not in model_kwargs, "Untested path"

        token_idx = model_kwargs.get("token_idx", None)
        top_k_ids = None
        if token_idx is not None:
            # Update cur_len in case of static shapes
            cur_len = (token_idx + model_kwargs.get("inputs_embeds_offset", 0)).item()

        time_to_first_token_done = False
        model_kwargs["pad_done"] = False
        model_kwargs["mqa_model"] = False
        model_kwargs["lazy_mode"] = lazy_mode

        batch_indices = torch.arange(batch_size, device=input_ids.device)

        while self._has_unfinished_sequences(this_peer_finished, synced_gpus, device=input_ids.device):
            if lazy_mode:
                self.htcore_generation.mark_step()

            if bucket_size > 0 and not bucket_internal:
                # it will not have been padded if bucket_size > 0
                params = next(inc)
                input_ids, model_kwargs = self.update_model_kwargs_for_bucketing(
                    params, input_ids, model_kwargs, pad_token_id, bucket_size, reduce_recompile
                )

            # if the first step in the loop, encode all the prefix and obtain: (1) past_key_values;
            # (2) last_hidden_states; (3) logit_for_next_step; (4) update model kwargs for the next step
            if model_kwargs.get("past_key_values") is None or (
                isinstance(model_kwargs["past_key_values"], (Cache, EncoderDecoderCache))
                and model_kwargs["past_key_values"].get_seq_length() == 0
            ):
                # prepare inputs
                model_kwargs["use_cache"] = True
                model_inputs = self.prepare_inputs_for_generation(input_ids, **model_kwargs)

                hpu_graphs_kwargs = self._get_hpu_graphs_kwargs(model_kwargs)

                # encode the given prefix and prepare model inputs; encoder-decoder model process the prefix and save
                # the `encoder_outputs`
                outputs = self(
                    **model_inputs,
                    return_dict=True,
                    output_hidden_states=True,
                    output_attentions=output_attentions,
                    **hpu_graphs_kwargs,
                )

                # last decoder hidden states will be used to compute the degeneration penalty (cosine similarity with
                # previous tokens)
                if self.config.is_encoder_decoder:
                    last_hidden_states = outputs.decoder_hidden_states[-1]
                else:
                    last_hidden_states = outputs.hidden_states[-1]

                # next logit for contrastive search to select top-k candidate tokens
                token_idx = model_kwargs.get("token_idx", None)
                if token_idx is not None and outputs.logits.shape[-2] > 1:
                    last_hidden_states = last_hidden_states[:, :token_idx, :]
                    # case1 (w/o KV caching): outputs.logits.shape: [batch_size, max_length, vocab_size]
                    if self.config.is_encoder_decoder:
                        logit_for_next_step = outputs.logits[:, token_idx - 1, :]
                    else:
                        logit_for_next_step = torch.index_select(outputs.logits, -2, token_idx - 1).squeeze(-2)
                else:
                    # .float() is needed to retain precision for later logits manipulations
                    logit_for_next_step = outputs.logits[:, -1, :].float()

                model_kwargs = self._update_model_kwargs_for_generation(
                    outputs,
                    model_kwargs,
                    is_encoder_decoder=self.config.is_encoder_decoder,
                )

                if not sequential:
                    # Expands model inputs top_k times, for batched forward passes (akin to beam search).
                    _, model_kwargs = self._expand_inputs_for_generation(
                        expand_size=top_k, is_encoder_decoder=self.config.is_encoder_decoder, **model_kwargs
                    )

                past_key_values = model_kwargs.get("past_key_values")
                if past_key_values is None:
                    raise ValueError(
                        f"{self.__class__.__name__} does not support caching and therefore **can't** be used "
                        "for contrastive search."
                    )
                elif (
                    (
                        not isinstance(past_key_values[0], (tuple, torch.Tensor))
                        and not isinstance(past_key_values[0], (list, torch.Tensor))
                    )  # Added list type to support GaudiLlamaForCausalLM
                    or past_key_values[0][0].shape[0] != batch_size
                ):
                    raise ValueError(
                        f"{self.__class__.__name__} does not have a standard cache format and therefore **can't** be "
                        "used for contrastive search without further modifications."
                    )

                if lazy_mode:
                    self.htcore_generation.mark_step()

            # contrastive_search main logic start:
            # contrastive search decoding consists of two steps: (1) candidate tokens recall; (2) candidate re-rank by
            # degeneration penalty
            if token_idx is not None and self.config.is_encoder_decoder:
                processed_logit_for_next_step = logits_processor(input_ids[:, :token_idx], logit_for_next_step)
            else:
                processed_logit_for_next_step = logits_processor(input_ids, logit_for_next_step)

            next_probs = torch.nn.functional.softmax(processed_logit_for_next_step, dim=-1)

            if token_idx is not None:
                if top_k_ids is None:
                    top_k_ids = torch.full(
                        (batch_size, top_k, input_ids.shape[-1]), pad_token_id, dtype=torch.int64
                    ).to(input_ids.device)
                elif bucket_size > 0 and not bucket_internal:
                    if input_ids.shape[-1] > top_k_ids.shape[-1]:  # needs expansion
                        pad_amount = input_ids.shape[-1] - top_k_ids.shape[-1]
                        top_k_ids = torch.nn.functional.pad(top_k_ids, (0, pad_amount), value=pad_token_id)

                idx = token_idx + model_kwargs.get("inputs_embeds_offset", 0) - 1
                top_k_probs, top_k_prob_ids = torch.topk(next_probs, dim=-1, k=top_k)
                top_k_ids[:, :, idx] = top_k_prob_ids
            else:
                top_k_probs, top_k_ids = torch.topk(next_probs, dim=-1, k=top_k)

            # Store scores, attentions and hidden_states when required
            if return_dict_in_generate:
                if output_logits:
                    raw_logits += (logit_for_next_step,)
                if output_scores:
                    scores += (processed_logit_for_next_step,)
                if output_attentions:
                    decoder_attentions += (
                        (outputs.decoder_attentions,) if self.config.is_encoder_decoder else (outputs.attentions,)
                    )
                    if self.config.is_encoder_decoder:
                        cross_attentions += (outputs.cross_attentions,)

                if output_hidden_states:
                    decoder_hidden_states += (
                        (outputs.decoder_hidden_states,)
                        if self.config.is_encoder_decoder
                        else (outputs.hidden_states,)
                    )

            # This is needed to properly delete outputs.logits which may be very large for this first iteration
            # Otherwise a reference to outputs.logits is kept all along until after the next call to self.forward()
            del outputs

            if not sequential:
                # Replicates the new past_key_values to match the `top_k` candidates
                past = model_kwargs["past_key_values"]
                # If it is a static cache, modify it in-place layer after layer to save memory
                if isinstance(past, DynamicCache) or (
                    isinstance(past, EncoderDecoderCache) and isinstance(past.self_attention_cache, DynamicCache)
                ):
                    past.batch_repeat_interleave(top_k)
                else:
                    new_key_values = []
                    for layer in past:
                        items = []
                        # item is either the key or the value matrix
                        for item in layer:
                            items.append(item.repeat_interleave(top_k, dim=0))
                        new_key_values.append(tuple(items))

                    past = tuple(new_key_values)

                model_kwargs["past_key_values"] = past

            if sequential:
                all_outputs = []
                for i in range(top_k):
                    # compute the candidate tokens by the language model and collect their hidden_states
                    if token_idx is not None:
                        next_model_inputs = self.prepare_inputs_for_generation(
                            top_k_ids[:, i, :].view(-1, input_ids.shape[-1]), **model_kwargs
                        )
                    else:
                        next_model_inputs = self.prepare_inputs_for_generation(
                            top_k_ids[:, i].view(-1, 1), **model_kwargs
                        )

                    outputs = self(
                        **next_model_inputs,
                        return_dict=True,
                        output_hidden_states=True,
                        output_attentions=output_attentions,
                    )
                    if isinstance(outputs["past_key_values"], DynamicCache) or (
                        isinstance(outputs["past_key_values"], EncoderDecoderCache)
                        and isinstance(outputs["past_key_values"].self_attention_cache, DynamicCache)
                    ):
                        # Remove past K-V from output since we don't need to stack later
                        outputs["past_key_values"] = None
                        # Remove last token from past K-V since we don't want to append it at this point
                        model_kwargs["past_key_values"].crop(-1)

                    all_outputs.append(outputs)
                outputs = stack_model_outputs(all_outputs, self.config.get_text_config())

            else:
                # compute the candidate tokens by the language model and collect their hidden_states
                # assembles top_k_ids into batch of size k
                if token_idx is not None:
                    next_model_inputs = self.prepare_inputs_for_generation(
                        top_k_ids.view(-1, input_ids.shape[-1]), **model_kwargs
                    )
                else:
                    next_model_inputs = self.prepare_inputs_for_generation(top_k_ids.view(-1, 1), **model_kwargs)

                outputs = self(
                    **next_model_inputs,
                    return_dict=True,
                    output_hidden_states=True,
                    output_attentions=output_attentions,
                )

            # This is essential to avoid having a last reference to the big past K-V and double the necesary memory
            # in the next loop
            del next_model_inputs

            # name is different for encoder-decoder and decoder-only models
            if self.config.is_encoder_decoder:
                next_hidden = outputs.decoder_hidden_states[-1]
                full_hidden_states = outputs.decoder_hidden_states
            else:
                next_hidden = outputs.hidden_states[-1]
                full_hidden_states = outputs.hidden_states

            # .float() is needed to retain precision for later logits manipulations
            logits = outputs.logits[:, -1, :].float()
            context_hidden = last_hidden_states.repeat_interleave(top_k, dim=0)

            # compute the degeneration penalty and re-rank the candidates based on the degeneration penalty and the
            # model confidence. Keeping `selected_idx` on CPU enables multi-device contrastive search and doesn't
            # introduce (noticeable) slowdowns on single-device runs.
            selected_idx = _ranking_fast(context_hidden, next_hidden, top_k_probs, penalty_alpha, top_k)

            # This will be used instead of the previous inneficient torch.stack(torch.split())
            augmented_idx = torch.tensor(
                [x + i * top_k for i, x in enumerate(selected_idx)], device=selected_idx.device
            )

            # prepare for the next step: (1) next token_id; (2) past_key_values; (3) last_hidden_states for computing
            # the degeneration penalty; (4) logits for selecting next top-k candidates; (5) selected tokens scores
            # (model confidence minus degeneration penalty); (6) decoder hidden_states
            top_k_indices = torch.arange(len(top_k_ids), device=input_ids.device)
            if token_idx is not None:
                idx = token_idx + model_kwargs.get("inputs_embeds_offset", 0) - 1
                next_tokens = top_k_ids[top_k_indices, selected_idx, idx]
            else:
                next_tokens = top_k_ids[top_k_indices, selected_idx]
            next_hidden = torch.stack(torch.split(next_hidden.squeeze(dim=1), top_k))
            next_hidden = next_hidden[batch_indices, selected_idx, :]
            last_hidden_states = torch.cat([last_hidden_states, next_hidden.unsqueeze(1)], dim=1)

            next_decoder_hidden_states = ()
            for layer in full_hidden_states:
                layer = torch.stack(torch.split(layer, top_k))[batch_indices, selected_idx, :]
                next_decoder_hidden_states += (layer,)

            # generate past_key_values cache of only the selected token
            if sequential:
                if token_idx is not None:
                    next_model_input = self.prepare_inputs_for_generation(
                        top_k_ids[:, selected_idx, :].view(-1, input_ids.shape[-1]), **model_kwargs
                    )
                else:
                    next_model_input = self.prepare_inputs_for_generation(
                        top_k_ids[:, selected_idx].view(-1, 1), **model_kwargs
                    )

                selected_outputs = self(
                    **next_model_input,
                    return_dict=True,
                    output_hidden_states=False,
                    output_attentions=False,
                )
                next_past_key_values = selected_outputs["past_key_values"]

            else:
                _, next_past_key_values = self._extract_past_from_model_output(outputs)
                # Do it in-place layer per layer to save memory
                if isinstance(next_past_key_values, DynamicCache) or (
                    isinstance(next_past_key_values, EncoderDecoderCache)
                    and isinstance(next_past_key_values.self_attention_cache, DynamicCache)
                ):
                    next_past_key_values.batch_select_indices(augmented_idx)
                else:
                    new_key_values = []
                    for layer in next_past_key_values:
                        items = []
                        # item is either the key or the value matrix
                        for item in layer:
                            items.append(item[augmented_idx, ...])
                        new_key_values.append(tuple(items))

                next_past_key_values = tuple(new_key_values)

            logit_for_next_step = torch.stack(torch.split(logits, top_k))[batch_indices, selected_idx, :]

            # Rebuilds the relevant parts of the model output for the selected token, for use in the next iteration
            if self.config.is_encoder_decoder:
                next_step_cross_attentions = ()
                next_step_decoder_attentions = ()
                if output_attentions:
                    for layer in outputs.cross_attentions:
                        layer = torch.stack(torch.split(layer, top_k, dim=0))[batch_indices, selected_idx, ...]
                        next_step_cross_attentions += (layer,)
                    for layer in outputs.decoder_attentions:
                        layer = torch.stack(torch.split(layer, top_k, dim=0))[batch_indices, selected_idx, ...]
                        next_step_decoder_attentions += (layer,)
                outputs = Seq2SeqLMOutput(
                    past_key_values=next_past_key_values,
                    decoder_hidden_states=next_decoder_hidden_states,
                    decoder_attentions=next_step_decoder_attentions or None,
                    cross_attentions=next_step_cross_attentions or None,
                )
            else:
                next_step_attentions = ()
                if output_attentions:
                    for layer in outputs.attentions:
                        layer = torch.stack(torch.split(layer, top_k, dim=0))[batch_indices, selected_idx, ...]
                        next_step_attentions += (layer,)
                outputs = CausalLMOutputWithPast(
                    past_key_values=next_past_key_values,
                    hidden_states=next_decoder_hidden_states,
                    attentions=next_step_attentions or None,
                )
            # contrastive_search main logic end

            if synced_gpus and this_peer_finished:
                continue  # don't waste resources running the code we don't need

            # finished sentences should have their next token be a padding token
            if not ignore_eos and has_eos_stopping_criteria:
                next_tokens = next_tokens * unfinished_sequences + pad_token_id * (1 - unfinished_sequences)

            # update generated ids, model inputs, and length for next step
            if token_idx is not None:
                # Use token_idx-1 since token index is incremented twice in first iteration
                idx = token_idx + model_kwargs.get("inputs_embeds_offset", 0) - 1
                input_ids.index_copy_(1, idx, next_tokens.unsqueeze(-1) if next_tokens.dim() == 1 else next_tokens)
            else:
                input_ids = torch.cat([input_ids, next_tokens[:, None]], dim=-1)

            if streamer is not None:
                streamer.put(next_tokens.cpu())
            model_kwargs = self._update_model_kwargs_for_generation(
                outputs,
                model_kwargs,
                is_encoder_decoder=self.config.is_encoder_decoder,
            )

            # increase cur_len
            cur_len = cur_len + 1
            if bucket_size > 0 and bucket_internal:
                # Calculate slice idx for kv cache during the decode phase.
                # Breaking down the kv cache in the attention block helps to reduce computation time.
                if model_kwargs.get("token_idx_cpu") <= (model_kwargs["kv_cache_len"] // bucket_size) * bucket_size:
                    idx = (model_kwargs.get("token_idx_cpu") - 1) // bucket_size
                    if prev_idx != idx:
                        model_kwargs["cache_idx"] = (idx + 1) * bucket_size
                        prev_idx = idx
                else:
                    model_kwargs["cache_idx"] = model_kwargs["kv_cache_len"]

            # stop when each sentence is finished
            if ignore_eos:
                this_peer_finished = stopping_criteria(
                    input_ids,
                    scores,
                    token_idx=cur_len,
                    ignore_eos=ignore_eos,
                    eos_token_id=generation_config.eos_token_id,
                )
            else:
                unfinished_sequences = unfinished_sequences & ~stopping_criteria(
                    input_ids,
                    scores,
                    token_idx=cur_len,
                    ignore_eos=ignore_eos,
                    eos_token_id=generation_config.eos_token_id,
                )
                this_peer_finished = unfinished_sequences.max() == 0

            if (
                not model_kwargs.get("pad_done", False)
                and not model_kwargs.get("reuse_cache", False)
                and bucket_internal
            ):
                # Pad the returned pask key values tensors from prefill phase forward run to maximum length
                # before starting the decode phase.

                is_mqa_model = self.config.model_type == "gpt_bigcode" and self.config.multi_query
                model_kwargs["mqa_model"] = is_mqa_model
                if is_mqa_model:
                    do_padding = outputs.past_key_values[0].shape[1] == model_inputs["input_ids"].shape[1]
                else:
                    key_to_check = (
                        "input_ids"
                        if "input_ids" in model_inputs
                        else "inputs_embeds"
                        if "inputs_embeds" in model_inputs
                        else None
                    )
                    do_padding = (
                        key_to_check is not None
                        and outputs.past_key_values[0][0].shape[2] == model_inputs[key_to_check].shape[1]
                    )

                if do_padding:
                    self._pad_past_key_values(model_kwargs)
                model_kwargs["pad_done"] = True

            if hb_gen_time is not None:
                if not time_to_first_token_done:
                    time_to_first_token_done = True
                    import habana_frameworks.torch.hpu as torch_hpu

                    torch_hpu.synchronize()
                hb_gen_time.step()
            hb_profer.step()

        if (
            model_kwargs.get("use_hpu_graphs", False)
            and model_kwargs.get("limit_hpu_graphs", False)
            and not model_kwargs.get("reuse_cache", False)
            and bucket_internal
        ):
            # Clear HPU graphs input tensors of the decode phase after the full generation while loop
            self.clear_inputs()
            # Delete past key value tensors
            self._remove_past_key_values(model_kwargs)

        hb_profer.stop()
        if streamer is not None:
            streamer.end()

        if return_dict_in_generate:
            # Contrastive search works by forward looking at the next token, so we need to exclude it from
            # `past_key_values` to be consistent with the other decoding methods
            if model_kwargs.get("past_key_values") is not None:
                if isinstance(model_kwargs["past_key_values"], DynamicCache) or (
                    isinstance(model_kwargs["past_key_values"], EncoderDecoderCache)
                    and isinstance(model_kwargs["past_key_values"].self_attention_cache, DynamicCache)
                ):
                    model_kwargs["past_key_values"].crop(-1)
                else:
                    past_key_values = []
                    for layer in model_kwargs["past_key_values"]:
                        layer_past_key_values = []
                        for item in layer:
                            layer_past_key_values.append(item[..., :-1, :])
                        past_key_values.append(tuple(layer_past_key_values))
                    model_kwargs["past_key_values"] = tuple(past_key_values)

            if self.config.is_encoder_decoder:
                return GenerateEncoderDecoderOutput(
                    sequences=input_ids,
                    scores=scores,
                    logits=raw_logits,
                    encoder_attentions=encoder_attentions,
                    encoder_hidden_states=encoder_hidden_states,
                    decoder_attentions=decoder_attentions,
                    cross_attentions=cross_attentions,
                    decoder_hidden_states=decoder_hidden_states,
                    past_key_values=model_kwargs.get("past_key_values"),
                )
            else:
                return GenerateDecoderOnlyOutput(
                    sequences=input_ids,
                    scores=scores,
                    logits=raw_logits,
                    attentions=decoder_attentions,
                    hidden_states=decoder_hidden_states,
                    past_key_values=model_kwargs.get("past_key_values"),
                )
        else:
            return input_ids

    def _sample(
        self,
        input_ids: torch.LongTensor,
        logits_processor: LogitsProcessorList,
        stopping_criteria: StoppingCriteriaList,
        generation_config: GaudiGenerationConfig,
        synced_gpus: bool,
        streamer: Optional["BaseStreamer"],
        lazy_mode: Optional[bool] = False,
        ignore_eos: Optional[bool] = False,
        profiling_warmup_steps: Optional[int] = 0,
        profiling_steps: Optional[int] = 0,
        hb_gen_time: Optional[HabanaGenerationtime] = None,
        profiling_record_shapes: Optional[bool] = False,
        **model_kwargs,
    ) -> Union[GenerateNonBeamOutput, torch.LongTensor]:
        r"""
        Generates sequences of token ids for models with a language modeling head using **multinomial sampling** and
        can be used for text-decoder, text-to-text, speech-to-text, and vision-to-text models.

        Parameters:
            input_ids (`torch.LongTensor` of shape `(batch_size, sequence_length)`):
                The sequence used as a prompt for the generation.
            logits_processor (`LogitsProcessorList`):
                An instance of [`LogitsProcessorList`]. List of instances of class derived from [`LogitsProcessor`]
                used to modify the prediction scores of the language modeling head applied at each generation step.
            stopping_criteria (`StoppingCriteriaList`):
                An instance of [`StoppingCriteriaList`]. List of instances of class derived from [`StoppingCriteria`]
                used to tell if the generation loop should stop.
            generation_config ([`GaudiGenerationConfig`]):
                The generation configuration to be used as parametrization of the decoding method.
            synced_gpus (`bool`):
                Whether to continue running the while loop until max_length (needed for ZeRO stage 3)
            streamer (`BaseStreamer`, *optional*):
                Streamer object that will be used to stream the generated sequences. Generated tokens are passed
                through `streamer.put(token_ids)` and the streamer is responsible for any further processing.
            lazy_mode (`bool`, *optional*, defaults to `False`):
                Whether the run is executed in lazy mode or not (i.e. eager mode).
            ignore_eos (`bool`, *optional*, defaults to `False`):
                Whether to ignore finished sequences (faster in lazy mode and with HPU graphs) or not (eager mode).
            profiling_warmup_steps (`int`, *optional*, defaults to 0):
                Number of steps to ignore for profling.
            profiling_steps (`int`, *optional*, defaults to 0):
                Number of steps to be captured when enabling profiling.
            profiling_record_shapes (`bool`, *optional*, defaults to False):
                Record shapes when enabling profiling.
            model_kwargs:
                Additional model specific kwargs will be forwarded to the `forward` function of the model. If model is
                an encoder-decoder model the kwargs should include `encoder_outputs`.

        Return:
            [`transformers.generation.GenerateDecoderOnlyOutput`], [`transformers.generation.GenerateEncoderDecoderOutput`] or
            `torch.LongTensor`: A `torch.LongTensor` containing the generated tokens (default behaviour) or a
            [`transformers.generation.GenerateDecoderOnlyOutput`] if `model.config.is_encoder_decoder=False` and
            `return_dict_in_generate=True` or a [`transformers.generation.GenerateEncoderDecoderOutput`] if
            `model.config.is_encoder_decoder=True`.

        """
        # init values
        pad_token_id = generation_config._pad_token_tensor
        output_attentions = generation_config.output_attentions
        output_hidden_states = generation_config.output_hidden_states
        output_scores = generation_config.output_scores
        output_logits = generation_config.output_logits
        return_dict_in_generate = generation_config.return_dict_in_generate
        max_length = generation_config.max_length
        has_eos_stopping_criteria = any(hasattr(criteria, "eos_token_id") for criteria in stopping_criteria)
        do_sample = generation_config.do_sample

        # init attention / hidden states / scores tuples
        scores = () if (return_dict_in_generate and output_scores) else None
        raw_logits = () if (return_dict_in_generate and output_logits) else None
        decoder_attentions = () if (return_dict_in_generate and output_attentions) else None
        cross_attentions = () if (return_dict_in_generate and output_attentions) else None
        decoder_hidden_states = () if (return_dict_in_generate and output_hidden_states) else None

        # if model is an encoder-decoder, retrieve encoder attention weights and hidden states
        if return_dict_in_generate and self.config.is_encoder_decoder:
            encoder_attentions = model_kwargs["encoder_outputs"].get("attentions") if output_attentions else None
            encoder_hidden_states = (
                model_kwargs["encoder_outputs"].get("hidden_states") if output_hidden_states else None
            )

        # keep track of which sequences are already finished
        batch_size, cur_len = input_ids.shape
        this_peer_finished = False
        if not ignore_eos:
            unfinished_sequences = torch.ones(batch_size, dtype=torch.long, device=input_ids.device)
        model_kwargs = self._get_initial_cache_position(input_ids, model_kwargs)

        bucket_size = model_kwargs.get("bucket_size", -1)
        prev_idx = -1  # avoiding calculate cache_idx when its value is not changing
        bucket_internal = model_kwargs.get("bucket_internal", None)
        reduce_recompile = model_kwargs.get("reduce_recompile", False)

        hb_profer = HabanaProfile(
            warmup=profiling_warmup_steps, active=profiling_steps, record_shapes=profiling_record_shapes
        )
        hb_profer.start()

        if not bucket_internal:
            if bucket_size >= 0:
                inc = iter(incrementor(bucket_size, cur_len))
            if bucket_size > 0:
                assert "position_ids" not in model_kwargs, "Untested path"

        token_idx = model_kwargs.get("token_idx", None)
        if token_idx is not None:
            # Update cur_len in case of static shapes
            cur_len = (token_idx + model_kwargs.get("inputs_embeds_offset", 0)).item()

        time_to_first_token_done = False
        model_kwargs["pad_done"] = False
        model_kwargs["mqa_model"] = False
        model_kwargs["lazy_mode"] = lazy_mode
        while self._has_unfinished_sequences(
            this_peer_finished, synced_gpus, device=input_ids.device, cur_len=cur_len, max_length=max_length
        ):
            if lazy_mode:
                self.htcore_generation.mark_step()

            if bucket_size > 0 and not bucket_internal:
                # it will not have been padded if bucket_size > 0
                params = next(inc)
                input_ids, model_kwargs = self.update_model_kwargs_for_bucketing(
                    params, input_ids, model_kwargs, pad_token_id, bucket_size, reduce_recompile
                )

            # prepare model inputs
            model_inputs = self.prepare_inputs_for_generation(input_ids, **model_kwargs)

            # prepare variable output controls (note: some models won't accept all output controls)
            model_inputs.update({"output_attentions": output_attentions} if output_attentions else {})
            model_inputs.update({"output_hidden_states": output_hidden_states} if output_hidden_states else {})

            hpu_graphs_kwargs = self._get_hpu_graphs_kwargs(model_kwargs)

            # forward pass to get next token
            outputs = self(
                **model_inputs,
                return_dict=True,
                **hpu_graphs_kwargs,
            )

            if synced_gpus and this_peer_finished:
                continue  # don't waste resources running the code we don't need

            token_idx = model_kwargs.get("token_idx", None)
            if token_idx is not None and outputs.logits.shape[-2] > 1:
                # case1 (w/o KV caching): outputs.logits.shape: [batch_size, max_length, vocab_size]
                if self.config.is_encoder_decoder:
                    next_token_logits = outputs.logits[:, token_idx - 1, :].float()
                    next_token_scores = logits_processor(input_ids[:, :token_idx], next_token_logits)
                else:
                    if model_kwargs.get("num_virtual_tokens", 0) > 0:
                        # for prompt tuning, the output logit shape > model_inputs["input_ids"].shape[-1]
                        if model_kwargs.get("reuse_cache", False):
                            output_idx = torch.tensor(outputs.logits.shape[-2], device=input_ids.device)
                        else:
                            output_idx = token_idx + outputs.logits.shape[-2] - input_ids.shape[-1]
                        next_token_logits = torch.index_select(outputs.logits, -2, output_idx - 1).squeeze(-2)
                    else:
                        next_token_logits = torch.index_select(outputs.logits, -2, token_idx - 1).squeeze(-2)
                    next_token_scores = logits_processor(input_ids, next_token_logits)
            else:
                # .float() is needed to retain precision for later logits manipulations
                next_token_logits = outputs.logits[:, -1, :].float()
                if token_idx is not None and self.config.is_encoder_decoder:
                    # case2 (with KV caching): outputs.logits.shape: [batch_size, 1, vocab_size]
                    next_token_scores = logits_processor(input_ids[:, :token_idx], next_token_logits)
                else:
                    # case3 (default case): token_idx is None
                    next_token_scores = logits_processor(input_ids, next_token_logits)

            # Store scores, attentions and hidden_states when required
            if return_dict_in_generate:
                if output_scores:
                    scores += (next_token_scores,)
                if output_logits:
                    raw_logits += (next_token_logits,)
                if output_attentions:
                    decoder_attentions += (
                        (outputs.decoder_attentions,) if self.config.is_encoder_decoder else (outputs.attentions,)
                    )
                    if self.config.is_encoder_decoder:
                        cross_attentions += (outputs.cross_attentions,)

                if output_hidden_states:
                    decoder_hidden_states += (
                        (outputs.decoder_hidden_states,)
                        if self.config.is_encoder_decoder
                        else (outputs.hidden_states,)
                    )

            # token selection
            if do_sample:
                probs = torch.nn.functional.softmax(next_token_scores, dim=-1)
                # TODO (joao): this OP throws "skipping cudagraphs due to ['incompatible ops']", find solution
                next_tokens = torch.multinomial(probs, num_samples=1).squeeze(1)
            else:
                next_tokens = torch.argmax(next_token_scores, dim=-1)

            # finished sentences should have their next token be a padding token
            # TODO: no ignore_eos check here since there is a compilation error, will add ignore_eos here if fixed
            if has_eos_stopping_criteria:
                next_tokens = next_tokens * unfinished_sequences + pad_token_id * (1 - unfinished_sequences)

            # update generated ids, model inputs, and length for next step
            if not lazy_mode:
                next_tokens = next_tokens.to(input_ids.dtype)

            if token_idx is not None:
                idx = token_idx + model_kwargs.get("inputs_embeds_offset", 0)
                input_ids.index_copy_(1, idx, next_tokens.unsqueeze(-1) if next_tokens.dim() == 1 else next_tokens)
            else:
                input_ids = torch.cat([input_ids, next_tokens[:, None]], dim=-1)

            if streamer is not None:
                streamer.put(next_tokens.cpu())

            model_kwargs = self._update_model_kwargs_for_generation(
                outputs,
                model_kwargs,
                is_encoder_decoder=self.config.is_encoder_decoder,
            )

            cur_len = cur_len + 1
            if bucket_size > 0 and bucket_internal:
                # Calculate slice idx for kv cache during the decode phase.
                # Breaking down the kv cache in the attention block helps to reduce computation time.
                if model_kwargs.get("token_idx_cpu") <= (model_kwargs["kv_cache_len"] // bucket_size) * bucket_size:
                    idx = (model_kwargs.get("token_idx_cpu") - 1) // bucket_size
                    if prev_idx != idx:
                        model_kwargs["cache_idx"] = (idx + 1) * bucket_size
                        prev_idx = idx
                else:
                    model_kwargs["cache_idx"] = model_kwargs["kv_cache_len"]

            if ignore_eos:
                this_peer_finished = stopping_criteria(
                    input_ids,
                    scores,
                    token_idx=cur_len,
                    ignore_eos=ignore_eos,
                    eos_token_id=generation_config.eos_token_id,
                )
            else:
                unfinished_sequences = unfinished_sequences & ~stopping_criteria(
                    input_ids,
                    scores,
                    token_idx=cur_len,
                    ignore_eos=ignore_eos,
                    eos_token_id=generation_config.eos_token_id,
                )
                this_peer_finished = unfinished_sequences.max() == 0

            if hb_gen_time is not None:
                if not time_to_first_token_done:
                    time_to_first_token_done = True
                    import habana_frameworks.torch.hpu as torch_hpu

                    torch_hpu.synchronize()
                hb_gen_time.step()
            hb_profer.step()

            if (
                not model_kwargs.get("pad_done", False)
                and not model_kwargs.get("reuse_cache", False)
                and bucket_internal
            ):
                # Pad the returned past key values tensors from prefill phase forward run to maximum length
                # before starting the decode phase.

                is_mqa_model = self.config.model_type == "gpt_bigcode" and self.config.multi_query
                model_kwargs["mqa_model"] = is_mqa_model
                if is_mqa_model:
                    do_padding = outputs.past_key_values[0].shape[1] == model_inputs["input_ids"].shape[1]
                else:
                    key_to_check = (
                        "input_ids"
                        if "input_ids" in model_inputs
                        else "inputs_embeds"
                        if "inputs_embeds" in model_inputs
                        else None
                    )
                    do_padding = (
                        key_to_check is not None
                        and outputs.past_key_values[0][0].shape[2] == model_inputs[key_to_check].shape[1]
                    )

                if do_padding:
                    self._pad_past_key_values(model_kwargs)
                model_kwargs["pad_done"] = True

            # This is needed to properly delete outputs.logits which may be very large for first iteration
            # Otherwise a reference to outputs is kept which keeps the logits alive in the next iteration
            del outputs

        if (
            model_kwargs.get("use_hpu_graphs", False)
            and model_kwargs.get("limit_hpu_graphs", False)
            and not model_kwargs.get("reuse_cache", False)
            and bucket_internal
        ):
            # Clear HPU graphs input tensors of the decode phase after the full generation while loop
            self.clear_inputs()
            # Delete past key value tensors
            self._remove_past_key_values(model_kwargs)

        hb_profer.stop()

        if streamer is not None:
            streamer.end()

        if batch_size > 1 and has_eos_stopping_criteria:
            eos_token_id = generation_config.eos_token_id
            idx_bs = generation_config.max_length
            for i in range(batch_size):
                for idx in range(len(input_ids[i])):
                    if input_ids[i][idx] == eos_token_id:
                        idx_bs = idx
                    if idx > idx_bs:
                        input_ids[i][idx] = pad_token_id
                idx_bs = generation_config.max_length

        if return_dict_in_generate:
            if self.config.is_encoder_decoder:
                return GenerateEncoderDecoderOutput(
                    sequences=input_ids,
                    scores=scores,
                    logits=raw_logits,
                    encoder_attentions=encoder_attentions,
                    encoder_hidden_states=encoder_hidden_states,
                    decoder_attentions=decoder_attentions,
                    cross_attentions=cross_attentions,
                    decoder_hidden_states=decoder_hidden_states,
                    past_key_values=model_kwargs.get("past_key_values"),
                )
            else:
                return GenerateDecoderOnlyOutput(
                    sequences=input_ids,
                    scores=scores,
                    logits=raw_logits,
                    attentions=decoder_attentions,
                    hidden_states=decoder_hidden_states,
                    past_key_values=model_kwargs.get("past_key_values"),
                )
        else:
            return input_ids

    def _beam_search(
        self,
        input_ids: torch.LongTensor,
        beam_scorer: BeamScorer,
        logits_processor: LogitsProcessorList,
        stopping_criteria: StoppingCriteriaList,
        generation_config: GaudiGenerationConfig,
        synced_gpus: bool,
        lazy_mode: Optional[bool] = False,
        profiling_warmup_steps: Optional[int] = 0,
        profiling_steps: Optional[int] = 0,
        hb_gen_time: Optional[HabanaGenerationtime] = None,
        profiling_record_shapes: Optional[bool] = False,
        **model_kwargs,
    ) -> Union[GenerateBeamOutput, torch.LongTensor]:
        r"""
        Generates sequences of token ids for models with a language modeling head using **beam search decoding** and
        can be used for text-decoder, text-to-text, speech-to-text, and vision-to-text models.

        Parameters:
            input_ids (`torch.LongTensor` of shape `(batch_size, sequence_length)`):
                The sequence used as a prompt for the generation.
            beam_scorer (`BeamScorer`):
                An derived instance of [`BeamScorer`] that defines how beam hypotheses are constructed, stored and
                sorted during generation. For more information, the documentation of [`BeamScorer`] should be read.
            logits_processor (`LogitsProcessorList`):
                An instance of [`LogitsProcessorList`]. List of instances of class derived from [`LogitsProcessor`]
                used to modify the prediction scores of the language modeling head applied at each generation step.
            stopping_criteria (`StoppingCriteriaList`:
                An instance of [`StoppingCriteriaList`]. List of instances of class derived from [`StoppingCriteria`]
                used to tell if the generation loop should stop.
            generation_config ([`GaudiGenerationConfig`]):
                The generation configuration to be used as parametrization of the decoding method.
            synced_gpus (`bool`):
                Whether to continue running the while loop until max_length (needed for ZeRO stage 3)
            lazy_mode (`bool`, *optional*, defaults to `False`):
                Whether the run is executed in lazy mode or not (i.e. eager mode).
            profiling_warmup_steps (`int`, *optional*, defaults to 0):
                Number of steps to ignore for profling.
            profiling_steps (`int`, *optional*, defaults to 0):
                Number of steps to be captured when enabling profiling.
            profiling_record_shapes (`bool`, *optional*, defaults to False):
                Record shapes when enabling profiling.
            model_kwargs:
                Additional model specific kwargs will be forwarded to the `forward` function of the model. If model is
                an encoder-decoder model the kwargs should include `encoder_outputs`.

        Return:
            [`transformers.generation.utils.GenerateBeamDecoderOnlyOutput`], [`transformers.generation.GenerateBeamEncoderDecoderOutput`] or
            `torch.LongTensor`: A `torch.LongTensor` containing the generated tokens (default behaviour) or a
            [`transformers.generation.GenerateBeamDecoderOnlyOutput`] if `model.config.is_encoder_decoder=False` and
            `return_dict_in_generate=True` or a [`transformers.generation.GenerateBeamEncoderDecoderOutput`] if
            `model.config.is_encoder_decoder=True`.
        """
        # init values
        pad_token_id = generation_config._pad_token_tensor
        eos_token_id = generation_config._eos_token_tensor
        output_attentions = generation_config.output_attentions
        output_hidden_states = generation_config.output_hidden_states
        output_scores = generation_config.output_scores
        output_logits = generation_config.output_logits
        return_dict_in_generate = generation_config.return_dict_in_generate
        sequential = generation_config.low_memory
        do_sample = generation_config.do_sample

        batch_size = len(beam_scorer._beam_hyps)
        num_beams = beam_scorer.num_beams

        batch_beam_size, cur_len = input_ids.shape
        if "inputs_embeds" in model_kwargs:
            cur_len = model_kwargs["inputs_embeds"].shape[1]
        token_idx = model_kwargs.get("token_idx", None)
        if token_idx is not None:
            # Update cur_len in case of static shapes
            cur_len = (token_idx + model_kwargs.get("inputs_embeds_offset", 0)).item()

        model_kwargs["cache_position"] = torch.arange(cur_len, device=input_ids.device)

        if num_beams * batch_size != batch_beam_size:
            raise ValueError(
                f"Batch dimension of `input_ids` should be {num_beams * batch_size}, but is {batch_beam_size}."
            )

        # init attention / hidden states / scores tuples
        scores = () if (return_dict_in_generate and output_scores) else None
        raw_logits = () if (return_dict_in_generate and output_logits) else None
        beam_indices = (
            tuple(() for _ in range(batch_beam_size)) if (return_dict_in_generate and output_scores) else None
        )
        decoder_attentions = () if (return_dict_in_generate and output_attentions) else None
        cross_attentions = () if (return_dict_in_generate and output_attentions) else None
        decoder_hidden_states = () if (return_dict_in_generate and output_hidden_states) else None

        # if model is an encoder-decoder, retrieve encoder attention weights and hidden states
        if return_dict_in_generate and self.config.is_encoder_decoder:
            encoder_attentions = model_kwargs["encoder_outputs"].get("attentions") if output_attentions else None
            encoder_hidden_states = (
                model_kwargs["encoder_outputs"].get("hidden_states") if output_hidden_states else None
            )

        # initialise score of first beam with 0 and the rest with -1e9. This makes sure that only tokens
        # of the first beam are considered to avoid sampling the exact same tokens across all beams.
        beam_scores = torch.zeros((batch_size, num_beams), dtype=torch.float, device=input_ids.device)
        beam_scores[:, 1:] = -1e9
        beam_scores = beam_scores.view((batch_size * num_beams,))

        if self.generation_config.static_shapes:
            beam_trace_scores = torch.zeros(
                (input_ids.shape[1], 2 * batch_size * num_beams), device=input_ids.device, dtype=torch.float32
            )
            beam_trace_indices = torch.zeros(
                (input_ids.shape[1], 2 * batch_size * num_beams), device=input_ids.device, dtype=torch.int64
            )
            beam_trace_tokens = torch.zeros(
                (input_ids.shape[1], 2 * batch_size * num_beams), device=input_ids.device, dtype=torch.int64
            )
            beam_trace_idx = torch.tensor(0, device=input_ids.device)
            num_eos_tokens = torch.zeros((1), device=input_ids.device, dtype=torch.int64)
            num_beams_tensor = torch.tensor(num_beams, device=input_ids.device, dtype=torch.int64)

        def finalize_beams(initial_ids, beam_trace, model_config, length_penalty):
            beam_trace_idx, beam_trace_scores, beam_trace_indices, beam_trace_tokens = beam_trace
            bs = initial_ids.shape[0]
            num_beams = beam_trace_scores.shape[1] // (2 * bs)

            beam_trace_idx = beam_trace_idx.item()
            beam_trace_scores = beam_trace_scores[:beam_trace_idx, :]
            beam_trace_indices = beam_trace_indices[:beam_trace_idx, :]
            beam_trace_tokens = beam_trace_tokens[:beam_trace_idx, :]

            # (score, parent_beam, token_id, is_finished)
            root = (float("-inf"), None, None, False)

            def resolve_beam(beam):
                if beam == root:
                    return []
                score, prev, tok, is_finished = beam
                rest = resolve_beam(prev)
                rest.append(tok)
                return rest

            prev_beams = [[root] * num_beams] * bs
            best = [root] * bs

            def beam_score(beam):
                return (beam[3], beam[0])

            for step, (scores, indices, tokens) in enumerate(
                zip(beam_trace_scores, beam_trace_indices, beam_trace_tokens)
            ):
                cur_beams = [[] for _ in range(bs)]
                for idx, (s, i, t) in enumerate(zip(scores, indices, tokens)):
                    batch = idx // (num_beams * 2)
                    idx = idx % (num_beams * 2)
                    b_len = 1 + step
                    b_score = s.item() / (b_len**length_penalty)
                    b_tok = t.item()
                    is_finished = b_tok == model_config.eos_token_id
                    if len(cur_beams[batch]) >= num_beams:
                        continue
                    beam = (b_score, prev_beams[batch][i], b_tok, is_finished)
                    if not is_finished:
                        cur_beams[batch].append(beam)
                    if is_finished or (step + 1 == beam_trace_idx):
                        if beam_score(best[batch]) < beam_score(beam):
                            best[batch] = beam
                prev_beams = cur_beams

            def expand_if_needed(tensor, new_size, value, dim=-1):
                orig_len = tensor.shape[dim]
                padding_len = new_size - orig_len
                import torch.nn.functional as F

                if padding_len > 0:
                    if dim == -1:
                        return F.pad(tensor, (0, padding_len), value=value)
                    elif dim == -2:
                        return F.pad(tensor, (0, 0, 0, padding_len), value=value)
                    else:
                        assert False, f"Unsupported dim value: {dim}"
                return tensor

            result = [
                torch.cat(
                    [initial_ids[i], torch.tensor(resolve_beam(b), dtype=initial_ids.dtype, device=initial_ids.device)]
                )
                for i, b in enumerate(best)
            ]
            max_length = max([t.shape[-1] for t in result])
            result = [expand_if_needed(res, max_length, model_config.pad_token_id) for res in result]
            input_ids = torch.stack(result)
            return input_ids

        hb_profer = HabanaProfile(
            warmup=profiling_warmup_steps, active=profiling_steps, record_shapes=profiling_record_shapes
        )
        hb_profer.start()
        this_peer_finished = False

        bucket_size = model_kwargs.get("bucket_size", -1)
        reduce_recompile = model_kwargs.get("reduce_recompile", False)
        prompt_len = input_ids.shape[-1]
        if bucket_size >= 0:
            inc = iter(incrementor(bucket_size, prompt_len))
        if bucket_size > 0:
            assert "position_ids" not in model_kwargs, "Untested path"
        if self.generation_config.static_shapes:
            initial_ids = input_ids[::num_beams, 0:cur_len]

        time_to_first_token_done = False
        while self._has_unfinished_sequences(this_peer_finished, synced_gpus, device=input_ids.device):
            if lazy_mode:
                self.htcore_generation.mark_step()

            if bucket_size > 0:
                # it will not have been padded if bucket_size > 0
                params = next(inc)
                input_ids, model_kwargs = self.update_model_kwargs_for_bucketing(
                    params, input_ids, model_kwargs, pad_token_id, bucket_size, reduce_recompile
                )

            model_kwargs["lazy_mode"] = lazy_mode
            model_inputs = self.prepare_inputs_for_generation(input_ids, **model_kwargs)

            # prepare variable output controls (note: some models won't accept all output controls)
            model_inputs.update({"output_attentions": output_attentions} if output_attentions else {})
            model_inputs.update({"output_hidden_states": output_hidden_states} if output_hidden_states else {})

            # if sequential is True, split the input to batches of batch_size and run sequentially
            if sequential:
                if any(
                    model_name in self.__class__.__name__.lower()
                    for model_name in [
                        "fsmt",
                        "reformer",
                        "ctrl",
                        "gpt_bigcode",
                        "transo_xl",
                        "xlnet",
                        "cpm",
                        "jamba",
                    ]
                ):
                    raise RuntimeError(
                        f"Currently generation for {self.__class__.__name__} is not supported "
                        f"for `low_memory beam_search`. Please open an issue on GitHub if you need this feature."
                    )

                inputs_per_sub_batches = _split_model_inputs(
                    model_inputs,
                    split_size=batch_size,
                    full_batch_size=batch_beam_size,
                    config=self.config.get_text_config(),
                )
                outputs_per_sub_batch = [
                    self(**inputs_per_sub_batch, return_dict=True) for inputs_per_sub_batch in inputs_per_sub_batches
                ]

                outputs = stack_model_outputs(outputs_per_sub_batch, self.config.get_text_config())
            else:
                hpu_graphs_kwargs = self._get_hpu_graphs_kwargs(model_kwargs)
                outputs = self(
                    **model_inputs,
                    return_dict=True,
                    **hpu_graphs_kwargs,
                )

            if synced_gpus and this_peer_finished:
                cur_len = cur_len + 1
                continue  # don't waste resources running the code we don't need

            token_idx = model_kwargs.get("token_idx", None)
            if token_idx is not None and outputs.logits.shape[-2] > 1:
                if model_kwargs.get("num_virtual_tokens", 0) > 0:
                    # for prompt tuning, the output logit shape may > model_inputs["input_ids"].shape[-1]
                    if model_kwargs.get("reuse_cache", False):
                        output_idx = torch.tensor(outputs.logits.shape[-2], device=input_ids.device)
                    else:
                        output_idx = token_idx + outputs.logits.shape[-2] - input_ids.shape[-1]
                    next_token_logits = torch.index_select(outputs.logits, -2, output_idx - 1).squeeze(-2)
                else:
                    next_token_logits = torch.index_select(outputs.logits, -2, token_idx - 1).squeeze(-2)
            else:
                next_token_logits = outputs.logits[:, -1, :].float()

            next_token_scores = torch.nn.functional.log_softmax(
                next_token_logits, dim=-1
            )  # (batch_size * num_beams, vocab_size)

            if token_idx is not None:
                idx = token_idx + model_kwargs.get("inputs_embeds_offset", 0)
                next_token_scores_processed = logits_processor(input_ids[:, :idx], next_token_scores)
            else:
                next_token_scores_processed = logits_processor(input_ids, next_token_scores)
            next_token_scores = next_token_scores_processed + beam_scores[:, None].expand_as(
                next_token_scores_processed
            )

            # Store scores, attentions and hidden_states when required
            if return_dict_in_generate:
                if output_scores:
                    scores += (next_token_scores_processed,)
                if output_logits:
                    raw_logits += (next_token_logits,)
                if output_attentions:
                    decoder_attentions += (
                        (outputs.decoder_attentions,) if self.config.is_encoder_decoder else (outputs.attentions,)
                    )
                    if self.config.is_encoder_decoder:
                        cross_attentions += (outputs.cross_attentions,)
                if output_hidden_states:
                    decoder_hidden_states += (
                        (outputs.decoder_hidden_states,)
                        if self.config.is_encoder_decoder
                        else (outputs.hidden_states,)
                    )

            # reshape for beam search
            vocab_size = next_token_scores.shape[-1]
            next_token_scores = next_token_scores.view(batch_size, num_beams * vocab_size)

            # Beam token selection: pick 1 + eos_token_id.shape[0] next tokens for each beam so we have at least 1
            # non eos token per beam.
            n_eos_tokens = eos_token_id.shape[0] if eos_token_id is not None else 0
            n_tokens_to_keep = max(2, 1 + n_eos_tokens) * num_beams
            if do_sample:
                probs = torch.nn.functional.softmax(next_token_scores, dim=-1)
                next_tokens = torch.multinomial(probs, num_samples=n_tokens_to_keep)
                next_token_scores = torch.gather(next_token_scores, -1, next_tokens)
                next_token_scores, _indices = torch.sort(next_token_scores, descending=True, dim=1)
                next_tokens = torch.gather(next_tokens, -1, _indices)
            else:
                next_token_scores, next_tokens = torch.topk(
                    next_token_scores, n_tokens_to_keep, dim=1, largest=True, sorted=True
                )

            next_indices = torch.div(next_tokens, vocab_size, rounding_mode="floor")
            if self.generation_config.static_shapes:
                beam_scores = next_token_scores.flatten()
                next_indices_flattened = next_indices.flatten()
                static_beam_indices = (
                    next_indices_flattened
                    + torch.tensor(
                        [[batch_idx * num_beams] * next_indices.shape[1] for batch_idx in range(batch_size)],
                        device=next_indices.device,
                    ).flatten()
                )

                beam_tokens = next_tokens.remainder(vocab_size).flatten()

                beam_trace_scores.index_copy_(0, beam_trace_idx, beam_scores.unsqueeze(0))
                beam_trace_indices.index_copy_(0, beam_trace_idx, next_indices_flattened.unsqueeze(0))
                beam_trace_tokens.index_copy_(0, beam_trace_idx, beam_tokens.unsqueeze(0))
                beam_trace_idx.add_(1)

                if self.generation_config.early_stopping:
                    num_eos_tokens.add_(beam_tokens[0:num_beams].eq(self.config.eos_token_id).sum())

                beam_scores.add_(torch.where(beam_tokens.eq(self.config.eos_token_id), float("-inf"), 0.0))
                beam_scores = beam_scores.view(batch_size, -1).unsqueeze(0)
                _, selected = torch.topk(beam_scores, k=num_beams, dim=-1, largest=True, sorted=True)
                offset = torch.arange(0, torch.numel(beam_scores), beam_scores.shape[-1]).unsqueeze(-1)
                selected = (selected + offset).flatten()
                beam_scores = beam_scores.flatten().index_select(0, selected)
                beam_tokens = beam_tokens.index_select(0, selected)
                static_beam_indices = static_beam_indices.index_select(0, selected)

                prev_beams = outputs.logits.shape[0] // batch_size

                beam_offsets = torch.arange(0, 1, prev_beams, dtype=torch.int32)
                beam_offsets = beam_offsets.to(device=outputs.logits.device)
                static_beam_indices = (static_beam_indices.view(batch_size, -1) + beam_offsets.unsqueeze(-1)).flatten()

                next_tokens = beam_tokens.unsqueeze(-1)
                beam_next_tokens = next_tokens
                beam_idx = static_beam_indices
            else:
                next_tokens = next_tokens % vocab_size

                # stateless
                beam_outputs = beam_scorer.process(
                    input_ids,
                    next_token_scores,
                    next_tokens,
                    next_indices,
                    pad_token_id=pad_token_id,
                    eos_token_id=eos_token_id,
                    beam_indices=beam_indices,
                    decoder_prompt_len=prompt_len,
                )
                beam_scores = beam_outputs["next_beam_scores"]
                beam_next_tokens = beam_outputs["next_beam_tokens"]
                beam_idx = beam_outputs["next_beam_indices"]

            if token_idx is not None:
                input_ids = torch.index_select(input_ids, 0, beam_idx)
                idx = token_idx + model_kwargs.get("inputs_embeds_offset", 0)
                input_ids.index_copy_(
                    1, idx, beam_next_tokens.unsqueeze(-1) if beam_next_tokens.dim() == 1 else beam_next_tokens
                )
            else:
                input_ids = torch.cat([input_ids[beam_idx, :], beam_next_tokens.unsqueeze(-1)], dim=-1)

            model_kwargs = self._update_model_kwargs_for_generation(
                outputs,
                model_kwargs,
                is_encoder_decoder=self.config.is_encoder_decoder,
            )
            if model_kwargs.get("past_key_values", None) is not None:
                if model_kwargs["reuse_cache"]:
                    model_kwargs["past_key_values"] = unwrap_deepspeed_model(self).reorder_kv_cache(beam_idx)
                else:
                    model_kwargs["past_key_values"] = self._temporary_reorder_cache(
                        model_kwargs["past_key_values"], beam_idx
                    )

            # This is needed to properly delete outputs.logits which may be very large for first iteration
            # Otherwise a reference to outputs is kept which keeps the logits alive in the next iteration
            # IMPORTANT: Note that this should appear BEFORE the call to _reorder_cache() to save the maximum memory
            # (that way the memory peak does not include outputs.logits)
            del outputs

            if return_dict_in_generate and output_scores:
                beam_indices = tuple((beam_indices[beam_idx[i]] + (beam_idx[i],) for i in range(len(beam_indices))))

            # increase cur_len
            cur_len = cur_len + 1

            hb_profer.step()
            if self.generation_config.static_shapes:
                is_min_length_reached = (
                    self.generation_config.min_length and cur_len >= self.generation_config.min_length
                )
                if (
                    self.generation_config.early_stopping
                    and is_min_length_reached
                    and num_eos_tokens >= num_beams_tensor
                ):
                    break
                elif get_final_stopping_criteria(stopping_criteria(input_ids, scores, token_idx=cur_len)):
                    break
            elif get_final_stopping_criteria(stopping_criteria(input_ids, scores)) or (
                beam_scorer.is_done and not lazy_mode
            ):
                this_peer_finished = True

            if hb_gen_time is not None:
                if not time_to_first_token_done:
                    time_to_first_token_done = True
                    import habana_frameworks.torch.hpu as torch_hpu

                    torch_hpu.synchronize()
                hb_gen_time.step()
        hb_profer.stop()

        if self.generation_config.static_shapes:
            beam_trace = (beam_trace_idx, beam_trace_scores, beam_trace_indices, beam_trace_tokens)
            from collections import UserDict

            def map_tensors(obj, fn):
                constructor = type(obj)
                if isinstance(obj, tuple):
                    return constructor(map_tensors(v, fn) for v in obj)
                if isinstance(obj, list):
                    return constructor([map_tensors(v, fn) for v in obj])
                if isinstance(obj, dict) or isinstance(obj, UserDict):
                    return constructor({k: map_tensors(v, fn) for k, v in obj.items()})
                if isinstance(obj, torch.Tensor):
                    return fn(obj)
                return obj

            def move(obj, device):
                return map_tensors(obj, lambda t: t.to(device))

            sequence_outputs = {}
            sequence_outputs["sequences"] = finalize_beams(
                initial_ids.cpu(), move(beam_trace, "cpu"), self.config, self.generation_config.length_penalty
            )
        else:
            sequence_outputs = beam_scorer.finalize(
                input_ids,
                beam_scores,
                next_tokens,
                beam_indices,
                pad_token_id=pad_token_id,
                eos_token_id=eos_token_id,
                max_length=stopping_criteria.max_length,
                beam_indices=beam_indices,
                decoder_prompt_len=prompt_len,
            )

        if return_dict_in_generate:
            if not output_scores:
                sequence_outputs["sequence_scores"] = None

            if self.config.is_encoder_decoder:
                return GenerateBeamEncoderDecoderOutput(
                    sequences=sequence_outputs["sequences"],
                    sequences_scores=sequence_outputs["sequence_scores"],
                    scores=scores,
                    logits=raw_logits,
                    beam_indices=sequence_outputs["beam_indices"],
                    encoder_attentions=encoder_attentions,
                    encoder_hidden_states=encoder_hidden_states,
                    decoder_attentions=decoder_attentions,
                    cross_attentions=cross_attentions,
                    decoder_hidden_states=decoder_hidden_states,
                    past_key_values=model_kwargs.get("past_key_values"),
                )
            else:
                return GenerateBeamDecoderOnlyOutput(
                    sequences=sequence_outputs["sequences"],
                    sequences_scores=sequence_outputs["sequence_scores"],
                    scores=scores,
                    logits=raw_logits,
                    beam_indices=sequence_outputs["beam_indices"],
                    attentions=decoder_attentions,
                    hidden_states=decoder_hidden_states,
                    past_key_values=model_kwargs.get("past_key_values"),
                )
        else:
            return sequence_outputs["sequences"]

    def _group_beam_search(
        self,
        input_ids: torch.LongTensor,
        beam_scorer: BeamScorer,
        logits_processor: LogitsProcessorList,
        stopping_criteria: StoppingCriteriaList,
        generation_config: GaudiGenerationConfig,
        synced_gpus: bool,
        lazy_mode: Optional[bool] = False,
        profiling_warmup_steps: Optional[int] = 0,
        profiling_steps: Optional[int] = 0,
        hb_gen_time: Optional[HabanaGenerationtime] = None,
        profiling_record_shapes: Optional[bool] = False,
        **model_kwargs,
    ):
        r"""
        Generates sequences of token ids for models with a language modeling head using **diverse beam search
        decoding** and can be used for text-decoder, text-to-text, speech-to-text, and vision-to-text models.

        Parameters:
            input_ids (`torch.LongTensor` of shape `(batch_size, sequence_length)`):
                The sequence used as a prompt for the generation.
            beam_scorer (`BeamScorer`):
                An derived instance of [`BeamScorer`] that defines how beam hypotheses are constructed, stored and
                sorted during generation. For more information, the documentation of [`BeamScorer`] should be read.
            logits_processor (`LogitsProcessorList`):
                An instance of [`LogitsProcessorList`]. List of instances of class derived from [`LogitsProcessor`]
                used to modify the prediction scores of the language modeling head applied at each generation step.
            stopping_criteria (`StoppingCriteriaList`):
                An instance of [`StoppingCriteriaList`]. List of instances of class derived from [`StoppingCriteria`]
                used to tell if the generation loop should stop.
            generation_config ([`GaudiGenerationConfig`]):
                The generation configuration to be used as parametrization of the decoding method.
            synced_gpus (`bool`):
                Whether to continue running the while loop until max_length (needed for ZeRO stage 3)
            lazy_mode (`bool`, *optional*, defaults to `False`):
                Whether the run is executed in lazy mode or not (i.e. eager mode).
            profiling_warmup_steps (`int`, *optional*, defaults to 0):
                Number of steps to ignore for profling.
            profiling_steps (`int`, *optional*, defaults to 0):
                Number of steps to be captured when enabling profiling.
            profiling_record_shapes (`bool`, *optional*, defaults to False):
                Record shapes when enabling profiling.
            model_kwargs:
                Additional model specific kwargs that will be forwarded to the `forward` function of the model. If
                model is an encoder-decoder model the kwargs should include `encoder_outputs`.

        Return:
            [`transformers.generation.GenerateBeamDecoderOnlyOutput`], [`transformers.generation.GenerateBeamEncoderDecoderOutput`] or
            `torch.LongTensor`: A `torch.LongTensor` containing the generated tokens (default behaviour) or a
            [`transformers.generation.GenerateBeamDecoderOnlyOutput`] if [`transformers.generation.BeamSearchDecoderOnlyOutput`] if
            `model.config.is_encoder_decoder=False` and `return_dict_in_generate=True` or a
            [`transformers.generation.GenerateBeamEncoderDecoderOutput`] if `model.config.is_encoder_decoder=True`.
        """

        raise NotImplementedError("Group beam search is not supported by optimum-habana yet.")

    def _constrained_beam_search(
        self,
        input_ids: torch.LongTensor,
        constrained_beam_scorer: ConstrainedBeamSearchScorer,
        logits_processor: LogitsProcessorList,
        stopping_criteria: StoppingCriteriaList,
        generation_config: GaudiGenerationConfig,
        synced_gpus: bool,
        lazy_mode: Optional[bool] = False,
        profiling_warmup_steps: Optional[int] = 0,
        profiling_steps: Optional[int] = 0,
        hb_gen_time: Optional[HabanaGenerationtime] = None,
        profiling_record_shapes: Optional[bool] = False,
        **model_kwargs,
    ) -> Union[GenerateBeamOutput, torch.LongTensor]:
        r"""
        Generates sequences of token ids for models with a language modeling head using **constrained beam search
        decoding** and can be used for text-decoder, text-to-text, speech-to-text, and vision-to-text models.

        Parameters:
            input_ids (`torch.LongTensor` of shape `(batch_size, sequence_length)`):
                The sequence used as a prompt for the generation.
            constrained_beam_scorer (`ConstrainedBeamSearchScorer`):
                A derived instance of [`BeamScorer`] that defines how beam hypotheses are constructed, stored and
                sorted during generation, while satisfying a list of positive constraints. For more information, the
                documentation of [`ConstrainedBeamSearchScorer`] should be read.
            logits_processor (`LogitsProcessorList`):
                An instance of [`LogitsProcessorList`]. List of instances of class derived from [`LogitsProcessor`]
                used to modify the prediction scores of the language modeling head applied at each generation step.
            stopping_criteria (`StoppingCriteriaList`):
                An instance of [`StoppingCriteriaList`]. List of instances of class derived from [`StoppingCriteria`]
                used to tell if the generation loop should stop.
            generation_config ([`GaudiGenerationConfig`]):
                The generation configuration to be used as parametrization of the decoding method.
            synced_gpus (`bool`):
                Whether to continue running the while loop until max_length (needed for ZeRO stage 3)
            lazy_mode (`bool`, *optional*, defaults to `False`):
                Whether the run is executed in lazy mode or not (i.e. eager mode).
            profiling_warmup_steps (`int`, *optional*, defaults to 0):
                Number of steps to ignore for profling.
            profiling_steps (`int`, *optional*, defaults to 0):
                Number of steps to be captured when enabling profiling.
            profiling_record_shapes (`bool`, *optional*, defaults to False):
                Record shapes when enabling profiling.
            model_kwargs:
                Additional model specific kwargs will be forwarded to the `forward` function of the model. If model is
                an encoder-decoder model the kwargs should include `encoder_outputs`.

        Return:
            [`transformers.generation.utils.GenerateBeamDecoderOnlyOutput`], [`transformers.generation.GenerateBeamEncoderDecoderOutput`] or
            `torch.LongTensor`: A `torch.LongTensor` containing the generated tokens (default behaviour) or a
            [`transformers.generation.GenerateBeamDecoderOnlyOutput`] if `model.config.is_encoder_decoder=False` and
            `return_dict_in_generate=True` or a [`transformers.generation.GenerateBeamEncoderDecoderOutput`] if
            `model.config.is_encoder_decoder=True`.
        """
        # init values
        pad_token_id = generation_config._pad_token_tensor
        eos_token_id = generation_config._eos_token_tensor
        output_attentions = generation_config.output_attentions
        output_hidden_states = generation_config.output_hidden_states
        output_scores = generation_config.output_scores
        output_logits = generation_config.output_logits
        return_dict_in_generate = generation_config.return_dict_in_generate

        batch_size = len(constrained_beam_scorer._beam_hyps)
        num_beams = constrained_beam_scorer.num_beams

        batch_beam_size, cur_len = input_ids.shape

        token_idx = model_kwargs.get("token_idx", None)
        if token_idx is not None:
            # Update cur_len in case of static shapes
            cur_len = (token_idx + model_kwargs.get("inputs_embeds_offset", 0)).item()

        model_kwargs["cache_position"] = torch.arange(cur_len, device=input_ids.device)

        if num_beams * batch_size != batch_beam_size:
            raise ValueError(
                f"Batch dimension of `input_ids` should be {num_beams * batch_size}, but is {batch_beam_size}."
            )

        # init attention / hidden states / scores tuples
        scores = () if (return_dict_in_generate and output_scores) else None
        raw_logits = () if (return_dict_in_generate and output_logits) else None
        beam_indices = (
            tuple(() for _ in range(batch_beam_size)) if (return_dict_in_generate and output_scores) else None
        )
        decoder_attentions = () if (return_dict_in_generate and output_attentions) else None
        cross_attentions = () if (return_dict_in_generate and output_attentions) else None
        decoder_hidden_states = () if (return_dict_in_generate and output_hidden_states) else None

        # if model is an encoder-decoder, retrieve encoder attention weights and hidden states
        if return_dict_in_generate and self.config.is_encoder_decoder:
            encoder_attentions = model_kwargs["encoder_outputs"].get("attentions") if output_attentions else None
            encoder_hidden_states = (
                model_kwargs["encoder_outputs"].get("hidden_states") if output_hidden_states else None
            )

        # initialise score of first beam with 0 and the rest with -1e9. This makes sure that only tokens
        # of the first beam are considered to avoid sampling the exact same tokens across all beams.
        beam_scores = torch.zeros((batch_size, num_beams), dtype=torch.float, device=input_ids.device)
        beam_scores[:, 1:] = -1e9
        beam_scores = beam_scores.view((batch_size * num_beams,))

        this_peer_finished = False

        # record the prompt length of decoder
        if token_idx is not None:
            decoder_prompt_len = cur_len
        else:
            decoder_prompt_len = input_ids.shape[-1]

        hb_profer = HabanaProfile(
            warmup=profiling_warmup_steps, active=profiling_steps, record_shapes=profiling_record_shapes
        )
        hb_profer.start()

        time_to_first_token_done = False
        while self._has_unfinished_sequences(this_peer_finished, synced_gpus, device=input_ids.device):
            model_kwargs["lazy_mode"] = lazy_mode
            model_inputs = self.prepare_inputs_for_generation(input_ids, **model_kwargs)

            # prepare variable output controls (note: some models won't accept all output controls)
            model_inputs.update({"output_attentions": output_attentions} if output_attentions else {})
            model_inputs.update({"output_hidden_states": output_hidden_states} if output_hidden_states else {})

            hpu_graphs_kwargs = self._get_hpu_graphs_kwargs(model_kwargs)

            outputs = self(
                **model_inputs,
                return_dict=True,
                **hpu_graphs_kwargs,
            )

            if synced_gpus and this_peer_finished:
                cur_len = cur_len + 1
                continue  # don't waste resources running the code we don't need

            if token_idx is not None and outputs.logits.shape[-2] > 1:
                if model_kwargs.get("num_virtual_tokens", 0) > 0:
                    # for prompt tuning, the output logit shape > model_inputs["input_ids"].shape[-1]
                    if model_kwargs.get("reuse_cache", False):
                        output_idx = torch.tensor(outputs.logits.shape[-2], device=input_ids.device)
                    else:
                        output_idx = token_idx + outputs.logits.shape[-2] - input_ids.shape[-1]
                    next_token_logits = torch.index_select(outputs.logits, -2, output_idx - 1).squeeze(-2)
                else:
                    next_token_logits = torch.index_select(outputs.logits, -2, token_idx - 1).squeeze(-2)
            else:
                next_token_logits = outputs.logits[:, -1, :].float()

            next_token_scores = torch.nn.functional.log_softmax(
                next_token_logits, dim=-1
            )  # (batch_size * num_beams, vocab_size)

            next_token_scores_processed = logits_processor(input_ids, next_token_scores)

            next_token_scores = next_token_scores_processed + beam_scores[:, None].expand_as(
                next_token_scores_processed
            )

            scores_for_all_vocab = next_token_scores.clone()

            # Store scores, attentions and hidden_states when required
            if return_dict_in_generate:
                if output_scores:
                    scores += (next_token_scores,)
                if output_logits:
                    raw_logits += (next_token_logits,)
                if output_attentions:
                    decoder_attentions += (
                        (outputs.decoder_attentions,) if self.config.is_encoder_decoder else (outputs.attentions,)
                    )
                    if self.config.is_encoder_decoder:
                        cross_attentions += (outputs.cross_attentions,)
                if output_hidden_states:
                    decoder_hidden_states += (
                        (outputs.decoder_hidden_states,)
                        if self.config.is_encoder_decoder
                        else (outputs.hidden_states,)
                    )

            # reshape for beam search
            vocab_size = next_token_scores.shape[-1]
            next_token_scores = next_token_scores.view(batch_size, num_beams * vocab_size)

            # Sample 1 + len(eos_token_id) next tokens for each beam so we have at least 1 non eos token per beam.
            n_eos_tokens = eos_token_id.shape[0] if eos_token_id is not None else 0
            next_token_scores, next_tokens = torch.topk(
                next_token_scores, max(2, 1 + n_eos_tokens) * num_beams, dim=1, largest=True, sorted=True
            )

            next_indices = (next_tokens / vocab_size).long()
            next_tokens = next_tokens % vocab_size

            # stateless
            beam_outputs = constrained_beam_scorer.process(
                input_ids[:, :cur_len],
                next_token_scores,
                next_tokens,
                next_indices,
                scores_for_all_vocab,
                pad_token_id=pad_token_id,
                eos_token_id=eos_token_id,
                beam_indices=beam_indices,
                decoder_prompt_len=decoder_prompt_len,
            )
            beam_scores = beam_outputs["next_beam_scores"]
            beam_next_tokens = beam_outputs["next_beam_tokens"]
            beam_idx = beam_outputs["next_beam_indices"]

            if token_idx is not None:
                input_ids = input_ids[beam_idx, :]
                idx = token_idx + model_kwargs.get("inputs_embeds_offset", 0)
                input_ids.index_copy_(
                    1, idx, beam_next_tokens.unsqueeze(-1) if beam_next_tokens.dim() == 1 else beam_next_tokens
                )
            else:
                input_ids = torch.cat([input_ids[beam_idx, :], beam_next_tokens.unsqueeze(-1)], dim=-1)
            model_kwargs = self._update_model_kwargs_for_generation(
                outputs,
                model_kwargs,
                is_encoder_decoder=self.config.is_encoder_decoder,
            )

            # This is needed to properly delete outputs.logits which may be very large for first iteration
            # Otherwise a reference to outputs is kept which keeps the logits alive in the next iteration
            # IMPORTANT: Note that this should appear BEFORE the call to _reorder_cache() to save the maximum memory
            # (that way the memory peak does not include outputs.logits)
            del outputs

            if model_kwargs.get("past_key_values", None) is not None:
                model_kwargs["past_key_values"] = self._temporary_reorder_cache(
                    model_kwargs["past_key_values"], beam_idx
                )

            if return_dict_in_generate and output_scores:
                beam_indices = tuple((beam_indices[beam_idx[i]] + (beam_idx[i],) for i in range(len(beam_indices))))

            # increase cur_len
            cur_len = cur_len + 1

            hb_profer.step()

            if constrained_beam_scorer.is_done or get_final_stopping_criteria(
                stopping_criteria(input_ids, scores, token_idx=cur_len)
            ):
                this_peer_finished = True

            if hb_gen_time is not None:
                if not time_to_first_token_done:
                    time_to_first_token_done = True
                    import habana_frameworks.torch.hpu as torch_hpu

                    torch_hpu.synchronize()
                hb_gen_time.step()

        hb_profer.stop()
        sequence_outputs = constrained_beam_scorer.finalize(
            input_ids,
            beam_scores,
            next_tokens,
            next_indices,
            pad_token_id=pad_token_id,
            eos_token_id=eos_token_id,
            max_length=stopping_criteria.max_length,
            beam_indices=beam_indices,
            decoder_prompt_len=decoder_prompt_len,
        )

        if return_dict_in_generate:
            if not output_scores:
                sequence_outputs["sequence_scores"] = None
            if self.config.is_encoder_decoder:
                return GenerateBeamEncoderDecoderOutput(
                    sequences=sequence_outputs["sequences"],
                    sequences_scores=sequence_outputs["sequence_scores"],
                    scores=scores,
                    logits=raw_logits,
                    beam_indices=sequence_outputs["beam_indices"],
                    encoder_attentions=encoder_attentions,
                    encoder_hidden_states=encoder_hidden_states,
                    decoder_attentions=decoder_attentions,
                    cross_attentions=cross_attentions,
                    decoder_hidden_states=decoder_hidden_states,
                    past_key_values=model_kwargs.get("past_key_values"),
                )
            else:
                return GenerateBeamDecoderOnlyOutput(
                    sequences=sequence_outputs["sequences"],
                    sequences_scores=sequence_outputs["sequence_scores"],
                    scores=scores,
                    logits=raw_logits,
                    beam_indices=sequence_outputs["beam_indices"],
                    attentions=decoder_attentions,
                    hidden_states=decoder_hidden_states,
                    past_key_values=model_kwargs.get("past_key_values"),
                )
        else:
            return sequence_outputs["sequences"]

    def _assisted_decoding(
        self,
        input_ids: torch.LongTensor,
        candidate_generator: "GaudiCandidateGenerator",
        logits_processor: LogitsProcessorList,
        stopping_criteria: StoppingCriteriaList,
        generation_config: GaudiGenerationConfig,
        synced_gpus: bool,
        streamer: Optional["BaseStreamer"],
        lazy_mode: Optional[bool] = False,
        ignore_eos: Optional[bool] = False,
        profiling_warmup_steps: Optional[int] = 0,
        profiling_steps: Optional[int] = 0,
        hb_gen_time: Optional[HabanaGenerationtime] = None,
        profiling_record_shapes: Optional[bool] = False,
        **model_kwargs,
    ) -> Union[GenerateNonBeamOutput, torch.LongTensor]:
        r"""
        Generates sequences of token ids for models with a language modeling head using **greedy decoding** or
        **sample** (depending on `do_sample`), assisted by candidate sequences. Assisted generation is an example of a
        candidate decoding strategy. Can be used for text-decoder, text-to-text, speech-to-text, and vision-to-text
        models.

        Parameters:
            input_ids (`torch.LongTensor` of shape `(batch_size, sequence_length)`):
                The sequence used as a prompt for the generation.
            candidate_generator (`CandidateGenerator`):
                A derived instance of [`CandidateGenerator`] that defines how candidate sequences are generated. For
                more information, the documentation of [`CandidateGenerator`] should be read.
            logits_processor (`LogitsProcessorList`):
                An instance of [`LogitsProcessorList`]. List of instances of class derived from [`LogitsProcessor`]
                used to modify the prediction scores of the language modeling head applied at each generation step.
            stopping_criteria (`StoppingCriteriaList`):
                An instance of [`StoppingCriteriaList`]. List of instances of class derived from [`StoppingCriteria`]
                used to tell if the generation loop should stop.
            generation_config ([`~generation.GenerationConfig`]):
                The generation configuration to be used as parametrization of the decoding method.
            synced_gpus (`bool`):
                Whether to continue running the while loop until max_length (needed for ZeRO stage 3)
            streamer (`BaseStreamer`, *optional*):
                Streamer object that will be used to stream the generated sequences. Generated tokens are passed
                through `streamer.put(token_ids)` and the streamer is responsible for any further processing.
            lazy_mode (`bool`, *optional*, defaults to `False`):
                Whether the run is executed in lazy mode or not (i.e. eager mode).
            profiling_warmup_steps (`int`, *optional*, defaults to 0):
                Number of steps to ignore for profling.
            profiling_steps (`int`, *optional*, defaults to 0):
                Number of steps to be captured when enabling profiling.
            profiling_record_shapes (`bool`, *optional*, defaults to False):
                Record shapes when enabling profiling.
            model_kwargs:
                Additional model specific keyword arguments will be forwarded to the `forward` function of the model.
                If model is an encoder-decoder model the kwargs should include `encoder_outputs`.

        Return:
            [`transformers.generation.GenerateDecoderOnlyOutput`], [`transformers.generation.GenerateEncoderDecoderOutput`] or
            `torch.LongTensor`: A `torch.LongTensor` containing the generated tokens (default behaviour) or a
            [`transformers.generation.GenerateDecoderOnlyOutput`] if `model.config.is_encoder_decoder=False` and
            `return_dict_in_generate=True` or a [`transformers.generation.GenerateEncoderDecoderOutput`] if
            `model.config.is_encoder_decoder=True`.
        """
        # init values
        do_sample = generation_config.do_sample
        output_attentions = generation_config.output_attentions
        output_hidden_states = generation_config.output_hidden_states
        output_scores = generation_config.output_scores
        output_logits = generation_config.output_logits
        return_dict_in_generate = generation_config.return_dict_in_generate

        # init attention / hidden states / scores tuples
        scores = () if (return_dict_in_generate and output_scores) else None
        raw_logits = () if (return_dict_in_generate and output_logits) else None
        decoder_attentions = () if (return_dict_in_generate and output_attentions) else None
        cross_attentions = () if (return_dict_in_generate and output_attentions) else None
        decoder_hidden_states = () if (return_dict_in_generate and output_hidden_states) else None

        # if model is an encoder-decoder, retrieve encoder attention weights and hidden states
        if return_dict_in_generate and self.config.is_encoder_decoder:
            encoder_attentions = model_kwargs["encoder_outputs"].get("attentions") if output_attentions else None
            encoder_hidden_states = (
                model_kwargs["encoder_outputs"].get("hidden_states") if output_hidden_states else None
            )

        # keep track of which sequences are already finished
        batch_size, cur_len = input_ids.shape
        if not ignore_eos:
            unfinished_sequences = torch.ones(batch_size, dtype=torch.long, device=input_ids.device)
        model_kwargs = self._get_initial_cache_position(input_ids, model_kwargs)

        # This is needed if return_dict_in_generate is True
        start_from_empty_dynamic_cache = False
        past_key_values = model_kwargs.get("past_key_values", None)
        if isinstance(past_key_values, DynamicCache) or (
            isinstance(past_key_values, EncoderDecoderCache)
            and isinstance(past_key_values.self_attention_cache, DynamicCache)
        ):
            if len(past_key_values) == 0:
                start_from_empty_dynamic_cache = True

        hb_profer = HabanaProfile(warmup=profiling_warmup_steps, active=profiling_steps)
        hb_profer.start()
        this_peer_finished = False

        token_idx = model_kwargs.get("token_idx", None)
        time_to_first_token_done = False
        while self._has_unfinished_sequences(this_peer_finished, synced_gpus, device=input_ids.device):
            if lazy_mode:
                self.htcore_generation.mark_step()

            if token_idx is not None:
                # Update cur_len in case of static shapes
                cur_len = (token_idx + model_kwargs.get("inputs_embeds_offset", 0)).item()
            else:
                cur_len = input_ids.shape[-1]

            # prepare model inputs
            model_kwargs["lazy_mode"] = lazy_mode
            model_inputs = self.prepare_inputs_for_generation(input_ids, **model_kwargs)

            #  1. Fetch candidate sequences from a `CandidateGenerator`
            candidate_input_ids, candidate_logits = candidate_generator.get_candidates(input_ids[:, :cur_len])
            candidate_input_ids = candidate_input_ids.to(self.device)
            if candidate_logits is not None:
                candidate_logits = candidate_logits.to(self.device)

            if self.generation_config.static_shapes:
                candidate_length = candidate_input_ids.shape[1] - cur_len
            else:
                candidate_length = candidate_input_ids.shape[1] - input_ids.shape[1]
            is_done_candidate = stopping_criteria(candidate_input_ids, None)

            # 2. Use the original model to obtain the next token logits given the candidate sequence. We obtain
            # `candidate_length + 1` relevant logits from this process: in the event that all candidates are correct,
            # we use this forward pass to also pick the subsequent logits in the original model.

            # 2.1. Prepare the model inputs
            candidate_kwargs = copy.copy(model_kwargs)
            candidate_kwargs = _prepare_attention_mask(
                candidate_kwargs, candidate_input_ids.shape[1], self.config.is_encoder_decoder
            )
            candidate_kwargs = _prepare_token_type_ids(candidate_kwargs, candidate_input_ids.shape[1])
            if "cache_position" in candidate_kwargs:
                candidate_kwargs["cache_position"] = torch.cat(
                    (
                        candidate_kwargs["cache_position"],
                        torch.arange(cur_len, cur_len + candidate_length, device=input_ids.device, dtype=torch.long),
                    ),
                    dim=0,
                )

            model_inputs = self.prepare_inputs_for_generation(candidate_input_ids, **candidate_kwargs)
            if "num_logits_to_keep" in model_inputs:
                model_inputs["num_logits_to_keep"] = candidate_length + 1

            hpu_graphs_kwargs = self._get_hpu_graphs_kwargs(model_kwargs)

            # 2.2. Run a forward pass on the candidate sequence
            # prepare variable output controls (note: some models won't accept all output controls)
            model_inputs.update({"output_attentions": output_attentions} if output_attentions else {})
            model_inputs.update({"output_hidden_states": output_hidden_states} if output_hidden_states else {})

            outputs = self(
                **model_inputs,
                **hpu_graphs_kwargs,
            )

            # 2.3. Process the new logits
            # .float() is needed to retain precision for later logits manipulations
            new_logits = outputs.logits[:, -candidate_length - 1 :].float()  # excludes the input prompt if present
            next_token_logits = new_logits.clone()
            if len(logits_processor) > 0:
                for i in range(candidate_length + 1):
                    new_logits[:, i, :] = logits_processor(candidate_input_ids[:, : cur_len + i], new_logits[:, i, :])

            # 3. Select the accepted tokens. There are two possible cases:
            # Case 1: `do_sample=True` and we have logits for the candidates (originally from speculative decoding)
            # 👉 Apply algorithm 1 from the speculative decoding paper (https://arxiv.org/pdf/2211.17192.pdf).
            if do_sample and candidate_logits is not None:
                from transformers.generation.utils import _speculative_sampling

                valid_tokens, n_matches = _speculative_sampling(
                    candidate_input_ids,
                    candidate_logits,
                    candidate_length,
                    new_logits,
                    is_done_candidate,
                )

            # Case 2: all other cases (originally from assisted generation) 👉 Compare the tokens selected from the
            # original model logits with the candidate tokens. We can keep the candidate tokens until the first
            # mismatch, or until the max length is reached.
            else:
                if do_sample:
                    probs = new_logits.softmax(dim=-1)
                    selected_tokens = torch.multinomial(probs[0, :, :], num_samples=1).squeeze(1)[None, :]
                else:
                    selected_tokens = new_logits.argmax(dim=-1)

                candidate_new_tokens = candidate_input_ids[:, cur_len:]
                n_matches = ((~(candidate_new_tokens == selected_tokens[:, :-1])).cumsum(dim=-1) < 1).sum()

                # Ensure we don't generate beyond max_len or an EOS token
                if is_done_candidate and n_matches == candidate_length:
                    n_matches -= 1
                valid_tokens = selected_tokens[:, : n_matches + 1]

            # 4. Update variables according to the number of matching assistant tokens. Remember: the token generated
            # by the model after the last candidate match is also valid, as it is generated from a correct sequence.
            # Because of this last token, assisted generation search reduces to a normal greedy search/sample if there
            # is no match.

            # 4.1. Get the valid continuation, after the matching tokens
            if self.generation_config.static_shapes:
                input_ids[:, cur_len : cur_len + n_matches + 1] = valid_tokens
            else:
                input_ids = torch.cat((input_ids, valid_tokens), dim=-1)
            if streamer is not None:
                streamer.put(valid_tokens.cpu())
            new_cur_len = input_ids.shape[-1]

            # 4.2. Discard past key values relative to unused assistant tokens
            new_cache_size = new_cur_len - 1
            outputs.past_key_values = _crop_past_key_values(self, outputs.past_key_values, new_cache_size)

            # 5. Update the candidate generation strategy if needed
            candidate_generator.update_candidate_strategy(input_ids, new_logits, n_matches)

            # Store scores, attentions and hidden_states when required
            # Assistant: modified to append one tuple element per token, as in the other generation methods.
            if return_dict_in_generate:
                if output_scores:
                    scores += tuple(new_logits[:, i, :] for i in range(n_matches + 1))
                if output_logits:
                    raw_logits += (next_token_logits,)

                if "past_key_values" not in model_kwargs or start_from_empty_dynamic_cache:
                    added_len = new_cur_len
                    # set it to false for other iterations
                    start_from_empty_dynamic_cache = False
                else:
                    added_len = n_matches + 1

                if output_attentions:
                    if self.config.is_encoder_decoder:
                        cross_attentions = _split_model_outputs(
                            cross_attentions, outputs.cross_attentions, cur_len, added_len
                        )
                        decoder_attentions = _split_model_outputs(
                            decoder_attentions,
                            outputs.decoder_attentions,
                            cur_len,
                            added_len,
                            is_decoder_attention=True,
                        )
                    else:
                        decoder_attentions = _split_model_outputs(
                            decoder_attentions,
                            outputs.attentions,
                            cur_len,
                            added_len,
                            is_decoder_attention=True,
                        )
                if output_hidden_states:
                    if self.config.is_encoder_decoder:
                        decoder_hidden_states = _split_model_outputs(
                            decoder_hidden_states, outputs.decoder_hidden_states, cur_len, added_len
                        )
                    else:
                        decoder_hidden_states = _split_model_outputs(
                            decoder_hidden_states, outputs.hidden_states, cur_len, added_len
                        )

            model_kwargs = self._update_model_kwargs_for_generation(
                outputs,
                model_kwargs,
                is_encoder_decoder=self.config.is_encoder_decoder,
                num_new_tokens=n_matches + 1,
            )

            if ignore_eos:
                this_peer_finished = stopping_criteria(
                    input_ids,
                    scores,
                    token_idx=None,
                    ignore_eos=ignore_eos,
                    eos_token_id=generation_config.eos_token_id,
                )
            else:
                unfinished_sequences = unfinished_sequences & ~stopping_criteria(
                    input_ids,
                    scores,
                    token_idx=None,
                    ignore_eos=ignore_eos,
                    eos_token_id=generation_config.eos_token_id,
                )
                this_peer_finished = unfinished_sequences.max() == 0

            if hb_gen_time is not None:
                if not time_to_first_token_done:
                    time_to_first_token_done = True
                    import habana_frameworks.torch.hpu as torch_hpu

                    torch_hpu.synchronize()
                hb_gen_time.step()
            hb_profer.step()

            if this_peer_finished and not synced_gpus:
                break

        hb_profer.stop()
        if streamer is not None:
            streamer.end()

        if (
            hasattr(candidate_generator, "assistant_model")
            and candidate_generator.assistant_model.generation_config.num_assistant_tokens_schedule == "heuristic"
        ):
            candidate_generator.assistant_model.generation_config.num_assistant_tokens = (
                candidate_generator.num_assistant_tokens
            )
        if return_dict_in_generate:
            if self.config.is_encoder_decoder:
                return GenerateEncoderDecoderOutput(
                    sequences=input_ids,
                    scores=scores,
                    logits=raw_logits,
                    encoder_attentions=encoder_attentions,
                    encoder_hidden_states=encoder_hidden_states,
                    decoder_attentions=decoder_attentions,
                    cross_attentions=cross_attentions,
                    decoder_hidden_states=decoder_hidden_states,
                    past_key_values=model_kwargs.get("past_key_values"),
                )
            else:
                return GenerateDecoderOnlyOutput(
                    sequences=input_ids,
                    scores=scores,
                    logits=raw_logits,
                    attentions=decoder_attentions,
                    hidden_states=decoder_hidden_states,
                    past_key_values=model_kwargs.get("past_key_values"),
                )
        else:
            return input_ids


def _ranking_fast(
    context_hidden: torch.FloatTensor,
    next_hidden: torch.FloatTensor,
    next_top_k_probs: torch.FloatTensor,
    alpha: float,
    beam_width: int,
) -> torch.FloatTensor:
    """
    Reranks the top_k candidates based on a degeneration penalty (cosine similarity with previous tokens), as described
    in the paper "A Contrastive Framework for Neural Text Generation". Returns the index of the best candidate for each
    row in the batch.
    """
    norm_context_hidden = context_hidden / context_hidden.norm(dim=2, keepdim=True)
    norm_next_hidden = next_hidden / next_hidden.norm(dim=2, keepdim=True)
    cosine_matrix = torch.matmul(norm_context_hidden, norm_next_hidden.transpose(1, 2)).squeeze(-1)  # [B*K, S]

    degeneration_penalty, _ = torch.max(cosine_matrix, dim=-1)  # [B*K]
    next_top_k_probs = next_top_k_probs.view(-1)  # [B*K]
    contrastive_score = (1.0 - alpha) * next_top_k_probs - alpha * degeneration_penalty
    contrastive_score = torch.stack(torch.split(contrastive_score, beam_width))  # [B, K]
    _, selected_idx = contrastive_score.max(dim=-1)  # [B]
    return selected_idx<|MERGE_RESOLUTION|>--- conflicted
+++ resolved
@@ -339,12 +339,13 @@
         is_mqa_model = model_kwargs.get("mqa_model", False)
         lazy_mode = model_kwargs.get("lazy_mode", False)
         pad_amount = model_kwargs.get("kv_cache_pad_len", 0)
-<<<<<<< HEAD
+        kv_cache_len = model_kwargs.get("kv_cache_len", 0)
+        kv_cache_len_pad_amount = kv_cache_len - pad_amount
 
         # For MQA models, past_key_values is a tensor
         if is_mqa_model:
             for i, layer in enumerate(past_key_values):  # Iterate over layers
-                if torch.is_tensor(layer):
+                if torch.is_tensor(layer) and layer.shape[-2] == kv_cache_len_pad_amount:
                     # tensor(batch_size, kv_cache_len, n_heads * head_dim * 2) k and v stacked
                     past_key_values[i] = torch.nn.functional.pad(layer, (0, 0, 0, pad_amount))
                     # Mark step if lazy mode is enabled
@@ -354,39 +355,12 @@
         else:
             for i, layer in enumerate(past_key_values):  # Iterate over layers
                 for j, k_or_v in enumerate(layer):  # Iterate over k and v
-                    if torch.is_tensor(k_or_v):
+                    if torch.is_tensor(k_or_v) and k_or_v.shape[-2] == kv_cache_len_pad_amount:
                         # tensor(batch_size, n_heads, kv_cache_len, head_dim)
                         past_key_values[i][j] = torch.nn.functional.pad(k_or_v, (0, 0, 0, pad_amount))
                         # Mark step if lazy mode is enabled
                         if lazy_mode:
                             self.htcore_generation.mark_step()
-=======
-        kv_cache_len = model_kwargs.get("kv_cache_len", 0)
-        if model_kwargs["past_key_values"]:
-            if model_kwargs.get("mqa_model", False):
-                for i in range(len(model_kwargs["past_key_values"])):  # layer
-                    if (
-                        torch.is_tensor(model_kwargs["past_key_values"][i])
-                        and model_kwargs["past_key_values"][i].shape[-2] == kv_cache_len - pad_amount
-                    ):  # tensor(batch_size, kv_cache_len, n_heads * head_dim * 2) k and v stacked
-                        model_kwargs["past_key_values"][i] = torch.nn.functional.pad(
-                            model_kwargs["past_key_values"][i], (0, 0, 0, pad_amount)
-                        )
-                        if model_kwargs.get("lazy_mode", False):
-                            self.htcore_generation.mark_step()
-            else:
-                for i in range(len(model_kwargs["past_key_values"])):  # layer
-                    for j in range(len(model_kwargs["past_key_values"][i])):  # k or v
-                        if (
-                            torch.is_tensor(model_kwargs["past_key_values"][i][j])
-                            and model_kwargs["past_key_values"][i][j].shape[-2] == kv_cache_len - pad_amount
-                        ):  # tensor(batch_size, n_heads, kv_cache_len, head_dim)
-                            model_kwargs["past_key_values"][i][j] = torch.nn.functional.pad(
-                                model_kwargs["past_key_values"][i][j], (0, 0, 0, pad_amount)
-                            )
-                            if model_kwargs.get("lazy_mode", False):
-                                self.htcore_generation.mark_step()
->>>>>>> f488ab66
 
     def _remove_past_key_values(self, model_kwargs):
         if model_kwargs["past_key_values"]:
