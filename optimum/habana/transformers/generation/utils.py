# coding=utf-8
# Copyright 2022 The Google AI Language Team Authors, Facebook AI Research authors and The HuggingFace Inc. team.
# Copyright (c) 2020, NVIDIA CORPORATION.  All rights reserved.
#
# Licensed under the Apache License, Version 2.0 (the "License");
# you may not use this file except in compliance with the License.
# You may obtain a copy of the License at
#
#     http://www.apache.org/licenses/LICENSE-2.0
#
# Unless required by applicable law or agreed to in writing, software
# distributed under the License is distributed on an "AS IS" BASIS,
# WITHOUT WARRANTIES OR CONDITIONS OF ANY KIND, either express or implied.
# See the License for the specific language governing permissions and
# limitations under the License.

import copy
import inspect
import warnings
from typing import TYPE_CHECKING, Any, Callable, Dict, List, Optional, Tuple, Union

import torch
import torch.distributed as dist
from transformers.deepspeed import is_deepspeed_zero3_enabled
from transformers.generation.beam_constraints import DisjunctiveConstraint, PhrasalConstraint
from transformers.generation.beam_search import BeamScorer, BeamSearchScorer, ConstrainedBeamSearchScorer
from transformers.generation.logits_process import LogitsProcessorList
from transformers.generation.stopping_criteria import (
    StoppingCriteria,
    StoppingCriteriaList,
    validate_stopping_criteria,
)
from transformers.generation.utils import (
    BeamSampleOutput,
    BeamSearchDecoderOnlyOutput,
    BeamSearchEncoderDecoderOutput,
    BeamSearchOutput,
    ContrastiveSearchOutput,
    GenerateOutput,
    GenerationMixin,
    GreedySearchDecoderOnlyOutput,
    GreedySearchEncoderDecoderOutput,
    GreedySearchOutput,
    SampleDecoderOnlyOutput,
    SampleEncoderDecoderOutput,
    SampleOutput,
)
from transformers.utils import ModelOutput

from optimum.utils import logging

from ...utils import HabanaProfile
from .configuration_utils import GaudiGenerationConfig


if TYPE_CHECKING:
    from transformers import PreTrainedModel

    from .streamers import BaseStreamer


<<<<<<< HEAD
MODELS_OPTIMIZED_WITH_STATIC_SHAPES = ["bloom", "gpt2", "opt", "gptj", "gpt_neox", "llama", "codegen", "gpt_bigcode"]
=======
MODELS_OPTIMIZED_WITH_STATIC_SHAPES = ["bloom", "gpt2", "opt", "gptj", "gpt_neox", "llama", "falcon"]
>>>>>>> b8aa3165


logger = logging.get_logger(__name__)


class StaticMaxLengthCriteria(StoppingCriteria):
    def __init__(self, max_steps: int):
        self.max_steps = max_steps
        self.cur_step = 0

    def __call__(self, input_ids: torch.LongTensor, scores: torch.FloatTensor, **kwargs) -> bool:
        self.cur_step += 1
        return self.cur_step >= self.max_steps


class GaudiGenerationMixin(GenerationMixin):
    """
    This class enables to perform fast generation in lazy mode and with HPU graphs.
    The only difference with GenerationMixin is that the various generation
    methods will generate sequences whose size is max_length. Having constant
    sizes allows to make the most of lazy mode and HPU graphs.
    """

    @staticmethod
    def _expand_inputs_for_generation(
        expand_size: int = 1,
        is_encoder_decoder: bool = False,
        input_ids: Optional[torch.LongTensor] = None,
        **model_kwargs,
    ) -> Tuple[torch.LongTensor, Dict[str, Any]]:
        """
        Expands tensors from [batch_size, ...] to [batch_size * expand_size, ...].

        Copied from Transformers: https://github.com/huggingface/transformers/blob/527ab894e59b6582578008e3b47648a65063f73d/src/transformers/generation/utils.py#L704
        The tensor `token_idx` is not expanded.
        """

        def _expand_dict_for_generation(dict_to_expand):
            for key in dict_to_expand:
                if (
                    dict_to_expand[key] is not None
                    and key != "token_idx"
                    and isinstance(dict_to_expand[key], torch.Tensor)
                ):
                    dict_to_expand[key] = dict_to_expand[key].repeat_interleave(expand_size, dim=0)
            return dict_to_expand

        if input_ids is not None:
            input_ids = input_ids.repeat_interleave(expand_size, dim=0)

        model_kwargs = _expand_dict_for_generation(model_kwargs)

        if is_encoder_decoder:
            if model_kwargs.get("encoder_outputs") is None:
                raise ValueError("If `is_encoder_decoder` is True, make sure that `encoder_outputs` is defined.")
            model_kwargs["encoder_outputs"] = _expand_dict_for_generation(model_kwargs["encoder_outputs"])

        return input_ids, model_kwargs

    def _update_model_kwargs_for_generation(
        self,
        outputs: ModelOutput,
        model_kwargs: Dict[str, Any],
        is_encoder_decoder: bool = False,
        standardize_cache_format: bool = False,
    ) -> Dict[str, Any]:
        """
        Copied from Transformers: https://github.com/huggingface/transformers/blob/527ab894e59b6582578008e3b47648a65063f73d/src/transformers/generation/utils.py#L745

        Adds support for `token_idx`, which is necessary for using static shapes.
        """
        # update past_key_values
        model_kwargs["past_key_values"] = self._extract_past_from_model_output(
            outputs, standardize_cache_format=standardize_cache_format
        )
        if getattr(outputs, "state", None) is not None:
            model_kwargs["state"] = outputs.state

        # update token_type_ids with last value
        if "token_type_ids" in model_kwargs:
            token_type_ids = model_kwargs["token_type_ids"]
            model_kwargs["token_type_ids"] = torch.cat([token_type_ids, token_type_ids[:, -1].unsqueeze(-1)], dim=-1)

        token_idx = model_kwargs.get("token_idx", None)

        if not is_encoder_decoder:
            # update attention mask
            if "attention_mask" in model_kwargs:
                attention_mask = model_kwargs["attention_mask"]
                if token_idx is not None:
                    attention_mask.index_fill_(1, token_idx, 1)
                else:
                    attention_mask = torch.cat(
                        [attention_mask, attention_mask.new_ones((attention_mask.shape[0], 1))], dim=-1
                    )
                model_kwargs["attention_mask"] = attention_mask
        else:
            # update decoder attention mask
            if "decoder_attention_mask" in model_kwargs:
                decoder_attention_mask = model_kwargs["decoder_attention_mask"]
                if token_idx is not None:
                    decoder_attention_mask.index_fill_(1, token_idx, 1)
                else:
                    decoder_attention_mask = torch.cat(
                        [
                            decoder_attention_mask,
                            decoder_attention_mask.new_ones((decoder_attention_mask.shape[0], 1)),
                        ],
                        dim=-1,
                    )
                model_kwargs["decoder_attention_mask"] = decoder_attention_mask

        if token_idx is not None:
            token_idx.add_(1)

        return model_kwargs

    @torch.no_grad()
    def generate(
        self,
        inputs: Optional[torch.Tensor] = None,
        generation_config: Optional[GaudiGenerationConfig] = None,
        logits_processor: Optional[LogitsProcessorList] = None,
        stopping_criteria: Optional[StoppingCriteriaList] = None,
        prefix_allowed_tokens_fn: Optional[Callable[[int, torch.Tensor], List[int]]] = None,
        synced_gpus: Optional[bool] = None,
        assistant_model: Optional["PreTrainedModel"] = None,
        streamer: Optional["BaseStreamer"] = None,
        lazy_mode: Optional[bool] = False,
        hpu_graphs: Optional[bool] = False,
        profiling_warmup_steps: Optional[int] = 0,
        profiling_steps: Optional[int] = 0,
        **kwargs,
    ) -> Union[GenerateOutput, torch.LongTensor]:
        r"""
        Generates sequences of token ids for models with a language modeling head.

        <Tip warning={true}>

        Most generation-controlling parameters are set in [`transformers.generation.generation_config`] which, if not passed, will be set to the
        model's default generation configuration. You can override any `generation_config` by passing the corresponding
        parameters to generate, e.g. `.generate(inputs, num_beams=4, do_sample=True)`.

        For an overview of generation strategies and code examples, check out the [following
        guide](../generation_strategies).

        </Tip>

        Most of these parameters are explained in more detail in [this blog
        post](https://huggingface.co/blog/how-to-generate).
        Parameters:
            inputs (`torch.Tensor` of varying shape depending on the modality, *optional*):
                The sequence used as a prompt for the generation or as model inputs to the encoder. If `None` the
                method initializes it with `bos_token_id` and a batch size of 1. For decoder-only models `inputs`
                should of in the format of `input_ids`. For encoder-decoder models *inputs* can represent any of
                `input_ids`, `input_values`, `input_features`, or `pixel_values`.
            generation_config (`transformers.generation.GenerationConfig`, *optional*):
                The generation configuration to be used as base parametrization for the generation call. `**kwargs`
                passed to generate matching the attributes of `generation_config` will override them. If
                `generation_config` is not provided, the default will be used, which had the following loading
                priority: 1) from the `generation_config.json` model file, if it exists; 2) from the model
                configuration. Please note that unspecified parameters will inherit [`~generation.GenerationConfig`]'s
                default values, whose documentation should be checked to parameterize generation.
            logits_processor (`LogitsProcessorList`, *optional*):
                Custom logits processors that complement the default logits processors built from arguments and
                generation config. If a logit processor is passed that is already created with the arguments or a
                generation config an error is thrown. This feature is intended for advanced users.
            stopping_criteria (`StoppingCriteriaList`, *optional*):
                Custom stopping criteria that complement the default stopping criteria built from arguments and a
                generation config. If a stopping criteria is passed that is already created with the arguments or a
                generation config an error is thrown. This feature is intended for advanced users.
            prefix_allowed_tokens_fn (`Callable[[int, torch.Tensor], List[int]]`, *optional*):
                If provided, this function constraints the beam search to allowed tokens only at each step. If not
                provided no constraint is applied. This function takes 2 arguments: the batch ID `batch_id` and
                `input_ids`. It has to return a list with the allowed tokens for the next generation step conditioned
                on the batch ID `batch_id` and the previously generated tokens `inputs_ids`. This argument is useful
                for constrained generation conditioned on the prefix, as described in [Autoregressive Entity
                Retrieval](https://arxiv.org/abs/2010.00904).
            synced_gpus (`bool`, *optional*):
                Whether to continue running the while loop until max_length. Unless overridden this flag will be set to
                `True` under DeepSpeed ZeRO Stage 3 multiple GPUs environment to avoid hanging if one GPU finished
                generating before other GPUs. Otherwise it'll be set to `False`.
            assistant_model (`PreTrainedModel`, *optional*):
                An assistant model that can be used to accelerate generation. The assistant model must have the exact
                same tokenizer. The acceleration is achieved when forecasting candidate tokens with the assistent model
                is much faster than running generation with the model you're calling generate from. As such, the
                assistant model should be much smaller.
            streamer (`BaseStreamer`, *optional*):
                Streamer object that will be used to stream the generated sequences. Generated tokens are passed
                through `streamer.put(token_ids)` and the streamer is responsible for any further processing.
            lazy_mode (`bool`, *optional*, defaults to `False`):
                Whether the run is executed in lazy mode or not (i.e. eager mode).
            hpu_graphs (`bool`, *optional*, defaults to `False`):
                Whether to use HPU graphs for inference.
            profiling_warmup_steps (`int`, *optional*, defaults to 0):
                Number of steps to ignore for profling.
            profiling_steps (`int`, *optional*, defaults to 0):
                Number of steps to be captured when enabling profiling.
            kwargs (`Dict[str, Any]`, *optional*):
                Ad hoc parametrization of `generation_config` and/or additional model-specific kwargs that will be
                forwarded to the `forward` function of the model. If the model is an encoder-decoder model, encoder
                specific kwargs should not be prefixed and decoder specific kwargs should be prefixed with *decoder_*.

        Return:
            [`transformers.utils.ModelOutput`] or `torch.LongTensor`: A [`transformers.generationutils.ModelOutput`] (if `return_dict_in_generate=True`
            or when `config.return_dict_in_generate=True`) or a `torch.FloatTensor`.
                If the model is *not* an encoder-decoder model (`model.config.is_encoder_decoder=False`), the possible
                [`transformers.generationutils.ModelOutput`] types are:
                    - [`transformers.generation.GreedySearchDecoderOnlyOutput`],
                    - [`transformers.generation.SampleDecoderOnlyOutput`],
                    - [`transformers.generation.BeamSearchDecoderOnlyOutput`],
                    - [`transformers.generation.BeamSampleDecoderOnlyOutput`]
                If the model is an encoder-decoder model (`model.config.is_encoder_decoder=True`), the possible
                [`transformers.generationutils.ModelOutput`] types are:
                    - [`transformers.generation.GreedySearchEncoderDecoderOutput`],
                    - [`transformers.generation.SampleEncoderDecoderOutput`],
                    - [`transformers.generation.BeamSearchEncoderDecoderOutput`],
                    - [`transformers.generation.BeamSampleEncoderDecoderOutput`]
        """
        if synced_gpus is None:
            if is_deepspeed_zero3_enabled() and dist.get_world_size() > 1:
                synced_gpus = True
            else:
                synced_gpus = False

        # 1. Handle `generation_config` and kwargs that might update it, and validate the `.generate()` call
        self._validate_model_class()
        if hpu_graphs and not lazy_mode:
            raise ValueError(
                "`hpu_graphs` is True but `lazy_mode` is False. HPU graphs require `lazy_mode` to be set to True."
            )

        # priority: `generation_config` argument > `model.generation_config` (the default generation config)
        if generation_config is None:
            # legacy: users may modify the model configuration to control generation -- update the generation config
            # model attribute accordingly, if it was created from the model config
            if self.generation_config._from_model_config:
                new_generation_config = GaudiGenerationConfig.from_model_config(self.config)
                if new_generation_config != self.generation_config:
                    warnings.warn(
                        "You have modified the pretrained model configuration to control generation. This is a"
                        " deprecated strategy to control generation and will be removed soon, in a future version."
                        " Please use a generation configuration file (see"
                        " https://huggingface.co/docs/transformers/main_classes/text_generation )"
                    )
                    self.generation_config = new_generation_config
            generation_config = self.generation_config

        generation_config = copy.deepcopy(generation_config)
        if generation_config.static_shapes is None:
            generation_config.static_shapes = self.config.model_type in MODELS_OPTIMIZED_WITH_STATIC_SHAPES
        if generation_config.ignore_eos is None:
            generation_config.ignore_eos = lazy_mode
        generation_config.validate()
        model_kwargs = generation_config.update(**kwargs)  # All unused kwargs must be model kwargs
        self._validate_model_kwargs(model_kwargs.copy())

        # 2. Set generation parameters if not already defined
        logits_processor = logits_processor if logits_processor is not None else LogitsProcessorList()
        stopping_criteria = stopping_criteria if stopping_criteria is not None else StoppingCriteriaList()

        if generation_config.pad_token_id is None and generation_config.eos_token_id is not None:
            if model_kwargs.get("attention_mask", None) is None:
                logger.warning(
                    "The attention mask and the pad token id were not set. As a consequence, you may observe "
                    "unexpected behavior. Please pass your input's `attention_mask` to obtain reliable results."
                )
            eos_token_id = generation_config.eos_token_id
            if isinstance(eos_token_id, list):
                eos_token_id = eos_token_id[0]
            logger.warning(
                f"Setting `pad_token_id` to `eos_token_id`:{generation_config.eos_token_id} for open-end generation."
            )
            generation_config.pad_token_id = eos_token_id

        # 3. Define model inputs
        # inputs_tensor has to be defined
        # model_input_name is defined if model-specific keyword input is passed
        # otherwise model_input_name is None
        # all model-specific keyword inputs are removed from `model_kwargs`
        inputs_tensor, model_input_name, model_kwargs = self._prepare_model_inputs(
            inputs, generation_config.bos_token_id, model_kwargs
        )
        batch_size = inputs_tensor.shape[0]

        # 4. Define other model kwargs
        model_kwargs["output_attentions"] = generation_config.output_attentions
        model_kwargs["output_hidden_states"] = generation_config.output_hidden_states
        # decoder-only models with inputs_embeds forwarding must use caching (otherwise we can't detect whether we are
        # generating the first new token or not, and we only want to use the embeddings for the first new token)
        if not self.config.is_encoder_decoder and model_input_name == "inputs_embeds":
            model_kwargs["use_cache"] = True
        else:
            model_kwargs["use_cache"] = generation_config.use_cache

        accepts_attention_mask = "attention_mask" in set(inspect.signature(self.forward).parameters.keys())
        requires_attention_mask = "encoder_outputs" not in model_kwargs

        if model_kwargs.get("attention_mask", None) is None and requires_attention_mask and accepts_attention_mask:
            model_kwargs["attention_mask"] = self._prepare_attention_mask_for_generation(
                inputs_tensor, generation_config.pad_token_id, generation_config.eos_token_id
            )

        if generation_config.static_shapes:
            # token_idx is the current index in the generation process, it is incremented each time a new token is generated
            model_kwargs["token_idx"] = torch.tensor(inputs_tensor.shape[-1], device=inputs_tensor.device)
            # Pad inputs to have static shapes during generation, this gives better performance than dynamic shapes on HPUs
            inputs_tensor = torch.nn.functional.pad(
                inputs_tensor, (0, generation_config.max_new_tokens), value=generation_config.pad_token_id
            )
            if model_kwargs["attention_mask"] is not None:
                model_kwargs["attention_mask"] = torch.nn.functional.pad(
                    model_kwargs["attention_mask"], (0, generation_config.max_new_tokens), value=0
                )

        # decoder-only models should use left-padding for generation
        if not self.config.is_encoder_decoder:
            # If `input_ids` was given, check if the last id in any sequence is `pad_token_id`
            # Note: If using, `inputs_embeds` this check does not work, because we want to be more hands-off.
            if generation_config.pad_token_id is not None:
                position = model_kwargs["token_idx"] - 1 if "token_idx" in model_kwargs else -1
                if (
                    len(inputs_tensor.shape) == 2
                    and torch.sum(inputs_tensor[:, position] == generation_config.pad_token_id) > 0
                ):
                    logger.warning(
                        "A decoder-only architecture is being used, but right-padding was detected! For correct "
                        "generation results, please set `padding_side='left'` when initializing the tokenizer."
                    )

        if self.config.is_encoder_decoder and "encoder_outputs" not in model_kwargs:
            # if model is encoder decoder encoder_outputs are created
            # and added to `model_kwargs`
            model_kwargs = self._prepare_encoder_decoder_kwargs_for_generation(
                inputs_tensor, model_kwargs, model_input_name
            )

        # 5. Prepare `input_ids` which will be used for auto-regressive generation
        if self.config.is_encoder_decoder:
            input_ids, model_kwargs = self._prepare_decoder_input_ids_for_generation(
                batch_size=batch_size,
                model_input_name=model_input_name,
                model_kwargs=model_kwargs,
                decoder_start_token_id=generation_config.decoder_start_token_id,
                bos_token_id=generation_config.bos_token_id,
                device=inputs_tensor.device,
            )
        else:
            input_ids = inputs_tensor if model_input_name == "input_ids" else model_kwargs.pop("input_ids")

        if streamer is not None:
            streamer.put(input_ids.cpu())

        # 6. Prepare `max_length` depending on other stopping criteria.
        input_ids_seq_length = input_ids.shape[-1]
        has_default_max_length = kwargs.get("max_length") is None and generation_config.max_length is not None
        if has_default_max_length and generation_config.max_new_tokens is None:
            warnings.warn(
                f"Using `max_length`'s default ({generation_config.max_length}) to control the generation length. "
                "This behaviour is deprecated and will be removed from the config in v5 of Transformers -- we"
                " recommend using `max_new_tokens` to control the maximum length of the generation.",
                UserWarning,
            )
        elif generation_config.max_new_tokens is not None:
            generation_config.max_length = generation_config.max_new_tokens + input_ids_seq_length
            if not has_default_max_length:
                logger.warning(
                    f"Both `max_new_tokens` (={generation_config.max_new_tokens}) and `max_length`(="
                    f"{generation_config.max_length}) seem to have been set. `max_new_tokens` will take precedence. "
                    "Please refer to the documentation for more information. "
                    "(https://huggingface.co/docs/transformers/main/en/main_classes/text_generation)"
                )
            generation_config.max_length = generation_config.max_new_tokens + input_ids_seq_length

        if generation_config.min_length is not None and generation_config.min_length > generation_config.max_length:
            raise ValueError(
                f"Unfeasible length constraints: the minimum length ({generation_config.min_length}) is larger than"
                f" the maximum length ({generation_config.max_length})"
            )
        if input_ids_seq_length >= generation_config.max_length and "token_idx" not in model_kwargs:
            input_ids_string = "decoder_input_ids" if self.config.is_encoder_decoder else "input_ids"
            logger.warning(
                f"Input length of {input_ids_string} is {input_ids_seq_length}, but `max_length` is set to"
                f" {generation_config.max_length}. This can lead to unexpected behavior. You should consider"
                " increasing `max_new_tokens`."
            )

        # 7. determine generation mode
        is_constraint_gen_mode = (
            generation_config.constraints is not None or generation_config.force_words_ids is not None
        )

        is_contrastive_search_gen_mode = (
            (generation_config.num_beams == 1)
            and generation_config.top_k is not None
            and generation_config.top_k > 1
            and generation_config.do_sample is False
            and generation_config.penalty_alpha is not None
            and generation_config.penalty_alpha > 0
        )

        is_greedy_gen_mode = (
            (generation_config.num_beams == 1)
            and (generation_config.num_beam_groups == 1)
            and generation_config.do_sample is False
            and not is_constraint_gen_mode
            and not is_contrastive_search_gen_mode
        )
        is_sample_gen_mode = (
            (generation_config.num_beams == 1)
            and (generation_config.num_beam_groups == 1)
            and generation_config.do_sample is True
            and not is_constraint_gen_mode
            and not is_contrastive_search_gen_mode
        )
        is_beam_gen_mode = (
            (generation_config.num_beams > 1)
            and (generation_config.num_beam_groups == 1)
            and generation_config.do_sample is False
            and not is_constraint_gen_mode
            and not is_contrastive_search_gen_mode
        )
        is_beam_sample_gen_mode = (
            (generation_config.num_beams > 1)
            and (generation_config.num_beam_groups == 1)
            and generation_config.do_sample is True
            and not is_constraint_gen_mode
            and not is_contrastive_search_gen_mode
        )
        is_group_beam_gen_mode = (
            (generation_config.num_beams > 1)
            and (generation_config.num_beam_groups > 1)
            and not is_constraint_gen_mode
            and not is_contrastive_search_gen_mode
        )
        is_assisted_gen_mode = False
        if assistant_model is not None:
            if not (is_greedy_gen_mode or is_sample_gen_mode):
                raise ValueError(
                    "You've set `assistant_model`, which triggers assisted generate. Currently, assisted generate "
                    "is only supported with Greedy Search and Sample."
                )
            is_assisted_gen_mode = True

        if generation_config.num_beam_groups > generation_config.num_beams:
            raise ValueError("`num_beam_groups` has to be smaller or equal to `num_beams`")
        if is_group_beam_gen_mode and generation_config.do_sample is True:
            raise ValueError(
                "Diverse beam search cannot be used in sampling mode. Make sure that `do_sample` is set to `False`."
            )

        if streamer is not None and (generation_config.num_beams > 1):
            raise ValueError(
                "`streamer` cannot be used with beam search (yet!). Make sure that `num_beams` is set to 1."
            )

        if self.device.type != input_ids.device.type:
            warnings.warn(
                (
                    "You are calling .generate() with the `input_ids` being on a device type different"
                    f" than your model's device. `input_ids` is on {input_ids.device.type}, whereas the model"
                    f" is on {self.device.type}. You may experience unexpected behaviors or slower generation."
                    " Please make sure that you have put `input_ids` to the"
                    f" correct device by calling for example input_ids = input_ids.to('{self.device.type}') before"
                    " running `.generate()`."
                ),
                UserWarning,
            )

        # 8. prepare distribution pre_processing samplers
        logits_processor = self._get_logits_processor(
            generation_config=generation_config,
            input_ids_seq_length=input_ids_seq_length,
            encoder_input_ids=inputs_tensor,
            prefix_allowed_tokens_fn=prefix_allowed_tokens_fn,
            logits_processor=logits_processor,
        )

        # 9. prepare stopping criteria
        stopping_criteria = self._get_stopping_criteria(
            generation_config=generation_config, stopping_criteria=stopping_criteria
        )
        if "token_idx" in model_kwargs:
            if generation_config.max_new_tokens is not None:
                stopping_criteria.append(StaticMaxLengthCriteria(generation_config.max_new_tokens))
            else:
                raise ValueError(
                    "You need to set `max_new_tokens` in your generation configuration to use static shapes."
                )

        # In lazy mode, import Habana torch to be able to add mark_step()
        if lazy_mode:
            import habana_frameworks.torch.core as htcore

            self.htcore_generation = htcore

        # 10. go into different generation modes
        if is_assisted_gen_mode:
            if generation_config.num_return_sequences > 1:
                raise ValueError(
                    "num_return_sequences has to be 1 when doing assisted generate, "
                    f"but is {generation_config.num_return_sequences}."
                )
            if batch_size > 1:
                raise ValueError("assisted generate is only supported for batch_size = 1")
            if not model_kwargs["use_cache"]:
                raise ValueError("assisted generate requires `use_cache=True`")

            # 11. If the assistant model is an encoder-decoder, prepare its encoder outputs
            if assistant_model.config.is_encoder_decoder:
                assistant_model_kwargs = copy.deepcopy(model_kwargs)
                inputs_tensor, model_input_name, assistant_model_kwargs = assistant_model._prepare_model_inputs(
                    inputs_tensor, assistant_model.generation_config.bos_token_id, assistant_model_kwargs
                )
                assistant_model_kwargs = assistant_model._prepare_encoder_decoder_kwargs_for_generation(
                    inputs_tensor, assistant_model_kwargs, model_input_name
                )
                model_kwargs["assistant_encoder_outputs"] = assistant_model_kwargs["encoder_outputs"]

            # 12. run assisted generate
            return self.assisted_decoding(
                input_ids,
                assistant_model=assistant_model,
                do_sample=generation_config.do_sample,
                logits_processor=logits_processor,
                logits_warper=self._get_logits_warper(generation_config) if generation_config.do_sample else None,
                stopping_criteria=stopping_criteria,
                pad_token_id=generation_config.pad_token_id,
                eos_token_id=generation_config.eos_token_id,
                output_scores=generation_config.output_scores,
                return_dict_in_generate=generation_config.return_dict_in_generate,
                synced_gpus=synced_gpus,
                streamer=streamer,
                **model_kwargs,
            )
        if is_greedy_gen_mode:
            if generation_config.num_return_sequences > 1:
                raise ValueError(
                    "num_return_sequences has to be 1 when doing greedy search, "
                    f"but is {generation_config.num_return_sequences}."
                )

            # 11. run greedy search
            return self.greedy_search(
                input_ids,
                logits_processor=logits_processor,
                stopping_criteria=stopping_criteria,
                pad_token_id=generation_config.pad_token_id,
                eos_token_id=generation_config.eos_token_id,
                output_scores=generation_config.output_scores,
                return_dict_in_generate=generation_config.return_dict_in_generate,
                synced_gpus=synced_gpus,
                streamer=streamer,
                lazy_mode=lazy_mode,
                ignore_eos=generation_config.ignore_eos,
                profiling_warmup_steps=profiling_warmup_steps,
                profiling_steps=profiling_steps,
                **model_kwargs,
            )

        elif is_contrastive_search_gen_mode:
            if generation_config.num_return_sequences > 1:
                raise ValueError(
                    "num_return_sequences has to be 1 when doing contrastive search, "
                    f"but is {generation_config.num_return_sequences}."
                )
            if not model_kwargs["use_cache"]:
                raise ValueError("Contrastive search requires `use_cache=True`")

            return self.contrastive_search(
                input_ids,
                top_k=generation_config.top_k,
                penalty_alpha=generation_config.penalty_alpha,
                logits_processor=logits_processor,
                stopping_criteria=stopping_criteria,
                pad_token_id=generation_config.pad_token_id,
                eos_token_id=generation_config.eos_token_id,
                output_scores=generation_config.output_scores,
                return_dict_in_generate=generation_config.return_dict_in_generate,
                synced_gpus=synced_gpus,
                streamer=streamer,
                profiling_warmup_steps=profiling_warmup_steps,
                profiling_steps=profiling_steps,
                **model_kwargs,
            )

        elif is_sample_gen_mode:
            # 11. prepare logits warper
            logits_warper = self._get_logits_warper(generation_config)

            # 12. expand input_ids with `num_return_sequences` additional sequences per batch
            input_ids, model_kwargs = self._expand_inputs_for_generation(
                input_ids=input_ids,
                expand_size=generation_config.num_return_sequences,
                is_encoder_decoder=self.config.is_encoder_decoder,
                **model_kwargs,
            )

            # 13. run sample
            return self.sample(
                input_ids,
                logits_processor=logits_processor,
                logits_warper=logits_warper,
                stopping_criteria=stopping_criteria,
                pad_token_id=generation_config.pad_token_id,
                eos_token_id=generation_config.eos_token_id,
                output_scores=generation_config.output_scores,
                return_dict_in_generate=generation_config.return_dict_in_generate,
                synced_gpus=synced_gpus,
                streamer=streamer,
                lazy_mode=lazy_mode,
                ignore_eos=generation_config.ignore_eos,
                profiling_warmup_steps=profiling_warmup_steps,
                profiling_steps=profiling_steps,
                **model_kwargs,
            )

        elif is_beam_gen_mode:
            if generation_config.num_return_sequences > generation_config.num_beams:
                raise ValueError("`num_return_sequences` has to be smaller or equal to `num_beams`.")

            if stopping_criteria.max_length is None:
                raise ValueError("`max_length` needs to be a stopping_criteria for now.")

            # 11. prepare beam search scorer
            beam_scorer = BeamSearchScorer(
                batch_size=batch_size,
                num_beams=generation_config.num_beams,
                device=inputs_tensor.device,
                length_penalty=generation_config.length_penalty,
                do_early_stopping=generation_config.early_stopping,
                num_beam_hyps_to_keep=generation_config.num_return_sequences,
                max_length=generation_config.max_length,
            )
            # 12. interleave input_ids with `num_beams` additional sequences per batch
            input_ids, model_kwargs = self._expand_inputs_for_generation(
                input_ids=input_ids,
                expand_size=generation_config.num_beams,
                is_encoder_decoder=self.config.is_encoder_decoder,
                **model_kwargs,
            )
            # 13. run beam search
            return self.beam_search(
                input_ids,
                beam_scorer,
                logits_processor=logits_processor,
                stopping_criteria=stopping_criteria,
                pad_token_id=generation_config.pad_token_id,
                eos_token_id=generation_config.eos_token_id,
                output_scores=generation_config.output_scores,
                return_dict_in_generate=generation_config.return_dict_in_generate,
                synced_gpus=synced_gpus,
                lazy_mode=lazy_mode,
                profiling_warmup_steps=profiling_warmup_steps,
                profiling_steps=profiling_steps,
                **model_kwargs,
            )

        elif is_beam_sample_gen_mode:
            # 11. prepare logits warper
            logits_warper = self._get_logits_warper(generation_config)

            if stopping_criteria.max_length is None:
                raise ValueError("`max_length` needs to be a stopping_criteria for now.")
            # 12. prepare beam search scorer
            beam_scorer = BeamSearchScorer(
                batch_size=batch_size * generation_config.num_return_sequences,
                num_beams=generation_config.num_beams,
                device=inputs_tensor.device,
                length_penalty=generation_config.length_penalty,
                do_early_stopping=generation_config.early_stopping,
                max_length=generation_config.max_length,
            )

            # 13. interleave input_ids with `num_beams` additional sequences per batch
            input_ids, model_kwargs = self._expand_inputs_for_generation(
                input_ids=input_ids,
                expand_size=generation_config.num_beams * generation_config.num_return_sequences,
                is_encoder_decoder=self.config.is_encoder_decoder,
                **model_kwargs,
            )

            # 14. run beam sample
            return self.beam_sample(
                input_ids,
                beam_scorer,
                logits_processor=logits_processor,
                logits_warper=logits_warper,
                stopping_criteria=stopping_criteria,
                pad_token_id=generation_config.pad_token_id,
                eos_token_id=generation_config.eos_token_id,
                output_scores=generation_config.output_scores,
                return_dict_in_generate=generation_config.return_dict_in_generate,
                synced_gpus=synced_gpus,
                lazy_mode=lazy_mode,
                profiling_warmup_steps=profiling_warmup_steps,
                profiling_steps=profiling_steps,
                **model_kwargs,
            )

        elif is_group_beam_gen_mode:
            if generation_config.num_return_sequences > generation_config.num_beams:
                raise ValueError("`num_return_sequences` has to be smaller or equal to `num_beams`.")

            if generation_config.num_beams % generation_config.num_beam_groups != 0:
                raise ValueError("`num_beams` should be divisible by `num_beam_groups` for group beam search.")

            if generation_config.diversity_penalty == 0.0:
                raise ValueError(
                    "`diversity_penalty` should be greater than `0.0`, otherwise your beam groups will be identical."
                )

            if stopping_criteria.max_length is None:
                raise ValueError("`max_length` needs to be a stopping_criteria for now.")

            has_default_typical_p = kwargs.get("typical_p") is None and generation_config.typical_p == 1.0
            if not has_default_typical_p:
                raise ValueError("Decoder argument `typical_p` is not supported with beam groups.")

            # 11. prepare beam search scorer
            beam_scorer = BeamSearchScorer(
                batch_size=batch_size,
                num_beams=generation_config.num_beams,
                device=inputs_tensor.device,
                length_penalty=generation_config.length_penalty,
                do_early_stopping=generation_config.early_stopping,
                num_beam_hyps_to_keep=generation_config.num_return_sequences,
                num_beam_groups=generation_config.num_beam_groups,
                max_length=generation_config.max_length,
            )
            # 12. interleave input_ids with `num_beams` additional sequences per batch
            input_ids, model_kwargs = self._expand_inputs_for_generation(
                input_ids=input_ids,
                expand_size=generation_config.num_beams,
                is_encoder_decoder=self.config.is_encoder_decoder,
                **model_kwargs,
            )
            # 13. run beam search
            return self.group_beam_search(
                input_ids,
                beam_scorer,
                logits_processor=logits_processor,
                stopping_criteria=stopping_criteria,
                pad_token_id=generation_config.pad_token_id,
                eos_token_id=generation_config.eos_token_id,
                output_scores=generation_config.output_scores,
                return_dict_in_generate=generation_config.return_dict_in_generate,
                synced_gpus=synced_gpus,
                lazy_mode=lazy_mode,
                profiling_warmup_steps=profiling_warmup_steps,
                profiling_steps=profiling_steps,
                **model_kwargs,
            )

        elif is_constraint_gen_mode:
            if generation_config.num_return_sequences > generation_config.num_beams:
                raise ValueError("`num_return_sequences` has to be smaller or equal to `num_beams`.")

            if stopping_criteria.max_length is None:
                raise ValueError("`max_length` needs to be a stopping_criteria for now.")

            if generation_config.num_beams <= 1:
                raise ValueError("`num_beams` needs to be greater than 1 for constrained generation.")

            if generation_config.do_sample:
                raise ValueError("`do_sample` needs to be false for constrained generation.")

            if generation_config.num_beam_groups is not None and generation_config.num_beam_groups > 1:
                raise ValueError("`num_beam_groups` not supported yet for constrained generation.")

            final_constraints = []
            if generation_config.constraints is not None:
                final_constraints = generation_config.constraints

            if generation_config.force_words_ids is not None:

                def typeerror():
                    raise ValueError(
                        "`force_words_ids` has to either be a `List[List[List[int]]]` or `List[List[int]]`"
                        f"of positive integers, but is {generation_config.force_words_ids}."
                    )

                if (
                    not isinstance(generation_config.force_words_ids, list)
                    or len(generation_config.force_words_ids) == 0
                ):
                    typeerror()

                for word_ids in generation_config.force_words_ids:
                    if isinstance(word_ids[0], list):
                        if not isinstance(word_ids, list) or len(word_ids) == 0:
                            typeerror()
                        if any(not isinstance(token_ids, list) for token_ids in word_ids):
                            typeerror()
                        if any(
                            any((not isinstance(token_id, int) or token_id < 0) for token_id in token_ids)
                            for token_ids in word_ids
                        ):
                            typeerror()

                        constraint = DisjunctiveConstraint(word_ids)
                    else:
                        if not isinstance(word_ids, list) or len(word_ids) == 0:
                            typeerror()
                        if any((not isinstance(token_id, int) or token_id < 0) for token_id in word_ids):
                            typeerror()

                        constraint = PhrasalConstraint(word_ids)
                    final_constraints.append(constraint)

            # 11. prepare beam search scorer
            constrained_beam_scorer = ConstrainedBeamSearchScorer(
                constraints=final_constraints,
                batch_size=batch_size,
                num_beams=generation_config.num_beams,
                device=inputs_tensor.device,
                length_penalty=generation_config.length_penalty,
                do_early_stopping=generation_config.early_stopping,
                num_beam_hyps_to_keep=generation_config.num_return_sequences,
                max_length=generation_config.max_length,
            )
            # 12. interleave input_ids with `num_beams` additional sequences per batch
            input_ids, model_kwargs = self._expand_inputs_for_generation(
                input_ids=input_ids,
                expand_size=generation_config.num_beams,
                is_encoder_decoder=self.config.is_encoder_decoder,
                **model_kwargs,
            )
            # 13. run beam search
            return self.constrained_beam_search(
                input_ids,
                constrained_beam_scorer=constrained_beam_scorer,
                logits_processor=logits_processor,
                stopping_criteria=stopping_criteria,
                pad_token_id=generation_config.pad_token_id,
                eos_token_id=generation_config.eos_token_id,
                output_scores=generation_config.output_scores,
                return_dict_in_generate=generation_config.return_dict_in_generate,
                synced_gpus=synced_gpus,
                lazy_mode=lazy_mode,
                profiling_warmup_steps=profiling_warmup_steps,
                profiling_steps=profiling_steps,
                **model_kwargs,
            )

    @torch.no_grad()
    def contrastive_search(
        self,
        input_ids: torch.LongTensor,
        top_k: Optional[int] = 1,
        penalty_alpha: Optional[float] = 0,
        logits_processor: Optional[LogitsProcessorList] = None,
        logits_warper: Optional[LogitsProcessorList] = None,
        stopping_criteria: Optional[StoppingCriteriaList] = None,
        pad_token_id: Optional[int] = None,
        eos_token_id: Optional[Union[int, List[int]]] = None,
        output_attentions: Optional[bool] = None,
        output_hidden_states: Optional[bool] = None,
        output_scores: Optional[bool] = None,
        return_dict_in_generate: Optional[bool] = None,
        synced_gpus: bool = False,
        streamer: Optional["BaseStreamer"] = None,
        lazy_mode: Optional[bool] = False,
        profiling_warmup_steps: Optional[int] = 0,
        profiling_steps: Optional[int] = 0,
        **model_kwargs,
    ) -> Union[ContrastiveSearchOutput, torch.LongTensor]:
        r"""
        Generates sequences of token ids for models with a language modeling head using **contrastive search** and can
        be used for text-decoder, text-to-text, speech-to-text, and vision-to-text models.

        <Tip warning={true}>

        In most cases, you do not need to call [`~generation.GenerationMixin.contrastive_search`] directly. Use
        generate() instead. For an overview of generation strategies and code examples, check the [following
        guide](../generation_strategies).

        </Tip>

        Parameters:
            input_ids (`torch.LongTensor` of shape `(batch_size, sequence_length)`):
                The sequence used as a prompt for the generation.
            top_k (`int`, *optional*, defaults to 1):
                The size of the candidate set that is used to re-rank for contrastive search
            penalty_alpha (`float`, *optional*, defaults to 0):
                The degeneration penalty for contrastive search; activate when it is larger than 0
            logits_processor (`LogitsProcessorList`, *optional*):
                An instance of [`LogitsProcessorList`]. List of instances of class derived from [`LogitsProcessor`]
                used to modify the prediction scores of the language modeling head applied at each generation step.
            logits_warper (`LogitsProcessorList`, *optional*):
                An instance of [`LogitsProcessorList`]. List of instances of class derived from [`LogitsWarper`] used
                to warp the prediction score distribution of the language modeling head applied before multinomial
                sampling at each generation step.
            stopping_criteria (`StoppingCriteriaList`, *optional*):
                An instance of [`StoppingCriteriaList`]. List of instances of class derived from [`StoppingCriteria`]
                used to tell if the generation loop should stop.
            pad_token_id (`int`, *optional*):
                The id of the *padding* token.
            eos_token_id (`Union[int, List[int]]`, *optional*):
                The id of the *end-of-sequence* token. Optionally, use a list to set multiple *end-of-sequence* tokens.
            output_attentions (`bool`, *optional*, defaults to `False`):
                Whether or not to return the attentions tensors of all attention layers. See `attentions` under
                returned tensors for more details.
            output_hidden_states (`bool`, *optional*, defaults to `False`):
                Whether or not to return the hidden states of all layers. See `hidden_states` under returned tensors
                for more details.
            output_scores (`bool`, *optional*, defaults to `False`):
                Whether or not to return the prediction scores. See `scores` under returned tensors for more details.
            return_dict_in_generate (`bool`, *optional*, defaults to `False`):
                Whether or not to return a [`transformers.generationutils.ModelOutput`] instead of a plain tuple.
            synced_gpus (`bool`, *optional*, defaults to `False`):
                Whether to continue running the while loop until max_length (needed for ZeRO stage 3)
            streamer (`BaseStreamer`, *optional*):
                Streamer object that will be used to stream the generated sequences. Generated tokens are passed
                through `streamer.put(token_ids)` and the streamer is responsible for any further processing.
            lazy_mode (`bool`, *optional*, defaults to `False`):
                Whether the run is executed in lazy mode or not (i.e. eager mode).
            profiling_warmup_steps (`int`, *optional*, defaults to 0):
                Number of steps to ignore for profling.
            profiling_steps (`int`, *optional*, defaults to 0):
                Number of steps to be captured when enabling profiling.
            model_kwargs:
                Additional model specific keyword arguments will be forwarded to the `forward` function of the model.
                If model is an encoder-decoder model the kwargs should include `encoder_outputs`.

        Return:
            [`transformers.generation.ContrastiveSearchDecoderOnlyOutput`],
            [`transformers.generation.ContrastiveSearchEncoderDecoderOutput`] or `torch.LongTensor`: A `torch.LongTensor`
            containing the generated tokens (default behaviour) or a
            [`transformers.generation.ContrastiveSearchDecoderOnlyOutput`] if `model.config.is_encoder_decoder=False` and
            `return_dict_in_generate=True` or a [`transformers.generation.ContrastiveSearchEncoderDecoderOutput`] if
            `model.config.is_encoder_decoder=True`.

        Examples:
        ```python
        >>> from transformers import (
        ...     AutoTokenizer,
        ...     AutoModelForCausalLM,
        ...     StoppingCriteriaList,
        ...     MaxLengthCriteria,
        ... )

        >>> tokenizer = AutoTokenizer.from_pretrained("facebook/opt-125m")
        >>> model = AutoModelForCausalLM.from_pretrained("facebook/opt-125m")
        >>> # set pad_token_id to eos_token_id because OPT does not have a PAD token
        >>> model.config.pad_token_id = model.config.eos_token_id
        >>> input_prompt = "DeepMind Company is"
        >>> input_ids = tokenizer(input_prompt, return_tensors="pt")
        >>> stopping_criteria = StoppingCriteriaList([MaxLengthCriteria(max_length=64)])
        >>> outputs = model.contrastive_search(
        ...     **input_ids, penalty_alpha=0.6, top_k=4, stopping_criteria=stopping_criteria
        ... )
        >>> tokenizer.batch_decode(outputs, skip_special_tokens=True)
        ['DeepMind Company is a company that focuses on the development and commercialization of artificial intelligence (AI). DeepMind’s mission is to help people understand and solve problems that are difficult to solve in the world today.\n\nIn this post, we talk about the benefits of deep learning in business and how it']
        ```"""

        raise NotImplementedError("Contrastive search is not supported by optimum-habana yet.")

    def greedy_search(
        self,
        input_ids: torch.LongTensor,
        logits_processor: Optional[LogitsProcessorList] = None,
        stopping_criteria: Optional[StoppingCriteriaList] = None,
        max_length: Optional[int] = None,
        pad_token_id: Optional[int] = None,
        eos_token_id: Optional[Union[int, List[int]]] = None,
        output_attentions: Optional[bool] = None,
        output_hidden_states: Optional[bool] = None,
        output_scores: Optional[bool] = None,
        return_dict_in_generate: Optional[bool] = None,
        synced_gpus: bool = False,
        streamer: Optional["BaseStreamer"] = None,
        lazy_mode: Optional[bool] = False,
        ignore_eos: Optional[bool] = None,
        profiling_warmup_steps: Optional[int] = 0,
        profiling_steps: Optional[int] = 0,
        **model_kwargs,
    ) -> Union[GreedySearchOutput, torch.LongTensor]:
        r"""
        Generates sequences of token ids for models with a language modeling head using **greedy decoding** and can be
        used for text-decoder, text-to-text, speech-to-text, and vision-to-text models.

        <Tip warning={true}>

        In most cases, you do not need to call [`~generation.GenerationMixin.greedy_search`] directly. Use generate()
        instead. For an overview of generation strategies and code examples, check the [following
        guide](../generation_strategies).

        </Tip>


        Parameters:
            input_ids (`torch.LongTensor` of shape `(batch_size, sequence_length)`):
                The sequence used as a prompt for the generation.
            logits_processor (`LogitsProcessorList`, *optional*):
                An instance of [`LogitsProcessorList`]. List of instances of class derived from [`LogitsProcessor`]
                used to modify the prediction scores of the language modeling head applied at each generation step.
            stopping_criteria (`StoppingCriteriaList`, *optional*):
                An instance of [`StoppingCriteriaList`]. List of instances of class derived from [`StoppingCriteria`]
                used to tell if the generation loop should stop.
            max_length (`int`, *optional*, defaults to 20):
                **DEPRECATED**. Use `logits_processor` or `stopping_criteria` directly to cap the number of generated
                tokens. The maximum length of the sequence to be generated.
            pad_token_id (`int`, *optional*):
                The id of the *padding* token.
            eos_token_id (`Union[int, List[int]]`, *optional*):
                The id of the *end-of-sequence* token. Optionally, use a list to set multiple *end-of-sequence* tokens.
            output_attentions (`bool`, *optional*, defaults to `False`):
                Whether or not to return the attentions tensors of all attention layers. See `attentions` under
                returned tensors for more details.
            output_hidden_states (`bool`, *optional*, defaults to `False`):
                Whether or not to return the hidden states of all layers. See `hidden_states` under returned tensors
                for more details.
            output_scores (`bool`, *optional*, defaults to `False`):
                Whether or not to return the prediction scores. See `scores` under returned tensors for more details.
            return_dict_in_generate (`bool`, *optional*, defaults to `False`):
                Whether or not to return a [`transformers.generationutils.ModelOutput`] instead of a plain tuple.
            synced_gpus (`bool`, *optional*, defaults to `False`):
                Whether to continue running the while loop until max_length (needed for ZeRO stage 3)
            streamer (`BaseStreamer`, *optional*):
                Streamer object that will be used to stream the generated sequences. Generated tokens are passed
                through `streamer.put(token_ids)` and the streamer is responsible for any further processing.
            lazy_mode (`bool`, *optional*, defaults to `False`):
                Whether the run is executed in lazy mode or not (i.e. eager mode).
            ignore_eos (`bool`, *optional*):
                Whether to ignore finished sequences (faster in lazy mode and with HPU graphs) or not (eager mode).
            profiling_warmup_steps (`int`, *optional*, defaults to 0):
                Number of steps to ignore for profling.
            profiling_steps (`int`, *optional*, defaults to 0):
                Number of steps to be captured when enabling profiling.
            model_kwargs:
                Additional model specific keyword arguments will be forwarded to the `forward` function of the model.
                If model is an encoder-decoder model the kwargs should include `encoder_outputs`.

        Return:
            [`transformers.generation.GreedySearchDecoderOnlyOutput`], [`transformers.generation.GreedySearchEncoderDecoderOutput`]
            or `torch.LongTensor`: A `torch.LongTensor` containing the generated tokens (default behaviour) or a
            [`transformers.generation.GreedySearchDecoderOnlyOutput`] if `model.config.is_encoder_decoder=False` and
            `return_dict_in_generate=True` or a [`transformers.generation.GreedySearchEncoderDecoderOutput`] if
            `model.config.is_encoder_decoder=True`.

        Examples:

        ```python
        >>> from transformers import (
        ...     AutoTokenizer,
        ...     AutoModelForCausalLM,
        ...     LogitsProcessorList,
        ...     MinLengthLogitsProcessor,
        ...     StoppingCriteriaList,
        ...     MaxLengthCriteria,
        ... )

        >>> tokenizer = AutoTokenizer.from_pretrained("gpt2")
        >>> model = AutoModelForCausalLM.from_pretrained("gpt2")

        >>> # set pad_token_id to eos_token_id because GPT2 does not have a PAD token
        >>> model.generation_config.pad_token_id = model.generation_config.eos_token_id

        >>> input_prompt = "It might be possible to"
        >>> input_ids = tokenizer(input_prompt, return_tensors="pt").input_ids

        >>> # instantiate logits processors
        >>> logits_processor = LogitsProcessorList(
        ...     [
        ...         MinLengthLogitsProcessor(10, eos_token_id=model.generation_config.eos_token_id),
        ...     ]
        ... )
        >>> stopping_criteria = StoppingCriteriaList([MaxLengthCriteria(max_length=20)])

        >>> outputs = model.greedy_search(
        ...     input_ids, logits_processor=logits_processor, stopping_criteria=stopping_criteria
        ... )

        >>> tokenizer.batch_decode(outputs, skip_special_tokens=True)
        ["It might be possible to get a better understanding of the nature of the problem, but it's not"]
        ```"""
        # init values
        logits_processor = logits_processor if logits_processor is not None else LogitsProcessorList()
        stopping_criteria = stopping_criteria if stopping_criteria is not None else StoppingCriteriaList()
        if max_length is not None:
            warnings.warn(
                (
                    "`max_length` is deprecated in this function, use"
                    " `stopping_criteria=StoppingCriteriaList([MaxLengthCriteria(max_length=max_length)])` instead."
                ),
                UserWarning,
            )
            stopping_criteria = validate_stopping_criteria(stopping_criteria, max_length)
        pad_token_id = pad_token_id if pad_token_id is not None else self.generation_config.pad_token_id
        eos_token_id = eos_token_id if eos_token_id is not None else self.generation_config.eos_token_id
        if isinstance(eos_token_id, int):
            eos_token_id = [eos_token_id]
        eos_token_id_tensor = torch.tensor(eos_token_id).to(input_ids.device) if eos_token_id is not None else None
        output_scores = output_scores if output_scores is not None else self.generation_config.output_scores
        output_attentions = (
            output_attentions if output_attentions is not None else self.generation_config.output_attentions
        )
        output_hidden_states = (
            output_hidden_states if output_hidden_states is not None else self.generation_config.output_hidden_states
        )
        return_dict_in_generate = (
            return_dict_in_generate
            if return_dict_in_generate is not None
            else self.generation_config.return_dict_in_generate
        )

        # init attention / hidden states / scores tuples
        scores = () if (return_dict_in_generate and output_scores) else None
        decoder_attentions = () if (return_dict_in_generate and output_attentions) else None
        cross_attentions = () if (return_dict_in_generate and output_attentions) else None
        decoder_hidden_states = () if (return_dict_in_generate and output_hidden_states) else None

        # if model is an encoder-decoder, retrieve encoder attention weights and hidden states
        if return_dict_in_generate and self.config.is_encoder_decoder:
            encoder_attentions = model_kwargs["encoder_outputs"].get("attentions") if output_attentions else None
            encoder_hidden_states = (
                model_kwargs["encoder_outputs"].get("hidden_states") if output_hidden_states else None
            )

        # keep track of which sequences are already finished
        if not ignore_eos:
            unfinished_sequences = torch.ones(input_ids.shape[0], dtype=torch.long, device=input_ids.device)

        hb_profer = HabanaProfile(warmup=profiling_warmup_steps, active=profiling_steps)
        hb_profer.start()
        this_peer_finished = False  # used by synced_gpus only
        while True:
            if lazy_mode:
                self.htcore_generation.mark_step()

            if synced_gpus:
                # Under synced_gpus the `forward` call must continue until all gpus complete their sequence.
                # The following logic allows an early break if all peers finished generating their sequence
                this_peer_finished_flag = torch.tensor(0.0 if this_peer_finished else 1.0).to(input_ids.device)
                # send 0.0 if we finished, 1.0 otherwise
                dist.all_reduce(this_peer_finished_flag, op=dist.ReduceOp.SUM)
                # did all peers finish? the reduced sum will be 0.0 then
                if this_peer_finished_flag.item() == 0.0:
                    break

            # prepare model inputs
            model_inputs = self.prepare_inputs_for_generation(input_ids, **model_kwargs)

            # forward pass to get next token
            outputs = self(
                **model_inputs,
                return_dict=True,
                output_attentions=output_attentions,
                output_hidden_states=output_hidden_states,
            )

            if synced_gpus and this_peer_finished:
                continue  # don't waste resources running the code we don't need

            token_idx = model_kwargs.get("token_idx", None)
            if token_idx is not None and outputs.logits.shape[-2] > 1:
                next_token_logits = torch.index_select(outputs.logits, -2, token_idx - 1).squeeze(-2)
            else:
                next_token_logits = outputs.logits[:, -1, :]

            # pre-process distribution
            next_tokens_scores = logits_processor(input_ids, next_token_logits)

            # Store scores, attentions and hidden_states when required
            if return_dict_in_generate:
                if output_scores:
                    scores += (next_tokens_scores,)
                if output_attentions:
                    decoder_attentions += (
                        (outputs.decoder_attentions,) if self.config.is_encoder_decoder else (outputs.attentions,)
                    )
                    if self.config.is_encoder_decoder:
                        cross_attentions += (outputs.cross_attentions,)

                if output_hidden_states:
                    decoder_hidden_states += (
                        (outputs.decoder_hidden_states,)
                        if self.config.is_encoder_decoder
                        else (outputs.hidden_states,)
                    )

            # argmax
            next_tokens = torch.argmax(next_tokens_scores, dim=-1)

            # finished sentences should have their next token be a padding token
            if not ignore_eos and eos_token_id is not None:
                if pad_token_id is None:
                    raise ValueError("If `eos_token_id` is defined, make sure that `pad_token_id` is defined.")
                next_tokens = next_tokens * unfinished_sequences + pad_token_id * (1 - unfinished_sequences)

            # update generated ids, model inputs, and length for next step
            if token_idx is not None:
                input_ids.index_copy_(
                    1, token_idx, next_tokens.unsqueeze(-1) if next_tokens.dim() == 1 else next_tokens
                )
            else:
                input_ids = torch.cat([input_ids, next_tokens[:, None]], dim=-1)
            if streamer is not None:
                streamer.put(next_tokens.cpu())
            model_kwargs = self._update_model_kwargs_for_generation(
                outputs, model_kwargs, is_encoder_decoder=self.config.is_encoder_decoder
            )

            # if eos_token was found in one sentence, set sentence to finished
            if not ignore_eos and eos_token_id_tensor is not None:
                unfinished_sequences = unfinished_sequences.mul(
                    next_tokens.tile(eos_token_id_tensor.shape[0], 1).ne(eos_token_id_tensor.unsqueeze(1)).prod(dim=0)
                )

                # stop when each sentence is finished
                if not ignore_eos and unfinished_sequences.max() == 0:
                    this_peer_finished = True

            # stop if we exceed the maximum length
            if stopping_criteria(input_ids, scores):
                this_peer_finished = True

            hb_profer.step()

            if this_peer_finished and not synced_gpus:
                break

        hb_profer.stop()
        if streamer is not None:
            streamer.end()

        if return_dict_in_generate:
            if self.config.is_encoder_decoder:
                return GreedySearchEncoderDecoderOutput(
                    sequences=input_ids,
                    scores=scores,
                    encoder_attentions=encoder_attentions,
                    encoder_hidden_states=encoder_hidden_states,
                    decoder_attentions=decoder_attentions,
                    cross_attentions=cross_attentions,
                    decoder_hidden_states=decoder_hidden_states,
                )
            else:
                return GreedySearchDecoderOnlyOutput(
                    sequences=input_ids,
                    scores=scores,
                    attentions=decoder_attentions,
                    hidden_states=decoder_hidden_states,
                )
        else:
            return input_ids

    def sample(
        self,
        input_ids: torch.LongTensor,
        logits_processor: Optional[LogitsProcessorList] = None,
        stopping_criteria: Optional[StoppingCriteriaList] = None,
        logits_warper: Optional[LogitsProcessorList] = None,
        max_length: Optional[int] = None,
        pad_token_id: Optional[int] = None,
        eos_token_id: Optional[Union[int, List[int]]] = None,
        output_attentions: Optional[bool] = None,
        output_hidden_states: Optional[bool] = None,
        output_scores: Optional[bool] = None,
        return_dict_in_generate: Optional[bool] = None,
        synced_gpus: bool = False,
        streamer: Optional["BaseStreamer"] = None,
        lazy_mode: Optional[bool] = False,
        ignore_eos: Optional[bool] = None,
        profiling_warmup_steps: Optional[int] = 0,
        profiling_steps: Optional[int] = 0,
        **model_kwargs,
    ) -> Union[SampleOutput, torch.LongTensor]:
        r"""
        Generates sequences of token ids for models with a language modeling head using **multinomial sampling** and
        can be used for text-decoder, text-to-text, speech-to-text, and vision-to-text models.

        <Tip warning={true}>

        In most cases, you do not need to call [`~generation.GenerationMixin.sample`] directly. Use generate() instead.
        For an overview of generation strategies and code examples, check the [following
        guide](../generation_strategies).

        </Tip>

        Parameters:
            input_ids (`torch.LongTensor` of shape `(batch_size, sequence_length)`):
                The sequence used as a prompt for the generation.
            logits_processor (`LogitsProcessorList`, *optional*):
                An instance of [`LogitsProcessorList`]. List of instances of class derived from [`LogitsProcessor`]
                used to modify the prediction scores of the language modeling head applied at each generation step.
            stopping_criteria (`StoppingCriteriaList`, *optional*):
                An instance of [`StoppingCriteriaList`]. List of instances of class derived from [`StoppingCriteria`]
                used to tell if the generation loop should stop.
            logits_warper (`LogitsProcessorList`, *optional*):
                An instance of [`LogitsProcessorList`]. List of instances of class derived from [`LogitsWarper`] used
                to warp the prediction score distribution of the language modeling head applied before multinomial
                sampling at each generation step.
            max_length (`int`, *optional*, defaults to 20):
                **DEPRECATED**. Use `logits_processor` or `stopping_criteria` directly to cap the number of generated
                tokens. The maximum length of the sequence to be generated.
            pad_token_id (`int`, *optional*):
                The id of the *padding* token.
            eos_token_id (`Union[int, List[int]]`, *optional*):
                The id of the *end-of-sequence* token. Optionally, use a list to set multiple *end-of-sequence* tokens.
            output_attentions (`bool`, *optional*, defaults to `False`):
                Whether or not to return the attentions tensors of all attention layers. See `attentions` under
                returned tensors for more details.
            output_hidden_states (`bool`, *optional*, defaults to `False`):
                Whether or not to return the hidden states of all layers. See `hidden_states` under returned tensors
                for more details.
            output_scores (`bool`, *optional*, defaults to `False`):
                Whether or not to return the prediction scores. See `scores` under returned tensors for more details.
            return_dict_in_generate (`bool`, *optional*, defaults to `False`):
                Whether or not to return a [`transformers.generationutils.ModelOutput`] instead of a plain tuple.
            synced_gpus (`bool`, *optional*, defaults to `False`):
                Whether to continue running the while loop until max_length (needed for ZeRO stage 3)
            streamer (`BaseStreamer`, *optional*):
                Streamer object that will be used to stream the generated sequences. Generated tokens are passed
                through `streamer.put(token_ids)` and the streamer is responsible for any further processing.
            lazy_mode (`bool`, *optional*, defaults to `False`):
                Whether the run is executed in lazy mode or not (i.e. eager mode).
            ignore_eos (`bool`, *optional*):
                Whether to ignore finished sequences (faster in lazy mode and with HPU graphs) or not (eager mode).
            profiling_warmup_steps (`int`, *optional*, defaults to 0):
                Number of steps to ignore for profling.
            profiling_steps (`int`, *optional*, defaults to 0):
                Number of steps to be captured when enabling profiling.
            model_kwargs:
                Additional model specific kwargs will be forwarded to the `forward` function of the model. If model is
                an encoder-decoder model the kwargs should include `encoder_outputs`.

        Return:
            [`transformers.generation.SampleDecoderOnlyOutput`], [`transformers.generation.SampleEncoderDecoderOutput`] or
            `torch.LongTensor`: A `torch.LongTensor` containing the generated tokens (default behaviour) or a
            [`transformers.generation.SampleDecoderOnlyOutput`] if `model.config.is_encoder_decoder=False` and
            `return_dict_in_generate=True` or a [`transformers.generation.SampleEncoderDecoderOutput`] if
            `model.config.is_encoder_decoder=True`.

        Examples:

        ```python
        >>> from transformers import (
        ...     AutoTokenizer,
        ...     AutoModelForCausalLM,
        ...     LogitsProcessorList,
        ...     MinLengthLogitsProcessor,
        ...     TopKLogitsWarper,
        ...     TemperatureLogitsWarper,
        ...     StoppingCriteriaList,
        ...     MaxLengthCriteria,
        ... )
        >>> import torch

        >>> tokenizer = AutoTokenizer.from_pretrained("gpt2")
        >>> model = AutoModelForCausalLM.from_pretrained("gpt2")

        >>> # set pad_token_id to eos_token_id because GPT2 does not have a EOS token
        >>> model.config.pad_token_id = model.config.eos_token_id
        >>> model.generation_config.pad_token_id = model.config.eos_token_id

        >>> input_prompt = "Today is a beautiful day, and"
        >>> input_ids = tokenizer(input_prompt, return_tensors="pt").input_ids

        >>> # instantiate logits processors
        >>> logits_processor = LogitsProcessorList(
        ...     [
        ...         MinLengthLogitsProcessor(15, eos_token_id=model.generation_config.eos_token_id),
        ...     ]
        ... )
        >>> # instantiate logits processors
        >>> logits_warper = LogitsProcessorList(
        ...     [
        ...         TopKLogitsWarper(50),
        ...         TemperatureLogitsWarper(0.7),
        ...     ]
        ... )

        >>> stopping_criteria = StoppingCriteriaList([MaxLengthCriteria(max_length=20)])

        >>> torch.manual_seed(0)  # doctest: +IGNORE_RESULT
        >>> outputs = model.sample(
        ...     input_ids,
        ...     logits_processor=logits_processor,
        ...     logits_warper=logits_warper,
        ...     stopping_criteria=stopping_criteria,
        ... )

        >>> tokenizer.batch_decode(outputs, skip_special_tokens=True)
        ['Today is a beautiful day, and we must do everything possible to make it a day of celebration.']
        ```"""

        # init values
        logits_processor = logits_processor if logits_processor is not None else LogitsProcessorList()
        stopping_criteria = stopping_criteria if stopping_criteria is not None else StoppingCriteriaList()
        if max_length is not None:
            warnings.warn(
                (
                    "`max_length` is deprecated in this function, use"
                    " `stopping_criteria=StoppingCriteriaList(MaxLengthCriteria(max_length=max_length))` instead."
                ),
                UserWarning,
            )
            stopping_criteria = validate_stopping_criteria(stopping_criteria, max_length)
        logits_warper = logits_warper if logits_warper is not None else LogitsProcessorList()
        pad_token_id = pad_token_id if pad_token_id is not None else self.generation_config.pad_token_id
        eos_token_id = eos_token_id if eos_token_id is not None else self.generation_config.eos_token_id
        if isinstance(eos_token_id, int):
            eos_token_id = [eos_token_id]
        eos_token_id_tensor = torch.tensor(eos_token_id).to(input_ids.device) if eos_token_id is not None else None
        output_scores = output_scores if output_scores is not None else self.generation_config.output_scores
        output_attentions = (
            output_attentions if output_attentions is not None else self.generation_config.output_attentions
        )
        output_hidden_states = (
            output_hidden_states if output_hidden_states is not None else self.generation_config.output_hidden_states
        )
        return_dict_in_generate = (
            return_dict_in_generate
            if return_dict_in_generate is not None
            else self.generation_config.return_dict_in_generate
        )

        # init attention / hidden states / scores tuples
        scores = () if (return_dict_in_generate and output_scores) else None
        decoder_attentions = () if (return_dict_in_generate and output_attentions) else None
        cross_attentions = () if (return_dict_in_generate and output_attentions) else None
        decoder_hidden_states = () if (return_dict_in_generate and output_hidden_states) else None

        # if model is an encoder-decoder, retrieve encoder attention weights and hidden states
        if return_dict_in_generate and self.config.is_encoder_decoder:
            encoder_attentions = model_kwargs["encoder_outputs"].get("attentions") if output_attentions else None
            encoder_hidden_states = (
                model_kwargs["encoder_outputs"].get("hidden_states") if output_hidden_states else None
            )

        # keep track of which sequences are already finished
        # TODO: no ignore_eos check here since there is a compilation error, will add ignore_eos here if fixed
        unfinished_sequences = torch.ones(input_ids.shape[0], dtype=torch.long, device=input_ids.device)
        hb_profer = HabanaProfile(warmup=profiling_warmup_steps, active=profiling_steps)
        hb_profer.start()
        this_peer_finished = False  # used by synced_gpus only
        # auto-regressive generation
        while True:
            if lazy_mode:
                self.htcore_generation.mark_step()

            if synced_gpus:
                # Under synced_gpus the `forward` call must continue until all gpus complete their sequence.
                # The following logic allows an early break if all peers finished generating their sequence
                this_peer_finished_flag = torch.tensor(0.0 if this_peer_finished else 1.0).to(input_ids.device)
                # send 0.0 if we finished, 1.0 otherwise
                dist.all_reduce(this_peer_finished_flag, op=dist.ReduceOp.SUM)
                # did all peers finish? the reduced sum will be 0.0 then
                if this_peer_finished_flag.item() == 0.0:
                    break

            # prepare model inputs
            model_inputs = self.prepare_inputs_for_generation(input_ids, **model_kwargs)

            # forward pass to get next token
            outputs = self(
                **model_inputs,
                return_dict=True,
                output_attentions=output_attentions,
                output_hidden_states=output_hidden_states,
            )

            if synced_gpus and this_peer_finished:
                continue  # don't waste resources running the code we don't need

            token_idx = model_kwargs.get("token_idx", None)
            if token_idx is not None and outputs.logits.shape[-2] > 1:
                next_token_logits = torch.index_select(outputs.logits, -2, token_idx - 1).squeeze(-2)
            else:
                next_token_logits = outputs.logits[:, -1, :]

            # pre-process distribution
            next_token_scores = logits_processor(input_ids, next_token_logits)
            next_token_scores = logits_warper(input_ids, next_token_scores)

            # Store scores, attentions and hidden_states when required
            if return_dict_in_generate:
                if output_scores:
                    scores += (next_token_scores,)
                if output_attentions:
                    decoder_attentions += (
                        (outputs.decoder_attentions,) if self.config.is_encoder_decoder else (outputs.attentions,)
                    )
                    if self.config.is_encoder_decoder:
                        cross_attentions += (outputs.cross_attentions,)

                if output_hidden_states:
                    decoder_hidden_states += (
                        (outputs.decoder_hidden_states,)
                        if self.config.is_encoder_decoder
                        else (outputs.hidden_states,)
                    )

            # sample
            probs = torch.nn.functional.softmax(next_token_scores, dim=-1)
            next_tokens = torch.multinomial(probs, num_samples=1).squeeze(1)

            # finished sentences should have their next token be a padding token
            # TODO: no ignore_eos check here since there is a compilation error, will add ignore_eos here if fixed
            if eos_token_id is not None:
                if pad_token_id is None:
                    raise ValueError("If `eos_token_id` is defined, make sure that `pad_token_id` is defined.")
                next_tokens = next_tokens * unfinished_sequences + pad_token_id * (1 - unfinished_sequences)

            # update generated ids, model inputs, and length for next step
            if token_idx is not None:
                input_ids.index_copy_(
                    1, token_idx, next_tokens.unsqueeze(-1) if next_tokens.dim() == 1 else next_tokens
                )
            else:
                input_ids = torch.cat([input_ids, next_tokens[:, None]], dim=-1)
            if streamer is not None:
                streamer.put(next_tokens.cpu())
            model_kwargs = self._update_model_kwargs_for_generation(
                outputs, model_kwargs, is_encoder_decoder=self.config.is_encoder_decoder
            )

            # if eos_token was found in one sentence, set sentence to finished
            if not ignore_eos and eos_token_id_tensor is not None:
                unfinished_sequences = unfinished_sequences.mul(
                    next_tokens.tile(eos_token_id_tensor.shape[0], 1).ne(eos_token_id_tensor.unsqueeze(1)).prod(dim=0)
                )

                # stop when each sentence is finished
                if not ignore_eos and unfinished_sequences.max() == 0:
                    this_peer_finished = True

            # stop if we exceed the maximum length
            if stopping_criteria(input_ids, scores):
                this_peer_finished = True

            hb_profer.step()

            if this_peer_finished and not synced_gpus:
                break

        hb_profer.stop()
        if streamer is not None:
            streamer.end()

        if return_dict_in_generate:
            if self.config.is_encoder_decoder:
                return SampleEncoderDecoderOutput(
                    sequences=input_ids,
                    scores=scores,
                    encoder_attentions=encoder_attentions,
                    encoder_hidden_states=encoder_hidden_states,
                    decoder_attentions=decoder_attentions,
                    cross_attentions=cross_attentions,
                    decoder_hidden_states=decoder_hidden_states,
                )
            else:
                return SampleDecoderOnlyOutput(
                    sequences=input_ids,
                    scores=scores,
                    attentions=decoder_attentions,
                    hidden_states=decoder_hidden_states,
                )
        else:
            return input_ids

    def beam_search(
        self,
        input_ids: torch.LongTensor,
        beam_scorer: BeamScorer,
        logits_processor: Optional[LogitsProcessorList] = None,
        stopping_criteria: Optional[StoppingCriteriaList] = None,
        max_length: Optional[int] = None,
        pad_token_id: Optional[int] = None,
        eos_token_id: Optional[Union[int, List[int]]] = None,
        output_attentions: Optional[bool] = None,
        output_hidden_states: Optional[bool] = None,
        output_scores: Optional[bool] = None,
        return_dict_in_generate: Optional[bool] = None,
        synced_gpus: bool = False,
        lazy_mode: Optional[bool] = False,
        profiling_warmup_steps: Optional[int] = 0,
        profiling_steps: Optional[int] = 0,
        **model_kwargs,
    ) -> Union[BeamSearchOutput, torch.LongTensor]:
        r"""
        Generates sequences of token ids for models with a language modeling head using **beam search decoding** and
        can be used for text-decoder, text-to-text, speech-to-text, and vision-to-text models.

        <Tip warning={true}>

        In most cases, you do not need to call [`~generation.GenerationMixin.beam_search`] directly. Use generate()
        instead. For an overview of generation strategies and code examples, check the [following
        guide](../generation_strategies).

        </Tip>

        Parameters:
            input_ids (`torch.LongTensor` of shape `(batch_size, sequence_length)`):
                The sequence used as a prompt for the generation.
            beam_scorer (`BeamScorer`):
                An derived instance of [`BeamScorer`] that defines how beam hypotheses are constructed, stored and
                sorted during generation. For more information, the documentation of [`BeamScorer`] should be read.
            logits_processor (`LogitsProcessorList`, *optional*):
                An instance of [`LogitsProcessorList`]. List of instances of class derived from [`LogitsProcessor`]
                used to modify the prediction scores of the language modeling head applied at each generation step.
            stopping_criteria (`StoppingCriteriaList`, *optional*):
                An instance of [`StoppingCriteriaList`]. List of instances of class derived from [`StoppingCriteria`]
                used to tell if the generation loop should stop.
            max_length (`int`, *optional*, defaults to 20):
                **DEPRECATED**. Use `logits_processor` or `stopping_criteria` directly to cap the number of generated
                tokens. The maximum length of the sequence to be generated.
            pad_token_id (`int`, *optional*):
                The id of the *padding* token.
            eos_token_id (`Union[int, List[int]]`, *optional*):
                The id of the *end-of-sequence* token. Optionally, use a list to set multiple *end-of-sequence* tokens.
            output_attentions (`bool`, *optional*, defaults to `False`):
                Whether or not to return the attentions tensors of all attention layers. See `attentions` under
                returned tensors for more details.
            output_hidden_states (`bool`, *optional*, defaults to `False`):
                Whether or not to return the hidden states of all layers. See `hidden_states` under returned tensors
                for more details.
            output_scores (`bool`, *optional*, defaults to `False`):
                Whether or not to return the prediction scores. See `scores` under returned tensors for more details.
            return_dict_in_generate (`bool`, *optional*, defaults to `False`):
                Whether or not to return a [`transformers.generationutils.ModelOutput`] instead of a plain tuple.
            synced_gpus (`bool`, *optional*, defaults to `False`):
                Whether to continue running the while loop until max_length (needed for ZeRO stage 3)
            lazy_mode (`bool`, *optional*, defaults to `False`):
                Whether the run is executed in lazy mode or not (i.e. eager mode).
            profiling_warmup_steps (`int`, *optional*, defaults to 0):
                Number of steps to ignore for profling.
            profiling_steps (`int`, *optional*, defaults to 0):
                Number of steps to be captured when enabling profiling.
            model_kwargs:
                Additional model specific kwargs will be forwarded to the `forward` function of the model. If model is
                an encoder-decoder model the kwargs should include `encoder_outputs`.

        Return:
            [`transformers.generation.utils.BeamSearchDecoderOnlyOutput`], [`transformers.generation.BeamSearchEncoderDecoderOutput`] or
            `torch.LongTensor`: A `torch.LongTensor` containing the generated tokens (default behaviour) or a
            [`transformers.generation.BeamSearchDecoderOnlyOutput`] if `model.config.is_encoder_decoder=False` and
            `return_dict_in_generate=True` or a [`transformers.generation.BeamSearchEncoderDecoderOutput`] if
            `model.config.is_encoder_decoder=True`.

        Examples:

        ```python
        >>> from transformers import (
        ...     AutoTokenizer,
        ...     AutoModelForSeq2SeqLM,
        ...     LogitsProcessorList,
        ...     MinLengthLogitsProcessor,
        ...     BeamSearchScorer,
        ... )
        >>> import torch

        >>> tokenizer = AutoTokenizer.from_pretrained("t5-base")
        >>> model = AutoModelForSeq2SeqLM.from_pretrained("t5-base")

        >>> encoder_input_str = "translate English to German: How old are you?"
        >>> encoder_input_ids = tokenizer(encoder_input_str, return_tensors="pt").input_ids

        >>> # lets run beam search using 3 beams
        >>> num_beams = 3
        >>> # define decoder start token ids
        >>> input_ids = torch.ones((num_beams, 1), device=model.device, dtype=torch.long)
        >>> input_ids = input_ids * model.config.decoder_start_token_id

        >>> # add encoder_outputs to model keyword arguments
        >>> model_kwargs = {
        ...     "encoder_outputs": model.get_encoder()(
        ...         encoder_input_ids.repeat_interleave(num_beams, dim=0), return_dict=True
        ...     )
        ... }

        >>> # instantiate beam scorer
        >>> beam_scorer = BeamSearchScorer(
        ...     batch_size=1,
        ...     num_beams=num_beams,
        ...     device=model.device,
        ... )

        >>> # instantiate logits processors
        >>> logits_processor = LogitsProcessorList(
        ...     [
        ...         MinLengthLogitsProcessor(5, eos_token_id=model.config.eos_token_id),
        ...     ]
        ... )

        >>> outputs = model.beam_search(input_ids, beam_scorer, logits_processor=logits_processor, **model_kwargs)

        >>> tokenizer.batch_decode(outputs, skip_special_tokens=True)
        ['Wie alt bist du?']
        ```"""
        # init values
        logits_processor = logits_processor if logits_processor is not None else LogitsProcessorList()
        stopping_criteria = stopping_criteria if stopping_criteria is not None else StoppingCriteriaList()
        if max_length is not None:
            warnings.warn(
                (
                    "`max_length` is deprecated in this function, use"
                    " `stopping_criteria=StoppingCriteriaList(MaxLengthCriteria(max_length=max_length))` instead."
                ),
                UserWarning,
            )
            stopping_criteria = validate_stopping_criteria(stopping_criteria, max_length)
        if len(stopping_criteria) == 0:
            warnings.warn("You don't have defined any stopping_criteria, this will likely loop forever", UserWarning)
        pad_token_id = pad_token_id if pad_token_id is not None else self.generation_config.pad_token_id
        eos_token_id = eos_token_id if eos_token_id is not None else self.generation_config.eos_token_id
        if isinstance(eos_token_id, int):
            eos_token_id = [eos_token_id]
        output_scores = output_scores if output_scores is not None else self.generation_config.output_scores
        output_attentions = (
            output_attentions if output_attentions is not None else self.generation_config.output_attentions
        )
        output_hidden_states = (
            output_hidden_states if output_hidden_states is not None else self.generation_config.output_hidden_states
        )
        return_dict_in_generate = (
            return_dict_in_generate
            if return_dict_in_generate is not None
            else self.generation_config.return_dict_in_generate
        )

        batch_size = len(beam_scorer._beam_hyps)
        num_beams = beam_scorer.num_beams

        batch_beam_size, cur_len = input_ids.shape

        if num_beams * batch_size != batch_beam_size:
            raise ValueError(
                f"Batch dimension of `input_ids` should be {num_beams * batch_size}, but is {batch_beam_size}."
            )

        # init attention / hidden states / scores tuples
        scores = () if (return_dict_in_generate and output_scores) else None
        beam_indices = (
            tuple(() for _ in range(batch_beam_size)) if (return_dict_in_generate and output_scores) else None
        )
        decoder_attentions = () if (return_dict_in_generate and output_attentions) else None
        cross_attentions = () if (return_dict_in_generate and output_attentions) else None
        decoder_hidden_states = () if (return_dict_in_generate and output_hidden_states) else None

        # if model is an encoder-decoder, retrieve encoder attention weights and hidden states
        if return_dict_in_generate and self.config.is_encoder_decoder:
            encoder_attentions = model_kwargs["encoder_outputs"].get("attentions") if output_attentions else None
            encoder_hidden_states = (
                model_kwargs["encoder_outputs"].get("hidden_states") if output_hidden_states else None
            )

        # initialise score of first beam with 0 and the rest with -1e9. This makes sure that only tokens
        # of the first beam are considered to avoid sampling the exact same tokens across all beams.
        beam_scores = torch.zeros((batch_size, num_beams), dtype=torch.float, device=input_ids.device)
        beam_scores[:, 1:] = -1e9
        beam_scores = beam_scores.view((batch_size * num_beams,))
        hb_profer = HabanaProfile(warmup=profiling_warmup_steps, active=profiling_steps)
        hb_profer.start()
        this_peer_finished = False  # used by synced_gpus only
        while True:
            if synced_gpus:
                # Under synced_gpus the `forward` call must continue until all gpus complete their sequence.
                # The following logic allows an early break if all peers finished generating their sequence
                this_peer_finished_flag = torch.tensor(0.0 if this_peer_finished else 1.0).to(input_ids.device)
                # send 0.0 if we finished, 1.0 otherwise
                dist.all_reduce(this_peer_finished_flag, op=dist.ReduceOp.SUM)
                # did all peers finish? the reduced sum will be 0.0 then
                if this_peer_finished_flag.item() == 0.0:
                    break

            model_inputs = self.prepare_inputs_for_generation(input_ids, **model_kwargs)

            outputs = self(
                **model_inputs,
                return_dict=True,
                output_attentions=output_attentions,
                output_hidden_states=output_hidden_states,
            )

            if synced_gpus and this_peer_finished:
                cur_len = cur_len + 1
                continue  # don't waste resources running the code we don't need

            token_idx = model_kwargs.get("token_idx", None)
            if token_idx is not None and outputs.logits.shape[-2] > 1:
                next_token_logits = torch.index_select(outputs.logits, -2, token_idx - 1).squeeze(-2)
            else:
                next_token_logits = outputs.logits[:, -1, :]

            # hack: adjust tokens for Marian. For Marian we have to make sure that the `pad_token_id`
            # cannot be generated both before and after the `torch.nn.functional.log_softmax` operation.
            next_token_logits = self.adjust_logits_during_generation(next_token_logits, cur_len=cur_len)
            next_token_scores = torch.nn.functional.log_softmax(
                next_token_logits, dim=-1
            )  # (batch_size * num_beams, vocab_size)

            next_token_scores_processed = logits_processor(input_ids, next_token_scores)
            next_token_scores = next_token_scores_processed + beam_scores[:, None].expand_as(next_token_scores)

            # Store scores, attentions and hidden_states when required
            if return_dict_in_generate:
                if output_scores:
                    scores += (next_token_scores_processed,)
                if output_attentions:
                    decoder_attentions += (
                        (outputs.decoder_attentions,) if self.config.is_encoder_decoder else (outputs.attentions,)
                    )
                    if self.config.is_encoder_decoder:
                        cross_attentions += (outputs.cross_attentions,)

                if output_hidden_states:
                    decoder_hidden_states += (
                        (outputs.decoder_hidden_states,)
                        if self.config.is_encoder_decoder
                        else (outputs.hidden_states,)
                    )

            # reshape for beam search
            vocab_size = next_token_scores.shape[-1]
            next_token_scores = next_token_scores.view(batch_size, num_beams * vocab_size)

            # Sample 2 next tokens for each beam (so we have some spare tokens and match output of beam search)
            next_token_scores, next_tokens = torch.topk(
                next_token_scores, 2 * num_beams, dim=1, largest=True, sorted=True
            )

            next_indices = torch.div(next_tokens, vocab_size, rounding_mode="floor")
            next_tokens = next_tokens % vocab_size

            # stateless
            beam_outputs = beam_scorer.process(
                input_ids,
                next_token_scores,
                next_tokens,
                next_indices,
                pad_token_id=pad_token_id,
                eos_token_id=eos_token_id,
                beam_indices=beam_indices,
            )

            beam_scores = beam_outputs["next_beam_scores"]
            beam_next_tokens = beam_outputs["next_beam_tokens"]
            beam_idx = beam_outputs["next_beam_indices"]

            if token_idx is not None:
                input_ids.index_copy_(
                    1, token_idx, beam_next_tokens.unsqueeze(-1) if beam_next_tokens.dim() == 1 else beam_next_tokens
                )
            else:
                input_ids = torch.cat([input_ids[beam_idx, :], beam_next_tokens.unsqueeze(-1)], dim=-1)

            model_kwargs = self._update_model_kwargs_for_generation(
                outputs, model_kwargs, is_encoder_decoder=self.config.is_encoder_decoder
            )
            if model_kwargs["past_key_values"] is not None:
                model_kwargs["past_key_values"] = self._reorder_cache(model_kwargs["past_key_values"], beam_idx)

            if return_dict_in_generate and output_scores:
                beam_indices = tuple((beam_indices[beam_idx[i]] + (beam_idx[i],) for i in range(len(beam_indices))))

            # increase cur_len
            cur_len = cur_len + 1

            hb_profer.step()
            if stopping_criteria(input_ids, scores) or (beam_scorer.is_done and not lazy_mode):
                if not synced_gpus:
                    break
                else:
                    this_peer_finished = True
        hb_profer.stop()

        sequence_outputs = beam_scorer.finalize(
            input_ids,
            beam_scores,
            next_tokens,
            next_indices,
            pad_token_id=pad_token_id,
            eos_token_id=eos_token_id,
            max_length=stopping_criteria.max_length,
            beam_indices=beam_indices,
        )

        if return_dict_in_generate:
            if not output_scores:
                sequence_outputs["sequence_scores"] = None

            if self.config.is_encoder_decoder:
                return BeamSearchEncoderDecoderOutput(
                    sequences=sequence_outputs["sequences"],
                    sequences_scores=sequence_outputs["sequence_scores"],
                    scores=scores,
                    beam_indices=sequence_outputs["beam_indices"],
                    encoder_attentions=encoder_attentions,
                    encoder_hidden_states=encoder_hidden_states,
                    decoder_attentions=decoder_attentions,
                    cross_attentions=cross_attentions,
                    decoder_hidden_states=decoder_hidden_states,
                )
            else:
                return BeamSearchDecoderOnlyOutput(
                    sequences=sequence_outputs["sequences"],
                    sequences_scores=sequence_outputs["sequence_scores"],
                    scores=scores,
                    beam_indices=sequence_outputs["beam_indices"],
                    attentions=decoder_attentions,
                    hidden_states=decoder_hidden_states,
                )
        else:
            return sequence_outputs["sequences"]

    def beam_sample(
        self,
        input_ids: torch.LongTensor,
        beam_scorer: BeamScorer,
        logits_processor: Optional[LogitsProcessorList] = None,
        stopping_criteria: Optional[StoppingCriteriaList] = None,
        logits_warper: Optional[LogitsProcessorList] = None,
        max_length: Optional[int] = None,
        pad_token_id: Optional[int] = None,
        eos_token_id: Optional[Union[int, List[int]]] = None,
        output_attentions: Optional[bool] = None,
        output_hidden_states: Optional[bool] = None,
        output_scores: Optional[bool] = None,
        return_dict_in_generate: Optional[bool] = None,
        synced_gpus: bool = False,
        lazy_mode: Optional[bool] = False,
        profiling_warmup_steps: Optional[int] = 0,
        profiling_steps: Optional[int] = 0,
        **model_kwargs,
    ) -> Union[BeamSampleOutput, torch.LongTensor]:
        r"""
        Generates sequences of token ids for models with a language modeling head using **beam search multinomial
        sampling** and can be used for text-decoder, text-to-text, speech-to-text, and vision-to-text models.

        <Tip warning={true}>

        In most cases, you do not need to call [`~generation.GenerationMixin.beam_sample`] directly. Use generate()
        instead. For an overview of generation strategies and code examples, check the [following
        guide](../generation_strategies).

        </Tip>

        Parameters:
            input_ids (`torch.LongTensor` of shape `(batch_size, sequence_length)`):
                The sequence used as a prompt for the generation.
            beam_scorer (`BeamScorer`):
                A derived instance of [`BeamScorer`] that defines how beam hypotheses are constructed, stored and
                sorted during generation. For more information, the documentation of [`BeamScorer`] should be read.
            logits_processor (`LogitsProcessorList`, *optional*):
                An instance of [`LogitsProcessorList`]. List of instances of class derived from [`LogitsProcessor`]
                used to modify the prediction scores of the language modeling head applied at each generation step.
            stopping_criteria (`StoppingCriteriaList`, *optional*):
                An instance of [`StoppingCriteriaList`]. List of instances of class derived from [`StoppingCriteria`]
                used to tell if the generation loop should stop.
            logits_warper (`LogitsProcessorList`, *optional*):
                An instance of [`LogitsProcessorList`]. List of instances of class derived from [`LogitsWarper`] used
                to warp the prediction score distribution of the language modeling head applied before multinomial
                sampling at each generation step.
            max_length (`int`, *optional*, defaults to 20):
                **DEPRECATED**. Use `logits_processor` or `stopping_criteria` directly to cap the number of generated
                tokens. The maximum length of the sequence to be generated.
            pad_token_id (`int`, *optional*):
                The id of the *padding* token.
            eos_token_id (`Union[int, List[int]]`, *optional*):
                The id of the *end-of-sequence* token. Optionally, use a list to set multiple *end-of-sequence* tokens.
            output_attentions (`bool`, *optional*, defaults to `False`):
                Whether or not to return the attentions tensors of all attention layers. See `attentions` under
                returned tensors for more details.
            output_hidden_states (`bool`, *optional*, defaults to `False`):
                Whether or not to return the hidden states of all layers. See `hidden_states` under returned tensors
                for more details.
            output_scores (`bool`, *optional*, defaults to `False`):
                Whether or not to return the prediction scores. See `scores` under returned tensors for more details.
            return_dict_in_generate (`bool`, *optional*, defaults to `False`):
                Whether or not to return a [`transformers.generationutils.ModelOutput`] instead of a plain tuple.
            synced_gpus (`bool`, *optional*, defaults to `False`):
                Whether to continue running the while loop until max_length (needed for ZeRO stage 3)
            lazy_mode (`bool`, *optional*, defaults to `False`):
                Whether the run is executed in lazy mode or not (i.e. eager mode).
            profiling_warmup_steps (`int`, *optional*, defaults to 0):
                Number of steps to ignore for profling.
            profiling_steps (`int`, *optional*, defaults to 0):
                Number of steps to be captured when enabling profiling.
            model_kwargs:
                Additional model specific kwargs will be forwarded to the `forward` function of the model. If model is
                an encoder-decoder model the kwargs should include `encoder_outputs`.

        Return:
            [`transformers.generation.BeamSampleDecoderOnlyOutput`], [`transformers.generation.BeamSampleEncoderDecoderOutput`] or
            `torch.LongTensor`: A `torch.LongTensor` containing the generated tokens (default behaviour) or a
            [`transformers.generation.BeamSampleDecoderOnlyOutput`] if `model.config.is_encoder_decoder=False` and
            `return_dict_in_generate=True` or a [`transformers.generation.BeamSampleEncoderDecoderOutput`] if
            `model.config.is_encoder_decoder=True`.

        Examples:

        ```python
        >>> from transformers import (
        ...     AutoTokenizer,
        ...     AutoModelForSeq2SeqLM,
        ...     LogitsProcessorList,
        ...     MinLengthLogitsProcessor,
        ...     TopKLogitsWarper,
        ...     TemperatureLogitsWarper,
        ...     BeamSearchScorer,
        ... )
        >>> import torch

        >>> tokenizer = AutoTokenizer.from_pretrained("t5-base")
        >>> model = AutoModelForSeq2SeqLM.from_pretrained("t5-base")

        >>> encoder_input_str = "translate English to German: How old are you?"
        >>> encoder_input_ids = tokenizer(encoder_input_str, return_tensors="pt").input_ids

        >>> # lets run beam search using 3 beams
        >>> num_beams = 3
        >>> # define decoder start token ids
        >>> input_ids = torch.ones((num_beams, 1), device=model.device, dtype=torch.long)
        >>> input_ids = input_ids * model.config.decoder_start_token_id

        >>> # add encoder_outputs to model keyword arguments
        >>> model_kwargs = {
        ...     "encoder_outputs": model.get_encoder()(
        ...         encoder_input_ids.repeat_interleave(num_beams, dim=0), return_dict=True
        ...     )
        ... }

        >>> # instantiate beam scorer
        >>> beam_scorer = BeamSearchScorer(
        ...     batch_size=1,
        ...     max_length=model.config.max_length,
        ...     num_beams=num_beams,
        ...     device=model.device,
        ... )

        >>> # instantiate logits processors
        >>> logits_processor = LogitsProcessorList(
        ...     [MinLengthLogitsProcessor(5, eos_token_id=model.config.eos_token_id)]
        ... )
        >>> # instantiate logits processors
        >>> logits_warper = LogitsProcessorList(
        ...     [
        ...         TopKLogitsWarper(50),
        ...         TemperatureLogitsWarper(0.7),
        ...     ]
        ... )

        >>> outputs = model.beam_sample(
        ...     input_ids, beam_scorer, logits_processor=logits_processor, logits_warper=logits_warper, **model_kwargs
        ... )

        >>> tokenizer.batch_decode(outputs, skip_special_tokens=True)
        ['Wie alt bist du?']
        ```"""

        raise NotImplementedError("Beam search sampling is not supported by optimum-habana yet.")

    def group_beam_search(
        self,
        input_ids: torch.LongTensor,
        beam_scorer: BeamScorer,
        logits_processor: Optional[LogitsProcessorList] = None,
        stopping_criteria: Optional[StoppingCriteriaList] = None,
        max_length: Optional[int] = None,
        pad_token_id: Optional[int] = None,
        eos_token_id: Optional[Union[int, List[int]]] = None,
        output_attentions: Optional[bool] = None,
        output_hidden_states: Optional[bool] = None,
        output_scores: Optional[bool] = None,
        return_dict_in_generate: Optional[bool] = None,
        synced_gpus: bool = False,
        lazy_mode: Optional[bool] = False,
        profiling_warmup_steps: Optional[int] = 0,
        profiling_steps: Optional[int] = 0,
        **model_kwargs,
    ):
        r"""
        Generates sequences of token ids for models with a language modeling head using **diverse beam search
        decoding** and can be used for text-decoder, text-to-text, speech-to-text, and vision-to-text models.

        <Tip warning={true}>

        In most cases, you do not need to call [`~generation.GenerationMixin.group_beam_search`] directly. Use
        generate() instead. For an overview of generation strategies and code examples, check the [following
        guide](../generation_strategies).

        </Tip>

        Parameters:
            input_ids (`torch.LongTensor` of shape `(batch_size, sequence_length)`):
                The sequence used as a prompt for the generation.
            beam_scorer (`BeamScorer`):
                An derived instance of [`BeamScorer`] that defines how beam hypotheses are constructed, stored and
                sorted during generation. For more information, the documentation of [`BeamScorer`] should be read.
            logits_processor (`LogitsProcessorList`, *optional*):
                An instance of [`LogitsProcessorList`]. List of instances of class derived from [`LogitsProcessor`]
                used to modify the prediction scores of the language modeling head applied at each generation step.
            stopping_criteria (`StoppingCriteriaList`, *optional*):
                An instance of [`StoppingCriteriaList`]. List of instances of class derived from [`StoppingCriteria`]
                used to tell if the generation loop should stop.
            max_length (`int`, *optional*, defaults to 20):
                **DEPRECATED**. Use `logits_processor` or `stopping_criteria` directly to cap the number of generated
                tokens. The maximum length of the sequence to be generated.
            pad_token_id (`int`, *optional*):
                The id of the *padding* token.
            eos_token_id (`Union[int, List[int]]`, *optional*):
                The id of the *end-of-sequence* token. Optionally, use a list to set multiple *end-of-sequence* tokens.
            output_attentions (`bool`, *optional*, defaults to `False`):
                Whether or not to return the attentions tensors of all attention layers. See `attentions` under
                returned tensors for more details.
            output_hidden_states (`bool`, *optional*, defaults to `False`):
                Whether or not to return the hidden states of all layers. See `hidden_states` under returned tensors
                for more details.
            output_scores (`bool`, *optional*, defaults to `False`):
                Whether or not to return the prediction scores. See `scores` under returned tensors for more details.
            return_dict_in_generate (`bool`, *optional*, defaults to `False`):
                Whether or not to return a [`transformers.generationutils.ModelOutput`] instead of a plain tuple.
            synced_gpus (`bool`, *optional*, defaults to `False`):
                Whether to continue running the while loop until max_length (needed for ZeRO stage 3)
            lazy_mode (`bool`, *optional*, defaults to `False`):
                Whether the run is executed in lazy mode or not (i.e. eager mode).
            profiling_warmup_steps (`int`, *optional*, defaults to 0):
                Number of steps to ignore for profling.
            profiling_steps (`int`, *optional*, defaults to 0):
                Number of steps to be captured when enabling profiling.
            model_kwargs:
                Additional model specific kwargs that will be forwarded to the `forward` function of the model. If
                model is an encoder-decoder model the kwargs should include `encoder_outputs`.

        Return:
            [`transformers.generation.BeamSearchDecoderOnlyOutput`], [`transformers.generation.BeamSearchEncoderDecoderOutput`] or
            `torch.LongTensor`: A `torch.LongTensor` containing the generated tokens (default behaviour) or a
            [`transformers.generation.BeamSearchDecoderOnlyOutput`] if [`transformers.generation.BeamSearchDecoderOnlyOutput`] if
            `model.config.is_encoder_decoder=False` and `return_dict_in_generate=True` or a
            [`transformers.generation.BeamSearchEncoderDecoderOutput`] if `model.config.is_encoder_decoder=True`.

        Examples:

        ```python
        >>> from transformers import (
        ...     AutoTokenizer,
        ...     AutoModelForSeq2SeqLM,
        ...     LogitsProcessorList,
        ...     MinLengthLogitsProcessor,
        ...     HammingDiversityLogitsProcessor,
        ...     BeamSearchScorer,
        ... )
        >>> import torch

        >>> tokenizer = AutoTokenizer.from_pretrained("t5-base")
        >>> model = AutoModelForSeq2SeqLM.from_pretrained("t5-base")

        >>> encoder_input_str = "translate English to German: How old are you?"
        >>> encoder_input_ids = tokenizer(encoder_input_str, return_tensors="pt").input_ids

        >>> # lets run diverse beam search using 6 beams
        >>> num_beams = 6
        >>> # define decoder start token ids
        >>> input_ids = torch.ones((num_beams, 1), device=model.device, dtype=torch.long)
        >>> input_ids = input_ids * model.config.decoder_start_token_id

        >>> # add encoder_outputs to model keyword arguments
        >>> model_kwargs = {
        ...     "encoder_outputs": model.get_encoder()(
        ...         encoder_input_ids.repeat_interleave(num_beams, dim=0), return_dict=True
        ...     )
        ... }

        >>> # instantiate beam scorer
        >>> beam_scorer = BeamSearchScorer(
        ...     batch_size=1,
        ...     max_length=model.config.max_length,
        ...     num_beams=num_beams,
        ...     device=model.device,
        ...     num_beam_groups=3,
        ... )

        >>> # instantiate logits processors
        >>> logits_processor = LogitsProcessorList(
        ...     [
        ...         HammingDiversityLogitsProcessor(5.5, num_beams=6, num_beam_groups=3),
        ...         MinLengthLogitsProcessor(5, eos_token_id=model.config.eos_token_id),
        ...     ]
        ... )

        >>> outputs = model.group_beam_search(
        ...     input_ids, beam_scorer, logits_processor=logits_processor, **model_kwargs
        ... )

        >>> tokenizer.batch_decode(outputs, skip_special_tokens=True)
        ['Wie alt bist du?']
        ```"""

        raise NotImplementedError("Group beam search is not supported by optimum-habana yet.")

    def constrained_beam_search(
        self,
        input_ids: torch.LongTensor,
        constrained_beam_scorer: ConstrainedBeamSearchScorer,
        logits_processor: Optional[LogitsProcessorList] = None,
        stopping_criteria: Optional[StoppingCriteriaList] = None,
        max_length: Optional[int] = None,
        pad_token_id: Optional[int] = None,
        eos_token_id: Optional[Union[int, List[int]]] = None,
        output_attentions: Optional[bool] = None,
        output_hidden_states: Optional[bool] = None,
        output_scores: Optional[bool] = None,
        return_dict_in_generate: Optional[bool] = None,
        synced_gpus: Optional[bool] = None,
        lazy_mode: Optional[bool] = False,
        profiling_warmup_steps: Optional[int] = 0,
        profiling_steps: Optional[int] = 0,
        **model_kwargs,
    ) -> Union[BeamSearchOutput, torch.LongTensor]:
        r"""
        Generates sequences of token ids for models with a language modeling head using **constrained beam search
        decoding** and can be used for text-decoder, text-to-text, speech-to-text, and vision-to-text models.

        <Tip warning={true}>

        In most cases, you do not need to call [`~generation.GenerationMixin.constrained_beam_search`] directly. Use
        generate() instead. For an overview of generation strategies and code examples, check the [following
        guide](../generation_strategies).

        </Tip>

        Parameters:
            input_ids (`torch.LongTensor` of shape `(batch_size, sequence_length)`):
                The sequence used as a prompt for the generation.
            constrained_beam_scorer (`ConstrainedBeamSearchScorer`):
                A derived instance of [`BeamScorer`] that defines how beam hypotheses are constructed, stored and
                sorted during generation, while satisfying a list of positive constraints. For more information, the
                documentation of [`ConstrainedBeamSearchScorer`] should be read.
            logits_processor (`LogitsProcessorList`, *optional*):
                An instance of [`LogitsProcessorList`]. List of instances of class derived from [`LogitsProcessor`]
                used to modify the prediction scores of the language modeling head applied at each generation step.
            stopping_criteria (`StoppingCriteriaList`, *optional*):
                An instance of [`StoppingCriteriaList`]. List of instances of class derived from [`StoppingCriteria`]
                used to tell if the generation loop should stop.
            logits_warper (`LogitsProcessorList`, *optional*):
                An instance of [`LogitsProcessorList`]. List of instances of class derived from [`LogitsWarper`] used
                to warp the prediction score distribution of the language modeling head applied before multinomial
                sampling at each generation step.
            max_length (`int`, *optional*, defaults to 20):
                **DEPRECATED**. Use `logits_processor` or `stopping_criteria` directly to cap the number of generated
                tokens. The maximum length of the sequence to be generated.
            pad_token_id (`int`, *optional*):
                The id of the *padding* token.
            eos_token_id (`Union[int, List[int]]`, *optional*):
                The id of the *end-of-sequence* token. Optionally, use a list to set multiple *end-of-sequence* tokens.
            output_attentions (`bool`, *optional*, defaults to `False`):
                Whether or not to return the attentions tensors of all attention layers. See `attentions` under
                returned tensors for more details.
            output_hidden_states (`bool`, *optional*, defaults to `False`):
                Whether or not to return the hidden states of all layers. See `hidden_states` under returned tensors
                for more details.
            output_scores (`bool`, *optional*, defaults to `False`):
                Whether or not to return the prediction scores. See `scores` under returned tensors for more details.
            return_dict_in_generate (`bool`, *optional*, defaults to `False`):
                Whether or not to return a [`transformers.generationutils.ModelOutput`] instead of a plain tuple.
            synced_gpus (`bool`, *optional*, defaults to `False`):
                Whether to continue running the while loop until max_length (needed for ZeRO stage 3)
            lazy_mode (`bool`, *optional*, defaults to `False`):
                Whether the run is executed in lazy mode or not (i.e. eager mode).
            profiling_warmup_steps (`int`, *optional*, defaults to 0):
                Number of steps to ignore for profling.
            profiling_steps (`int`, *optional*, defaults to 0):
                Number of steps to be captured when enabling profiling.
            model_kwargs:
                Additional model specific kwargs will be forwarded to the `forward` function of the model. If model is
                an encoder-decoder model the kwargs should include `encoder_outputs`.

        Return:
            [`transformers.generation.utils.BeamSearchDecoderOnlyOutput`], [`transformers.generation.BeamSearchEncoderDecoderOutput`] or
            `torch.LongTensor`: A `torch.LongTensor` containing the generated tokens (default behaviour) or a
            [`transformers.generation.BeamSearchDecoderOnlyOutput`] if `model.config.is_encoder_decoder=False` and
            `return_dict_in_generate=True` or a [`transformers.generation.BeamSearchEncoderDecoderOutput`] if
            `model.config.is_encoder_decoder=True`.

        Examples:

        ```python
        >>> from transformers import (
        ...     AutoTokenizer,
        ...     AutoModelForSeq2SeqLM,
        ...     LogitsProcessorList,
        ...     MinLengthLogitsProcessor,
        ...     ConstrainedBeamSearchScorer,
        ...     PhrasalConstraint,
        ... )
        >>> import torch

        >>> tokenizer = AutoTokenizer.from_pretrained("t5-base")
        >>> model = AutoModelForSeq2SeqLM.from_pretrained("t5-base")

        >>> encoder_input_str = "translate English to German: How old are you?"
        >>> encoder_input_ids = tokenizer(encoder_input_str, return_tensors="pt").input_ids

        >>> # lets run beam search using 3 beams
        >>> num_beams = 3
        >>> # define decoder start token ids
        >>> input_ids = torch.ones((num_beams, 1), device=model.device, dtype=torch.long)
        >>> input_ids = input_ids * model.config.decoder_start_token_id

        >>> # add encoder_outputs to model keyword arguments
        >>> model_kwargs = {
        ...     "encoder_outputs": model.get_encoder()(
        ...         encoder_input_ids.repeat_interleave(num_beams, dim=0), return_dict=True
        ...     )
        ... }

        >>> constraint_str = "Sie"
        >>> constraint_token_ids = tokenizer.encode(constraint_str)[:-1]  # slice to remove eos token
        >>> constraints = [PhrasalConstraint(token_ids=constraint_token_ids)]

        >>> # instantiate beam scorer
        >>> beam_scorer = ConstrainedBeamSearchScorer(
        ...     batch_size=1, num_beams=num_beams, device=model.device, constraints=constraints
        ... )

        >>> # instantiate logits processors
        >>> logits_processor = LogitsProcessorList(
        ...     [
        ...         MinLengthLogitsProcessor(5, eos_token_id=model.config.eos_token_id),
        ...     ]
        ... )

        >>> outputs = model.constrained_beam_search(
        ...     input_ids, beam_scorer, constraints=constraints, logits_processor=logits_processor, **model_kwargs
        ... )

        >>> tokenizer.batch_decode(outputs, skip_special_tokens=True)
        ['Wie alt sind Sie?']
        ```"""

        # init values
        logits_processor = logits_processor if logits_processor is not None else LogitsProcessorList()
        stopping_criteria = stopping_criteria if stopping_criteria is not None else StoppingCriteriaList()
        if max_length is not None:
            warnings.warn(
                "`max_length` is deprecated in this function, use"
                " `stopping_criteria=StoppingCriteriaList(MaxLengthCriteria(max_length=max_length))` instead.",
                UserWarning,
            )
            stopping_criteria = validate_stopping_criteria(stopping_criteria, max_length)
        if len(stopping_criteria) == 0:
            warnings.warn("You don't have defined any stopping_criteria, this will likely loop forever", UserWarning)
        pad_token_id = pad_token_id if pad_token_id is not None else self.generation_config.pad_token_id
        eos_token_id = eos_token_id if eos_token_id is not None else self.generation_config.eos_token_id
        if isinstance(eos_token_id, int):
            eos_token_id = [eos_token_id]
        output_scores = output_scores if output_scores is not None else self.generation_config.output_scores
        output_attentions = (
            output_attentions if output_attentions is not None else self.generation_config.output_attentions
        )
        output_hidden_states = (
            output_hidden_states if output_hidden_states is not None else self.generation_config.output_hidden_states
        )
        return_dict_in_generate = (
            return_dict_in_generate
            if return_dict_in_generate is not None
            else self.generation_config.return_dict_in_generate
        )

        # init attention / hidden states / scores tuples
        scores = () if (return_dict_in_generate and output_scores) else None
        decoder_attentions = () if (return_dict_in_generate and output_attentions) else None
        cross_attentions = () if (return_dict_in_generate and output_attentions) else None
        decoder_hidden_states = () if (return_dict_in_generate and output_hidden_states) else None

        # if model is an encoder-decoder, retrieve encoder attention weights and hidden states
        if return_dict_in_generate and self.config.is_encoder_decoder:
            encoder_attentions = model_kwargs["encoder_outputs"].get("attentions") if output_attentions else None
            encoder_hidden_states = (
                model_kwargs["encoder_outputs"].get("hidden_states") if output_hidden_states else None
            )

        batch_size = len(constrained_beam_scorer._beam_hyps)
        num_beams = constrained_beam_scorer.num_beams

        batch_beam_size, cur_len = input_ids.shape

        if num_beams * batch_size != batch_beam_size:
            raise ValueError(
                f"Batch dimension of `input_ids` should be {num_beams * batch_size}, but is {batch_beam_size}."
            )

        # initialise score of first beam with 0 and the rest with -1e9. This makes sure that only tokens
        # of the first beam are considered to avoid sampling the exact same tokens across all beams.
        beam_scores = torch.zeros((batch_size, num_beams), dtype=torch.float, device=input_ids.device)
        beam_scores[:, 1:] = -1e9
        beam_scores = beam_scores.view((batch_size * num_beams,))

        this_peer_finished = False  # used by synced_gpus only

        hb_profer = HabanaProfile(warmup=profiling_warmup_steps, active=profiling_steps)
        hb_profer.start()
        while True:
            if synced_gpus:
                # Under synced_gpus the `forward` call must continue until all gpus complete their sequence.
                # The following logic allows an early break if all peers finished generating their sequence
                this_peer_finished_flag = torch.tensor(0.0 if this_peer_finished else 1.0).to(input_ids.device)
                # send 0.0 if we finished, 1.0 otherwise
                dist.all_reduce(this_peer_finished_flag, op=dist.ReduceOp.SUM)
                # did all peers finish? the reduced sum will be 0.0 then
                if this_peer_finished_flag.item() == 0.0:
                    break

            model_inputs = self.prepare_inputs_for_generation(input_ids, **model_kwargs)

            outputs = self(
                **model_inputs,
                return_dict=True,
                output_attentions=output_attentions,
                output_hidden_states=output_hidden_states,
            )

            if synced_gpus and this_peer_finished:
                cur_len = cur_len + 1
                continue  # don't waste resources running the code we don't need

            token_idx = model_kwargs.get("token_idx", None)
            if token_idx is not None and outputs.logits.shape[-2] > 1:
                next_token_logits = torch.index_select(outputs.logits, -2, token_idx - 1).squeeze(-2)
            else:
                next_token_logits = outputs.logits[:, -1, :]
            # hack: adjust tokens for Marian. For Marian we have to make sure that the `pad_token_id`
            # cannot be generated both before and after the `nn.functional.log_softmax` operation.
            next_token_logits = self.adjust_logits_during_generation(next_token_logits, cur_len=cur_len)
            next_token_scores = torch.nn.functional.log_softmax(
                next_token_logits, dim=-1
            )  # (batch_size * num_beams, vocab_size)

            next_token_scores_processed = logits_processor(input_ids, next_token_scores)

            next_token_scores = next_token_scores_processed + beam_scores[:, None].expand_as(next_token_scores)

            scores_for_all_vocab = next_token_scores.clone()

            # Store scores, attentions and hidden_states when required
            if return_dict_in_generate:
                if output_scores:
                    scores += (next_token_scores,)
                if output_attentions:
                    decoder_attentions += (
                        (outputs.decoder_attentions,) if self.config.is_encoder_decoder else (outputs.attentions,)
                    )
                    if self.config.is_encoder_decoder:
                        cross_attentions += (outputs.cross_attentions,)
                if output_hidden_states:
                    decoder_hidden_states += (
                        (outputs.decoder_hidden_states,)
                        if self.config.is_encoder_decoder
                        else (outputs.hidden_states,)
                    )

            # reshape for beam search
            vocab_size = next_token_scores.shape[-1]
            next_token_scores = next_token_scores.view(batch_size, num_beams * vocab_size)

            # Sample 2 next tokens for each beam (so we have some spare tokens and match output of beam search)
            next_token_scores, next_tokens = torch.topk(
                next_token_scores, 2 * num_beams, dim=1, largest=True, sorted=True
            )

            next_indices = (next_tokens / vocab_size).long()
            next_tokens = next_tokens % vocab_size

            # stateless
            beam_outputs = constrained_beam_scorer.process(
                input_ids[:, : token_idx.item()],
                next_token_scores,
                next_tokens,
                next_indices,
                scores_for_all_vocab,
                pad_token_id=pad_token_id,
                eos_token_id=eos_token_id,
            )
            beam_scores = beam_outputs["next_beam_scores"]
            beam_next_tokens = beam_outputs["next_beam_tokens"]
            beam_idx = beam_outputs["next_beam_indices"]

            if token_idx is not None:
                input_ids = input_ids[beam_idx, :]
                input_ids.index_copy_(
                    1, token_idx, beam_next_tokens.unsqueeze(-1) if beam_next_tokens.dim() == 1 else beam_next_tokens
                )
            else:
                input_ids = torch.cat([input_ids[beam_idx, :], beam_next_tokens.unsqueeze(-1)], dim=-1)
            model_kwargs = self._update_model_kwargs_for_generation(
                outputs, model_kwargs, is_encoder_decoder=self.config.is_encoder_decoder
            )
            if model_kwargs["past_key_values"] is not None:
                model_kwargs["past_key_values"] = self._reorder_cache(model_kwargs["past_key_values"], beam_idx)

            # increase cur_len
            cur_len = cur_len + 1

            hb_profer.step()
            if constrained_beam_scorer.is_done or stopping_criteria(input_ids, scores):
                if not synced_gpus:
                    break
                else:
                    this_peer_finished = True

        hb_profer.stop()
        sequence_outputs = constrained_beam_scorer.finalize(
            input_ids,
            beam_scores,
            next_tokens,
            next_indices,
            pad_token_id=pad_token_id,
            eos_token_id=eos_token_id,
            max_length=stopping_criteria.max_length,
        )

        if return_dict_in_generate:
            if not output_scores:
                sequence_outputs["sequence_scores"] = None
            if self.config.is_encoder_decoder:
                return BeamSearchEncoderDecoderOutput(
                    sequences=sequence_outputs["sequences"],
                    sequences_scores=sequence_outputs["sequence_scores"],
                    scores=scores,
                    encoder_attentions=encoder_attentions,
                    encoder_hidden_states=encoder_hidden_states,
                    decoder_attentions=decoder_attentions,
                    cross_attentions=cross_attentions,
                    decoder_hidden_states=decoder_hidden_states,
                )
            else:
                return BeamSearchDecoderOnlyOutput(
                    sequences=sequence_outputs["sequences"],
                    sequences_scores=sequence_outputs["sequence_scores"],
                    scores=scores,
                    attentions=decoder_attentions,
                    hidden_states=decoder_hidden_states,
                )
        else:
            return sequence_outputs["sequences"]

    def assisted_decoding(
        self,
        input_ids: torch.LongTensor,
        assistant_model: "PreTrainedModel",
        do_sample: bool = False,
        logits_processor: Optional[LogitsProcessorList] = None,
        logits_warper: Optional[LogitsProcessorList] = None,
        stopping_criteria: Optional[StoppingCriteriaList] = None,
        pad_token_id: Optional[int] = None,
        eos_token_id: Optional[Union[int, List[int]]] = None,
        output_attentions: Optional[bool] = None,
        output_hidden_states: Optional[bool] = None,
        output_scores: Optional[bool] = None,
        return_dict_in_generate: Optional[bool] = None,
        synced_gpus: bool = False,
        lazy_mode: Optional[bool] = False,
        profiling_warmup_steps: Optional[int] = 0,
        profiling_steps: Optional[int] = 0,
        streamer: Optional["BaseStreamer"] = None,
        **model_kwargs,
    ):
        r"""
        Generates sequences of token ids for models with a language modeling head using **greedy decoding** or
        **sample** (depending on `do_sample`), assisted by a smaller model. Can be used for text-decoder, text-to-text,
        speech-to-text, and vision-to-text models.

        <Tip warning={true}>

        In most cases, you do not need to call [`~generation.GenerationMixin.assisted_decoding`] directly. Use
        generate() instead. For an overview of generation strategies and code examples, check the [following
        guide](../generation_strategies).

        </Tip>

        Parameters:
            input_ids (`torch.LongTensor` of shape `(batch_size, sequence_length)`):
                The sequence used as a prompt for the generation.
            assistant_model (`PreTrainedModel`, *optional*):
                An assistant model that can be used to accelerate generation. The assistant model must have the exact
                same tokenizer. The acceleration is achieved when forecasting candidate tokens with the assistent model
                is much faster than running generation with the model you're calling generate from. As such, the
                assistant model should be much smaller.
            do_sample (`bool`, *optional*, defaults to `False`):
                Whether or not to use sampling ; use greedy decoding otherwise.
            logits_processor (`LogitsProcessorList`, *optional*):
                An instance of [`LogitsProcessorList`]. List of instances of class derived from [`LogitsProcessor`]
                used to modify the prediction scores of the language modeling head applied at each generation step.
            logits_warper (`LogitsProcessorList`, *optional*):
                An instance of [`LogitsProcessorList`]. List of instances of class derived from [`LogitsWarper`] used
                to warp the prediction score distribution of the language modeling head applied before multinomial
                sampling at each generation step.
            stopping_criteria (`StoppingCriteriaList`, *optional*):
                An instance of [`StoppingCriteriaList`]. List of instances of class derived from [`StoppingCriteria`]
                used to tell if the generation loop should stop.
            pad_token_id (`int`, *optional*):
                The id of the *padding* token.
            eos_token_id (`Union[int, List[int]]`, *optional*):
                The id of the *end-of-sequence* token. Optionally, use a list to set multiple *end-of-sequence* tokens.
            output_attentions (`bool`, *optional*, defaults to `False`):
                Whether or not to return the attentions tensors of all attention layers. See `attentions` under
                returned tensors for more details.
            output_hidden_states (`bool`, *optional*, defaults to `False`):
                Whether or not to return the hidden states of all layers. See `hidden_states` under returned tensors
                for more details.
            output_scores (`bool`, *optional*, defaults to `False`):
                Whether or not to return the prediction scores. See `scores` under returned tensors for more details.
            return_dict_in_generate (`bool`, *optional*, defaults to `False`):
                Whether or not to return a [`~utils.ModelOutput`] instead of a plain tuple.
            synced_gpus (`bool`, *optional*, defaults to `False`):
                Whether to continue running the while loop until max_length (needed for ZeRO stage 3)
            lazy_mode (`bool`, *optional*, defaults to `False`):
                Whether the run is executed in lazy mode or not (i.e. eager mode).
            profiling_warmup_steps (`int`, *optional*, defaults to 0):
                Number of steps to ignore for profling.
            profiling_steps (`int`, *optional*, defaults to 0):
                Number of steps to be captured when enabling profiling.
            streamer (`BaseStreamer`, *optional*):
                Streamer object that will be used to stream the generated sequences. Generated tokens are passed
                through `streamer.put(token_ids)` and the streamer is responsible for any further processing.
            model_kwargs:
                Additional model specific keyword arguments will be forwarded to the `forward` function of the model.
                If model is an encoder-decoder model the kwargs should include `encoder_outputs`.

        Return:
            [`~generation.GreedySearchDecoderOnlyOutput`], [`~generation.GreedySearchEncoderDecoderOutput`] or
            `torch.LongTensor`: A `torch.LongTensor` containing the generated tokens (default behaviour) or a
            [`~generation.GreedySearchDecoderOnlyOutput`] if `model.config.is_encoder_decoder=False` and
            `return_dict_in_generate=True` or a [`~generation.GreedySearchEncoderDecoderOutput`] if
            `model.config.is_encoder_decoder=True`.

        Examples:

        ```python
        >>> from transformers import (
        ...     AutoTokenizer,
        ...     AutoModelForCausalLM,
        ...     LogitsProcessorList,
        ...     MinLengthLogitsProcessor,
        ...     StoppingCriteriaList,
        ...     MaxLengthCriteria,
        ... )

        >>> tokenizer = AutoTokenizer.from_pretrained("gpt2")
        >>> model = AutoModelForCausalLM.from_pretrained("gpt2")
        >>> assistant_model = AutoModelForCausalLM.from_pretrained("distilgpt2")
        >>> # set pad_token_id to eos_token_id because GPT2 does not have a PAD token
        >>> model.generation_config.pad_token_id = model.generation_config.eos_token_id
        >>> input_prompt = "It might be possible to"
        >>> input_ids = tokenizer(input_prompt, return_tensors="pt").input_ids
        >>> # instantiate logits processors
        >>> logits_processor = LogitsProcessorList(
        ...     [
        ...         MinLengthLogitsProcessor(10, eos_token_id=model.generation_config.eos_token_id),
        ...     ]
        ... )
        >>> stopping_criteria = StoppingCriteriaList([MaxLengthCriteria(max_length=20)])
        >>> outputs = model.assisted_decoding(
        ...     input_ids,
        ...     assistant_model=assistant_model,
        ...     logits_processor=logits_processor,
        ...     stopping_criteria=stopping_criteria,
        ... )
        >>> tokenizer.batch_decode(outputs, skip_special_tokens=True)
        ["It might be possible to get a better understanding of the nature of the problem, but it's not"]
        ```"""
        raise NotImplementedError("Assisted decoding is not supported by optimum-habana yet.")<|MERGE_RESOLUTION|>--- conflicted
+++ resolved
@@ -59,11 +59,7 @@
     from .streamers import BaseStreamer
 
 
-<<<<<<< HEAD
-MODELS_OPTIMIZED_WITH_STATIC_SHAPES = ["bloom", "gpt2", "opt", "gptj", "gpt_neox", "llama", "codegen", "gpt_bigcode"]
-=======
-MODELS_OPTIMIZED_WITH_STATIC_SHAPES = ["bloom", "gpt2", "opt", "gptj", "gpt_neox", "llama", "falcon"]
->>>>>>> b8aa3165
+MODELS_OPTIMIZED_WITH_STATIC_SHAPES = ["bloom", "gpt2", "opt", "gptj", "gpt_neox", "llama", "falcon", "codegen", "gpt_bigcode"]
 
 
 logger = logging.get_logger(__name__)
