# coding=utf-8
# Copyright 2022 The Google AI Language Team Authors, Facebook AI Research authors and The HuggingFace Inc. team.
# Copyright (c) 2020, NVIDIA CORPORATION.  All rights reserved.
#
# Licensed under the Apache License, Version 2.0 (the "License");
# you may not use this file except in compliance with the License.
# You may obtain a copy of the License at
#
#     http://www.apache.org/licenses/LICENSE-2.0
#
# Unless required by applicable law or agreed to in writing, software
# distributed under the License is distributed on an "AS IS" BASIS,
# WITHOUT WARRANTIES OR CONDITIONS OF ANY KIND, either express or implied.
# See the License for the specific language governing permissions and
# limitations under the License.

import copy
import inspect
import math
import warnings
from typing import TYPE_CHECKING, Any, Callable, Dict, List, Optional, Tuple, Union

import torch
import torch.distributed as dist
from transformers.generation.beam_constraints import DisjunctiveConstraint, PhrasalConstraint
from transformers.generation.beam_search import BeamScorer, BeamSearchScorer, ConstrainedBeamSearchScorer
from transformers.generation.candidate_generator import CandidateGenerator
from transformers.generation.logits_process import LogitsProcessorList
from transformers.generation.stopping_criteria import (
    StoppingCriteriaList,
    validate_stopping_criteria,
)
from transformers.generation.utils import (
    GenerateBeamDecoderOnlyOutput,
    GenerateBeamEncoderDecoderOutput,
    GenerateBeamOutput,
    GenerateDecoderOnlyOutput,
    GenerateEncoderDecoderOutput,
    GenerateNonBeamOutput,
    GenerateOutput,
    GenerationMixin,
    GenerationMode,
)
from transformers.integrations.deepspeed import is_deepspeed_zero3_enabled
from transformers.utils import ModelOutput

from optimum.utils import logging

from ...utils import HabanaProfile
from ..integrations.deepspeed import unwrap_deepspeed_model
from .configuration_utils import GaudiGenerationConfig


if TYPE_CHECKING:
    from transformers import PreTrainedModel

    from .streamers import BaseStreamer


MODELS_OPTIMIZED_WITH_STATIC_SHAPES = [
    "bloom",
    "gpt2",
    "opt",
    "gptj",
    "gpt_neox",
    "llama",
    "falcon",
    "codegen",
    "gpt_bigcode",
    "bart",
    "mpt",
    "t5",
    "mistral",
    "blip_text_model",
]


logger = logging.get_logger(__name__)


def incrementor(bucket_size, prompt_len):
    assert bucket_size > 0
    passnum = -1
    while True:
        passnum += 1
        if passnum == 0:
            token_idx = prompt_len
            allocated_space = int(math.ceil(prompt_len / bucket_size) * bucket_size)
            if prompt_len % bucket_size == 0:
                allocated_space += bucket_size
            need_expansion = True
        else:
            token_idx += 1
            need_expansion = token_idx >= allocated_space
            if need_expansion:
                assert (allocated_space - token_idx) <= bucket_size
                allocated_space += bucket_size
        yield {
            "allocated_space": allocated_space,
            "passnum": passnum,
            "token_idx": token_idx,
            "need_expansion": need_expansion,
        }


class GaudiGenerationMixin(GenerationMixin):
    """
    This class enables to perform fast generation in lazy mode and with HPU graphs.
    The only difference with GenerationMixin is that the various generation
    methods will generate sequences whose size is max_length. Having constant
    sizes allows to make the most of lazy mode and HPU graphs.
    """

    @staticmethod
    def _expand_inputs_for_generation(
        expand_size: int = 1,
        is_encoder_decoder: bool = False,
        input_ids: Optional[torch.LongTensor] = None,
        **model_kwargs,
    ) -> Tuple[torch.LongTensor, Dict[str, Any]]:
        """
        Expands tensors from [batch_size, ...] to [batch_size * expand_size, ...].

        Copied from Transformers: https://github.com/huggingface/transformers/blob/527ab894e59b6582578008e3b47648a65063f73d/src/transformers/generation/utils.py#L704
        The tensor `token_idx` is not expanded.
        """

        def _expand_dict_for_generation(dict_to_expand):
            for key in dict_to_expand:
                if (
                    dict_to_expand[key] is not None
                    and key != "token_idx"
                    and key != "decoder_input_ids"
                    and isinstance(dict_to_expand[key], torch.Tensor)
                ):
                    dict_to_expand[key] = dict_to_expand[key].repeat_interleave(expand_size, dim=0)
            return dict_to_expand

        if input_ids is not None:
            input_ids = input_ids.repeat_interleave(expand_size, dim=0)

        model_kwargs = _expand_dict_for_generation(model_kwargs)

        if is_encoder_decoder:
            if model_kwargs.get("encoder_outputs") is None:
                raise ValueError("If `is_encoder_decoder` is True, make sure that `encoder_outputs` is defined.")
            model_kwargs["encoder_outputs"] = _expand_dict_for_generation(model_kwargs["encoder_outputs"])

        return input_ids, model_kwargs

    def _get_hpu_graphs_kwargs(self, model_kwargs):
        hpu_graphs_kwargs = {}
        if model_kwargs["limit_hpu_graphs"]:
            hpu_graphs_kwargs.update({"bypass_hpu_graphs": False})
            if "first_token" not in model_kwargs.keys():
                model_kwargs["first_token"] = True
                hpu_graphs_kwargs.update({"bypass_hpu_graphs": True})
        return hpu_graphs_kwargs

    def _update_model_kwargs_for_generation(
        self,
        outputs: ModelOutput,
        model_kwargs: Dict[str, Any],
        is_encoder_decoder: bool = False,
        standardize_cache_format: bool = False,
    ) -> Dict[str, Any]:
        """
        Copied from Transformers: https://github.com/huggingface/transformers/blob/527ab894e59b6582578008e3b47648a65063f73d/src/transformers/generation/utils.py#L745

        Adds support for `token_idx`, which is necessary for using static shapes.
        """
        # mark to identify starting from second token
        model_kwargs["first_token"] = False
        # update past_key_values
        model_kwargs["past_key_values"] = self._extract_past_from_model_output(
            outputs, standardize_cache_format=standardize_cache_format
        )
        if getattr(outputs, "state", None) is not None:
            model_kwargs["state"] = outputs.state

        # update token_type_ids with last value
        if "token_type_ids" in model_kwargs:
            token_type_ids = model_kwargs["token_type_ids"]
            model_kwargs["token_type_ids"] = torch.cat([token_type_ids, token_type_ids[:, -1].unsqueeze(-1)], dim=-1)

        token_idx = model_kwargs.get("token_idx", None)

        if not is_encoder_decoder:
            # update attention mask
            if "attention_mask" in model_kwargs:
                attention_mask = model_kwargs["attention_mask"]
                if token_idx is not None:
                    attention_mask.index_fill_(1, token_idx, 1)
                else:
                    attention_mask = torch.cat(
                        [attention_mask, attention_mask.new_ones((attention_mask.shape[0], 1))], dim=-1
                    )
                model_kwargs["attention_mask"] = attention_mask
        else:
            # update decoder attention mask
            if "attention_mask" in model_kwargs:
                attention_mask = model_kwargs["attention_mask"]
                if token_idx is not None:
                    attention_mask.index_fill_(1, token_idx, 1)
                else:
                    attention_mask = torch.cat(
                        [attention_mask, attention_mask.new_ones((attention_mask.shape[0], 1))], dim=-1
                    )
                model_kwargs["attention_mask"] = attention_mask
            if "decoder_attention_mask" in model_kwargs:
                decoder_attention_mask = model_kwargs["decoder_attention_mask"]
                if token_idx is not None:
                    decoder_attention_mask.index_fill_(1, token_idx, 1)
                else:
                    decoder_attention_mask = torch.cat(
                        [
                            decoder_attention_mask,
                            decoder_attention_mask.new_ones((decoder_attention_mask.shape[0], 1)),
                        ],
                        dim=-1,
                    )
                model_kwargs["decoder_attention_mask"] = decoder_attention_mask

        if token_idx is not None:
            token_idx.add_(1)

        return model_kwargs

    def _prepare_decoder_attention_mask(
        self,
        max_steps: int,  # current stopping criteria
        batch_size: int,
        pad_token_id: int,
        device: str,
        dtype: str = bool,
    ) -> torch.Tensor:
        x = torch.zeros((batch_size, max_steps), device=device, dtype=dtype)
        return x.index_fill(1, torch.tensor([0]), 1)  # First the position with pad_token_id

    def _prepare_decoder_input_ids_for_generation(
        self,
        batch_size: int,
        model_input_name: str,
        model_kwargs: Dict[str, torch.Tensor],
        decoder_start_token_id: int = None,
        bos_token_id: int = None,
        device: torch.device = None,
        max_new_tokens: int = None,
    ) -> Tuple[torch.LongTensor, Dict[str, torch.Tensor]]:
        """Prepares `decoder_input_ids` for generation with encoder-decoder models"""
        # 1. Check whether the user has defined `decoder_input_ids` manually. To facilitate in terms of input naming,
        # we also allow the user to pass it under `input_ids`, if the encoder does not use it as the main input.

        if model_kwargs is not None and "decoder_input_ids" in model_kwargs:
            decoder_input_ids = model_kwargs.pop("decoder_input_ids")
        elif "input_ids" in model_kwargs and model_input_name != "input_ids":
            decoder_input_ids = model_kwargs.pop("input_ids")
        else:
            decoder_input_ids = None

        token_idx = model_kwargs.get("token_idx", None)

        # 2. Encoder-decoder models expect the `decoder_input_ids` to start with a special token. Let's ensure that.
        decoder_start_token_id = self._get_decoder_start_token_id(decoder_start_token_id, bos_token_id)
        if device is None:
            device = self.device
        if token_idx is None:
            decoder_input_ids_start = (
                torch.ones((batch_size, 1), dtype=torch.long, device=device) * decoder_start_token_id
            )
        else:
            # creating padded decoder_input_ids to achieve static shapes. Later new tokens once generated are copied in to decoder_input_ids based on token_idx
            max_length = max_new_tokens + 1 if max_new_tokens is not None else self.generation_config.max_length
            decoder_input_ids_start = (
                torch.ones((batch_size, max_length), dtype=torch.long, device=device) * decoder_start_token_id
            )

        # no user input -> use decoder_start_token_id as decoder_input_ids
        if decoder_input_ids is None:
            decoder_input_ids = decoder_input_ids_start
        # exception: Donut checkpoints have task-specific decoder starts and don't expect a BOS token
        elif self.config.model_type == "vision-encoder-decoder" and "donut" in self.name_or_path.lower():
            pass
        elif self.config.model_type in ["whisper"]:
            pass
        # user input but doesn't start with decoder_start_token_id -> prepend decoder_start_token_id (and adjust
        # decoder_attention_mask if provided)
        elif (decoder_input_ids[:, 0] != decoder_start_token_id).all().item():
            decoder_input_ids = torch.cat([decoder_input_ids_start, decoder_input_ids], dim=-1)
            if "decoder_attention_mask" in model_kwargs:
                decoder_attention_mask = model_kwargs["decoder_attention_mask"]
                decoder_attention_mask = torch.cat(
                    (torch.ones_like(decoder_attention_mask)[:, :1], decoder_attention_mask),
                    dim=-1,
                )
                model_kwargs["decoder_attention_mask"] = decoder_attention_mask
        return decoder_input_ids, model_kwargs

    @torch.no_grad()
    def update_model_kwargs_for_bucketing(
        self, params, input_ids, model_kwargs, pad_token_id, bucket_size, reduce_recompile=False
    ):
        if params["need_expansion"]:
            # Pad inputs to have static shapes during generation, this gives better performance than dynamic shapes on HPUs
            pad_amount = params["allocated_space"] - input_ids.shape[-1]
            input_ids = torch.nn.functional.pad(input_ids, (0, pad_amount), value=pad_token_id)
            if model_kwargs["attention_mask"] is not None:
                model_kwargs["attention_mask"] = torch.nn.functional.pad(
                    model_kwargs["attention_mask"], (0, pad_amount), value=0
                )
            else:
                assert False, "Not tested for cases where attn_mask isnt passed"
            if reduce_recompile and params["passnum"] == 0:
                position_ids_cpu = model_kwargs["attention_mask"].long().cumsum(-1) - 1
                position_ids_cpu.masked_fill_(model_kwargs["attention_mask"] == 0, 1)
                input_ids = input_ids.to(self.device)
                model_kwargs["attention_mask"] = model_kwargs["attention_mask"].to(self.device)

            if "past_key_values" in model_kwargs:

                def create_pad_arg(pad_amount, i, j):
                    if model_kwargs["past_key_values"][0][0].dim() == 3:
                        assert self.config.model_type == "bloom"
                        if j == 0:
                            return (0, pad_amount)
                        elif j == 1:
                            return (0, 0, 0, pad_amount)
                        else:
                            assert False
                    elif model_kwargs["past_key_values"][0][0].dim() == 4:
                        return (0, 0, 0, pad_amount)  # llama, falcon
                    else:
                        assert False, "Unknown case, please handle, or dont use bucketing"

                new_kv = [None for i in range(len(model_kwargs["past_key_values"]))]
                for i in range(len(model_kwargs["past_key_values"])):
                    tmp_lst = [None for j in range(len(model_kwargs["past_key_values"][i]))]
                    for j in range(len(model_kwargs["past_key_values"][i])):
                        pad_tuple = create_pad_arg(pad_amount, i, j)
                        # Different models might have different shapes of kv-cache
                        # create_pad_arg handles them on a per-model basis
                        # This is a necessary (but not sufficient) condition: what ever dimension we are padding, should be a multiple of bucket_size
                        # This check is added in case we get a new model with a new kv-cache structure, and we attempt to pad some wrong dimension
                        assert model_kwargs["past_key_values"][i][j].shape[-(len(pad_tuple) // 2)] % bucket_size == 0
                        tmp_lst[j] = torch.nn.functional.pad(
                            model_kwargs["past_key_values"][i][j], pad_tuple, value=pad_token_id
                        )
                    new_kv[i] = tuple(tmp_lst)
                model_kwargs["past_key_values"] = tuple(new_kv)

        if "token_idx" not in model_kwargs:
            model_kwargs["token_idx"] = torch.tensor(params["token_idx"], device=self.device)
        return input_ids, model_kwargs

    @torch.no_grad()
    def generate(
        self,
        inputs: Optional[torch.Tensor] = None,
        generation_config: Optional[GaudiGenerationConfig] = None,
        logits_processor: Optional[LogitsProcessorList] = None,
        stopping_criteria: Optional[StoppingCriteriaList] = None,
        prefix_allowed_tokens_fn: Optional[Callable[[int, torch.Tensor], List[int]]] = None,
        synced_gpus: Optional[bool] = None,
        assistant_model: Optional["PreTrainedModel"] = None,
        streamer: Optional["BaseStreamer"] = None,
        negative_prompt_ids: Optional[torch.Tensor] = None,
        negative_prompt_attention_mask: Optional[torch.Tensor] = None,
        lazy_mode: Optional[bool] = False,
        hpu_graphs: Optional[bool] = False,
        profiling_warmup_steps: Optional[int] = 0,
        profiling_steps: Optional[int] = 0,
        **kwargs,
    ) -> Union[GenerateOutput, torch.LongTensor]:
        r"""
        Generates sequences of token ids for models with a language modeling head.

        <Tip warning={true}>

        Most generation-controlling parameters are set in [`transformers.generation.generation_config`] which, if not passed, will be set to the
        model's default generation configuration. You can override any `generation_config` by passing the corresponding
        parameters to generate, e.g. `.generate(inputs, num_beams=4, do_sample=True)`.

        For an overview of generation strategies and code examples, check out the [following
        guide](../generation_strategies).

        </Tip>

        Most of these parameters are explained in more detail in [this blog
        post](https://huggingface.co/blog/how-to-generate).
        Parameters:
            inputs (`torch.Tensor` of varying shape depending on the modality, *optional*):
                The sequence used as a prompt for the generation or as model inputs to the encoder. If `None` the
                method initializes it with `bos_token_id` and a batch size of 1. For decoder-only models `inputs`
                should of in the format of `input_ids`. For encoder-decoder models *inputs* can represent any of
                `input_ids`, `input_values`, `input_features`, or `pixel_values`.
            generation_config (`transformers.generation.GenerationConfig`, *optional*):
                The generation configuration to be used as base parametrization for the generation call. `**kwargs`
                passed to generate matching the attributes of `generation_config` will override them. If
                `generation_config` is not provided, the default will be used, which had the following loading
                priority: 1) from the `generation_config.json` model file, if it exists; 2) from the model
                configuration. Please note that unspecified parameters will inherit [`~generation.GenerationConfig`]'s
                default values, whose documentation should be checked to parameterize generation.
            logits_processor (`LogitsProcessorList`, *optional*):
                Custom logits processors that complement the default logits processors built from arguments and
                generation config. If a logit processor is passed that is already created with the arguments or a
                generation config an error is thrown. This feature is intended for advanced users.
            stopping_criteria (`StoppingCriteriaList`, *optional*):
                Custom stopping criteria that complement the default stopping criteria built from arguments and a
                generation config. If a stopping criteria is passed that is already created with the arguments or a
                generation config an error is thrown. If your stopping criteria depends on the `scores` input, make
                sure you pass `return_dict_in_generate=True, output_scores=True` to `generate`. This feature is
                intended for advanced users.
            prefix_allowed_tokens_fn (`Callable[[int, torch.Tensor], List[int]]`, *optional*):
                If provided, this function constraints the beam search to allowed tokens only at each step. If not
                provided no constraint is applied. This function takes 2 arguments: the batch ID `batch_id` and
                `input_ids`. It has to return a list with the allowed tokens for the next generation step conditioned
                on the batch ID `batch_id` and the previously generated tokens `inputs_ids`. This argument is useful
                for constrained generation conditioned on the prefix, as described in [Autoregressive Entity
                Retrieval](https://arxiv.org/abs/2010.00904).
            synced_gpus (`bool`, *optional*):
                Whether to continue running the while loop until max_length. Unless overridden this flag will be set to
                `True` under DeepSpeed ZeRO Stage 3 multiple GPUs environment to avoid hanging if one GPU finished
                generating before other GPUs. Otherwise it'll be set to `False`.
            assistant_model (`PreTrainedModel`, *optional*):
                An assistant model that can be used to accelerate generation. The assistant model must have the exact
                same tokenizer. The acceleration is achieved when forecasting candidate tokens with the assistent model
                is much faster than running generation with the model you're calling generate from. As such, the
                assistant model should be much smaller.
            streamer (`BaseStreamer`, *optional*):
                Streamer object that will be used to stream the generated sequences. Generated tokens are passed
                through `streamer.put(token_ids)` and the streamer is responsible for any further processing.
            negative_prompt_ids (`torch.LongTensor` of shape `(batch_size, sequence_length)`, *optional*):
                The negative prompt needed for some processors such as CFG. The batch size must match the input batch
                size. This is an experimental feature, subject to breaking API changes in future versions.
            negative_prompt_attention_mask (`torch.LongTensor` of shape `(batch_size, sequence_length)`, *optional*):
                Attention_mask for `negative_prompt_ids`.
            lazy_mode (`bool`, *optional*, defaults to `False`):
                Whether the run is executed in lazy mode or not (i.e. eager mode).
            hpu_graphs (`bool`, *optional*, defaults to `False`):
                Whether to use HPU graphs for inference.
            profiling_warmup_steps (`int`, *optional*, defaults to 0):
                Number of steps to ignore for profling.
            profiling_steps (`int`, *optional*, defaults to 0):
                Number of steps to be captured when enabling profiling.
            kwargs (`Dict[str, Any]`, *optional*):
                Ad hoc parametrization of `generation_config` and/or additional model-specific kwargs that will be
                forwarded to the `forward` function of the model. If the model is an encoder-decoder model, encoder
                specific kwargs should not be prefixed and decoder specific kwargs should be prefixed with *decoder_*.

        Return:
            [`transformers.utils.ModelOutput`] or `torch.LongTensor`: A [`transformers.generationutils.ModelOutput`] (if `return_dict_in_generate=True`
            or when `config.return_dict_in_generate=True`) or a `torch.FloatTensor`.
                If the model is *not* an encoder-decoder model (`model.config.is_encoder_decoder=False`), the possible
                [`transformers.generationutils.ModelOutput`] types are:
                    - [`transformers.generation.GenerateDecoderOnlyOutput`],
                    - [`transformers.generation.GenerateBeamDecoderOnlyOutput`]
                If the model is an encoder-decoder model (`model.config.is_encoder_decoder=True`), the possible
                [`transformers.generationutils.ModelOutput`] types are:
                    - [`transformers.generation.GenerateEncoderDecoderOutput`],
                    - [`transformers.generation.GenerateBeamEncoderDecoderOutput`]
        """
        if synced_gpus is None:
            if is_deepspeed_zero3_enabled() and dist.get_world_size() > 1:
                synced_gpus = True
            else:
                synced_gpus = False

        # 1. Handle `generation_config` and kwargs that might update it, and validate the `.generate()` call
        self._validate_model_class()
        if hpu_graphs and not lazy_mode:
            raise ValueError(
                "`hpu_graphs` is True but `lazy_mode` is False. HPU graphs require `lazy_mode` to be set to True."
            )

        # priority: `generation_config` argument > `model.generation_config` (the default generation config)
        if generation_config is None:
            # legacy: users may modify the model configuration to control generation. To trigger this legacy behavior,
            # three conditions must be met
            # 1) the generation config must have been created from the model config (`_from_model_config` field);
            # 2) the generation config must have seen no modification since its creation (the hash is the same);
            # 3) the user must have set generation parameters in the model config.
            if (
                self.generation_config._from_model_config
                and self.generation_config._original_object_hash == hash(self.generation_config)
                and self.config._has_non_default_generation_parameters()
            ):
                new_generation_config = GaudiGenerationConfig.from_model_config(self.config)
                if new_generation_config != self.generation_config:
                    warnings.warn(
                        "You have modified the pretrained model configuration to control generation. This is a"
                        " deprecated strategy to control generation and will be removed soon, in a future version."
                        " Please use and modify the model generation configuration (see"
                        " https://huggingface.co/docs/transformers/generation_strategies#default-text-generation-configuration )"
                    )
                    self.generation_config = new_generation_config
            generation_config = self.generation_config

        generation_config = copy.deepcopy(generation_config)
        if generation_config.static_shapes is None:
            generation_config.static_shapes = self.config.model_type in MODELS_OPTIMIZED_WITH_STATIC_SHAPES
        self.generation_config.static_shapes = generation_config.static_shapes
        if generation_config.ignore_eos is None:
            generation_config.ignore_eos = kwargs.get("ignore_eos", lazy_mode)
        generation_config.validate()
        model_kwargs = generation_config.update(**kwargs)  # All unused kwargs must be model kwargs
        self._validate_model_kwargs(model_kwargs.copy())
        # 2. Set generation parameters if not already defined
        logits_processor = logits_processor if logits_processor is not None else LogitsProcessorList()
        stopping_criteria = stopping_criteria if stopping_criteria is not None else StoppingCriteriaList()

        if generation_config.pad_token_id is None and generation_config.eos_token_id is not None:
            if model_kwargs.get("attention_mask", None) is None:
                logger.warning(
                    "The attention mask and the pad token id were not set. As a consequence, you may observe "
                    "unexpected behavior. Please pass your input's `attention_mask` to obtain reliable results."
                )
            eos_token_id = generation_config.eos_token_id
            if isinstance(eos_token_id, list):
                eos_token_id = eos_token_id[0]
            logger.warning(
                f"Setting `pad_token_id` to `eos_token_id`:{generation_config.eos_token_id} for open-end generation."
            )
            generation_config.pad_token_id = eos_token_id

        # 3. Define model inputs
        # inputs_tensor has to be defined
        # model_input_name is defined if model-specific keyword input is passed
        # otherwise model_input_name is None
        # all model-specific keyword inputs are removed from `model_kwargs`
        inputs_tensor, model_input_name, model_kwargs = self._prepare_model_inputs(
            inputs, generation_config.bos_token_id, model_kwargs
        )
        batch_size = inputs_tensor.shape[0]

        # 4. Define other model kwargs
        model_kwargs["output_attentions"] = generation_config.output_attentions
        model_kwargs["output_hidden_states"] = generation_config.output_hidden_states
        # decoder-only models with inputs_embeds forwarding must use caching (otherwise we can't detect whether we are
        # generating the first new token or not, and we only want to use the embeddings for the first new token)
        if not self.config.is_encoder_decoder and model_input_name == "inputs_embeds":
            model_kwargs["use_cache"] = True
        else:
            model_kwargs["use_cache"] = generation_config.use_cache
        self.generation_config.max_length = generation_config.max_length
        accepts_attention_mask = "attention_mask" in set(inspect.signature(self.forward).parameters.keys())
        requires_attention_mask = "encoder_outputs" not in model_kwargs

        if model_kwargs.get("attention_mask", None) is None and requires_attention_mask and accepts_attention_mask:
            model_kwargs["attention_mask"] = self._prepare_attention_mask_for_generation(
                inputs_tensor, generation_config.pad_token_id, generation_config.eos_token_id
            )

        is_greedy_or_beam_and_bucket = (
            not generation_config.bucket_internal
            and generation_config.bucket_size > 0
            and (
                self._get_generation_mode(generation_config, assistant_model) == GenerationMode.GREEDY_SEARCH
                or self._get_generation_mode(generation_config, assistant_model) == GenerationMode.BEAM_SEARCH
            )
        )
        model_kwargs["bucket_size"] = generation_config.bucket_size if generation_config.static_shapes else -1
        model_kwargs["bucket_internal"] = generation_config.bucket_internal
        model_kwargs["reduce_recompile"] = (
            generation_config.reduce_recompile if generation_config.reduce_recompile is not None else False
        )
        if model_kwargs["reduce_recompile"]:
            assert generation_config.bucket_size
        if generation_config.reuse_cache:
            assert self.config.model_type in ["llama"], "reuse_cache only supported by llama at the moment"
            if not generation_config.bucket_internal:
                assert generation_config.bucket_size <= 0, "reuse_cache and bucketing flags set together"
            else:
                assert generation_config.bucket_size >= 0, "bucket_internal and bucket_size flags set together"

        if generation_config.static_shapes:
            # Pad inputs to have static shapes during generation, this gives better performance than dynamic shapes on HPUs
            # In encoder_decoder models, Inputs are already padded

            if not self.config.is_encoder_decoder:
                # only pad if bucket_size < -1. If we are bucketing (bucket_size > 0), then that is taken care in greedy_search()
                if not is_greedy_or_beam_and_bucket:
                    # token_idx is the current index in the generation process, it is incremented each time a new token is generated
                    token_idx = inputs_tensor.shape[-1]
                    model_kwargs["token_idx"] = torch.tensor(token_idx, device=inputs_tensor.device)
                    if generation_config.max_new_tokens is None:
                        generation_config.max_new_tokens = generation_config.max_length - token_idx
                    inputs_tensor = torch.nn.functional.pad(
                        inputs_tensor, (0, generation_config.max_new_tokens), value=generation_config.pad_token_id
                    )
                    for other_inputs in ["attention_mask", "token_type_ids"]:
                        if model_kwargs.get(other_inputs) is not None:
                            model_kwargs[other_inputs] = torch.nn.functional.pad(
                                model_kwargs[other_inputs], (0, generation_config.max_new_tokens), value=0
                            )
            else:
                assert generation_config.bucket_size <= 0, "Untested path for bucket>0"
                token_idx = 1
                model_kwargs["token_idx"] = torch.tensor(token_idx, device=inputs_tensor.device)
                if model_kwargs.get("decoder_attention_mask", None) is None and generation_config.use_cache:
                    max_length = (
                        generation_config.max_new_tokens + 1
                        if generation_config.max_new_tokens is not None
                        else generation_config.max_length
                    )
                    model_kwargs["decoder_attention_mask"] = self._prepare_decoder_attention_mask(
                        max_length,
                        inputs_tensor.shape[0],
                        generation_config.pad_token_id,
                        inputs_tensor.device,
                    )

        # decoder-only models should use left-padding for generation
        if not self.config.is_encoder_decoder:
            # If `input_ids` was given, check if the last id in any sequence is `pad_token_id`
            # Note: If using, `inputs_embeds` this check does not work, because we want to be more hands-off.
            if generation_config.pad_token_id is not None:
                position = model_kwargs["token_idx"] - 1 if "token_idx" in model_kwargs else -1
                if (
                    len(inputs_tensor.shape) == 2
                    and torch.sum(inputs_tensor[:, position] == generation_config.pad_token_id) > 0
                ):
                    logger.warning(
                        "A decoder-only architecture is being used, but right-padding was detected! For correct "
                        "generation results, please set `padding_side='left'` when initializing the tokenizer."
                    )

        if self.config.is_encoder_decoder and "encoder_outputs" not in model_kwargs:
            # if model is encoder decoder encoder_outputs are created
            # and added to `model_kwargs`
            model_kwargs = self._prepare_encoder_decoder_kwargs_for_generation(
                inputs_tensor, model_kwargs, model_input_name
            )
        # 5. Prepare `input_ids` which will be used for auto-regressive generation
        if self.config.is_encoder_decoder:
            input_ids, model_kwargs = self._prepare_decoder_input_ids_for_generation(
                batch_size=batch_size,
                model_input_name=model_input_name,
                model_kwargs=model_kwargs,
                decoder_start_token_id=generation_config.decoder_start_token_id,
                bos_token_id=generation_config.bos_token_id,
                device=inputs_tensor.device,
                max_new_tokens=generation_config.max_new_tokens,
            )
        else:
            input_ids = inputs_tensor if model_input_name == "input_ids" else model_kwargs.pop("input_ids")

        if streamer is not None:
            streamer.put(input_ids.cpu())

        # 6. Prepare `max_length` depending on other stopping criteria.
        input_ids_length = input_ids.shape[-1]
        has_default_max_length = kwargs.get("max_length") is None and generation_config.max_length is not None
        if generation_config.max_new_tokens is not None:
            if not has_default_max_length and generation_config.max_length is not None:
                logger.warning(
                    f"Both `max_new_tokens` (={generation_config.max_new_tokens}) and `max_length`(="
                    f"{generation_config.max_length}) seem to have been set. `max_new_tokens` will take precedence. "
                    "Please refer to the documentation for more information. "
                    "(https://huggingface.co/docs/transformers/main/en/main_classes/text_generation)"
                )
            if "token_idx" in model_kwargs:
                generation_config.max_length = input_ids_length
            else:
                generation_config.max_length = generation_config.max_new_tokens + input_ids_length

        self._validate_generated_length(
            generation_config,
            model_kwargs["token_idx"].item() if "token_idx" in model_kwargs else input_ids_length,
            has_default_max_length,
        )

        # determine whether introduce trim_logits feature
        model_kwargs["trim_logits"] = generation_config.trim_logits

        # determine whether attention softmax needs to execute in lower precision
        model_kwargs["attn_softmax_bf16"] = generation_config.attn_softmax_bf16

        # determine whether limit_hpu_graphs needs to be used
        model_kwargs["limit_hpu_graphs"] = generation_config.limit_hpu_graphs

        # prepare for allocate kv cache
        model_kwargs["reuse_cache"] = generation_config.reuse_cache

        # determine whether flash attention needs to be used
        model_kwargs["use_flash_attention"] = generation_config.use_flash_attention
        model_kwargs["flash_attention_recompute"] = True if generation_config.flash_attention_recompute else False

        if not self.config.is_encoder_decoder:
            calculated_max_length = input_ids.shape[-1]
            if not generation_config.static_shapes and generation_config.max_new_tokens is not None:
                calculated_max_length = input_ids.shape[-1] + generation_config.max_new_tokens
            if generation_config.use_cache and generation_config.reuse_cache:
                bs, _ = input_ids.shape
                if not is_greedy_or_beam_and_bucket:
                    unwrap_deepspeed_model(self).allocate_kv_cache(
                        bs * generation_config.num_beams,
                        calculated_max_length,
                        token_idx,
                        generation_config.kv_cache_fp8,
                    )
                    model_kwargs["kv_cache_len"] = calculated_max_length

            if self.config.model_type in ["llama"]:
                if self.config.max_position_embeddings < calculated_max_length:
                    unwrap_deepspeed_model(self).update_sincos_cache(seq_len=calculated_max_length)

        # 7. determine generation mode
        generation_mode = self._get_generation_mode(generation_config, assistant_model)
        if generation_config.bucket_size > 0:
            assert generation_config.static_shapes, "bucket_size > 0 can be set only when static_shapes is set"
        # if generation_config.bucket_size <= 0, padding is handled by the generating fn (like greedy_search)
        if generation_config.static_shapes and generation_config.bucket_size > 0:
            assert (
                generation_mode == GenerationMode.GREEDY_SEARCH or generation_mode == GenerationMode.BEAM_SEARCH
            ), "generation_config.bucket_size > 0 supported only for greedy mode"

        if streamer is not None and (generation_config.num_beams > 1):
            raise ValueError(
                "`streamer` cannot be used with beam search (yet!). Make sure that `num_beams` is set to 1."
            )

        if self.device.type != input_ids.device.type:
            warnings.warn(
                (
                    "You are calling .generate() with the `input_ids` being on a device type different"
                    f" than your model's device. `input_ids` is on {input_ids.device.type}, whereas the model"
                    f" is on {self.device.type}. You may experience unexpected behaviors or slower generation."
                    " Please make sure that you have put `input_ids` to the"
                    f" correct device by calling for example input_ids = input_ids.to('{self.device.type}') before"
                    " running `.generate()`."
                ),
                UserWarning,
            )

        # 8. prepare distribution pre_processing samplers
        prepared_logits_processor = self._get_logits_processor(
            generation_config=generation_config,
            input_ids_seq_length=input_ids_length,
            encoder_input_ids=inputs_tensor,
            prefix_allowed_tokens_fn=prefix_allowed_tokens_fn,
            logits_processor=logits_processor,
            model_kwargs=model_kwargs,
            negative_prompt_ids=negative_prompt_ids,
            negative_prompt_attention_mask=negative_prompt_attention_mask,
        )

        # 9. prepare stopping criteria
        self.generation_config.generation_mode = generation_mode
        prepared_stopping_criteria = self._get_stopping_criteria(
            generation_config=generation_config, stopping_criteria=stopping_criteria
        )

        # In lazy mode, import Habana torch to be able to add mark_step()
        if lazy_mode:
            import habana_frameworks.torch.core as htcore

            self.htcore_generation = htcore

        # 10. go into different generation modes
        if generation_mode == GenerationMode.ASSISTED_GENERATION:
            if generation_config.num_return_sequences > 1:
                raise ValueError(
                    "num_return_sequences has to be 1 when doing assisted generate, "
                    f"but is {generation_config.num_return_sequences}."
                )
            if batch_size > 1:
                raise ValueError("assisted generate is only supported for batch_size = 1")
            if not model_kwargs["use_cache"]:
                raise ValueError("assisted generate requires `use_cache=True`")

            # 11. Get the candidate generator, given the parameterization
            candidate_generator = self._get_candidate_generator(
                generation_config=generation_config,
                input_ids=input_ids,
                inputs_tensor=inputs_tensor,
                assistant_model=assistant_model,
                logits_processor=logits_processor,
                model_kwargs=model_kwargs,
            )

            # 12. run assisted generate
            return self.assisted_decoding(
                input_ids,
                candidate_generator=candidate_generator,
                do_sample=generation_config.do_sample,
                logits_processor=prepared_logits_processor,
                logits_warper=self._get_logits_warper(generation_config) if generation_config.do_sample else None,
                stopping_criteria=prepared_stopping_criteria,
                pad_token_id=generation_config.pad_token_id,
                eos_token_id=generation_config.eos_token_id,
                output_scores=generation_config.output_scores,
                return_dict_in_generate=generation_config.return_dict_in_generate,
                synced_gpus=synced_gpus,
                streamer=streamer,
                **model_kwargs,
            )
        if generation_mode == GenerationMode.GREEDY_SEARCH:
            # 11. run greedy search
            return self.greedy_search(
                input_ids,
                logits_processor=prepared_logits_processor,
                stopping_criteria=prepared_stopping_criteria,
                pad_token_id=generation_config.pad_token_id,
                eos_token_id=generation_config.eos_token_id,
                output_scores=generation_config.output_scores,
                return_dict_in_generate=generation_config.return_dict_in_generate,
                synced_gpus=synced_gpus,
                streamer=streamer,
                lazy_mode=lazy_mode,
                ignore_eos=generation_config.ignore_eos,
                profiling_warmup_steps=profiling_warmup_steps,
                profiling_steps=profiling_steps,
                **model_kwargs,
            )

        elif generation_mode == GenerationMode.CONTRASTIVE_SEARCH:
            if not model_kwargs["use_cache"]:
                raise ValueError("Contrastive search requires `use_cache=True`")

            return self.contrastive_search(
                input_ids,
                top_k=generation_config.top_k,
                penalty_alpha=generation_config.penalty_alpha,
                logits_processor=prepared_logits_processor,
                stopping_criteria=prepared_stopping_criteria,
                pad_token_id=generation_config.pad_token_id,
                eos_token_id=generation_config.eos_token_id,
                output_scores=generation_config.output_scores,
                return_dict_in_generate=generation_config.return_dict_in_generate,
                synced_gpus=synced_gpus,
                streamer=streamer,
                sequential=generation_config.low_memory,
                profiling_warmup_steps=profiling_warmup_steps,
                profiling_steps=profiling_steps,
                **model_kwargs,
            )

        elif generation_mode == GenerationMode.SAMPLE:
            # 11. prepare logits warper
            logits_warper = self._get_logits_warper(generation_config)

            # 12. expand input_ids with `num_return_sequences` additional sequences per batch
            input_ids, model_kwargs = self._expand_inputs_for_generation(
                input_ids=input_ids,
                expand_size=generation_config.num_return_sequences,
                is_encoder_decoder=self.config.is_encoder_decoder,
                **model_kwargs,
            )

            # 13. run sample
            return self.sample(
                input_ids,
                logits_processor=prepared_logits_processor,
                logits_warper=logits_warper,
                stopping_criteria=prepared_stopping_criteria,
                pad_token_id=generation_config.pad_token_id,
                eos_token_id=generation_config.eos_token_id,
                output_scores=generation_config.output_scores,
                return_dict_in_generate=generation_config.return_dict_in_generate,
                synced_gpus=synced_gpus,
                streamer=streamer,
                lazy_mode=lazy_mode,
                ignore_eos=generation_config.ignore_eos,
                profiling_warmup_steps=profiling_warmup_steps,
                profiling_steps=profiling_steps,
                **model_kwargs,
            )

        elif generation_mode == GenerationMode.BEAM_SEARCH:
            # 11. prepare beam search scorer
            beam_scorer = BeamSearchScorer(
                batch_size=batch_size,
                num_beams=generation_config.num_beams,
                device=inputs_tensor.device,
                length_penalty=generation_config.length_penalty,
                do_early_stopping=generation_config.early_stopping,
                num_beam_hyps_to_keep=generation_config.num_return_sequences,
                max_length=generation_config.max_length,
            )
            # 12. interleave input_ids with `num_beams` additional sequences per batch
            input_ids, model_kwargs = self._expand_inputs_for_generation(
                input_ids=input_ids,
                expand_size=generation_config.num_beams,
                is_encoder_decoder=self.config.is_encoder_decoder,
                **model_kwargs,
            )
            # 13. run beam search
            return self.beam_search(
                input_ids,
                beam_scorer,
                logits_processor=prepared_logits_processor,
                stopping_criteria=prepared_stopping_criteria,
                pad_token_id=generation_config.pad_token_id,
                eos_token_id=generation_config.eos_token_id,
                output_scores=generation_config.output_scores,
                return_dict_in_generate=generation_config.return_dict_in_generate,
                synced_gpus=synced_gpus,
                lazy_mode=lazy_mode,
                profiling_warmup_steps=profiling_warmup_steps,
                profiling_steps=profiling_steps,
                **model_kwargs,
            )

        elif generation_mode == GenerationMode.BEAM_SAMPLE:
            # 11. prepare logits warper
            logits_warper = self._get_logits_warper(generation_config)

            # 12. prepare beam search scorer
            beam_scorer = BeamSearchScorer(
                batch_size=batch_size,
                num_beams=generation_config.num_beams,
                device=inputs_tensor.device,
                length_penalty=generation_config.length_penalty,
                do_early_stopping=generation_config.early_stopping,
                num_beam_hyps_to_keep=generation_config.num_return_sequences,
                max_length=generation_config.max_length,
            )

            # 13. interleave input_ids with `num_beams` additional sequences per batch
            input_ids, model_kwargs = self._expand_inputs_for_generation(
                input_ids=input_ids,
                expand_size=generation_config.num_beams,
                is_encoder_decoder=self.config.is_encoder_decoder,
                **model_kwargs,
            )

            # 14. run beam sample
            return self.beam_sample(
                input_ids,
                beam_scorer,
                logits_processor=prepared_logits_processor,
                logits_warper=logits_warper,
                stopping_criteria=prepared_stopping_criteria,
                pad_token_id=generation_config.pad_token_id,
                eos_token_id=generation_config.eos_token_id,
                output_scores=generation_config.output_scores,
                return_dict_in_generate=generation_config.return_dict_in_generate,
                synced_gpus=synced_gpus,
                lazy_mode=lazy_mode,
                profiling_warmup_steps=profiling_warmup_steps,
                profiling_steps=profiling_steps,
                **model_kwargs,
            )

        elif generation_mode == GenerationMode.GROUP_BEAM_SEARCH:
            # 11. prepare beam search scorer
            beam_scorer = BeamSearchScorer(
                batch_size=batch_size,
                num_beams=generation_config.num_beams,
                device=inputs_tensor.device,
                length_penalty=generation_config.length_penalty,
                do_early_stopping=generation_config.early_stopping,
                num_beam_hyps_to_keep=generation_config.num_return_sequences,
                num_beam_groups=generation_config.num_beam_groups,
                max_length=generation_config.max_length,
            )
            # 12. interleave input_ids with `num_beams` additional sequences per batch
            input_ids, model_kwargs = self._expand_inputs_for_generation(
                input_ids=input_ids,
                expand_size=generation_config.num_beams,
                is_encoder_decoder=self.config.is_encoder_decoder,
                **model_kwargs,
            )
            # 13. run beam search
            return self.group_beam_search(
                input_ids,
                beam_scorer,
                logits_processor=prepared_logits_processor,
                stopping_criteria=prepared_stopping_criteria,
                pad_token_id=generation_config.pad_token_id,
                eos_token_id=generation_config.eos_token_id,
                output_scores=generation_config.output_scores,
                return_dict_in_generate=generation_config.return_dict_in_generate,
                synced_gpus=synced_gpus,
                lazy_mode=lazy_mode,
                profiling_warmup_steps=profiling_warmup_steps,
                profiling_steps=profiling_steps,
                **model_kwargs,
            )

        elif generation_mode == GenerationMode.CONSTRAINED_BEAM_SEARCH:
            final_constraints = []
            if generation_config.constraints is not None:
                final_constraints = generation_config.constraints

            if generation_config.force_words_ids is not None:

                def typeerror():
                    raise ValueError(
                        "`force_words_ids` has to either be a `List[List[List[int]]]` or `List[List[int]]` "
                        f"of positive integers, but is {generation_config.force_words_ids}."
                    )

                if (
                    not isinstance(generation_config.force_words_ids, list)
                    or len(generation_config.force_words_ids) == 0
                ):
                    typeerror()

                for word_ids in generation_config.force_words_ids:
                    if isinstance(word_ids[0], list):
                        if not isinstance(word_ids, list) or len(word_ids) == 0:
                            typeerror()
                        if any(not isinstance(token_ids, list) for token_ids in word_ids):
                            typeerror()
                        if any(
                            any((not isinstance(token_id, int) or token_id < 0) for token_id in token_ids)
                            for token_ids in word_ids
                        ):
                            typeerror()

                        constraint = DisjunctiveConstraint(word_ids)
                    else:
                        if not isinstance(word_ids, list) or len(word_ids) == 0:
                            typeerror()
                        if any((not isinstance(token_id, int) or token_id < 0) for token_id in word_ids):
                            typeerror()

                        constraint = PhrasalConstraint(word_ids)
                    final_constraints.append(constraint)

            # 11. prepare beam search scorer
            constrained_beam_scorer = ConstrainedBeamSearchScorer(
                constraints=final_constraints,
                batch_size=batch_size,
                num_beams=generation_config.num_beams,
                device=inputs_tensor.device,
                length_penalty=generation_config.length_penalty,
                do_early_stopping=generation_config.early_stopping,
                num_beam_hyps_to_keep=generation_config.num_return_sequences,
                max_length=generation_config.max_length,
            )
            # 12. interleave input_ids with `num_beams` additional sequences per batch
            input_ids, model_kwargs = self._expand_inputs_for_generation(
                input_ids=input_ids,
                expand_size=generation_config.num_beams,
                is_encoder_decoder=self.config.is_encoder_decoder,
                **model_kwargs,
            )
            # 13. run beam search
            return self.constrained_beam_search(
                input_ids,
                constrained_beam_scorer=constrained_beam_scorer,
                logits_processor=prepared_logits_processor,
                stopping_criteria=prepared_stopping_criteria,
                pad_token_id=generation_config.pad_token_id,
                eos_token_id=generation_config.eos_token_id,
                output_scores=generation_config.output_scores,
                return_dict_in_generate=generation_config.return_dict_in_generate,
                synced_gpus=synced_gpus,
                lazy_mode=lazy_mode,
                profiling_warmup_steps=profiling_warmup_steps,
                profiling_steps=profiling_steps,
                **model_kwargs,
            )

    @torch.no_grad()
    def contrastive_search(
        self,
        input_ids: torch.LongTensor,
        top_k: Optional[int] = 1,
        penalty_alpha: Optional[float] = 0,
        logits_processor: Optional[LogitsProcessorList] = None,
        logits_warper: Optional[LogitsProcessorList] = None,
        stopping_criteria: Optional[StoppingCriteriaList] = None,
        pad_token_id: Optional[int] = None,
        eos_token_id: Optional[Union[int, List[int]]] = None,
        output_attentions: Optional[bool] = None,
        output_hidden_states: Optional[bool] = None,
        output_scores: Optional[bool] = None,
        return_dict_in_generate: Optional[bool] = None,
        synced_gpus: bool = False,
        streamer: Optional["BaseStreamer"] = None,
        sequential: Optional[bool] = None,
        lazy_mode: Optional[bool] = False,
        profiling_warmup_steps: Optional[int] = 0,
        profiling_steps: Optional[int] = 0,
        **model_kwargs,
    ) -> Union[GenerateNonBeamOutput, torch.LongTensor]:
        r"""
        Generates sequences of token ids for models with a language modeling head using **contrastive search** and can
        be used for text-decoder, text-to-text, speech-to-text, and vision-to-text models.

        <Tip warning={true}>

        In most cases, you do not need to call [`~generation.GenerationMixin.contrastive_search`] directly. Use
        generate() instead. For an overview of generation strategies and code examples, check the [following
        guide](../generation_strategies).

        </Tip>

        Parameters:
            input_ids (`torch.LongTensor` of shape `(batch_size, sequence_length)`):
                The sequence used as a prompt for the generation.
            top_k (`int`, *optional*, defaults to 1):
                The size of the candidate set that is used to re-rank for contrastive search
            penalty_alpha (`float`, *optional*, defaults to 0):
                The degeneration penalty for contrastive search; activate when it is larger than 0
            logits_processor (`LogitsProcessorList`, *optional*):
                An instance of [`LogitsProcessorList`]. List of instances of class derived from [`LogitsProcessor`]
                used to modify the prediction scores of the language modeling head applied at each generation step.
            logits_warper (`LogitsProcessorList`, *optional*):
                An instance of [`LogitsProcessorList`]. List of instances of class derived from [`LogitsWarper`] used
                to warp the prediction score distribution of the language modeling head applied before multinomial
                sampling at each generation step.
            stopping_criteria (`StoppingCriteriaList`, *optional*):
                An instance of [`StoppingCriteriaList`]. List of instances of class derived from [`StoppingCriteria`]
                used to tell if the generation loop should stop.
            pad_token_id (`int`, *optional*):
                The id of the *padding* token.
            eos_token_id (`Union[int, List[int]]`, *optional*):
                The id of the *end-of-sequence* token. Optionally, use a list to set multiple *end-of-sequence* tokens.
            output_attentions (`bool`, *optional*, defaults to `False`):
                Whether or not to return the attentions tensors of all attention layers. See `attentions` under
                returned tensors for more details.
            output_hidden_states (`bool`, *optional*, defaults to `False`):
                Whether or not to return the hidden states of all layers. See `hidden_states` under returned tensors
                for more details.
            output_scores (`bool`, *optional*, defaults to `False`):
                Whether or not to return the prediction scores. See `scores` under returned tensors for more details.
            return_dict_in_generate (`bool`, *optional*, defaults to `False`):
                Whether or not to return a [`transformers.generationutils.ModelOutput`] instead of a plain tuple.
            synced_gpus (`bool`, *optional*, defaults to `False`):
                Whether to continue running the while loop until max_length (needed for ZeRO stage 3)
            streamer (`BaseStreamer`, *optional*):
                Streamer object that will be used to stream the generated sequences. Generated tokens are passed
                through `streamer.put(token_ids)` and the streamer is responsible for any further processing.
            lazy_mode (`bool`, *optional*, defaults to `False`):
                Whether the run is executed in lazy mode or not (i.e. eager mode).
            profiling_warmup_steps (`int`, *optional*, defaults to 0):
                Number of steps to ignore for profling.
            profiling_steps (`int`, *optional*, defaults to 0):
                Number of steps to be captured when enabling profiling.
            model_kwargs:
                Additional model specific keyword arguments will be forwarded to the `forward` function of the model.
                If model is an encoder-decoder model the kwargs should include `encoder_outputs`.

        Return:
            [`transformers.generation.GenerateDecoderOnlyOutput`],
            [`transformers.generation.GenerateEncoderDecoderOutput`] or `torch.LongTensor`: A `torch.LongTensor`
            containing the generated tokens (default behaviour) or a
            [`transformers.generation.GenerateDecoderOnlyOutput`] if `model.config.is_encoder_decoder=False` and
            `return_dict_in_generate=True` or a [`transformers.generation.GenerateEncoderDecoderOutput`] if
            `model.config.is_encoder_decoder=True`.

        Examples:
        ```python
        >>> from transformers import (
        ...     AutoTokenizer,
        ...     AutoModelForCausalLM,
        ...     StoppingCriteriaList,
        ...     MaxLengthCriteria,
        ... )

        >>> tokenizer = AutoTokenizer.from_pretrained("facebook/opt-125m")
        >>> model = AutoModelForCausalLM.from_pretrained("facebook/opt-125m")
        >>> # set pad_token_id to eos_token_id because OPT does not have a PAD token
        >>> model.config.pad_token_id = model.config.eos_token_id
        >>> input_prompt = "DeepMind Company is"
        >>> input_ids = tokenizer(input_prompt, return_tensors="pt")
        >>> stopping_criteria = StoppingCriteriaList([MaxLengthCriteria(max_length=64)])
        >>> outputs = model.contrastive_search(
        ...     **input_ids, penalty_alpha=0.6, top_k=4, stopping_criteria=stopping_criteria
        ... )
        >>> tokenizer.batch_decode(outputs, skip_special_tokens=True)
        ['DeepMind Company is a company that focuses on the development and commercialization of artificial intelligence (AI). DeepMind’s mission is to help people understand and solve problems that are difficult to solve in the world today.\n\nIn this post, we talk about the benefits of deep learning in business and how it']
        ```"""

        raise NotImplementedError("Contrastive search is not supported by optimum-habana yet.")

    def greedy_search(
        self,
        input_ids: torch.LongTensor,
        logits_processor: Optional[LogitsProcessorList] = None,
        stopping_criteria: Optional[StoppingCriteriaList] = None,
        max_length: Optional[int] = None,
        pad_token_id: Optional[int] = None,
        eos_token_id: Optional[Union[int, List[int]]] = None,
        output_attentions: Optional[bool] = None,
        output_hidden_states: Optional[bool] = None,
        output_scores: Optional[bool] = None,
        return_dict_in_generate: Optional[bool] = None,
        synced_gpus: bool = False,
        streamer: Optional["BaseStreamer"] = None,
        lazy_mode: Optional[bool] = False,
        ignore_eos: Optional[bool] = False,
        profiling_warmup_steps: Optional[int] = 0,
        profiling_steps: Optional[int] = 0,
        **model_kwargs,
    ) -> Union[GenerateNonBeamOutput, torch.LongTensor]:
        r"""
        Generates sequences of token ids for models with a language modeling head using **greedy decoding** and can be
        used for text-decoder, text-to-text, speech-to-text, and vision-to-text models.

        <Tip warning={true}>

        In most cases, you do not need to call [`~generation.GenerationMixin.greedy_search`] directly. Use generate()
        instead. For an overview of generation strategies and code examples, check the [following
        guide](../generation_strategies).

        </Tip>


        Parameters:
            input_ids (`torch.LongTensor` of shape `(batch_size, sequence_length)`):
                The sequence used as a prompt for the generation.
            logits_processor (`LogitsProcessorList`, *optional*):
                An instance of [`LogitsProcessorList`]. List of instances of class derived from [`LogitsProcessor`]
                used to modify the prediction scores of the language modeling head applied at each generation step.
            stopping_criteria (`StoppingCriteriaList`, *optional*):
                An instance of [`StoppingCriteriaList`]. List of instances of class derived from [`StoppingCriteria`]
                used to tell if the generation loop should stop.
            max_length (`int`, *optional*, defaults to 20):
                **DEPRECATED**. Use `logits_processor` or `stopping_criteria` directly to cap the number of generated
                tokens. The maximum length of the sequence to be generated.
            pad_token_id (`int`, *optional*):
                The id of the *padding* token.
            eos_token_id (`Union[int, List[int]]`, *optional*):
                The id of the *end-of-sequence* token. Optionally, use a list to set multiple *end-of-sequence* tokens.
            output_attentions (`bool`, *optional*, defaults to `False`):
                Whether or not to return the attentions tensors of all attention layers. See `attentions` under
                returned tensors for more details.
            output_hidden_states (`bool`, *optional*, defaults to `False`):
                Whether or not to return the hidden states of all layers. See `hidden_states` under returned tensors
                for more details.
            output_scores (`bool`, *optional*, defaults to `False`):
                Whether or not to return the prediction scores. See `scores` under returned tensors for more details.
            return_dict_in_generate (`bool`, *optional*, defaults to `False`):
                Whether or not to return a [`transformers.generationutils.ModelOutput`] instead of a plain tuple.
            synced_gpus (`bool`, *optional*, defaults to `False`):
                Whether to continue running the while loop until max_length (needed for ZeRO stage 3)
            streamer (`BaseStreamer`, *optional*):
                Streamer object that will be used to stream the generated sequences. Generated tokens are passed
                through `streamer.put(token_ids)` and the streamer is responsible for any further processing.
            lazy_mode (`bool`, *optional*, defaults to `False`):
                Whether the run is executed in lazy mode or not (i.e. eager mode).
            ignore_eos (`bool`, *optional*, defaults to `False`):
                Whether to ignore finished sequences (faster in lazy mode and with HPU graphs) or not (eager mode).
            profiling_warmup_steps (`int`, *optional*, defaults to 0):
                Number of steps to ignore for profling.
            profiling_steps (`int`, *optional*, defaults to 0):
                Number of steps to be captured when enabling profiling.
            model_kwargs:
                Additional model specific keyword arguments will be forwarded to the `forward` function of the model.
                If model is an encoder-decoder model the kwargs should include `encoder_outputs`.

        Return:
            [`transformers.generation.GenerateDecoderOnlyOutput`], [`transformers.generation.GenerateEncoderDecoderOutput`]
            or `torch.LongTensor`: A `torch.LongTensor` containing the generated tokens (default behaviour) or a
            [`transformers.generation.GenerateDecoderOnlyOutput`] if `model.config.is_encoder_decoder=False` and
            `return_dict_in_generate=True` or a [`transformers.generation.GenerateEncoderDecoderOutput`] if
            `model.config.is_encoder_decoder=True`.

        Examples:

        ```python
        >>> from transformers import (
        ...     AutoTokenizer,
        ...     AutoModelForCausalLM,
        ...     LogitsProcessorList,
        ...     MinLengthLogitsProcessor,
        ...     StoppingCriteriaList,
        ...     MaxLengthCriteria,
        ... )

        >>> tokenizer = AutoTokenizer.from_pretrained("gpt2")
        >>> model = AutoModelForCausalLM.from_pretrained("gpt2")

        >>> # set pad_token_id to eos_token_id because GPT2 does not have a PAD token
        >>> model.generation_config.pad_token_id = model.generation_config.eos_token_id

        >>> input_prompt = "It might be possible to"
        >>> input_ids = tokenizer(input_prompt, return_tensors="pt").input_ids

        >>> # instantiate logits processors
        >>> logits_processor = LogitsProcessorList(
        ...     [
        ...         MinLengthLogitsProcessor(10, eos_token_id=model.generation_config.eos_token_id),
        ...     ]
        ... )
        >>> stopping_criteria = StoppingCriteriaList([MaxLengthCriteria(max_length=20)])

        >>> outputs = model.greedy_search(
        ...     input_ids, logits_processor=logits_processor, stopping_criteria=stopping_criteria
        ... )

        >>> tokenizer.batch_decode(outputs, skip_special_tokens=True)
        ["It might be possible to get a better understanding of the nature of the problem, but it's not"]
        ```"""
        # init values
        logits_processor = logits_processor if logits_processor is not None else LogitsProcessorList()
        stopping_criteria = stopping_criteria if stopping_criteria is not None else StoppingCriteriaList()
        if max_length is not None:
            warnings.warn(
                (
                    "`max_length` is deprecated in this function, use"
                    " `stopping_criteria=StoppingCriteriaList([MaxLengthCriteria(max_length=max_length)])` instead."
                ),
                UserWarning,
            )
            stopping_criteria = validate_stopping_criteria(stopping_criteria, max_length)
        pad_token_id = pad_token_id if pad_token_id is not None else self.generation_config.pad_token_id
        eos_token_id = eos_token_id if eos_token_id is not None else self.generation_config.eos_token_id
        if isinstance(eos_token_id, int):
            eos_token_id = [eos_token_id]
        eos_token_id_tensor = torch.tensor(eos_token_id).to(input_ids.device) if eos_token_id is not None else None
        output_scores = output_scores if output_scores is not None else self.generation_config.output_scores
        output_attentions = (
            output_attentions if output_attentions is not None else self.generation_config.output_attentions
        )
        output_hidden_states = (
            output_hidden_states if output_hidden_states is not None else self.generation_config.output_hidden_states
        )
        return_dict_in_generate = (
            return_dict_in_generate
            if return_dict_in_generate is not None
            else self.generation_config.return_dict_in_generate
        )

        # init attention / hidden states / scores tuples
        scores = () if (return_dict_in_generate and output_scores) else None
        decoder_attentions = () if (return_dict_in_generate and output_attentions) else None
        cross_attentions = () if (return_dict_in_generate and output_attentions) else None
        decoder_hidden_states = () if (return_dict_in_generate and output_hidden_states) else None

        # if model is an encoder-decoder, retrieve encoder attention weights and hidden states
        if return_dict_in_generate and self.config.is_encoder_decoder:
            encoder_attentions = model_kwargs["encoder_outputs"].get("attentions") if output_attentions else None
            encoder_hidden_states = (
                model_kwargs["encoder_outputs"].get("hidden_states") if output_hidden_states else None
            )

        # keep track of which sequences are already finished
        if not ignore_eos:
            unfinished_sequences = torch.ones(input_ids.shape[0], dtype=torch.long, device=input_ids.device)

        hb_profer = HabanaProfile(warmup=profiling_warmup_steps, active=profiling_steps)
        hb_profer.start()
        this_peer_finished = False  # used by synced_gpus only
        bucket_size = model_kwargs.get("bucket_size", -1)
        reduce_recompile = model_kwargs.get("reduce_recompile", False)
        prev_idx = None  # avoiding calculate cache_idx when its value is not changing
        bucket_internal = model_kwargs.get("bucket_internal", None)

        prompt_len = input_ids.shape[-1]
<<<<<<< HEAD
        if not bucket_internal:
            if bucket_size >= 0:
                inc = iter(incrementor(bucket_size, prompt_len))
            if bucket_size > 0:
                assert "position_ids" not in model_kwargs, "Untested path"

=======
        if bucket_size >= 0:
            inc = iter(incrementor(bucket_size, prompt_len))
        if bucket_size > 0:
            assert "position_ids" not in model_kwargs, "Untested path"
        cur_len = prompt_len
        token_idx = model_kwargs.get("token_idx", None)
        if token_idx is not None:
            # Update cur_len in case of static shapes
            cur_len = token_idx.item()
>>>>>>> 7a617b49
        while True:
            if lazy_mode:
                self.htcore_generation.mark_step()

            if synced_gpus:
                # Under synced_gpus the `forward` call must continue until all gpus complete their sequence.
                # The following logic allows an early break if all peers finished generating their sequence
                this_peer_finished_flag = torch.tensor(0.0 if this_peer_finished else 1.0).to(input_ids.device)
                # send 0.0 if we finished, 1.0 otherwise
                dist.all_reduce(this_peer_finished_flag, op=dist.ReduceOp.SUM)
                # did all peers finish? the reduced sum will be 0.0 then
                if this_peer_finished_flag.item() == 0.0:
                    break

            if bucket_size > 0:
                if not bucket_internal:
                    # it will not have been padded if bucket_size > 0
                    params = next(inc)
                    input_ids, model_kwargs = self.update_model_kwargs_for_bucketing(
                        params, input_ids, model_kwargs, pad_token_id, bucket_size, reduce_recompile
                    )
                else:
                    # Calculate slice idx for kv cache. Breaking down the kv cache in the attention block helps to reduce computation time.
                    if model_kwargs.get("token_idx") <= (model_kwargs["kv_cache_len"] // bucket_size) * bucket_size:
                        idx = torch.div(model_kwargs.get("token_idx") - 1, bucket_size, rounding_mode="floor")
                        if idx != prev_idx:
                            cache_idx = (idx.item() + 1) * bucket_size
                            model_kwargs["cache_idx"] = cache_idx
                            prev_idx = idx
                    else:
                        model_kwargs["cache_idx"] = model_kwargs["kv_cache_len"]

            # prepare model inputs
            model_inputs = self.prepare_inputs_for_generation(input_ids, **model_kwargs)

            hpu_graphs_kwargs = self._get_hpu_graphs_kwargs(model_kwargs)

            # forward pass to get next token
            outputs = self(
                **model_inputs,
                return_dict=True,
                output_attentions=output_attentions,
                output_hidden_states=output_hidden_states,
                **hpu_graphs_kwargs,
            )

            if synced_gpus and this_peer_finished:
                continue  # don't waste resources running the code we don't need

            token_idx = model_kwargs.get("token_idx", None)
            if token_idx is not None and outputs.logits.shape[-2] > 1:
                # case1 (w/o KV caching): outputs.logits.shape: [batch_size, max_length, vocab_size]
                if self.config.is_encoder_decoder:
                    next_token_logits = outputs.logits[:, token_idx - 1, :]
                    next_tokens_scores = logits_processor(input_ids[:, :token_idx], next_token_logits)
                else:
                    next_token_logits = torch.index_select(outputs.logits, -2, token_idx - 1).squeeze(-2)
                    next_tokens_scores = logits_processor(input_ids, next_token_logits)
            else:
                next_token_logits = outputs.logits[:, -1, :]
                if token_idx is not None and self.config.is_encoder_decoder:
                    # case2 (with KV caching): outputs.logits.shape: [batch_size, 1, vocab_size]
                    next_tokens_scores = logits_processor(input_ids[:, :token_idx], next_token_logits)
                else:
                    # case3 (default case): token_idx is None
                    next_tokens_scores = logits_processor(input_ids, next_token_logits)

            # Store scores, attentions and hidden_states when required
            if return_dict_in_generate:
                if output_scores:
                    scores += (next_tokens_scores,)
                if output_attentions:
                    decoder_attentions += (
                        (outputs.decoder_attentions,) if self.config.is_encoder_decoder else (outputs.attentions,)
                    )
                    if self.config.is_encoder_decoder:
                        cross_attentions += (outputs.cross_attentions,)

                if output_hidden_states:
                    decoder_hidden_states += (
                        (outputs.decoder_hidden_states,)
                        if self.config.is_encoder_decoder
                        else (outputs.hidden_states,)
                    )

            # argmax
            next_tokens = torch.argmax(next_tokens_scores, dim=-1)
            # finished sentences should have their next token be a padding token
            if not ignore_eos and eos_token_id is not None:
                if pad_token_id is None:
                    raise ValueError("If `eos_token_id` is defined, make sure that `pad_token_id` is defined.")
                next_tokens = next_tokens * unfinished_sequences + pad_token_id * (1 - unfinished_sequences)

            # update generated ids, model inputs, and length for next step
            if token_idx is not None:
                input_ids.index_copy_(
                    1, token_idx, next_tokens.unsqueeze(-1) if next_tokens.dim() == 1 else next_tokens
                )
            else:
                input_ids = torch.cat([input_ids, next_tokens[:, None]], dim=-1)
            if streamer is not None:
                streamer.put(next_tokens.cpu())
            model_kwargs = self._update_model_kwargs_for_generation(
                outputs, model_kwargs, is_encoder_decoder=self.config.is_encoder_decoder
            )
            cur_len = cur_len + 1

            # if eos_token was found in one sentence, set sentence to finished
            if not ignore_eos and eos_token_id_tensor is not None:
                unfinished_sequences = unfinished_sequences.mul(
                    next_tokens.tile(eos_token_id_tensor.shape[0], 1).ne(eos_token_id_tensor.unsqueeze(1)).prod(dim=0)
                )
                # stop when each sentence is finished
                if not ignore_eos and unfinished_sequences.max() == 0:
                    this_peer_finished = True

            # stop if we exceed the maximum length
            if stopping_criteria(input_ids, scores, token_idx=cur_len):
                this_peer_finished = True

            hb_profer.step()

            if this_peer_finished and not synced_gpus:
                break

        hb_profer.stop()
        if streamer is not None:
            streamer.end()

        if return_dict_in_generate:
            if self.config.is_encoder_decoder:
                return GenerateEncoderDecoderOutput(
                    sequences=input_ids,
                    scores=scores,
                    encoder_attentions=encoder_attentions,
                    encoder_hidden_states=encoder_hidden_states,
                    decoder_attentions=decoder_attentions,
                    cross_attentions=cross_attentions,
                    decoder_hidden_states=decoder_hidden_states,
                    past_key_values=model_kwargs.get("past_key_values"),
                )
            else:
                return GenerateDecoderOnlyOutput(
                    sequences=input_ids,
                    scores=scores,
                    attentions=decoder_attentions,
                    hidden_states=decoder_hidden_states,
                    past_key_values=model_kwargs.get("past_key_values"),
                )
        else:
            return input_ids

    def sample(
        self,
        input_ids: torch.LongTensor,
        logits_processor: Optional[LogitsProcessorList] = None,
        stopping_criteria: Optional[StoppingCriteriaList] = None,
        logits_warper: Optional[LogitsProcessorList] = None,
        max_length: Optional[int] = None,
        pad_token_id: Optional[int] = None,
        eos_token_id: Optional[Union[int, List[int]]] = None,
        output_attentions: Optional[bool] = None,
        output_hidden_states: Optional[bool] = None,
        output_scores: Optional[bool] = None,
        return_dict_in_generate: Optional[bool] = None,
        synced_gpus: bool = False,
        streamer: Optional["BaseStreamer"] = None,
        lazy_mode: Optional[bool] = False,
        ignore_eos: Optional[bool] = False,
        profiling_warmup_steps: Optional[int] = 0,
        profiling_steps: Optional[int] = 0,
        **model_kwargs,
    ) -> Union[GenerateNonBeamOutput, torch.LongTensor]:
        r"""
        Generates sequences of token ids for models with a language modeling head using **multinomial sampling** and
        can be used for text-decoder, text-to-text, speech-to-text, and vision-to-text models.

        <Tip warning={true}>

        In most cases, you do not need to call [`~generation.GenerationMixin.sample`] directly. Use generate() instead.
        For an overview of generation strategies and code examples, check the [following
        guide](../generation_strategies).

        </Tip>

        Parameters:
            input_ids (`torch.LongTensor` of shape `(batch_size, sequence_length)`):
                The sequence used as a prompt for the generation.
            logits_processor (`LogitsProcessorList`, *optional*):
                An instance of [`LogitsProcessorList`]. List of instances of class derived from [`LogitsProcessor`]
                used to modify the prediction scores of the language modeling head applied at each generation step.
            stopping_criteria (`StoppingCriteriaList`, *optional*):
                An instance of [`StoppingCriteriaList`]. List of instances of class derived from [`StoppingCriteria`]
                used to tell if the generation loop should stop.
            logits_warper (`LogitsProcessorList`, *optional*):
                An instance of [`LogitsProcessorList`]. List of instances of class derived from [`LogitsWarper`] used
                to warp the prediction score distribution of the language modeling head applied before multinomial
                sampling at each generation step.
            max_length (`int`, *optional*, defaults to 20):
                **DEPRECATED**. Use `logits_processor` or `stopping_criteria` directly to cap the number of generated
                tokens. The maximum length of the sequence to be generated.
            pad_token_id (`int`, *optional*):
                The id of the *padding* token.
            eos_token_id (`Union[int, List[int]]`, *optional*):
                The id of the *end-of-sequence* token. Optionally, use a list to set multiple *end-of-sequence* tokens.
            output_attentions (`bool`, *optional*, defaults to `False`):
                Whether or not to return the attentions tensors of all attention layers. See `attentions` under
                returned tensors for more details.
            output_hidden_states (`bool`, *optional*, defaults to `False`):
                Whether or not to return the hidden states of all layers. See `hidden_states` under returned tensors
                for more details.
            output_scores (`bool`, *optional*, defaults to `False`):
                Whether or not to return the prediction scores. See `scores` under returned tensors for more details.
            return_dict_in_generate (`bool`, *optional*, defaults to `False`):
                Whether or not to return a [`transformers.generationutils.ModelOutput`] instead of a plain tuple.
            synced_gpus (`bool`, *optional*, defaults to `False`):
                Whether to continue running the while loop until max_length (needed for ZeRO stage 3)
            streamer (`BaseStreamer`, *optional*):
                Streamer object that will be used to stream the generated sequences. Generated tokens are passed
                through `streamer.put(token_ids)` and the streamer is responsible for any further processing.
            lazy_mode (`bool`, *optional*, defaults to `False`):
                Whether the run is executed in lazy mode or not (i.e. eager mode).
            ignore_eos (`bool`, *optional*, defaults to `False`):
                Whether to ignore finished sequences (faster in lazy mode and with HPU graphs) or not (eager mode).
            profiling_warmup_steps (`int`, *optional*, defaults to 0):
                Number of steps to ignore for profling.
            profiling_steps (`int`, *optional*, defaults to 0):
                Number of steps to be captured when enabling profiling.
            model_kwargs:
                Additional model specific kwargs will be forwarded to the `forward` function of the model. If model is
                an encoder-decoder model the kwargs should include `encoder_outputs`.

        Return:
            [`transformers.generation.GenerateDecoderOnlyOutput`], [`transformers.generation.GenerateEncoderDecoderOutput`] or
            `torch.LongTensor`: A `torch.LongTensor` containing the generated tokens (default behaviour) or a
            [`transformers.generation.GenerateDecoderOnlyOutput`] if `model.config.is_encoder_decoder=False` and
            `return_dict_in_generate=True` or a [`transformers.generation.GenerateEncoderDecoderOutput`] if
            `model.config.is_encoder_decoder=True`.

        Examples:

        ```python
        >>> from transformers import (
        ...     AutoTokenizer,
        ...     AutoModelForCausalLM,
        ...     LogitsProcessorList,
        ...     MinLengthLogitsProcessor,
        ...     TopKLogitsWarper,
        ...     TemperatureLogitsWarper,
        ...     StoppingCriteriaList,
        ...     MaxLengthCriteria,
        ... )
        >>> import torch

        >>> tokenizer = AutoTokenizer.from_pretrained("gpt2")
        >>> model = AutoModelForCausalLM.from_pretrained("gpt2")

        >>> # set pad_token_id to eos_token_id because GPT2 does not have a EOS token
        >>> model.config.pad_token_id = model.config.eos_token_id
        >>> model.generation_config.pad_token_id = model.config.eos_token_id

        >>> input_prompt = "Today is a beautiful day, and"
        >>> input_ids = tokenizer(input_prompt, return_tensors="pt").input_ids

        >>> # instantiate logits processors
        >>> logits_processor = LogitsProcessorList(
        ...     [
        ...         MinLengthLogitsProcessor(15, eos_token_id=model.generation_config.eos_token_id),
        ...     ]
        ... )
        >>> # instantiate logits processors
        >>> logits_warper = LogitsProcessorList(
        ...     [
        ...         TopKLogitsWarper(50),
        ...         TemperatureLogitsWarper(0.7),
        ...     ]
        ... )

        >>> stopping_criteria = StoppingCriteriaList([MaxLengthCriteria(max_length=20)])

        >>> torch.manual_seed(0)  # doctest: +IGNORE_RESULT
        >>> outputs = model.sample(
        ...     input_ids,
        ...     logits_processor=logits_processor,
        ...     logits_warper=logits_warper,
        ...     stopping_criteria=stopping_criteria,
        ... )

        >>> tokenizer.batch_decode(outputs, skip_special_tokens=True)
        ['Today is a beautiful day, and we must do everything possible to make it a day of celebration.']
        ```"""

        # init values
        logits_processor = logits_processor if logits_processor is not None else LogitsProcessorList()
        stopping_criteria = stopping_criteria if stopping_criteria is not None else StoppingCriteriaList()
        if max_length is not None:
            warnings.warn(
                (
                    "`max_length` is deprecated in this function, use"
                    " `stopping_criteria=StoppingCriteriaList([MaxLengthCriteria(max_length=max_length)])` instead.",
                ),
                UserWarning,
            )
            stopping_criteria = validate_stopping_criteria(stopping_criteria, max_length)
        logits_warper = logits_warper if logits_warper is not None else LogitsProcessorList()
        pad_token_id = pad_token_id if pad_token_id is not None else self.generation_config.pad_token_id
        eos_token_id = eos_token_id if eos_token_id is not None else self.generation_config.eos_token_id
        if isinstance(eos_token_id, int):
            eos_token_id = [eos_token_id]
        eos_token_id_tensor = torch.tensor(eos_token_id).to(input_ids.device) if eos_token_id is not None else None
        output_scores = output_scores if output_scores is not None else self.generation_config.output_scores
        output_attentions = (
            output_attentions if output_attentions is not None else self.generation_config.output_attentions
        )
        output_hidden_states = (
            output_hidden_states if output_hidden_states is not None else self.generation_config.output_hidden_states
        )
        return_dict_in_generate = (
            return_dict_in_generate
            if return_dict_in_generate is not None
            else self.generation_config.return_dict_in_generate
        )

        # init attention / hidden states / scores tuples
        scores = () if (return_dict_in_generate and output_scores) else None
        decoder_attentions = () if (return_dict_in_generate and output_attentions) else None
        cross_attentions = () if (return_dict_in_generate and output_attentions) else None
        decoder_hidden_states = () if (return_dict_in_generate and output_hidden_states) else None

        # if model is an encoder-decoder, retrieve encoder attention weights and hidden states
        if return_dict_in_generate and self.config.is_encoder_decoder:
            encoder_attentions = model_kwargs["encoder_outputs"].get("attentions") if output_attentions else None
            encoder_hidden_states = (
                model_kwargs["encoder_outputs"].get("hidden_states") if output_hidden_states else None
            )

        # keep track of which sequences are already finished
        # TODO: no ignore_eos check here since there is a compilation error, will add ignore_eos here if fixed
        unfinished_sequences = torch.ones(input_ids.shape[0], dtype=torch.long, device=input_ids.device)
        hb_profer = HabanaProfile(warmup=profiling_warmup_steps, active=profiling_steps)
        hb_profer.start()
        this_peer_finished = False  # used by synced_gpus only
        cur_len = input_ids.shape[-1]
        token_idx = model_kwargs.get("token_idx", None)
        if token_idx is not None:
            # Update cur_len in case of static shapes
            cur_len = token_idx.item()

        # auto-regressive generation
        while True:
            if lazy_mode:
                self.htcore_generation.mark_step()

            if synced_gpus:
                # Under synced_gpus the `forward` call must continue until all gpus complete their sequence.
                # The following logic allows an early break if all peers finished generating their sequence
                this_peer_finished_flag = torch.tensor(0.0 if this_peer_finished else 1.0).to(input_ids.device)
                # send 0.0 if we finished, 1.0 otherwise
                dist.all_reduce(this_peer_finished_flag, op=dist.ReduceOp.SUM)
                # did all peers finish? the reduced sum will be 0.0 then
                if this_peer_finished_flag.item() == 0.0:
                    break

            # prepare model inputs
            model_inputs = self.prepare_inputs_for_generation(input_ids, **model_kwargs)

            hpu_graphs_kwargs = self._get_hpu_graphs_kwargs(model_kwargs)

            # forward pass to get next token
            outputs = self(
                **model_inputs,
                return_dict=True,
                output_attentions=output_attentions,
                output_hidden_states=output_hidden_states,
                **hpu_graphs_kwargs,
            )

            if synced_gpus and this_peer_finished:
                continue  # don't waste resources running the code we don't need

            token_idx = model_kwargs.get("token_idx", None)
            if token_idx is not None and outputs.logits.shape[-2] > 1:
                next_token_logits = torch.index_select(outputs.logits, -2, token_idx - 1).squeeze(-2)
            else:
                next_token_logits = outputs.logits[:, -1, :]

            # pre-process distribution
            next_token_scores = logits_processor(input_ids, next_token_logits)
            next_token_scores = logits_warper(input_ids, next_token_scores)

            # Store scores, attentions and hidden_states when required
            if return_dict_in_generate:
                if output_scores:
                    scores += (next_token_scores,)
                if output_attentions:
                    decoder_attentions += (
                        (outputs.decoder_attentions,) if self.config.is_encoder_decoder else (outputs.attentions,)
                    )
                    if self.config.is_encoder_decoder:
                        cross_attentions += (outputs.cross_attentions,)

                if output_hidden_states:
                    decoder_hidden_states += (
                        (outputs.decoder_hidden_states,)
                        if self.config.is_encoder_decoder
                        else (outputs.hidden_states,)
                    )

            # sample
            probs = torch.nn.functional.softmax(next_token_scores, dim=-1)
            next_tokens = torch.multinomial(probs, num_samples=1).squeeze(1)

            # finished sentences should have their next token be a padding token
            # TODO: no ignore_eos check here since there is a compilation error, will add ignore_eos here if fixed
            if eos_token_id is not None:
                if pad_token_id is None:
                    raise ValueError("If `eos_token_id` is defined, make sure that `pad_token_id` is defined.")
                next_tokens = next_tokens * unfinished_sequences + pad_token_id * (1 - unfinished_sequences)

            # update generated ids, model inputs, and length for next step
            if token_idx is not None:
                input_ids.index_copy_(
                    1, token_idx, next_tokens.unsqueeze(-1) if next_tokens.dim() == 1 else next_tokens
                )
            else:
                input_ids = torch.cat([input_ids, next_tokens[:, None]], dim=-1)
            if streamer is not None:
                streamer.put(next_tokens.cpu())
            model_kwargs = self._update_model_kwargs_for_generation(
                outputs, model_kwargs, is_encoder_decoder=self.config.is_encoder_decoder
            )
            cur_len = cur_len + 1
            # if eos_token was found in one sentence, set sentence to finished
            if not ignore_eos and eos_token_id_tensor is not None:
                unfinished_sequences = unfinished_sequences.mul(
                    next_tokens.tile(eos_token_id_tensor.shape[0], 1).ne(eos_token_id_tensor.unsqueeze(1)).prod(dim=0)
                )

                # stop when each sentence is finished
                if not ignore_eos and unfinished_sequences.max() == 0:
                    this_peer_finished = True

            # stop if we exceed the maximum length
            if stopping_criteria(input_ids, scores, token_idx=cur_len):
                this_peer_finished = True

            hb_profer.step()

            if this_peer_finished and not synced_gpus:
                break

        hb_profer.stop()
        if streamer is not None:
            streamer.end()

        if return_dict_in_generate:
            if self.config.is_encoder_decoder:
                return GenerateEncoderDecoderOutput(
                    sequences=input_ids,
                    scores=scores,
                    encoder_attentions=encoder_attentions,
                    encoder_hidden_states=encoder_hidden_states,
                    decoder_attentions=decoder_attentions,
                    cross_attentions=cross_attentions,
                    decoder_hidden_states=decoder_hidden_states,
                    past_key_values=model_kwargs.get("past_key_values"),
                )
            else:
                return GenerateDecoderOnlyOutput(
                    sequences=input_ids,
                    scores=scores,
                    attentions=decoder_attentions,
                    hidden_states=decoder_hidden_states,
                    past_key_values=model_kwargs.get("past_key_values"),
                )
        else:
            return input_ids

    def beam_search(
        self,
        input_ids: torch.LongTensor,
        beam_scorer: BeamScorer,
        logits_processor: Optional[LogitsProcessorList] = None,
        stopping_criteria: Optional[StoppingCriteriaList] = None,
        max_length: Optional[int] = None,
        pad_token_id: Optional[int] = None,
        eos_token_id: Optional[Union[int, List[int]]] = None,
        output_attentions: Optional[bool] = None,
        output_hidden_states: Optional[bool] = None,
        output_scores: Optional[bool] = None,
        return_dict_in_generate: Optional[bool] = None,
        synced_gpus: bool = False,
        lazy_mode: Optional[bool] = False,
        profiling_warmup_steps: Optional[int] = 0,
        profiling_steps: Optional[int] = 0,
        **model_kwargs,
    ) -> Union[GenerateBeamOutput, torch.LongTensor]:
        r"""
        Generates sequences of token ids for models with a language modeling head using **beam search decoding** and
        can be used for text-decoder, text-to-text, speech-to-text, and vision-to-text models.

        <Tip warning={true}>

        In most cases, you do not need to call [`~generation.GenerationMixin.beam_search`] directly. Use generate()
        instead. For an overview of generation strategies and code examples, check the [following
        guide](../generation_strategies).

        </Tip>

        Parameters:
            input_ids (`torch.LongTensor` of shape `(batch_size, sequence_length)`):
                The sequence used as a prompt for the generation.
            beam_scorer (`BeamScorer`):
                An derived instance of [`BeamScorer`] that defines how beam hypotheses are constructed, stored and
                sorted during generation. For more information, the documentation of [`BeamScorer`] should be read.
            logits_processor (`LogitsProcessorList`, *optional*):
                An instance of [`LogitsProcessorList`]. List of instances of class derived from [`LogitsProcessor`]
                used to modify the prediction scores of the language modeling head applied at each generation step.
            stopping_criteria (`StoppingCriteriaList`, *optional*):
                An instance of [`StoppingCriteriaList`]. List of instances of class derived from [`StoppingCriteria`]
                used to tell if the generation loop should stop.
            max_length (`int`, *optional*, defaults to 20):
                **DEPRECATED**. Use `logits_processor` or `stopping_criteria` directly to cap the number of generated
                tokens. The maximum length of the sequence to be generated.
            pad_token_id (`int`, *optional*):
                The id of the *padding* token.
            eos_token_id (`Union[int, List[int]]`, *optional*):
                The id of the *end-of-sequence* token. Optionally, use a list to set multiple *end-of-sequence* tokens.
            output_attentions (`bool`, *optional*, defaults to `False`):
                Whether or not to return the attentions tensors of all attention layers. See `attentions` under
                returned tensors for more details.
            output_hidden_states (`bool`, *optional*, defaults to `False`):
                Whether or not to return the hidden states of all layers. See `hidden_states` under returned tensors
                for more details.
            output_scores (`bool`, *optional*, defaults to `False`):
                Whether or not to return the prediction scores. See `scores` under returned tensors for more details.
            return_dict_in_generate (`bool`, *optional*, defaults to `False`):
                Whether or not to return a [`transformers.generationutils.ModelOutput`] instead of a plain tuple.
            synced_gpus (`bool`, *optional*, defaults to `False`):
                Whether to continue running the while loop until max_length (needed for ZeRO stage 3)
            lazy_mode (`bool`, *optional*, defaults to `False`):
                Whether the run is executed in lazy mode or not (i.e. eager mode).
            profiling_warmup_steps (`int`, *optional*, defaults to 0):
                Number of steps to ignore for profling.
            profiling_steps (`int`, *optional*, defaults to 0):
                Number of steps to be captured when enabling profiling.
            model_kwargs:
                Additional model specific kwargs will be forwarded to the `forward` function of the model. If model is
                an encoder-decoder model the kwargs should include `encoder_outputs`.

        Return:
            [`transformers.generation.utils.GenerateBeamDecoderOnlyOutput`], [`transformers.generation.GenerateBeamEncoderDecoderOutput`] or
            `torch.LongTensor`: A `torch.LongTensor` containing the generated tokens (default behaviour) or a
            [`transformers.generation.GenerateBeamDecoderOnlyOutput`] if `model.config.is_encoder_decoder=False` and
            `return_dict_in_generate=True` or a [`transformers.generation.GenerateBeamEncoderDecoderOutput`] if
            `model.config.is_encoder_decoder=True`.

        Examples:

        ```python
        >>> from transformers import (
        ...     AutoTokenizer,
        ...     AutoModelForSeq2SeqLM,
        ...     LogitsProcessorList,
        ...     MinLengthLogitsProcessor,
        ...     BeamSearchScorer,
        ... )
        >>> import torch

        >>> tokenizer = AutoTokenizer.from_pretrained("t5-base")
        >>> model = AutoModelForSeq2SeqLM.from_pretrained("t5-base")

        >>> encoder_input_str = "translate English to German: How old are you?"
        >>> encoder_input_ids = tokenizer(encoder_input_str, return_tensors="pt").input_ids

        >>> # lets run beam search using 3 beams
        >>> num_beams = 3
        >>> # define decoder start token ids
        >>> input_ids = torch.ones((num_beams, 1), device=model.device, dtype=torch.long)
        >>> input_ids = input_ids * model.config.decoder_start_token_id

        >>> # add encoder_outputs to model keyword arguments
        >>> model_kwargs = {
        ...     "encoder_outputs": model.get_encoder()(
        ...         encoder_input_ids.repeat_interleave(num_beams, dim=0), return_dict=True
        ...     )
        ... }

        >>> # instantiate beam scorer
        >>> beam_scorer = BeamSearchScorer(
        ...     batch_size=1,
        ...     num_beams=num_beams,
        ...     device=model.device,
        ... )

        >>> # instantiate logits processors
        >>> logits_processor = LogitsProcessorList(
        ...     [
        ...         MinLengthLogitsProcessor(5, eos_token_id=model.config.eos_token_id),
        ...     ]
        ... )

        >>> outputs = model.beam_search(input_ids, beam_scorer, logits_processor=logits_processor, **model_kwargs)

        >>> tokenizer.batch_decode(outputs, skip_special_tokens=True)
        ['Wie alt bist du?']
        ```"""
        # init values
        logits_processor = logits_processor if logits_processor is not None else LogitsProcessorList()
        stopping_criteria = stopping_criteria if stopping_criteria is not None else StoppingCriteriaList()
        if max_length is not None:
            warnings.warn(
                (
                    "`max_length` is deprecated in this function, use"
                    " `stopping_criteria=StoppingCriteriaList([MaxLengthCriteria(max_length=max_length)])` instead.",
                ),
                UserWarning,
            )
            stopping_criteria = validate_stopping_criteria(stopping_criteria, max_length)
        if len(stopping_criteria) == 0:
            warnings.warn("You don't have defined any stopping_criteria, this will likely loop forever", UserWarning)
        pad_token_id = pad_token_id if pad_token_id is not None else self.generation_config.pad_token_id
        eos_token_id = eos_token_id if eos_token_id is not None else self.generation_config.eos_token_id
        if isinstance(eos_token_id, int):
            eos_token_id = [eos_token_id]
        output_scores = output_scores if output_scores is not None else self.generation_config.output_scores
        output_attentions = (
            output_attentions if output_attentions is not None else self.generation_config.output_attentions
        )
        output_hidden_states = (
            output_hidden_states if output_hidden_states is not None else self.generation_config.output_hidden_states
        )
        return_dict_in_generate = (
            return_dict_in_generate
            if return_dict_in_generate is not None
            else self.generation_config.return_dict_in_generate
        )

        batch_size = len(beam_scorer._beam_hyps)
        num_beams = beam_scorer.num_beams

        batch_beam_size, cur_len = input_ids.shape
        token_idx = model_kwargs.get("token_idx", None)
        if token_idx is not None:
            # Update cur_len in case of static shapes
            cur_len = token_idx.item()

        if num_beams * batch_size != batch_beam_size:
            raise ValueError(
                f"Batch dimension of `input_ids` should be {num_beams * batch_size}, but is {batch_beam_size}."
            )

        # init attention / hidden states / scores tuples
        scores = () if (return_dict_in_generate and output_scores) else None
        beam_indices = (
            tuple(() for _ in range(batch_beam_size)) if (return_dict_in_generate and output_scores) else None
        )
        decoder_attentions = () if (return_dict_in_generate and output_attentions) else None
        cross_attentions = () if (return_dict_in_generate and output_attentions) else None
        decoder_hidden_states = () if (return_dict_in_generate and output_hidden_states) else None

        # if model is an encoder-decoder, retrieve encoder attention weights and hidden states
        if return_dict_in_generate and self.config.is_encoder_decoder:
            encoder_attentions = model_kwargs["encoder_outputs"].get("attentions") if output_attentions else None
            encoder_hidden_states = (
                model_kwargs["encoder_outputs"].get("hidden_states") if output_hidden_states else None
            )

        # initialise score of first beam with 0 and the rest with -1e9. This makes sure that only tokens
        # of the first beam are considered to avoid sampling the exact same tokens across all beams.
        beam_scores = torch.zeros((batch_size, num_beams), dtype=torch.float, device=input_ids.device)
        beam_scores[:, 1:] = -1e9
        beam_scores = beam_scores.view((batch_size * num_beams,))

        if self.generation_config.static_shapes:
            beam_trace_scores = torch.zeros(
                (input_ids.shape[1], 2 * batch_size * num_beams), device=input_ids.device, dtype=torch.float32
            )
            beam_trace_indices = torch.zeros(
                (input_ids.shape[1], 2 * batch_size * num_beams), device=input_ids.device, dtype=torch.int64
            )
            beam_trace_tokens = torch.zeros(
                (input_ids.shape[1], 2 * batch_size * num_beams), device=input_ids.device, dtype=torch.int64
            )
            beam_trace_idx = torch.tensor(0, device=input_ids.device)
            num_eos_tokens = torch.zeros((1), device=input_ids.device, dtype=torch.int64)
            num_beams_tensor = torch.tensor(num_beams, device=input_ids.device, dtype=torch.int64)

        def finalize_beams(initial_ids, beam_trace, model_config, length_penalty):
            beam_trace_idx, beam_trace_scores, beam_trace_indices, beam_trace_tokens = beam_trace
            bs = initial_ids.shape[0]
            num_beams = beam_trace_scores.shape[1] // (2 * bs)

            beam_trace_idx = beam_trace_idx.item()
            beam_trace_scores = beam_trace_scores[:beam_trace_idx, :]
            beam_trace_indices = beam_trace_indices[:beam_trace_idx, :]
            beam_trace_tokens = beam_trace_tokens[:beam_trace_idx, :]

            # (score, parent_beam, token_id, is_finished)
            root = (float("-inf"), None, None, False)

            def resolve_beam(beam):
                if beam == root:
                    return []
                score, prev, tok, is_finished = beam
                rest = resolve_beam(prev)
                rest.append(tok)
                return rest

            prev_beams = [[root] * num_beams] * bs
            best = [root] * bs

            def beam_score(beam):
                return (beam[3], beam[0])

            for step, (scores, indices, tokens) in enumerate(
                zip(beam_trace_scores, beam_trace_indices, beam_trace_tokens)
            ):
                cur_beams = [[] for _ in range(bs)]
                for idx, (s, i, t) in enumerate(zip(scores, indices, tokens)):
                    batch = idx // (num_beams * 2)
                    idx = idx % (num_beams * 2)
                    b_len = 1 + step
                    b_score = s.item() / (b_len**length_penalty)
                    b_tok = t.item()
                    is_finished = b_tok == model_config.eos_token_id
                    if len(cur_beams[batch]) >= num_beams:
                        continue
                    beam = (b_score, prev_beams[batch][i], b_tok, is_finished)
                    if not is_finished:
                        cur_beams[batch].append(beam)
                    if is_finished or (step + 1 == beam_trace_idx):
                        if beam_score(best[batch]) < beam_score(beam):
                            best[batch] = beam
                prev_beams = cur_beams

            def expand_if_needed(tensor, new_size, value, dim=-1):
                orig_len = tensor.shape[dim]
                padding_len = new_size - orig_len
                import torch.nn.functional as F

                if padding_len > 0:
                    if dim == -1:
                        return F.pad(tensor, (0, padding_len), value=value)
                    elif dim == -2:
                        return F.pad(tensor, (0, 0, 0, padding_len), value=value)
                    else:
                        assert False, f"Unsupported dim value: {dim}"
                return tensor

            result = [
                torch.cat(
                    [initial_ids[i], torch.tensor(resolve_beam(b), dtype=initial_ids.dtype, device=initial_ids.device)]
                )
                for i, b in enumerate(best)
            ]
            max_length = max([t.shape[-1] for t in result])
            result = [expand_if_needed(res, max_length, model_config.pad_token_id) for res in result]
            input_ids = torch.stack(result)
            return input_ids

        hb_profer = HabanaProfile(warmup=profiling_warmup_steps, active=profiling_steps)
        hb_profer.start()
        this_peer_finished = False  # used by synced_gpus only

        bucket_size = model_kwargs.get("bucket_size", -1)
        reduce_recompile = model_kwargs.get("reduce_recompile", False)
        prompt_len = input_ids.shape[-1]
        if bucket_size >= 0:
            inc = iter(incrementor(bucket_size, prompt_len))
        if bucket_size > 0:
            assert "position_ids" not in model_kwargs, "Untested path"
        if self.generation_config.static_shapes:
            initial_ids = input_ids[::num_beams, 0:cur_len]
        while True:
            if lazy_mode:
                self.htcore_generation.mark_step()
            if synced_gpus:
                # Under synced_gpus the `forward` call must continue until all gpus complete their sequence.
                # The following logic allows an early break if all peers finished generating their sequence
                this_peer_finished_flag = torch.tensor(0.0 if this_peer_finished else 1.0).to(input_ids.device)
                # send 0.0 if we finished, 1.0 otherwise
                dist.all_reduce(this_peer_finished_flag, op=dist.ReduceOp.SUM)
                # did all peers finish? the reduced sum will be 0.0 then
                if this_peer_finished_flag.item() == 0.0:
                    break

            if bucket_size > 0:
                # it will not have been padded if bucket_size > 0
                params = next(inc)
                input_ids, model_kwargs = self.update_model_kwargs_for_bucketing(
                    params, input_ids, model_kwargs, pad_token_id, bucket_size, reduce_recompile
                )

            model_inputs = self.prepare_inputs_for_generation(input_ids, **model_kwargs)

            hpu_graphs_kwargs = self._get_hpu_graphs_kwargs(model_kwargs)
            outputs = self(
                **model_inputs,
                return_dict=True,
                output_attentions=output_attentions,
                output_hidden_states=output_hidden_states,
                **hpu_graphs_kwargs,
            )

            if synced_gpus and this_peer_finished:
                cur_len = cur_len + 1
                continue  # don't waste resources running the code we don't need

            token_idx = model_kwargs.get("token_idx", None)
            if token_idx is not None and outputs.logits.shape[-2] > 1:
                next_token_logits = torch.index_select(outputs.logits, -2, token_idx - 1).squeeze(-2)
            else:
                next_token_logits = outputs.logits[:, -1, :]

            next_token_scores = torch.nn.functional.log_softmax(
                next_token_logits, dim=-1
            )  # (batch_size * num_beams, vocab_size)

            if token_idx is not None:
                next_token_scores_processed = logits_processor(input_ids[:, :token_idx], next_token_scores)
            else:
                next_token_scores_processed = logits_processor(input_ids, next_token_scores)
            next_token_scores = next_token_scores_processed + beam_scores[:, None].expand_as(
                next_token_scores_processed
            )

            # Store scores, attentions and hidden_states when required
            if return_dict_in_generate:
                if output_scores:
                    scores += (next_token_scores_processed,)
                if output_attentions:
                    decoder_attentions += (
                        (outputs.decoder_attentions,) if self.config.is_encoder_decoder else (outputs.attentions,)
                    )
                    if self.config.is_encoder_decoder:
                        cross_attentions += (outputs.cross_attentions,)

                if output_hidden_states:
                    decoder_hidden_states += (
                        (outputs.decoder_hidden_states,)
                        if self.config.is_encoder_decoder
                        else (outputs.hidden_states,)
                    )

            # reshape for beam search
            vocab_size = next_token_scores.shape[-1]
            next_token_scores = next_token_scores.view(batch_size, num_beams * vocab_size)

            # Sample 1 + len(eos_token_id) next tokens for each beam so we have at least 1 non eos token per beam.
            n_eos_tokens = len(eos_token_id) if eos_token_id else 0
            next_token_scores, next_tokens = torch.topk(
                next_token_scores, max(2, 1 + n_eos_tokens) * num_beams, dim=1, largest=True, sorted=True
            )

            next_indices = torch.div(next_tokens, vocab_size, rounding_mode="floor")
            if self.generation_config.static_shapes:
                beam_scores = next_token_scores.flatten()
                static_beam_indices = next_indices.flatten()

                beam_tokens = next_tokens.remainder(vocab_size).flatten()

                beam_trace_scores.index_copy_(0, beam_trace_idx, beam_scores.unsqueeze(0))
                beam_trace_indices.index_copy_(0, beam_trace_idx, static_beam_indices.unsqueeze(0))
                beam_trace_tokens.index_copy_(0, beam_trace_idx, beam_tokens.unsqueeze(0))
                beam_trace_idx.add_(1)

                if self.generation_config.early_stopping:
                    num_eos_tokens.add_(beam_tokens[0:num_beams].eq(self.config.eos_token_id).sum())

                beam_scores.add_(torch.where(beam_tokens.eq(self.config.eos_token_id), float("-inf"), 0.0))
                beam_scores = beam_scores.view(batch_size, -1).unsqueeze(0)
                _, selected = torch.topk(beam_scores, k=num_beams, dim=-1, largest=True, sorted=True)
                offset = torch.arange(0, torch.numel(beam_scores), beam_scores.shape[-1]).unsqueeze(-1)
                selected = (selected + offset).flatten()
                beam_scores = beam_scores.flatten().index_select(0, selected)
                beam_tokens = beam_tokens.index_select(0, selected)
                static_beam_indices = static_beam_indices.index_select(0, selected)

                prev_beams = outputs.logits.shape[0] // batch_size

                beam_offsets = torch.arange(0, 1, prev_beams, dtype=torch.int32)
                beam_offsets = beam_offsets.to(device=outputs.logits.device)
                static_beam_indices = (static_beam_indices.view(batch_size, -1) + beam_offsets.unsqueeze(-1)).flatten()

                next_tokens = beam_tokens.unsqueeze(-1)
                beam_next_tokens = next_tokens
                beam_idx = static_beam_indices
            else:
                next_tokens = next_tokens % vocab_size
                # stateless
                beam_outputs = beam_scorer.process(
                    input_ids,
                    next_token_scores,
                    next_tokens,
                    next_indices,
                    pad_token_id=pad_token_id,
                    eos_token_id=eos_token_id,
                    beam_indices=beam_indices,
                    decoder_prompt_len=prompt_len,
                )
                beam_scores = beam_outputs["next_beam_scores"]
                beam_next_tokens = beam_outputs["next_beam_tokens"]
                beam_idx = beam_outputs["next_beam_indices"]

            if token_idx is not None:
                input_ids = torch.index_select(input_ids, 0, beam_idx)
                input_ids.index_copy_(
                    1, token_idx, beam_next_tokens.unsqueeze(-1) if beam_next_tokens.dim() == 1 else beam_next_tokens
                )
            else:
                input_ids = torch.cat([input_ids[beam_idx, :], beam_next_tokens.unsqueeze(-1)], dim=-1)

            model_kwargs = self._update_model_kwargs_for_generation(
                outputs, model_kwargs, is_encoder_decoder=self.config.is_encoder_decoder
            )
            if model_kwargs["past_key_values"] is not None:
                if model_kwargs["reuse_cache"]:
                    model_kwargs["past_key_values"] = unwrap_deepspeed_model(self).reorder_kv_cache(beam_idx)
                else:
                    model_kwargs["past_key_values"] = self._temporary_reorder_cache(
                        model_kwargs["past_key_values"], beam_idx
                    )

            if return_dict_in_generate and output_scores:
                beam_indices = tuple((beam_indices[beam_idx[i]] + (beam_idx[i],) for i in range(len(beam_indices))))

            # increase cur_len
            cur_len = cur_len + 1

            hb_profer.step()
            if self.generation_config.static_shapes:
                is_min_length_reached = (
                    self.generation_config.min_length and cur_len >= self.generation_config.min_length
                )
                if (
                    self.generation_config.early_stopping
                    and is_min_length_reached
                    and num_eos_tokens >= num_beams_tensor
                ):
                    break
                elif stopping_criteria(input_ids, scores, token_idx=cur_len):
                    break
            elif stopping_criteria(input_ids, scores) or (beam_scorer.is_done and not lazy_mode):
                if not synced_gpus:
                    break
                else:
                    this_peer_finished = True
        hb_profer.stop()

        if self.generation_config.static_shapes:
            beam_trace = (beam_trace_idx, beam_trace_scores, beam_trace_indices, beam_trace_tokens)
            from collections import UserDict

            def map_tensors(obj, fn):
                constructor = type(obj)
                if isinstance(obj, tuple):
                    return constructor(map_tensors(v, fn) for v in obj)
                if isinstance(obj, list):
                    return constructor([map_tensors(v, fn) for v in obj])
                if isinstance(obj, dict) or isinstance(obj, UserDict):
                    return constructor({k: map_tensors(v, fn) for k, v in obj.items()})
                if isinstance(obj, torch.Tensor):
                    return fn(obj)
                return obj

            def move(obj, device):
                return map_tensors(obj, lambda t: t.to(device))

            sequence_outputs = {}
            sequence_outputs["sequences"] = finalize_beams(
                initial_ids.cpu(), move(beam_trace, "cpu"), self.config, self.generation_config.length_penalty
            )
        else:
            sequence_outputs = beam_scorer.finalize(
                input_ids,
                beam_scores,
                next_tokens,
                beam_indices,
                pad_token_id=pad_token_id,
                eos_token_id=eos_token_id,
                max_length=stopping_criteria.max_length,
                beam_indices=beam_indices,
                decoder_prompt_len=prompt_len,
            )

        if return_dict_in_generate:
            if not output_scores:
                sequence_outputs["sequence_scores"] = None

            if self.config.is_encoder_decoder:
                return GenerateBeamEncoderDecoderOutput(
                    sequences=sequence_outputs["sequences"],
                    sequences_scores=sequence_outputs["sequence_scores"],
                    scores=scores,
                    beam_indices=sequence_outputs["beam_indices"],
                    encoder_attentions=encoder_attentions,
                    encoder_hidden_states=encoder_hidden_states,
                    decoder_attentions=decoder_attentions,
                    cross_attentions=cross_attentions,
                    decoder_hidden_states=decoder_hidden_states,
                    past_key_values=model_kwargs.get("past_key_values"),
                )
            else:
                return GenerateBeamDecoderOnlyOutput(
                    sequences=sequence_outputs["sequences"],
                    sequences_scores=sequence_outputs["sequence_scores"],
                    scores=scores,
                    beam_indices=sequence_outputs["beam_indices"],
                    attentions=decoder_attentions,
                    hidden_states=decoder_hidden_states,
                    past_key_values=model_kwargs.get("past_key_values"),
                )
        else:
            return sequence_outputs["sequences"]

    def beam_sample(
        self,
        input_ids: torch.LongTensor,
        beam_scorer: BeamScorer,
        logits_processor: Optional[LogitsProcessorList] = None,
        stopping_criteria: Optional[StoppingCriteriaList] = None,
        logits_warper: Optional[LogitsProcessorList] = None,
        max_length: Optional[int] = None,
        pad_token_id: Optional[int] = None,
        eos_token_id: Optional[Union[int, List[int]]] = None,
        output_attentions: Optional[bool] = None,
        output_hidden_states: Optional[bool] = None,
        output_scores: Optional[bool] = None,
        return_dict_in_generate: Optional[bool] = None,
        synced_gpus: bool = False,
        lazy_mode: Optional[bool] = False,
        profiling_warmup_steps: Optional[int] = 0,
        profiling_steps: Optional[int] = 0,
        **model_kwargs,
    ) -> Union[GenerateBeamOutput, torch.LongTensor]:
        r"""
        Generates sequences of token ids for models with a language modeling head using **beam search multinomial
        sampling** and can be used for text-decoder, text-to-text, speech-to-text, and vision-to-text models.

        <Tip warning={true}>

        In most cases, you do not need to call [`~generation.GenerationMixin.beam_sample`] directly. Use generate()
        instead. For an overview of generation strategies and code examples, check the [following
        guide](../generation_strategies).

        </Tip>

        Parameters:
            input_ids (`torch.LongTensor` of shape `(batch_size, sequence_length)`):
                The sequence used as a prompt for the generation.
            beam_scorer (`BeamScorer`):
                A derived instance of [`BeamScorer`] that defines how beam hypotheses are constructed, stored and
                sorted during generation. For more information, the documentation of [`BeamScorer`] should be read.
            logits_processor (`LogitsProcessorList`, *optional*):
                An instance of [`LogitsProcessorList`]. List of instances of class derived from [`LogitsProcessor`]
                used to modify the prediction scores of the language modeling head applied at each generation step.
            stopping_criteria (`StoppingCriteriaList`, *optional*):
                An instance of [`StoppingCriteriaList`]. List of instances of class derived from [`StoppingCriteria`]
                used to tell if the generation loop should stop.
            logits_warper (`LogitsProcessorList`, *optional*):
                An instance of [`LogitsProcessorList`]. List of instances of class derived from [`LogitsWarper`] used
                to warp the prediction score distribution of the language modeling head applied before multinomial
                sampling at each generation step.
            max_length (`int`, *optional*, defaults to 20):
                **DEPRECATED**. Use `logits_processor` or `stopping_criteria` directly to cap the number of generated
                tokens. The maximum length of the sequence to be generated.
            pad_token_id (`int`, *optional*):
                The id of the *padding* token.
            eos_token_id (`Union[int, List[int]]`, *optional*):
                The id of the *end-of-sequence* token. Optionally, use a list to set multiple *end-of-sequence* tokens.
            output_attentions (`bool`, *optional*, defaults to `False`):
                Whether or not to return the attentions tensors of all attention layers. See `attentions` under
                returned tensors for more details.
            output_hidden_states (`bool`, *optional*, defaults to `False`):
                Whether or not to return the hidden states of all layers. See `hidden_states` under returned tensors
                for more details.
            output_scores (`bool`, *optional*, defaults to `False`):
                Whether or not to return the prediction scores. See `scores` under returned tensors for more details.
            return_dict_in_generate (`bool`, *optional*, defaults to `False`):
                Whether or not to return a [`transformers.generationutils.ModelOutput`] instead of a plain tuple.
            synced_gpus (`bool`, *optional*, defaults to `False`):
                Whether to continue running the while loop until max_length (needed for ZeRO stage 3)
            lazy_mode (`bool`, *optional*, defaults to `False`):
                Whether the run is executed in lazy mode or not (i.e. eager mode).
            profiling_warmup_steps (`int`, *optional*, defaults to 0):
                Number of steps to ignore for profling.
            profiling_steps (`int`, *optional*, defaults to 0):
                Number of steps to be captured when enabling profiling.
            model_kwargs:
                Additional model specific kwargs will be forwarded to the `forward` function of the model. If model is
                an encoder-decoder model the kwargs should include `encoder_outputs`.

        Return:
            [`transformers.generation.GenerateBeamDecoderOnlyOutput`], [`transformers.generation.GenerateBeamEncoderDecoderOutput`] or
            `torch.LongTensor`: A `torch.LongTensor` containing the generated tokens (default behaviour) or a
            [`transformers.generation.GenerateBeamDecoderOnlyOutput`] if `model.config.is_encoder_decoder=False` and
            `return_dict_in_generate=True` or a [`transformers.generation.GenerateBeamEncoderDecoderOutput`] if
            `model.config.is_encoder_decoder=True`.

        Examples:

        ```python
        >>> from transformers import (
        ...     AutoTokenizer,
        ...     AutoModelForSeq2SeqLM,
        ...     LogitsProcessorList,
        ...     MinLengthLogitsProcessor,
        ...     TopKLogitsWarper,
        ...     TemperatureLogitsWarper,
        ...     BeamSearchScorer,
        ... )
        >>> import torch

        >>> tokenizer = AutoTokenizer.from_pretrained("t5-base")
        >>> model = AutoModelForSeq2SeqLM.from_pretrained("t5-base")

        >>> encoder_input_str = "translate English to German: How old are you?"
        >>> encoder_input_ids = tokenizer(encoder_input_str, return_tensors="pt").input_ids

        >>> # lets run beam search using 3 beams
        >>> num_beams = 3
        >>> # define decoder start token ids
        >>> input_ids = torch.ones((num_beams, 1), device=model.device, dtype=torch.long)
        >>> input_ids = input_ids * model.config.decoder_start_token_id

        >>> # add encoder_outputs to model keyword arguments
        >>> model_kwargs = {
        ...     "encoder_outputs": model.get_encoder()(
        ...         encoder_input_ids.repeat_interleave(num_beams, dim=0), return_dict=True
        ...     )
        ... }

        >>> # instantiate beam scorer
        >>> beam_scorer = BeamSearchScorer(
        ...     batch_size=1,
        ...     max_length=model.config.max_length,
        ...     num_beams=num_beams,
        ...     device=model.device,
        ... )

        >>> # instantiate logits processors
        >>> logits_processor = LogitsProcessorList(
        ...     [MinLengthLogitsProcessor(5, eos_token_id=model.config.eos_token_id)]
        ... )
        >>> # instantiate logits processors
        >>> logits_warper = LogitsProcessorList(
        ...     [
        ...         TopKLogitsWarper(50),
        ...         TemperatureLogitsWarper(0.7),
        ...     ]
        ... )

        >>> outputs = model.beam_sample(
        ...     input_ids, beam_scorer, logits_processor=logits_processor, logits_warper=logits_warper, **model_kwargs
        ... )

        >>> tokenizer.batch_decode(outputs, skip_special_tokens=True)
        ['Wie alt bist du?']
        ```"""

        raise NotImplementedError("Beam search sampling is not supported by optimum-habana yet.")

    def group_beam_search(
        self,
        input_ids: torch.LongTensor,
        beam_scorer: BeamScorer,
        logits_processor: Optional[LogitsProcessorList] = None,
        stopping_criteria: Optional[StoppingCriteriaList] = None,
        max_length: Optional[int] = None,
        pad_token_id: Optional[int] = None,
        eos_token_id: Optional[Union[int, List[int]]] = None,
        output_attentions: Optional[bool] = None,
        output_hidden_states: Optional[bool] = None,
        output_scores: Optional[bool] = None,
        return_dict_in_generate: Optional[bool] = None,
        synced_gpus: bool = False,
        lazy_mode: Optional[bool] = False,
        profiling_warmup_steps: Optional[int] = 0,
        profiling_steps: Optional[int] = 0,
        **model_kwargs,
    ):
        r"""
        Generates sequences of token ids for models with a language modeling head using **diverse beam search
        decoding** and can be used for text-decoder, text-to-text, speech-to-text, and vision-to-text models.

        <Tip warning={true}>

        In most cases, you do not need to call [`~generation.GenerationMixin.group_beam_search`] directly. Use
        generate() instead. For an overview of generation strategies and code examples, check the [following
        guide](../generation_strategies).

        </Tip>

        Parameters:
            input_ids (`torch.LongTensor` of shape `(batch_size, sequence_length)`):
                The sequence used as a prompt for the generation.
            beam_scorer (`BeamScorer`):
                An derived instance of [`BeamScorer`] that defines how beam hypotheses are constructed, stored and
                sorted during generation. For more information, the documentation of [`BeamScorer`] should be read.
            logits_processor (`LogitsProcessorList`, *optional*):
                An instance of [`LogitsProcessorList`]. List of instances of class derived from [`LogitsProcessor`]
                used to modify the prediction scores of the language modeling head applied at each generation step.
            stopping_criteria (`StoppingCriteriaList`, *optional*):
                An instance of [`StoppingCriteriaList`]. List of instances of class derived from [`StoppingCriteria`]
                used to tell if the generation loop should stop.
            max_length (`int`, *optional*, defaults to 20):
                **DEPRECATED**. Use `logits_processor` or `stopping_criteria` directly to cap the number of generated
                tokens. The maximum length of the sequence to be generated.
            pad_token_id (`int`, *optional*):
                The id of the *padding* token.
            eos_token_id (`Union[int, List[int]]`, *optional*):
                The id of the *end-of-sequence* token. Optionally, use a list to set multiple *end-of-sequence* tokens.
            output_attentions (`bool`, *optional*, defaults to `False`):
                Whether or not to return the attentions tensors of all attention layers. See `attentions` under
                returned tensors for more details.
            output_hidden_states (`bool`, *optional*, defaults to `False`):
                Whether or not to return the hidden states of all layers. See `hidden_states` under returned tensors
                for more details.
            output_scores (`bool`, *optional*, defaults to `False`):
                Whether or not to return the prediction scores. See `scores` under returned tensors for more details.
            return_dict_in_generate (`bool`, *optional*, defaults to `False`):
                Whether or not to return a [`transformers.generationutils.ModelOutput`] instead of a plain tuple.
            synced_gpus (`bool`, *optional*, defaults to `False`):
                Whether to continue running the while loop until max_length (needed for ZeRO stage 3)
            lazy_mode (`bool`, *optional*, defaults to `False`):
                Whether the run is executed in lazy mode or not (i.e. eager mode).
            profiling_warmup_steps (`int`, *optional*, defaults to 0):
                Number of steps to ignore for profling.
            profiling_steps (`int`, *optional*, defaults to 0):
                Number of steps to be captured when enabling profiling.
            model_kwargs:
                Additional model specific kwargs that will be forwarded to the `forward` function of the model. If
                model is an encoder-decoder model the kwargs should include `encoder_outputs`.

        Return:
            [`transformers.generation.GenerateBeamDecoderOnlyOutput`], [`transformers.generation.GenerateBeamEncoderDecoderOutput`] or
            `torch.LongTensor`: A `torch.LongTensor` containing the generated tokens (default behaviour) or a
            [`transformers.generation.GenerateBeamDecoderOnlyOutput`] if [`transformers.generation.BeamSearchDecoderOnlyOutput`] if
            `model.config.is_encoder_decoder=False` and `return_dict_in_generate=True` or a
            [`transformers.generation.GenerateBeamEncoderDecoderOutput`] if `model.config.is_encoder_decoder=True`.

        Examples:

        ```python
        >>> from transformers import (
        ...     AutoTokenizer,
        ...     AutoModelForSeq2SeqLM,
        ...     LogitsProcessorList,
        ...     MinLengthLogitsProcessor,
        ...     HammingDiversityLogitsProcessor,
        ...     BeamSearchScorer,
        ... )
        >>> import torch

        >>> tokenizer = AutoTokenizer.from_pretrained("t5-base")
        >>> model = AutoModelForSeq2SeqLM.from_pretrained("t5-base")

        >>> encoder_input_str = "translate English to German: How old are you?"
        >>> encoder_input_ids = tokenizer(encoder_input_str, return_tensors="pt").input_ids

        >>> # lets run diverse beam search using 6 beams
        >>> num_beams = 6
        >>> # define decoder start token ids
        >>> input_ids = torch.ones((num_beams, 1), device=model.device, dtype=torch.long)
        >>> input_ids = input_ids * model.config.decoder_start_token_id

        >>> # add encoder_outputs to model keyword arguments
        >>> model_kwargs = {
        ...     "encoder_outputs": model.get_encoder()(
        ...         encoder_input_ids.repeat_interleave(num_beams, dim=0), return_dict=True
        ...     )
        ... }

        >>> # instantiate beam scorer
        >>> beam_scorer = BeamSearchScorer(
        ...     batch_size=1,
        ...     max_length=model.config.max_length,
        ...     num_beams=num_beams,
        ...     device=model.device,
        ...     num_beam_groups=3,
        ... )

        >>> # instantiate logits processors
        >>> logits_processor = LogitsProcessorList(
        ...     [
        ...         HammingDiversityLogitsProcessor(5.5, num_beams=6, num_beam_groups=3),
        ...         MinLengthLogitsProcessor(5, eos_token_id=model.config.eos_token_id),
        ...     ]
        ... )

        >>> outputs = model.group_beam_search(
        ...     input_ids, beam_scorer, logits_processor=logits_processor, **model_kwargs
        ... )

        >>> tokenizer.batch_decode(outputs, skip_special_tokens=True)
        ['Wie alt bist du?']
        ```"""

        raise NotImplementedError("Group beam search is not supported by optimum-habana yet.")

    def constrained_beam_search(
        self,
        input_ids: torch.LongTensor,
        constrained_beam_scorer: ConstrainedBeamSearchScorer,
        logits_processor: Optional[LogitsProcessorList] = None,
        stopping_criteria: Optional[StoppingCriteriaList] = None,
        max_length: Optional[int] = None,
        pad_token_id: Optional[int] = None,
        eos_token_id: Optional[Union[int, List[int]]] = None,
        output_attentions: Optional[bool] = None,
        output_hidden_states: Optional[bool] = None,
        output_scores: Optional[bool] = None,
        return_dict_in_generate: Optional[bool] = None,
        synced_gpus: Optional[bool] = None,
        lazy_mode: Optional[bool] = False,
        profiling_warmup_steps: Optional[int] = 0,
        profiling_steps: Optional[int] = 0,
        **model_kwargs,
    ) -> Union[GenerateBeamOutput, torch.LongTensor]:
        r"""
        Generates sequences of token ids for models with a language modeling head using **constrained beam search
        decoding** and can be used for text-decoder, text-to-text, speech-to-text, and vision-to-text models.

        <Tip warning={true}>

        In most cases, you do not need to call [`~generation.GenerationMixin.constrained_beam_search`] directly. Use
        generate() instead. For an overview of generation strategies and code examples, check the [following
        guide](../generation_strategies).

        </Tip>

        Parameters:
            input_ids (`torch.LongTensor` of shape `(batch_size, sequence_length)`):
                The sequence used as a prompt for the generation.
            constrained_beam_scorer (`ConstrainedBeamSearchScorer`):
                A derived instance of [`BeamScorer`] that defines how beam hypotheses are constructed, stored and
                sorted during generation, while satisfying a list of positive constraints. For more information, the
                documentation of [`ConstrainedBeamSearchScorer`] should be read.
            logits_processor (`LogitsProcessorList`, *optional*):
                An instance of [`LogitsProcessorList`]. List of instances of class derived from [`LogitsProcessor`]
                used to modify the prediction scores of the language modeling head applied at each generation step.
            stopping_criteria (`StoppingCriteriaList`, *optional*):
                An instance of [`StoppingCriteriaList`]. List of instances of class derived from [`StoppingCriteria`]
                used to tell if the generation loop should stop.
            logits_warper (`LogitsProcessorList`, *optional*):
                An instance of [`LogitsProcessorList`]. List of instances of class derived from [`LogitsWarper`] used
                to warp the prediction score distribution of the language modeling head applied before multinomial
                sampling at each generation step.
            max_length (`int`, *optional*, defaults to 20):
                **DEPRECATED**. Use `logits_processor` or `stopping_criteria` directly to cap the number of generated
                tokens. The maximum length of the sequence to be generated.
            pad_token_id (`int`, *optional*):
                The id of the *padding* token.
            eos_token_id (`Union[int, List[int]]`, *optional*):
                The id of the *end-of-sequence* token. Optionally, use a list to set multiple *end-of-sequence* tokens.
            output_attentions (`bool`, *optional*, defaults to `False`):
                Whether or not to return the attentions tensors of all attention layers. See `attentions` under
                returned tensors for more details.
            output_hidden_states (`bool`, *optional*, defaults to `False`):
                Whether or not to return the hidden states of all layers. See `hidden_states` under returned tensors
                for more details.
            output_scores (`bool`, *optional*, defaults to `False`):
                Whether or not to return the prediction scores. See `scores` under returned tensors for more details.
            return_dict_in_generate (`bool`, *optional*, defaults to `False`):
                Whether or not to return a [`transformers.generationutils.ModelOutput`] instead of a plain tuple.
            synced_gpus (`bool`, *optional*, defaults to `False`):
                Whether to continue running the while loop until max_length (needed for ZeRO stage 3)
            lazy_mode (`bool`, *optional*, defaults to `False`):
                Whether the run is executed in lazy mode or not (i.e. eager mode).
            profiling_warmup_steps (`int`, *optional*, defaults to 0):
                Number of steps to ignore for profling.
            profiling_steps (`int`, *optional*, defaults to 0):
                Number of steps to be captured when enabling profiling.
            model_kwargs:
                Additional model specific kwargs will be forwarded to the `forward` function of the model. If model is
                an encoder-decoder model the kwargs should include `encoder_outputs`.

        Return:
            [`transformers.generation.utils.GenerateBeamDecoderOnlyOutput`], [`transformers.generation.GenerateBeamEncoderDecoderOutput`] or
            `torch.LongTensor`: A `torch.LongTensor` containing the generated tokens (default behaviour) or a
            [`transformers.generation.GenerateBeamDecoderOnlyOutput`] if `model.config.is_encoder_decoder=False` and
            `return_dict_in_generate=True` or a [`transformers.generation.GenerateBeamEncoderDecoderOutput`] if
            `model.config.is_encoder_decoder=True`.

        Examples:

        ```python
        >>> from transformers import (
        ...     AutoTokenizer,
        ...     AutoModelForSeq2SeqLM,
        ...     LogitsProcessorList,
        ...     MinLengthLogitsProcessor,
        ...     ConstrainedBeamSearchScorer,
        ...     PhrasalConstraint,
        ... )
        >>> import torch

        >>> tokenizer = AutoTokenizer.from_pretrained("t5-base")
        >>> model = AutoModelForSeq2SeqLM.from_pretrained("t5-base")

        >>> encoder_input_str = "translate English to German: How old are you?"
        >>> encoder_input_ids = tokenizer(encoder_input_str, return_tensors="pt").input_ids

        >>> # lets run beam search using 3 beams
        >>> num_beams = 3
        >>> # define decoder start token ids
        >>> input_ids = torch.ones((num_beams, 1), device=model.device, dtype=torch.long)
        >>> input_ids = input_ids * model.config.decoder_start_token_id

        >>> # add encoder_outputs to model keyword arguments
        >>> model_kwargs = {
        ...     "encoder_outputs": model.get_encoder()(
        ...         encoder_input_ids.repeat_interleave(num_beams, dim=0), return_dict=True
        ...     )
        ... }

        >>> constraint_str = "Sie"
        >>> constraint_token_ids = tokenizer.encode(constraint_str)[:-1]  # slice to remove eos token
        >>> constraints = [PhrasalConstraint(token_ids=constraint_token_ids)]

        >>> # instantiate beam scorer
        >>> beam_scorer = ConstrainedBeamSearchScorer(
        ...     batch_size=1, num_beams=num_beams, device=model.device, constraints=constraints
        ... )

        >>> # instantiate logits processors
        >>> logits_processor = LogitsProcessorList(
        ...     [
        ...         MinLengthLogitsProcessor(5, eos_token_id=model.config.eos_token_id),
        ...     ]
        ... )

        >>> outputs = model.constrained_beam_search(
        ...     input_ids, beam_scorer, constraints=constraints, logits_processor=logits_processor, **model_kwargs
        ... )

        >>> tokenizer.batch_decode(outputs, skip_special_tokens=True)
        ['Wie alt sind Sie?']
        ```"""

        # init values
        logits_processor = logits_processor if logits_processor is not None else LogitsProcessorList()
        stopping_criteria = stopping_criteria if stopping_criteria is not None else StoppingCriteriaList()
        if max_length is not None:
            warnings.warn(
                "`max_length` is deprecated in this function, use"
                " `stopping_criteria=StoppingCriteriaList([MaxLengthCriteria(max_length=max_length)])` instead.",
                UserWarning,
            )
            stopping_criteria = validate_stopping_criteria(stopping_criteria, max_length)
        if len(stopping_criteria) == 0:
            warnings.warn("You don't have defined any stopping_criteria, this will likely loop forever", UserWarning)
        pad_token_id = pad_token_id if pad_token_id is not None else self.generation_config.pad_token_id
        eos_token_id = eos_token_id if eos_token_id is not None else self.generation_config.eos_token_id
        if isinstance(eos_token_id, int):
            eos_token_id = [eos_token_id]
        output_scores = output_scores if output_scores is not None else self.generation_config.output_scores
        output_attentions = (
            output_attentions if output_attentions is not None else self.generation_config.output_attentions
        )
        output_hidden_states = (
            output_hidden_states if output_hidden_states is not None else self.generation_config.output_hidden_states
        )
        return_dict_in_generate = (
            return_dict_in_generate
            if return_dict_in_generate is not None
            else self.generation_config.return_dict_in_generate
        )

        batch_size = len(constrained_beam_scorer._beam_hyps)
        num_beams = constrained_beam_scorer.num_beams

        batch_beam_size, cur_len = input_ids.shape
        token_idx = model_kwargs.get("token_idx", None)
        if token_idx is not None:
            # Update cur_len in case of static shapes
            cur_len = token_idx.item()

        if num_beams * batch_size != batch_beam_size:
            raise ValueError(
                f"Batch dimension of `input_ids` should be {num_beams * batch_size}, but is {batch_beam_size}."
            )

        # init attention / hidden states / scores tuples
        scores = () if (return_dict_in_generate and output_scores) else None
        beam_indices = (
            tuple(() for _ in range(batch_beam_size)) if (return_dict_in_generate and output_scores) else None
        )
        decoder_attentions = () if (return_dict_in_generate and output_attentions) else None
        cross_attentions = () if (return_dict_in_generate and output_attentions) else None
        decoder_hidden_states = () if (return_dict_in_generate and output_hidden_states) else None

        # if model is an encoder-decoder, retrieve encoder attention weights and hidden states
        if return_dict_in_generate and self.config.is_encoder_decoder:
            encoder_attentions = model_kwargs["encoder_outputs"].get("attentions") if output_attentions else None
            encoder_hidden_states = (
                model_kwargs["encoder_outputs"].get("hidden_states") if output_hidden_states else None
            )

        # initialise score of first beam with 0 and the rest with -1e9. This makes sure that only tokens
        # of the first beam are considered to avoid sampling the exact same tokens across all beams.
        beam_scores = torch.zeros((batch_size, num_beams), dtype=torch.float, device=input_ids.device)
        beam_scores[:, 1:] = -1e9
        beam_scores = beam_scores.view((batch_size * num_beams,))

        this_peer_finished = False  # used by synced_gpus only
        decoder_prompt_len = input_ids.shape[-1]  # record the prompt length of decoder

        hb_profer = HabanaProfile(warmup=profiling_warmup_steps, active=profiling_steps)
        hb_profer.start()
        while True:
            if synced_gpus:
                # Under synced_gpus the `forward` call must continue until all gpus complete their sequence.
                # The following logic allows an early break if all peers finished generating their sequence
                this_peer_finished_flag = torch.tensor(0.0 if this_peer_finished else 1.0).to(input_ids.device)
                # send 0.0 if we finished, 1.0 otherwise
                dist.all_reduce(this_peer_finished_flag, op=dist.ReduceOp.SUM)
                # did all peers finish? the reduced sum will be 0.0 then
                if this_peer_finished_flag.item() == 0.0:
                    break

            model_inputs = self.prepare_inputs_for_generation(input_ids, **model_kwargs)

            hpu_graphs_kwargs = self._get_hpu_graphs_kwargs(model_kwargs)

            outputs = self(
                **model_inputs,
                return_dict=True,
                output_attentions=output_attentions,
                output_hidden_states=output_hidden_states,
                **hpu_graphs_kwargs,
            )

            if synced_gpus and this_peer_finished:
                cur_len = cur_len + 1
                continue  # don't waste resources running the code we don't need

            if token_idx is not None and outputs.logits.shape[-2] > 1:
                next_token_logits = torch.index_select(outputs.logits, -2, token_idx - 1).squeeze(-2)
            else:
                next_token_logits = outputs.logits[:, -1, :]

            next_token_scores = torch.nn.functional.log_softmax(
                next_token_logits, dim=-1
            )  # (batch_size * num_beams, vocab_size)

            next_token_scores_processed = logits_processor(input_ids, next_token_scores)

            next_token_scores = next_token_scores_processed + beam_scores[:, None].expand_as(
                next_token_scores_processed
            )

            scores_for_all_vocab = next_token_scores.clone()

            # Store scores, attentions and hidden_states when required
            if return_dict_in_generate:
                if output_scores:
                    scores += (next_token_scores,)
                if output_attentions:
                    decoder_attentions += (
                        (outputs.decoder_attentions,) if self.config.is_encoder_decoder else (outputs.attentions,)
                    )
                    if self.config.is_encoder_decoder:
                        cross_attentions += (outputs.cross_attentions,)
                if output_hidden_states:
                    decoder_hidden_states += (
                        (outputs.decoder_hidden_states,)
                        if self.config.is_encoder_decoder
                        else (outputs.hidden_states,)
                    )

            # reshape for beam search
            vocab_size = next_token_scores.shape[-1]
            next_token_scores = next_token_scores.view(batch_size, num_beams * vocab_size)

            # Sample 1 + len(eos_token_id) next tokens for each beam so we have at least 1 non eos token per beam.
            n_eos_tokens = len(eos_token_id) if eos_token_id else 0
            next_token_scores, next_tokens = torch.topk(
                next_token_scores, max(2, 1 + n_eos_tokens) * num_beams, dim=1, largest=True, sorted=True
            )

            next_indices = (next_tokens / vocab_size).long()
            next_tokens = next_tokens % vocab_size

            # stateless
            beam_outputs = constrained_beam_scorer.process(
                input_ids[:, :cur_len],
                next_token_scores,
                next_tokens,
                next_indices,
                scores_for_all_vocab,
                pad_token_id=pad_token_id,
                eos_token_id=eos_token_id,
                beam_indices=beam_indices,
                decoder_prompt_len=decoder_prompt_len,
            )
            beam_scores = beam_outputs["next_beam_scores"]
            beam_next_tokens = beam_outputs["next_beam_tokens"]
            beam_idx = beam_outputs["next_beam_indices"]

            if token_idx is not None:
                input_ids = input_ids[beam_idx, :]
                input_ids.index_copy_(
                    1, token_idx, beam_next_tokens.unsqueeze(-1) if beam_next_tokens.dim() == 1 else beam_next_tokens
                )
            else:
                input_ids = torch.cat([input_ids[beam_idx, :], beam_next_tokens.unsqueeze(-1)], dim=-1)
            model_kwargs = self._update_model_kwargs_for_generation(
                outputs, model_kwargs, is_encoder_decoder=self.config.is_encoder_decoder
            )
            if model_kwargs["past_key_values"] is not None:
                model_kwargs["past_key_values"] = self._temporary_reorder_cache(
                    model_kwargs["past_key_values"], beam_idx
                )

            if return_dict_in_generate and output_scores:
                beam_indices = tuple((beam_indices[beam_idx[i]] + (beam_idx[i],) for i in range(len(beam_indices))))

            # increase cur_len
            cur_len = cur_len + 1

            hb_profer.step()

            if constrained_beam_scorer.is_done or stopping_criteria(input_ids, scores, token_idx=cur_len):
                if not synced_gpus:
                    break
                else:
                    this_peer_finished = True

        hb_profer.stop()
        sequence_outputs = constrained_beam_scorer.finalize(
            input_ids,
            beam_scores,
            next_tokens,
            next_indices,
            pad_token_id=pad_token_id,
            eos_token_id=eos_token_id,
            max_length=stopping_criteria.max_length,
            beam_indices=beam_indices,
            decoder_prompt_len=decoder_prompt_len,
        )

        if return_dict_in_generate:
            if not output_scores:
                sequence_outputs["sequence_scores"] = None
            if self.config.is_encoder_decoder:
                return GenerateBeamEncoderDecoderOutput(
                    sequences=sequence_outputs["sequences"],
                    sequences_scores=sequence_outputs["sequence_scores"],
                    scores=scores,
                    beam_indices=sequence_outputs["beam_indices"],
                    encoder_attentions=encoder_attentions,
                    encoder_hidden_states=encoder_hidden_states,
                    decoder_attentions=decoder_attentions,
                    cross_attentions=cross_attentions,
                    decoder_hidden_states=decoder_hidden_states,
                    past_key_values=model_kwargs.get("past_key_values"),
                )
            else:
                return GenerateBeamDecoderOnlyOutput(
                    sequences=sequence_outputs["sequences"],
                    sequences_scores=sequence_outputs["sequence_scores"],
                    scores=scores,
                    beam_indices=sequence_outputs["beam_indices"],
                    attentions=decoder_attentions,
                    hidden_states=decoder_hidden_states,
                    past_key_values=model_kwargs.get("past_key_values"),
                )
        else:
            return sequence_outputs["sequences"]

    def assisted_decoding(
        self,
        input_ids: torch.LongTensor,
        assistant_model: Optional["PreTrainedModel"] = None,
        candidate_generator: Optional["CandidateGenerator"] = None,
        do_sample: bool = False,
        logits_processor: Optional[LogitsProcessorList] = None,
        logits_warper: Optional[LogitsProcessorList] = None,
        stopping_criteria: Optional[StoppingCriteriaList] = None,
        pad_token_id: Optional[int] = None,
        eos_token_id: Optional[Union[int, List[int]]] = None,
        output_attentions: Optional[bool] = None,
        output_hidden_states: Optional[bool] = None,
        output_scores: Optional[bool] = None,
        return_dict_in_generate: Optional[bool] = None,
        synced_gpus: bool = False,
        lazy_mode: Optional[bool] = False,
        profiling_warmup_steps: Optional[int] = 0,
        profiling_steps: Optional[int] = 0,
        streamer: Optional["BaseStreamer"] = None,
        **model_kwargs,
    ) -> Union[GenerateNonBeamOutput, torch.LongTensor]:
        r"""
        Generates sequences of token ids for models with a language modeling head using **greedy decoding** or
        **sample** (depending on `do_sample`), assisted by candidate sequences. Assisted generation is an example of a
        candidate decoding strategy. Can be used for text-decoder, text-to-text, speech-to-text, and vision-to-text
        models.

        <Tip warning={true}>

        In most cases, you do not need to call [`transformers.generation.GenerationMixin.candidate_decoding`] directly. Use
        generate() instead. For an overview of generation strategies and code examples, check the [following
        guide](../generation_strategies).

        </Tip>

        Parameters:
            input_ids (`torch.LongTensor` of shape `(batch_size, sequence_length)`):
                The sequence used as a prompt for the generation.
            candidate_generator (`CandidateGenerator`, *optional*):
                A derived instance of [`CandidateGenerator`] that defines how candidate sequences are generated. For
                more information, the documentation of [`CandidateGenerator`] should be read. Only one of `assistant_model` or `candidate_generator` should be passed as input to this function.
            assistant_model (`PreTrainedModel`, *optional*):
                An assistant model that can be used to accelerate generation. The assistant model must have the exact
                same tokenizer. The acceleration is achieved when forecasting candidate tokens with the assistent model
                is much faster than running generation with the model you're calling generate from. As such, the
                assistant model should be much smaller.
            do_sample (`bool`, *optional*, defaults to `False`):
                Whether or not to use sampling ; use greedy decoding otherwise.
            logits_processor (`LogitsProcessorList`, *optional*):
                An instance of [`LogitsProcessorList`]. List of instances of class derived from [`LogitsProcessor`]
                used to modify the prediction scores of the language modeling head applied at each generation step.
            logits_warper (`LogitsProcessorList`, *optional*):
                An instance of [`LogitsProcessorList`]. List of instances of class derived from [`LogitsWarper`] used
                to warp the prediction score distribution of the language modeling head applied before multinomial
                sampling at each generation step.
            stopping_criteria (`StoppingCriteriaList`, *optional*):
                An instance of [`StoppingCriteriaList`]. List of instances of class derived from [`StoppingCriteria`]
                used to tell if the generation loop should stop.
            pad_token_id (`int`, *optional*):
                The id of the *padding* token.
            eos_token_id (`Union[int, List[int]]`, *optional*):
                The id of the *end-of-sequence* token. Optionally, use a list to set multiple *end-of-sequence* tokens.
            output_attentions (`bool`, *optional*, defaults to `False`):
                Whether or not to return the attentions tensors of all attention layers. See `attentions` under
                returned tensors for more details.
            output_hidden_states (`bool`, *optional*, defaults to `False`):
                Whether or not to return the hidden states of all layers. See `hidden_states` under returned tensors
                for more details.
            output_scores (`bool`, *optional*, defaults to `False`):
                Whether or not to return the prediction scores. See `scores` under returned tensors for more details.
            return_dict_in_generate (`bool`, *optional*, defaults to `False`):
                Whether or not to return a [`~utils.ModelOutput`] instead of a plain tuple.
            synced_gpus (`bool`, *optional*, defaults to `False`):
                Whether to continue running the while loop until max_length (needed for ZeRO stage 3)
            lazy_mode (`bool`, *optional*, defaults to `False`):
                Whether the run is executed in lazy mode or not (i.e. eager mode).
            profiling_warmup_steps (`int`, *optional*, defaults to 0):
                Number of steps to ignore for profling.
            profiling_steps (`int`, *optional*, defaults to 0):
                Number of steps to be captured when enabling profiling.
            streamer (`BaseStreamer`, *optional*):
                Streamer object that will be used to stream the generated sequences. Generated tokens are passed
                through `streamer.put(token_ids)` and the streamer is responsible for any further processing.
            model_kwargs:
                Additional model specific keyword arguments will be forwarded to the `forward` function of the model.
                If model is an encoder-decoder model the kwargs should include `encoder_outputs`.

        Return:
            [`transformers.generation.GenerateDecoderOnlyOutput`], [`transformers.generation.GenerateEncoderDecoderOutput`] or
            `torch.LongTensor`: A `torch.LongTensor` containing the generated tokens (default behaviour) or a
            [`transformers.generation.GenerateDecoderOnlyOutput`] if `model.config.is_encoder_decoder=False` and
            `return_dict_in_generate=True` or a [`transformers.generation.GenerateEncoderDecoderOutput`] if
            `model.config.is_encoder_decoder=True`.

        Examples:

        ```python
        >>> from transformers import (
        ...     AutoTokenizer,
        ...     AutoModelForCausalLM,
        ...     LogitsProcessorList,
        ...     MinLengthLogitsProcessor,
        ...     StoppingCriteriaList,
        ...     MaxLengthCriteria,
        ... )

        >>> tokenizer = AutoTokenizer.from_pretrained("gpt2")
        >>> model = AutoModelForCausalLM.from_pretrained("gpt2")
        >>> assistant_model = AutoModelForCausalLM.from_pretrained("distilgpt2")
        >>> # set pad_token_id to eos_token_id because GPT2 does not have a PAD token
        >>> model.generation_config.pad_token_id = model.generation_config.eos_token_id
        >>> input_prompt = "It might be possible to"
        >>> input_ids = tokenizer(input_prompt, return_tensors="pt").input_ids
        >>> # instantiate logits processors
        >>> logits_processor = LogitsProcessorList(
        ...     [
        ...         MinLengthLogitsProcessor(10, eos_token_id=model.generation_config.eos_token_id),
        ...     ]
        ... )
        >>> stopping_criteria = StoppingCriteriaList([MaxLengthCriteria(max_length=20)])
        >>> outputs = model.assisted_decoding(
        ...     input_ids,
        ...     assistant_model=assistant_model,
        ...     logits_processor=logits_processor,
        ...     stopping_criteria=stopping_criteria,
        ... )
        >>> tokenizer.batch_decode(outputs, skip_special_tokens=True)
        ["It might be possible to get a better understanding of the nature of the problem, but it's not"]
        ```"""
        raise NotImplementedError("Assisted decoding is not supported by optimum-habana yet.")<|MERGE_RESOLUTION|>--- conflicted
+++ resolved
@@ -1343,24 +1343,16 @@
         bucket_internal = model_kwargs.get("bucket_internal", None)
 
         prompt_len = input_ids.shape[-1]
-<<<<<<< HEAD
         if not bucket_internal:
             if bucket_size >= 0:
                 inc = iter(incrementor(bucket_size, prompt_len))
             if bucket_size > 0:
                 assert "position_ids" not in model_kwargs, "Untested path"
-
-=======
-        if bucket_size >= 0:
-            inc = iter(incrementor(bucket_size, prompt_len))
-        if bucket_size > 0:
-            assert "position_ids" not in model_kwargs, "Untested path"
         cur_len = prompt_len
         token_idx = model_kwargs.get("token_idx", None)
         if token_idx is not None:
             # Update cur_len in case of static shapes
             cur_len = token_idx.item()
->>>>>>> 7a617b49
         while True:
             if lazy_mode:
                 self.htcore_generation.mark_step()
