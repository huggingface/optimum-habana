# coding=utf-8
# Copyright 2022 The Google AI Language Team Authors, Facebook AI Research authors and The HuggingFace Inc. team.
# Copyright (c) 2020, NVIDIA CORPORATION.  All rights reserved.
#
# Licensed under the Apache License, Version 2.0 (the "License");
# you may not use this file except in compliance with the License.
# You may obtain a copy of the License at
#
#     http://www.apache.org/licenses/LICENSE-2.0
#
# Unless required by applicable law or agreed to in writing, software
# distributed under the License is distributed on an "AS IS" BASIS,
# WITHOUT WARRANTIES OR CONDITIONS OF ANY KIND, either express or implied.
# See the License for the specific language governing permissions and
# limitations under the License.

import copy
import inspect
import math
import warnings
from typing import TYPE_CHECKING, Any, Callable, Dict, List, Optional, Tuple, Union

import torch
import torch.distributed as dist
from transformers.generation.beam_constraints import DisjunctiveConstraint, PhrasalConstraint
from transformers.generation.beam_search import BeamScorer, BeamSearchScorer, ConstrainedBeamSearchScorer
from transformers.generation.candidate_generator import CandidateGenerator
from transformers.generation.logits_process import LogitsProcessorList
from transformers.generation.stopping_criteria import (
    StoppingCriteriaList,
    validate_stopping_criteria,
)
from transformers.generation.utils import (
    NEED_SETUP_CACHE_CLASSES_MAPPING,
    GenerateBeamDecoderOnlyOutput,
    GenerateBeamEncoderDecoderOutput,
    GenerateBeamOutput,
    GenerateDecoderOnlyOutput,
    GenerateEncoderDecoderOutput,
    GenerateNonBeamOutput,
    GenerateOutput,
    GenerationMixin,
    GenerationMode,
    _split_model_inputs,
    stack_model_outputs,
)
from transformers.integrations.deepspeed import is_deepspeed_zero3_enabled
from transformers.utils import ModelOutput

from optimum.utils import logging

from ...utils import HabanaProfile
from ..integrations.deepspeed import unwrap_deepspeed_model
from .configuration_utils import GaudiGenerationConfig


if TYPE_CHECKING:
    from transformers import PreTrainedModel

    from .streamers import BaseStreamer


MODELS_OPTIMIZED_WITH_STATIC_SHAPES = [
    "bloom",
    "gpt2",
    "opt",
    "gptj",
    "gpt_neox",
    "llama",
    "falcon",
    "codegen",
    "gpt_bigcode",
    "bart",
    "mpt",
    "t5",
    "mistral",
    "phi",
    "mixtral",
    "blip_text_model",
]


logger = logging.get_logger(__name__)


def incrementor(bucket_size, prompt_len):
    assert bucket_size > 0
    passnum = -1
    while True:
        passnum += 1
        if passnum == 0:
            token_idx = prompt_len
            allocated_space = int(math.ceil(prompt_len / bucket_size) * bucket_size)
            if prompt_len % bucket_size == 0:
                allocated_space += bucket_size
            need_expansion = True
        else:
            token_idx += 1
            need_expansion = token_idx >= allocated_space
            if need_expansion:
                assert (allocated_space - token_idx) <= bucket_size
                allocated_space += bucket_size
        yield {
            "allocated_space": allocated_space,
            "passnum": passnum,
            "token_idx": token_idx,
            "need_expansion": need_expansion,
        }


class GaudiGenerationMixin(GenerationMixin):
    """
    This class enables to perform fast generation in lazy mode and with HPU graphs.
    The only difference with GenerationMixin is that the various generation
    methods will generate sequences whose size is max_length. Having constant
    sizes allows to make the most of lazy mode and HPU graphs.
    """

    @staticmethod
    def _expand_inputs_for_generation(
        expand_size: int = 1,
        is_encoder_decoder: bool = False,
        input_ids: Optional[torch.LongTensor] = None,
        **model_kwargs,
    ) -> Tuple[torch.LongTensor, Dict[str, Any]]:
        """
        Expands tensors from [batch_size, ...] to [batch_size * expand_size, ...].

        Copied from Transformers: https://github.com/huggingface/transformers/blob/527ab894e59b6582578008e3b47648a65063f73d/src/transformers/generation/utils.py#L704
        The tensor `token_idx` is not expanded.
        """

        def _expand_dict_for_generation(dict_to_expand):
            for key in dict_to_expand:
                if (
                    dict_to_expand[key] is not None
                    and key != "token_idx"
                    and key != "decoder_input_ids"
                    and isinstance(dict_to_expand[key], torch.Tensor)
                ):
                    dict_to_expand[key] = dict_to_expand[key].repeat_interleave(expand_size, dim=0)
            return dict_to_expand

        if input_ids is not None:
            input_ids = input_ids.repeat_interleave(expand_size, dim=0)

        model_kwargs = _expand_dict_for_generation(model_kwargs)

        if is_encoder_decoder:
            if model_kwargs.get("encoder_outputs") is None:
                raise ValueError("If `is_encoder_decoder` is True, make sure that `encoder_outputs` is defined.")
            model_kwargs["encoder_outputs"] = _expand_dict_for_generation(model_kwargs["encoder_outputs"])

        return input_ids, model_kwargs

    def _get_hpu_graphs_kwargs(self, model_kwargs):
        hpu_graphs_kwargs = {}
        if model_kwargs["limit_hpu_graphs"]:
            hpu_graphs_kwargs.update({"bypass_hpu_graphs": False})
            if "first_token" not in model_kwargs.keys():
                model_kwargs["first_token"] = True
                hpu_graphs_kwargs.update({"bypass_hpu_graphs": True})
        return hpu_graphs_kwargs

    def _prepare_decoder_attention_mask(
        self,
        max_steps: int,  # current stopping criteria
        batch_size: int,
        pad_token_id: int,
        device: str,
        dtype: str = bool,
    ) -> torch.Tensor:
        x = torch.zeros((batch_size, max_steps), device=device, dtype=dtype)
        return x.index_fill(1, torch.tensor([0]), 1)  # First the position with pad_token_id

    def _prepare_decoder_input_ids_for_generation(
        self,
        batch_size: int,
        model_input_name: str,
        model_kwargs: Dict[str, torch.Tensor],
        decoder_start_token_id: Union[int, List[int]] = None,
        bos_token_id: int = None,
        device: torch.device = None,
        max_new_tokens: int = None,
    ) -> Tuple[torch.LongTensor, Dict[str, torch.Tensor]]:
        """Prepares `decoder_input_ids` for generation with encoder-decoder models"""
        # 1. Check whether the user has defined `decoder_input_ids` manually. To facilitate in terms of input naming,
        # we also allow the user to pass it under `input_ids`, if the encoder does not use it as the main input.

        if model_kwargs is not None and "decoder_input_ids" in model_kwargs:
            decoder_input_ids = model_kwargs.pop("decoder_input_ids")
        elif "input_ids" in model_kwargs and model_input_name != "input_ids":
            decoder_input_ids = model_kwargs.pop("input_ids")
        else:
            decoder_input_ids = None

        token_idx = model_kwargs.get("token_idx", None)

        # 2. Encoder-decoder models expect the `decoder_input_ids` to start with a special token. Let's ensure that.
        decoder_start_token_id = self._get_decoder_start_token_id(decoder_start_token_id, bos_token_id)
        if device is None:
            device = self.device
        if token_idx is None:
            if isinstance(decoder_start_token_id, list):
                if len(decoder_start_token_id) != batch_size:
                    raise ValueError(
                        f"`decoder_start_token_id` expcted to have length {batch_size} but got {len(decoder_start_token_id)}"
                    )
                decoder_input_ids_start = torch.tensor(decoder_start_token_id, dtype=torch.long, device=device)
                decoder_input_ids_start = decoder_input_ids_start.view(-1, 1)
            else:
                decoder_input_ids_start = (
                    torch.ones((batch_size, 1), dtype=torch.long, device=device) * decoder_start_token_id
                )
        else:
            # creating padded decoder_input_ids to achieve static shapes. Later new tokens once generated are copied in to decoder_input_ids based on token_idx
            max_length = max_new_tokens + 1 if max_new_tokens is not None else self.generation_config.max_length
            decoder_input_ids_start = (
                torch.ones((batch_size, max_length), dtype=torch.long, device=device) * decoder_start_token_id
            )

        # no user input -> use decoder_start_token_id as decoder_input_ids
        if decoder_input_ids is None:
            decoder_input_ids = decoder_input_ids_start
        # exception: Donut checkpoints have task-specific decoder starts and don't expect a BOS token
        elif self.config.model_type == "vision-encoder-decoder" and "donut" in self.name_or_path.lower():
            pass
        elif self.config.model_type in ["whisper"]:
            pass
        # user input but doesn't start with decoder_start_token_id -> prepend decoder_start_token_id (and adjust
        # decoder_attention_mask if provided)
        elif (
            isinstance(decoder_start_token_id, int)
            and (decoder_input_ids[:, 0] != decoder_start_token_id).all().item()
        ) or (
            isinstance(decoder_start_token_id, torch.Tensor)
            and (decoder_input_ids[:, 0] != decoder_start_token_id[:, 0]).all().item()
        ):
            decoder_input_ids = torch.cat([decoder_input_ids_start, decoder_input_ids], dim=-1)
            if "decoder_attention_mask" in model_kwargs:
                decoder_attention_mask = model_kwargs["decoder_attention_mask"]
                decoder_attention_mask = torch.cat(
                    (torch.ones_like(decoder_attention_mask)[:, :1], decoder_attention_mask),
                    dim=-1,
                )
                model_kwargs["decoder_attention_mask"] = decoder_attention_mask
        return decoder_input_ids, model_kwargs

    def _update_model_kwargs_for_generation(
        self,
        outputs: ModelOutput,
        model_kwargs: Dict[str, Any],
        is_encoder_decoder: bool = False,
        standardize_cache_format: bool = False,
    ) -> Dict[str, Any]:
        """
        Copied from Transformers: https://github.com/huggingface/transformers/blob/527ab894e59b6582578008e3b47648a65063f73d/src/transformers/generation/utils.py#L745

        Adds support for `token_idx`, which is necessary for using static shapes.
        """
        # mark to identify starting from second token
        model_kwargs["first_token"] = False
        # update past_key_values
        model_kwargs["past_key_values"] = self._extract_past_from_model_output(
            outputs, standardize_cache_format=standardize_cache_format
        )
        if getattr(outputs, "state", None) is not None:
            model_kwargs["state"] = outputs.state

        # update token_type_ids with last value
        if "token_type_ids" in model_kwargs:
            token_type_ids = model_kwargs["token_type_ids"]
            model_kwargs["token_type_ids"] = torch.cat([token_type_ids, token_type_ids[:, -1].unsqueeze(-1)], dim=-1)

        token_idx = model_kwargs.get("token_idx", None)

        if not is_encoder_decoder:
            # update attention mask
            if "attention_mask" in model_kwargs:
                attention_mask = model_kwargs["attention_mask"]
                if token_idx is not None:
                    attention_mask.index_fill_(1, token_idx, 1)
                else:
                    attention_mask = torch.cat(
                        [attention_mask, attention_mask.new_ones((attention_mask.shape[0], 1))], dim=-1
                    )
                model_kwargs["attention_mask"] = attention_mask
        else:
            # update decoder attention mask
            if "decoder_attention_mask" in model_kwargs:
                decoder_attention_mask = model_kwargs["decoder_attention_mask"]
                if token_idx is not None:
                    decoder_attention_mask.index_fill_(1, token_idx, 1)
                else:
                    decoder_attention_mask = torch.cat(
                        [
                            decoder_attention_mask,
                            decoder_attention_mask.new_ones((decoder_attention_mask.shape[0], 1)),
                        ],
                        dim=-1,
                    )
                model_kwargs["decoder_attention_mask"] = decoder_attention_mask

        if token_idx is not None:
            token_idx.add_(1)
            if "token_idx_cpu" in model_kwargs:
                model_kwargs["token_idx_cpu"] += 1

        return model_kwargs

    @torch.no_grad()
    def update_model_kwargs_for_bucketing(
        self, params, input_ids, model_kwargs, pad_token_id, bucket_size, reduce_recompile=False
    ):
        if params["need_expansion"]:
            # Pad inputs to have static shapes during generation, this gives better performance than dynamic shapes on HPUs
            pad_amount = params["allocated_space"] - input_ids.shape[-1]
            input_ids = torch.nn.functional.pad(input_ids, (0, pad_amount), value=pad_token_id)
            if model_kwargs["attention_mask"] is not None:
                model_kwargs["attention_mask"] = torch.nn.functional.pad(
                    model_kwargs["attention_mask"], (0, pad_amount), value=0
                )
            else:
                assert False, "Not tested for cases where attn_mask isnt passed"
            if reduce_recompile and params["passnum"] == 0:
                position_ids_cpu = model_kwargs["attention_mask"].long().cumsum(-1) - 1
                position_ids_cpu.masked_fill_(model_kwargs["attention_mask"] == 0, 1)
                input_ids = input_ids.to(self.device)
                model_kwargs["attention_mask"] = model_kwargs["attention_mask"].to(self.device)

            if "past_key_values" in model_kwargs:

                def create_pad_arg(pad_amount, i, j):
                    if model_kwargs["past_key_values"][0][0].dim() == 3:
                        assert self.config.model_type == "bloom"
                        if j == 0:
                            return (0, pad_amount)
                        elif j == 1:
                            return (0, 0, 0, pad_amount)
                        else:
                            assert False
                    elif model_kwargs["past_key_values"][0][0].dim() == 4:
                        return (0, 0, 0, pad_amount)  # llama, falcon
                    else:
                        assert False, "Unknown case, please handle, or dont use bucketing"

                new_kv = [None for i in range(len(model_kwargs["past_key_values"]))]
                for i in range(len(model_kwargs["past_key_values"])):
                    tmp_lst = [None for j in range(len(model_kwargs["past_key_values"][i]))]
                    for j in range(len(model_kwargs["past_key_values"][i])):
                        pad_tuple = create_pad_arg(pad_amount, i, j)
                        # Different models might have different shapes of kv-cache
                        # create_pad_arg handles them on a per-model basis
                        # This is a necessary (but not sufficient) condition: what ever dimension we are padding, should be a multiple of bucket_size
                        # This check is added in case we get a new model with a new kv-cache structure, and we attempt to pad some wrong dimension
                        assert model_kwargs["past_key_values"][i][j].shape[-(len(pad_tuple) // 2)] % bucket_size == 0
                        tmp_lst[j] = torch.nn.functional.pad(
                            model_kwargs["past_key_values"][i][j], pad_tuple, value=pad_token_id
                        )
                    new_kv[i] = tuple(tmp_lst)
                model_kwargs["past_key_values"] = tuple(new_kv)

        if "token_idx" not in model_kwargs:
            model_kwargs["token_idx"] = torch.tensor(params["token_idx"], device=self.device)
        return input_ids, model_kwargs

    @torch.no_grad()
    def generate(
        self,
        inputs: Optional[torch.Tensor] = None,
        generation_config: Optional[GaudiGenerationConfig] = None,
        logits_processor: Optional[LogitsProcessorList] = None,
        stopping_criteria: Optional[StoppingCriteriaList] = None,
        prefix_allowed_tokens_fn: Optional[Callable[[int, torch.Tensor], List[int]]] = None,
        synced_gpus: Optional[bool] = None,
        assistant_model: Optional["PreTrainedModel"] = None,
        streamer: Optional["BaseStreamer"] = None,
        negative_prompt_ids: Optional[torch.Tensor] = None,
        negative_prompt_attention_mask: Optional[torch.Tensor] = None,
        lazy_mode: Optional[bool] = False,
        hpu_graphs: Optional[bool] = False,
        profiling_warmup_steps: Optional[int] = 0,
        profiling_steps: Optional[int] = 0,
        **kwargs,
    ) -> Union[GenerateOutput, torch.LongTensor]:
        r"""
        Generates sequences of token ids for models with a language modeling head.

        <Tip warning={true}>

        Most generation-controlling parameters are set in [`transformers.generation.generation_config`] which, if not passed, will be set to the
        model's default generation configuration. You can override any `generation_config` by passing the corresponding
        parameters to generate, e.g. `.generate(inputs, num_beams=4, do_sample=True)`.

        For an overview of generation strategies and code examples, check out the [following
        guide](../generation_strategies).

        </Tip>

        Most of these parameters are explained in more detail in [this blog
        post](https://huggingface.co/blog/how-to-generate).
        Parameters:
            inputs (`torch.Tensor` of varying shape depending on the modality, *optional*):
                The sequence used as a prompt for the generation or as model inputs to the encoder. If `None` the
                method initializes it with `bos_token_id` and a batch size of 1. For decoder-only models `inputs`
                should of in the format of `input_ids`. For encoder-decoder models *inputs* can represent any of
                `input_ids`, `input_values`, `input_features`, or `pixel_values`.
            generation_config (`transformers.generation.GenerationConfig`, *optional*):
                The generation configuration to be used as base parametrization for the generation call. `**kwargs`
                passed to generate matching the attributes of `generation_config` will override them. If
                `generation_config` is not provided, the default will be used, which had the following loading
                priority: 1) from the `generation_config.json` model file, if it exists; 2) from the model
                configuration. Please note that unspecified parameters will inherit [`~generation.GenerationConfig`]'s
                default values, whose documentation should be checked to parameterize generation.
            logits_processor (`LogitsProcessorList`, *optional*):
                Custom logits processors that complement the default logits processors built from arguments and
                generation config. If a logit processor is passed that is already created with the arguments or a
                generation config an error is thrown. This feature is intended for advanced users.
            stopping_criteria (`StoppingCriteriaList`, *optional*):
                Custom stopping criteria that complement the default stopping criteria built from arguments and a
                generation config. If a stopping criteria is passed that is already created with the arguments or a
                generation config an error is thrown. If your stopping criteria depends on the `scores` input, make
                sure you pass `return_dict_in_generate=True, output_scores=True` to `generate`. This feature is
                intended for advanced users.
            prefix_allowed_tokens_fn (`Callable[[int, torch.Tensor], List[int]]`, *optional*):
                If provided, this function constraints the beam search to allowed tokens only at each step. If not
                provided no constraint is applied. This function takes 2 arguments: the batch ID `batch_id` and
                `input_ids`. It has to return a list with the allowed tokens for the next generation step conditioned
                on the batch ID `batch_id` and the previously generated tokens `inputs_ids`. This argument is useful
                for constrained generation conditioned on the prefix, as described in [Autoregressive Entity
                Retrieval](https://arxiv.org/abs/2010.00904).
            synced_gpus (`bool`, *optional*):
                Whether to continue running the while loop until max_length. Unless overridden this flag will be set to
                `True` under DeepSpeed ZeRO Stage 3 multiple GPUs environment to avoid hanging if one GPU finished
                generating before other GPUs. Otherwise it'll be set to `False`.
            assistant_model (`PreTrainedModel`, *optional*):
                An assistant model that can be used to accelerate generation. The assistant model must have the exact
                same tokenizer. The acceleration is achieved when forecasting candidate tokens with the assistent model
                is much faster than running generation with the model you're calling generate from. As such, the
                assistant model should be much smaller.
            streamer (`BaseStreamer`, *optional*):
                Streamer object that will be used to stream the generated sequences. Generated tokens are passed
                through `streamer.put(token_ids)` and the streamer is responsible for any further processing.
            negative_prompt_ids (`torch.LongTensor` of shape `(batch_size, sequence_length)`, *optional*):
                The negative prompt needed for some processors such as CFG. The batch size must match the input batch
                size. This is an experimental feature, subject to breaking API changes in future versions.
            negative_prompt_attention_mask (`torch.LongTensor` of shape `(batch_size, sequence_length)`, *optional*):
                Attention_mask for `negative_prompt_ids`.
            lazy_mode (`bool`, *optional*, defaults to `False`):
                Whether the run is executed in lazy mode or not (i.e. eager mode).
            hpu_graphs (`bool`, *optional*, defaults to `False`):
                Whether to use HPU graphs for inference.
            profiling_warmup_steps (`int`, *optional*, defaults to 0):
                Number of steps to ignore for profling.
            profiling_steps (`int`, *optional*, defaults to 0):
                Number of steps to be captured when enabling profiling.
            kwargs (`Dict[str, Any]`, *optional*):
                Ad hoc parametrization of `generation_config` and/or additional model-specific kwargs that will be
                forwarded to the `forward` function of the model. If the model is an encoder-decoder model, encoder
                specific kwargs should not be prefixed and decoder specific kwargs should be prefixed with *decoder_*.

        Return:
            [`transformers.utils.ModelOutput`] or `torch.LongTensor`: A [`transformers.generationutils.ModelOutput`] (if `return_dict_in_generate=True`
            or when `config.return_dict_in_generate=True`) or a `torch.FloatTensor`.
                If the model is *not* an encoder-decoder model (`model.config.is_encoder_decoder=False`), the possible
                [`transformers.generationutils.ModelOutput`] types are:
                    - [`transformers.generation.GenerateDecoderOnlyOutput`],
                    - [`transformers.generation.GenerateBeamDecoderOnlyOutput`]
                If the model is an encoder-decoder model (`model.config.is_encoder_decoder=True`), the possible
                [`transformers.generationutils.ModelOutput`] types are:
                    - [`transformers.generation.GenerateEncoderDecoderOutput`],
                    - [`transformers.generation.GenerateBeamEncoderDecoderOutput`]
        """
        if synced_gpus is None:
            if is_deepspeed_zero3_enabled() and dist.get_world_size() > 1:
                synced_gpus = True
            else:
                synced_gpus = False

        # 1. Handle `generation_config` and kwargs that might update it, and validate the `.generate()` call
        self._validate_model_class()
        if hpu_graphs and not lazy_mode:
            raise ValueError(
                "`hpu_graphs` is True but `lazy_mode` is False. HPU graphs require `lazy_mode` to be set to True."
            )

        # priority: `generation_config` argument > `model.generation_config` (the default generation config)
        if generation_config is None:
            # legacy: users may modify the model configuration to control generation. To trigger this legacy behavior,
            # three conditions must be met
            # 1) the generation config must have been created from the model config (`_from_model_config` field);
            # 2) the generation config must have seen no modification since its creation (the hash is the same);
            # 3) the user must have set generation parameters in the model config.
            if (
                self.generation_config._from_model_config
                and self.generation_config._original_object_hash == hash(self.generation_config)
                and self.config._has_non_default_generation_parameters()
            ):
                new_generation_config = GaudiGenerationConfig.from_model_config(self.config)
                if new_generation_config != self.generation_config:
                    warnings.warn(
                        "You have modified the pretrained model configuration to control generation. This is a"
                        " deprecated strategy to control generation and will be removed soon, in a future version."
                        " Please use and modify the model generation configuration (see"
                        " https://huggingface.co/docs/transformers/generation_strategies#default-text-generation-configuration )"
                    )
                    self.generation_config = new_generation_config
            generation_config = self.generation_config

        generation_config = copy.deepcopy(generation_config)
        if generation_config.static_shapes is None:
            generation_config.static_shapes = self.config.model_type in MODELS_OPTIMIZED_WITH_STATIC_SHAPES
        self.generation_config.static_shapes = generation_config.static_shapes
        if generation_config.ignore_eos is None:
            generation_config.ignore_eos = kwargs.get("ignore_eos", lazy_mode)
        model_kwargs = generation_config.update(**kwargs)  # All unused kwargs must be model kwargs
        self._validate_model_kwargs(model_kwargs.copy())

        # 2. Set generation parameters if not already defined
        logits_processor = logits_processor if logits_processor is not None else LogitsProcessorList()
        stopping_criteria = stopping_criteria if stopping_criteria is not None else StoppingCriteriaList()

        if generation_config.pad_token_id is None and generation_config.eos_token_id is not None:
            if model_kwargs.get("attention_mask", None) is None:
                logger.warning(
                    "The attention mask and the pad token id were not set. As a consequence, you may observe "
                    "unexpected behavior. Please pass your input's `attention_mask` to obtain reliable results."
                )
            eos_token_id = generation_config.eos_token_id
            if isinstance(eos_token_id, list):
                eos_token_id = eos_token_id[0]
            logger.warning(
                f"Setting `pad_token_id` to `eos_token_id`:{generation_config.eos_token_id} for open-end generation."
            )
            generation_config.pad_token_id = eos_token_id

        # 3. Define model inputs
        # inputs_tensor has to be defined
        # model_input_name is defined if model-specific keyword input is passed
        # otherwise model_input_name is None
        # all model-specific keyword inputs are removed from `model_kwargs`
        inputs_tensor, model_input_name, model_kwargs = self._prepare_model_inputs(
            inputs, generation_config.bos_token_id, model_kwargs
        )
        batch_size = inputs_tensor.shape[0]

        # 4. Define other model kwargs
        model_kwargs["output_attentions"] = generation_config.output_attentions
        model_kwargs["output_hidden_states"] = generation_config.output_hidden_states
        # decoder-only models with inputs_embeds forwarding must use caching (otherwise we can't detect whether we are
        # generating the first new token or not, and we only want to use the embeddings for the first new token)
        if not self.config.is_encoder_decoder and model_input_name == "inputs_embeds":
            model_kwargs["use_cache"] = True
        else:
            model_kwargs["use_cache"] = generation_config.use_cache
        self.generation_config.max_length = generation_config.max_length
        accepts_attention_mask = "attention_mask" in set(inspect.signature(self.forward).parameters.keys())
        requires_attention_mask = "encoder_outputs" not in model_kwargs

        if model_kwargs.get("attention_mask", None) is None and requires_attention_mask and accepts_attention_mask:
            model_kwargs["attention_mask"] = self._prepare_attention_mask_for_generation(
                inputs_tensor, generation_config.pad_token_id, generation_config.eos_token_id
            )

        is_greedy_or_beam_and_bucket = (
            not generation_config.bucket_internal
            and generation_config.bucket_size > 0
            and (
                self._get_generation_mode(generation_config, assistant_model) == GenerationMode.GREEDY_SEARCH
                or self._get_generation_mode(generation_config, assistant_model) == GenerationMode.BEAM_SEARCH
            )
        )
        model_kwargs["bucket_size"] = generation_config.bucket_size if generation_config.static_shapes else -1
        model_kwargs["bucket_internal"] = generation_config.bucket_internal
        model_kwargs["reduce_recompile"] = (
            generation_config.reduce_recompile if generation_config.reduce_recompile is not None else False
        )
        if model_kwargs["reduce_recompile"]:
            assert generation_config.bucket_size
        if generation_config.reuse_cache:
            assert self.config.model_type in ["llama", "mistral"], "reuse_cache only supported by llama and mistral at the moment"
            if not generation_config.bucket_internal:
                assert (
                    generation_config.bucket_size <= 0
                ), "please set bucket_internal along with reuse_cache and bucket_size"
            else:
                assert generation_config.bucket_size >= 0, "please set valid bucket_size to use bucket_internal"

        if generation_config.static_shapes:
            # Pad inputs to have static shapes during generation, this gives better performance than dynamic shapes on HPUs
            # In encoder_decoder models, Inputs are already padded

            if not self.config.is_encoder_decoder:
                # only pad if bucket_size < -1. If we are bucketing (bucket_size > 0), then that is taken care in greedy_search()
                if not is_greedy_or_beam_and_bucket:
                    # token_idx is the current index in the generation process, it is incremented each time a new token is generated
                    token_idx = inputs_tensor.shape[-1]
                    model_kwargs["token_idx"] = torch.tensor(token_idx, device=inputs_tensor.device)
                    model_kwargs["token_idx_cpu"] = token_idx
                    if generation_config.max_new_tokens is None:
                        generation_config.max_new_tokens = generation_config.max_length - token_idx
                    inputs_tensor = torch.nn.functional.pad(
                        inputs_tensor, (0, generation_config.max_new_tokens), value=generation_config.pad_token_id
                    )
                    for other_inputs in ["attention_mask", "token_type_ids"]:
                        if model_kwargs.get(other_inputs) is not None:
                            model_kwargs[other_inputs] = torch.nn.functional.pad(
                                model_kwargs[other_inputs], (0, generation_config.max_new_tokens), value=0
                            )
            else:
                assert generation_config.bucket_size <= 0, "Untested path for bucket>0"
                token_idx = 1
                model_kwargs["token_idx"] = torch.tensor(token_idx, device=inputs_tensor.device)
                if model_kwargs.get("decoder_attention_mask", None) is None and generation_config.use_cache:
                    max_length = (
                        generation_config.max_new_tokens + 1
                        if generation_config.max_new_tokens is not None
                        else generation_config.max_length
                    )
                    model_kwargs["decoder_attention_mask"] = self._prepare_decoder_attention_mask(
                        max_length,
                        inputs_tensor.shape[0],
                        generation_config.pad_token_id,
                        inputs_tensor.device,
                    )

        # decoder-only models should use left-padding for generation
        if not self.config.is_encoder_decoder:
            # If `input_ids` was given, check if the last id in any sequence is `pad_token_id`
            # Note: If using, `inputs_embeds` this check does not work, because we want to be more hands-off.
            if generation_config.pad_token_id is not None:
                position = model_kwargs["token_idx"] - 1 if "token_idx" in model_kwargs else -1
                if (
                    len(inputs_tensor.shape) == 2
                    and torch.sum(inputs_tensor[:, position] == generation_config.pad_token_id) > 0
                ):
                    logger.warning(
                        "A decoder-only architecture is being used, but right-padding was detected! For correct "
                        "generation results, please set `padding_side='left'` when initializing the tokenizer."
                    )

        if self.config.is_encoder_decoder and "encoder_outputs" not in model_kwargs:
            # if model is encoder decoder encoder_outputs are created
            # and added to `model_kwargs`
            model_kwargs = self._prepare_encoder_decoder_kwargs_for_generation(
                inputs_tensor, model_kwargs, model_input_name
            )

        # 5. Prepare `input_ids` which will be used for auto-regressive generation
        if self.config.is_encoder_decoder:
            input_ids, model_kwargs = self._prepare_decoder_input_ids_for_generation(
                batch_size=batch_size,
                model_input_name=model_input_name,
                model_kwargs=model_kwargs,
                decoder_start_token_id=generation_config.decoder_start_token_id,
                bos_token_id=generation_config.bos_token_id,
                device=inputs_tensor.device,
                max_new_tokens=generation_config.max_new_tokens,
            )
        else:
            input_ids = inputs_tensor if model_input_name == "input_ids" else model_kwargs.pop("input_ids")

        if streamer is not None:
            streamer.put(input_ids.cpu())

        # 6. Prepare `max_length` depending on other stopping criteria.
        input_ids_length = input_ids.shape[-1]
        has_default_max_length = kwargs.get("max_length") is None and generation_config.max_length is not None
        if generation_config.max_new_tokens is not None:
            if not has_default_max_length and generation_config.max_length is not None:
                logger.warning(
                    f"Both `max_new_tokens` (={generation_config.max_new_tokens}) and `max_length`(="
                    f"{generation_config.max_length}) seem to have been set. `max_new_tokens` will take precedence. "
                    "Please refer to the documentation for more information. "
                    "(https://huggingface.co/docs/transformers/main/en/main_classes/text_generation)"
                )
            if "token_idx" in model_kwargs:
                generation_config.max_length = input_ids_length
            else:
                generation_config.max_length = generation_config.max_new_tokens + input_ids_length
        # otherwise the total length [inputs-embeds-len + new-tokens-len] will go beyond indicated `max_length`
        elif (
            model_input_name == "inputs_embeds"
            and inputs_tensor.shape[:-1] != input_ids.shape
            and not self.config.is_encoder_decoder
        ):
            generation_config.max_length -= inputs_tensor.shape[1]

        # if we don't pass `past_key_values` and a cache_implementation is specified
        if generation_config.cache_implementation in NEED_SETUP_CACHE_CLASSES_MAPPING and not model_kwargs.get(
            "past_key_values", False
        ):
            cache_cls = NEED_SETUP_CACHE_CLASSES_MAPPING[generation_config.cache_implementation]
            if not callable(getattr(self, "_setup_cache", None)):
                raise ValueError(
                    "The `generation_config` defines a `cache_implementation` that is not compatible with this model."
                    " Make sure it has a `_setup_cache` function."
                )
            self._setup_cache(cache_cls, max_batch_size=batch_size, max_cache_len=generation_config.max_length)

        self._validate_generated_length(
            generation_config,
            model_kwargs["token_idx"].item() if "token_idx" in model_kwargs else input_ids_length,
            has_default_max_length,
        )

        # determine whether introduce trim_logits feature
        model_kwargs["trim_logits"] = generation_config.trim_logits

        # determine whether attention softmax needs to execute in lower precision
        model_kwargs["attn_softmax_bf16"] = generation_config.attn_softmax_bf16

        # determine whether limit_hpu_graphs needs to be used
        model_kwargs["limit_hpu_graphs"] = generation_config.limit_hpu_graphs

        # prepare for allocate kv cache
        model_kwargs["reuse_cache"] = generation_config.reuse_cache

        # determine whether flash attention needs to be used
        model_kwargs["use_flash_attention"] = generation_config.use_flash_attention
        model_kwargs["flash_attention_recompute"] = True if generation_config.flash_attention_recompute else False
<<<<<<< HEAD
        model_kwargs["use_fused_rope"] = False if generation_config.use_fused_rope is False else True
=======

>>>>>>> 007e920e
        if not self.config.is_encoder_decoder:
            calculated_max_length = input_ids.shape[-1]
            if not generation_config.static_shapes and generation_config.max_new_tokens is not None:
                calculated_max_length = input_ids.shape[-1] + generation_config.max_new_tokens
            if generation_config.use_cache and generation_config.reuse_cache:
                bs, _ = input_ids.shape
                if not is_greedy_or_beam_and_bucket:
                    unwrap_deepspeed_model(self).allocate_kv_cache(
                        bs * generation_config.num_beams,
                        calculated_max_length,
                        token_idx,
                        generation_config.kv_cache_fp8,
                    )
                    model_kwargs["kv_cache_len"] = calculated_max_length

            if self.config.model_type in ["llama"]:
                if self.config.max_position_embeddings < calculated_max_length:
                    unwrap_deepspeed_model(self).update_sincos_cache(seq_len=calculated_max_length)

        # 7. determine generation mode
        generation_mode = self._get_generation_mode(generation_config, assistant_model)
        if generation_config.bucket_size > 0:
            assert generation_config.static_shapes, "bucket_size > 0 can be set only when static_shapes is set"
        # if generation_config.bucket_size <= 0, padding is handled by the generating fn (like greedy_search)
        if generation_config.static_shapes and generation_config.bucket_size > 0:
            assert (
                generation_mode == GenerationMode.GREEDY_SEARCH or generation_mode == GenerationMode.BEAM_SEARCH
            ), "generation_config.bucket_size > 0 supported only for greedy mode"

        if streamer is not None and (generation_config.num_beams > 1):
            raise ValueError(
                "`streamer` cannot be used with beam search (yet!). Make sure that `num_beams` is set to 1."
            )

        if self.device.type != input_ids.device.type:
            warnings.warn(
                (
                    "You are calling .generate() with the `input_ids` being on a device type different"
                    f" than your model's device. `input_ids` is on {input_ids.device.type}, whereas the model"
                    f" is on {self.device.type}. You may experience unexpected behaviors or slower generation."
                    " Please make sure that you have put `input_ids` to the"
                    f" correct device by calling for example input_ids = input_ids.to('{self.device.type}') before"
                    " running `.generate()`."
                ),
                UserWarning,
            )

        # 8. prepare distribution pre_processing samplers
        prepared_logits_processor = self._get_logits_processor(
            generation_config=generation_config,
            input_ids_seq_length=input_ids_length,
            encoder_input_ids=inputs_tensor,
            prefix_allowed_tokens_fn=prefix_allowed_tokens_fn,
            logits_processor=logits_processor,
            model_kwargs=model_kwargs,
            negative_prompt_ids=negative_prompt_ids,
            negative_prompt_attention_mask=negative_prompt_attention_mask,
        )

        # 9. prepare stopping criteria
        self.generation_config.generation_mode = generation_mode
        prepared_stopping_criteria = self._get_stopping_criteria(
            generation_config=generation_config, stopping_criteria=stopping_criteria
        )

        # In lazy mode, import Habana torch to be able to add mark_step()
        if lazy_mode:
            import habana_frameworks.torch.core as htcore

            self.htcore_generation = htcore

        # 10. go into different generation modes
        if generation_mode == GenerationMode.ASSISTED_GENERATION:
            if generation_config.num_return_sequences > 1:
                raise ValueError(
                    "num_return_sequences has to be 1 when doing assisted generate, "
                    f"but is {generation_config.num_return_sequences}."
                )
            if batch_size > 1:
                raise ValueError("assisted generate is only supported for batch_size = 1")
            if not model_kwargs["use_cache"]:
                raise ValueError("assisted generate requires `use_cache=True`")

            # 11. Get the candidate generator, given the parameterization
            candidate_generator = self._get_candidate_generator(
                generation_config=generation_config,
                input_ids=input_ids,
                inputs_tensor=inputs_tensor,
                assistant_model=assistant_model,
                logits_processor=logits_processor,
                model_kwargs=model_kwargs,
            )

            # 12. run assisted generate
            return self.assisted_decoding(
                input_ids,
                candidate_generator=candidate_generator,
                do_sample=generation_config.do_sample,
                logits_processor=prepared_logits_processor,
                logits_warper=self._get_logits_warper(generation_config) if generation_config.do_sample else None,
                stopping_criteria=prepared_stopping_criteria,
                pad_token_id=generation_config.pad_token_id,
                eos_token_id=generation_config.eos_token_id,
                output_scores=generation_config.output_scores,
                output_logits=generation_config.output_logits,
                return_dict_in_generate=generation_config.return_dict_in_generate,
                synced_gpus=synced_gpus,
                streamer=streamer,
                **model_kwargs,
            )
        if generation_mode == GenerationMode.GREEDY_SEARCH:
            # 11. run greedy search
            return self.greedy_search(
                input_ids,
                logits_processor=prepared_logits_processor,
                stopping_criteria=prepared_stopping_criteria,
                pad_token_id=generation_config.pad_token_id,
                eos_token_id=generation_config.eos_token_id,
                output_scores=generation_config.output_scores,
                output_logits=generation_config.output_logits,
                return_dict_in_generate=generation_config.return_dict_in_generate,
                synced_gpus=synced_gpus,
                streamer=streamer,
                lazy_mode=lazy_mode,
                ignore_eos=generation_config.ignore_eos,
                profiling_warmup_steps=profiling_warmup_steps,
                profiling_steps=profiling_steps,
                **model_kwargs,
            )

        elif generation_mode == GenerationMode.CONTRASTIVE_SEARCH:
            if not model_kwargs["use_cache"]:
                raise ValueError("Contrastive search requires `use_cache=True`")

            return self.contrastive_search(
                input_ids,
                top_k=generation_config.top_k,
                penalty_alpha=generation_config.penalty_alpha,
                logits_processor=prepared_logits_processor,
                stopping_criteria=prepared_stopping_criteria,
                pad_token_id=generation_config.pad_token_id,
                eos_token_id=generation_config.eos_token_id,
                output_scores=generation_config.output_scores,
                output_logits=generation_config.output_logits,
                return_dict_in_generate=generation_config.return_dict_in_generate,
                synced_gpus=synced_gpus,
                streamer=streamer,
                sequential=generation_config.low_memory,
                profiling_warmup_steps=profiling_warmup_steps,
                profiling_steps=profiling_steps,
                **model_kwargs,
            )

        elif generation_mode == GenerationMode.SAMPLE:
            # 11. prepare logits warper
            logits_warper = self._get_logits_warper(generation_config)

            # 12. expand input_ids with `num_return_sequences` additional sequences per batch
            input_ids, model_kwargs = self._expand_inputs_for_generation(
                input_ids=input_ids,
                expand_size=generation_config.num_return_sequences,
                is_encoder_decoder=self.config.is_encoder_decoder,
                **model_kwargs,
            )

            # 13. run sample
            return self.sample(
                input_ids,
                logits_processor=prepared_logits_processor,
                logits_warper=logits_warper,
                stopping_criteria=prepared_stopping_criteria,
                pad_token_id=generation_config.pad_token_id,
                eos_token_id=generation_config.eos_token_id,
                output_scores=generation_config.output_scores,
                output_logits=generation_config.output_logits,
                return_dict_in_generate=generation_config.return_dict_in_generate,
                synced_gpus=synced_gpus,
                streamer=streamer,
                lazy_mode=lazy_mode,
                ignore_eos=generation_config.ignore_eos,
                profiling_warmup_steps=profiling_warmup_steps,
                profiling_steps=profiling_steps,
                **model_kwargs,
            )

        elif generation_mode == GenerationMode.BEAM_SEARCH:
            # 11. prepare beam search scorer
            beam_scorer = BeamSearchScorer(
                batch_size=batch_size,
                num_beams=generation_config.num_beams,
                device=inputs_tensor.device,
                length_penalty=generation_config.length_penalty,
                do_early_stopping=generation_config.early_stopping,
                num_beam_hyps_to_keep=generation_config.num_return_sequences,
                max_length=generation_config.max_length,
            )
            # 12. interleave input_ids with `num_beams` additional sequences per batch
            input_ids, model_kwargs = self._expand_inputs_for_generation(
                input_ids=input_ids,
                expand_size=generation_config.num_beams,
                is_encoder_decoder=self.config.is_encoder_decoder,
                **model_kwargs,
            )
            # 13. run beam search
            return self.beam_search(
                input_ids,
                beam_scorer,
                logits_processor=prepared_logits_processor,
                stopping_criteria=prepared_stopping_criteria,
                pad_token_id=generation_config.pad_token_id,
                eos_token_id=generation_config.eos_token_id,
                output_scores=generation_config.output_scores,
                output_logits=generation_config.output_logits,
                return_dict_in_generate=generation_config.return_dict_in_generate,
                synced_gpus=synced_gpus,
                sequential=generation_config.low_memory,
                lazy_mode=lazy_mode,
                profiling_warmup_steps=profiling_warmup_steps,
                profiling_steps=profiling_steps,
                **model_kwargs,
            )

        elif generation_mode == GenerationMode.BEAM_SAMPLE:
            # 11. prepare logits warper
            logits_warper = self._get_logits_warper(generation_config)

            # 12. prepare beam search scorer
            beam_scorer = BeamSearchScorer(
                batch_size=batch_size,
                num_beams=generation_config.num_beams,
                device=inputs_tensor.device,
                length_penalty=generation_config.length_penalty,
                do_early_stopping=generation_config.early_stopping,
                num_beam_hyps_to_keep=generation_config.num_return_sequences,
                max_length=generation_config.max_length,
            )

            # 13. interleave input_ids with `num_beams` additional sequences per batch
            input_ids, model_kwargs = self._expand_inputs_for_generation(
                input_ids=input_ids,
                expand_size=generation_config.num_beams,
                is_encoder_decoder=self.config.is_encoder_decoder,
                **model_kwargs,
            )

            # 14. run beam sample
            return self.beam_sample(
                input_ids,
                beam_scorer,
                logits_processor=prepared_logits_processor,
                logits_warper=logits_warper,
                stopping_criteria=prepared_stopping_criteria,
                pad_token_id=generation_config.pad_token_id,
                eos_token_id=generation_config.eos_token_id,
                output_scores=generation_config.output_scores,
                output_logits=generation_config.output_logits,
                return_dict_in_generate=generation_config.return_dict_in_generate,
                synced_gpus=synced_gpus,
                lazy_mode=lazy_mode,
                profiling_warmup_steps=profiling_warmup_steps,
                profiling_steps=profiling_steps,
                **model_kwargs,
            )

        elif generation_mode == GenerationMode.GROUP_BEAM_SEARCH:
            # 11. prepare beam search scorer
            beam_scorer = BeamSearchScorer(
                batch_size=batch_size,
                num_beams=generation_config.num_beams,
                device=inputs_tensor.device,
                length_penalty=generation_config.length_penalty,
                do_early_stopping=generation_config.early_stopping,
                num_beam_hyps_to_keep=generation_config.num_return_sequences,
                num_beam_groups=generation_config.num_beam_groups,
                max_length=generation_config.max_length,
            )
            # 12. interleave input_ids with `num_beams` additional sequences per batch
            input_ids, model_kwargs = self._expand_inputs_for_generation(
                input_ids=input_ids,
                expand_size=generation_config.num_beams,
                is_encoder_decoder=self.config.is_encoder_decoder,
                **model_kwargs,
            )
            # 13. run beam search
            return self.group_beam_search(
                input_ids,
                beam_scorer,
                logits_processor=prepared_logits_processor,
                stopping_criteria=prepared_stopping_criteria,
                pad_token_id=generation_config.pad_token_id,
                eos_token_id=generation_config.eos_token_id,
                output_scores=generation_config.output_scores,
                output_logits=generation_config.output_logits,
                return_dict_in_generate=generation_config.return_dict_in_generate,
                synced_gpus=synced_gpus,
                lazy_mode=lazy_mode,
                profiling_warmup_steps=profiling_warmup_steps,
                profiling_steps=profiling_steps,
                **model_kwargs,
            )

        elif generation_mode == GenerationMode.CONSTRAINED_BEAM_SEARCH:
            final_constraints = []
            if generation_config.constraints is not None:
                final_constraints = generation_config.constraints

            if generation_config.force_words_ids is not None:

                def typeerror():
                    raise ValueError(
                        "`force_words_ids` has to either be a `List[List[List[int]]]` or `List[List[int]]` "
                        f"of positive integers, but is {generation_config.force_words_ids}."
                    )

                if (
                    not isinstance(generation_config.force_words_ids, list)
                    or len(generation_config.force_words_ids) == 0
                ):
                    typeerror()

                for word_ids in generation_config.force_words_ids:
                    if isinstance(word_ids[0], list):
                        if not isinstance(word_ids, list) or len(word_ids) == 0:
                            typeerror()
                        if any(not isinstance(token_ids, list) for token_ids in word_ids):
                            typeerror()
                        if any(
                            any((not isinstance(token_id, int) or token_id < 0) for token_id in token_ids)
                            for token_ids in word_ids
                        ):
                            typeerror()

                        constraint = DisjunctiveConstraint(word_ids)
                    else:
                        if not isinstance(word_ids, list) or len(word_ids) == 0:
                            typeerror()
                        if any((not isinstance(token_id, int) or token_id < 0) for token_id in word_ids):
                            typeerror()

                        constraint = PhrasalConstraint(word_ids)
                    final_constraints.append(constraint)

            # 11. prepare beam search scorer
            constrained_beam_scorer = ConstrainedBeamSearchScorer(
                constraints=final_constraints,
                batch_size=batch_size,
                num_beams=generation_config.num_beams,
                device=inputs_tensor.device,
                length_penalty=generation_config.length_penalty,
                do_early_stopping=generation_config.early_stopping,
                num_beam_hyps_to_keep=generation_config.num_return_sequences,
                max_length=generation_config.max_length,
            )
            # 12. interleave input_ids with `num_beams` additional sequences per batch
            input_ids, model_kwargs = self._expand_inputs_for_generation(
                input_ids=input_ids,
                expand_size=generation_config.num_beams,
                is_encoder_decoder=self.config.is_encoder_decoder,
                **model_kwargs,
            )
            # 13. run beam search
            return self.constrained_beam_search(
                input_ids,
                constrained_beam_scorer=constrained_beam_scorer,
                logits_processor=prepared_logits_processor,
                stopping_criteria=prepared_stopping_criteria,
                pad_token_id=generation_config.pad_token_id,
                eos_token_id=generation_config.eos_token_id,
                output_scores=generation_config.output_scores,
                output_logits=generation_config.output_logits,
                return_dict_in_generate=generation_config.return_dict_in_generate,
                synced_gpus=synced_gpus,
                lazy_mode=lazy_mode,
                profiling_warmup_steps=profiling_warmup_steps,
                profiling_steps=profiling_steps,
                **model_kwargs,
            )

    @torch.no_grad()
    def contrastive_search(
        self,
        input_ids: torch.LongTensor,
        top_k: Optional[int] = 1,
        penalty_alpha: Optional[float] = 0,
        logits_processor: Optional[LogitsProcessorList] = None,
        logits_warper: Optional[LogitsProcessorList] = None,
        stopping_criteria: Optional[StoppingCriteriaList] = None,
        pad_token_id: Optional[int] = None,
        eos_token_id: Optional[Union[int, List[int]]] = None,
        output_attentions: Optional[bool] = None,
        output_hidden_states: Optional[bool] = None,
        output_scores: Optional[bool] = None,
        output_logits: Optional[bool] = None,
        return_dict_in_generate: Optional[bool] = None,
        synced_gpus: bool = False,
        streamer: Optional["BaseStreamer"] = None,
        sequential: Optional[bool] = None,
        lazy_mode: Optional[bool] = False,
        profiling_warmup_steps: Optional[int] = 0,
        profiling_steps: Optional[int] = 0,
        **model_kwargs,
    ) -> Union[GenerateNonBeamOutput, torch.LongTensor]:
        r"""
        Generates sequences of token ids for models with a language modeling head using **contrastive search** and can
        be used for text-decoder, text-to-text, speech-to-text, and vision-to-text models.

        <Tip warning={true}>

        In most cases, you do not need to call [`~generation.GenerationMixin.contrastive_search`] directly. Use
        generate() instead. For an overview of generation strategies and code examples, check the [following
        guide](../generation_strategies).

        </Tip>

        Parameters:
            input_ids (`torch.LongTensor` of shape `(batch_size, sequence_length)`):
                The sequence used as a prompt for the generation.
            top_k (`int`, *optional*, defaults to 1):
                The size of the candidate set that is used to re-rank for contrastive search
            penalty_alpha (`float`, *optional*, defaults to 0):
                The degeneration penalty for contrastive search; activate when it is larger than 0
            logits_processor (`LogitsProcessorList`, *optional*):
                An instance of [`LogitsProcessorList`]. List of instances of class derived from [`LogitsProcessor`]
                used to modify the prediction scores of the language modeling head applied at each generation step.
            logits_warper (`LogitsProcessorList`, *optional*):
                An instance of [`LogitsProcessorList`]. List of instances of class derived from [`LogitsWarper`] used
                to warp the prediction score distribution of the language modeling head applied before multinomial
                sampling at each generation step.
            stopping_criteria (`StoppingCriteriaList`, *optional*):
                An instance of [`StoppingCriteriaList`]. List of instances of class derived from [`StoppingCriteria`]
                used to tell if the generation loop should stop.
            pad_token_id (`int`, *optional*):
                The id of the *padding* token.
            eos_token_id (`Union[int, List[int]]`, *optional*):
                The id of the *end-of-sequence* token. Optionally, use a list to set multiple *end-of-sequence* tokens.
            output_attentions (`bool`, *optional*, defaults to `False`):
                Whether or not to return the attentions tensors of all attention layers. See `attentions` under
                returned tensors for more details.
            output_hidden_states (`bool`, *optional*, defaults to `False`):
                Whether or not to return the hidden states of all layers. See `hidden_states` under returned tensors
                for more details.
            output_scores (`bool`, *optional*, defaults to `False`):
                Whether or not to return the prediction scores. See `scores` under returned tensors for more details.
            output_logits (`bool`, *optional*, defaults to `False`):
                Whether or not to return the raw prediction logit scores. See `logits` under returned tensors
                for more details.
            return_dict_in_generate (`bool`, *optional*, defaults to `False`):
                Whether or not to return a [`transformers.generationutils.ModelOutput`] instead of a plain tuple.
            synced_gpus (`bool`, *optional*, defaults to `False`):
                Whether to continue running the while loop until max_length (needed for ZeRO stage 3)
            streamer (`BaseStreamer`, *optional*):
                Streamer object that will be used to stream the generated sequences. Generated tokens are passed
                through `streamer.put(token_ids)` and the streamer is responsible for any further processing.
            lazy_mode (`bool`, *optional*, defaults to `False`):
                Whether the run is executed in lazy mode or not (i.e. eager mode).
            profiling_warmup_steps (`int`, *optional*, defaults to 0):
                Number of steps to ignore for profling.
            profiling_steps (`int`, *optional*, defaults to 0):
                Number of steps to be captured when enabling profiling.
            model_kwargs:
                Additional model specific keyword arguments will be forwarded to the `forward` function of the model.
                If model is an encoder-decoder model the kwargs should include `encoder_outputs`.

        Return:
            [`transformers.generation.GenerateDecoderOnlyOutput`],
            [`transformers.generation.GenerateEncoderDecoderOutput`] or `torch.LongTensor`: A `torch.LongTensor`
            containing the generated tokens (default behaviour) or a
            [`transformers.generation.GenerateDecoderOnlyOutput`] if `model.config.is_encoder_decoder=False` and
            `return_dict_in_generate=True` or a [`transformers.generation.GenerateEncoderDecoderOutput`] if
            `model.config.is_encoder_decoder=True`.

        Examples:
        ```python
        >>> from transformers import (
        ...     AutoTokenizer,
        ...     AutoModelForCausalLM,
        ...     StoppingCriteriaList,
        ...     MaxLengthCriteria,
        ... )

        >>> tokenizer = AutoTokenizer.from_pretrained("facebook/opt-125m")
        >>> model = AutoModelForCausalLM.from_pretrained("facebook/opt-125m")
        >>> # set pad_token_id to eos_token_id because OPT does not have a PAD token
        >>> model.config.pad_token_id = model.config.eos_token_id
        >>> input_prompt = "DeepMind Company is"
        >>> input_ids = tokenizer(input_prompt, return_tensors="pt")
        >>> stopping_criteria = StoppingCriteriaList([MaxLengthCriteria(max_length=64)])
        >>> outputs = model.contrastive_search(
        ...     **input_ids, penalty_alpha=0.6, top_k=4, stopping_criteria=stopping_criteria
        ... )
        >>> tokenizer.batch_decode(outputs, skip_special_tokens=True)
        ['DeepMind Company is a company that focuses on the development and commercialization of artificial intelligence (AI). DeepMind’s mission is to help people understand and solve problems that are difficult to solve in the world today.\n\nIn this post, we talk about the benefits of deep learning in business and how it']
        ```"""

        raise NotImplementedError("Contrastive search is not supported by optimum-habana yet.")

    def greedy_search(
        self,
        input_ids: torch.LongTensor,
        logits_processor: Optional[LogitsProcessorList] = None,
        stopping_criteria: Optional[StoppingCriteriaList] = None,
        max_length: Optional[int] = None,
        pad_token_id: Optional[int] = None,
        eos_token_id: Optional[Union[int, List[int]]] = None,
        output_attentions: Optional[bool] = None,
        output_hidden_states: Optional[bool] = None,
        output_scores: Optional[bool] = None,
        output_logits: Optional[bool] = None,
        return_dict_in_generate: Optional[bool] = None,
        synced_gpus: bool = False,
        streamer: Optional["BaseStreamer"] = None,
        lazy_mode: Optional[bool] = False,
        ignore_eos: Optional[bool] = False,
        profiling_warmup_steps: Optional[int] = 0,
        profiling_steps: Optional[int] = 0,
        **model_kwargs,
    ) -> Union[GenerateNonBeamOutput, torch.LongTensor]:
        r"""
        Generates sequences of token ids for models with a language modeling head using **greedy decoding** and can be
        used for text-decoder, text-to-text, speech-to-text, and vision-to-text models.

        <Tip warning={true}>

        In most cases, you do not need to call [`~generation.GenerationMixin.greedy_search`] directly. Use generate()
        instead. For an overview of generation strategies and code examples, check the [following
        guide](../generation_strategies).

        </Tip>


        Parameters:
            input_ids (`torch.LongTensor` of shape `(batch_size, sequence_length)`):
                The sequence used as a prompt for the generation.
            logits_processor (`LogitsProcessorList`, *optional*):
                An instance of [`LogitsProcessorList`]. List of instances of class derived from [`LogitsProcessor`]
                used to modify the prediction scores of the language modeling head applied at each generation step.
            stopping_criteria (`StoppingCriteriaList`, *optional*):
                An instance of [`StoppingCriteriaList`]. List of instances of class derived from [`StoppingCriteria`]
                used to tell if the generation loop should stop.
            max_length (`int`, *optional*, defaults to 20):
                **DEPRECATED**. Use `logits_processor` or `stopping_criteria` directly to cap the number of generated
                tokens. The maximum length of the sequence to be generated.
            pad_token_id (`int`, *optional*):
                The id of the *padding* token.
            eos_token_id (`Union[int, List[int]]`, *optional*):
                The id of the *end-of-sequence* token. Optionally, use a list to set multiple *end-of-sequence* tokens.
            output_attentions (`bool`, *optional*, defaults to `False`):
                Whether or not to return the attentions tensors of all attention layers. See `attentions` under
                returned tensors for more details.
            output_hidden_states (`bool`, *optional*, defaults to `False`):
                Whether or not to return the hidden states of all layers. See `hidden_states` under returned tensors
                for more details.
            output_scores (`bool`, *optional*, defaults to `False`):
                Whether or not to return the prediction scores. See `scores` under returned tensors for more details.
            output_logits (`bool`, *optional*, defaults to `False`):
                Whether or not to return the raw prediction logit scores. See `logits` under returned tensors
                for more details.
            return_dict_in_generate (`bool`, *optional*, defaults to `False`):
                Whether or not to return a [`transformers.generationutils.ModelOutput`] instead of a plain tuple.
            synced_gpus (`bool`, *optional*, defaults to `False`):
                Whether to continue running the while loop until max_length (needed for ZeRO stage 3)
            streamer (`BaseStreamer`, *optional*):
                Streamer object that will be used to stream the generated sequences. Generated tokens are passed
                through `streamer.put(token_ids)` and the streamer is responsible for any further processing.
            lazy_mode (`bool`, *optional*, defaults to `False`):
                Whether the run is executed in lazy mode or not (i.e. eager mode).
            ignore_eos (`bool`, *optional*, defaults to `False`):
                Whether to ignore finished sequences (faster in lazy mode and with HPU graphs) or not (eager mode).
            profiling_warmup_steps (`int`, *optional*, defaults to 0):
                Number of steps to ignore for profling.
            profiling_steps (`int`, *optional*, defaults to 0):
                Number of steps to be captured when enabling profiling.
            model_kwargs:
                Additional model specific keyword arguments will be forwarded to the `forward` function of the model.
                If model is an encoder-decoder model the kwargs should include `encoder_outputs`.

        Return:
            [`transformers.generation.GenerateDecoderOnlyOutput`], [`transformers.generation.GenerateEncoderDecoderOutput`]
            or `torch.LongTensor`: A `torch.LongTensor` containing the generated tokens (default behaviour) or a
            [`transformers.generation.GenerateDecoderOnlyOutput`] if `model.config.is_encoder_decoder=False` and
            `return_dict_in_generate=True` or a [`transformers.generation.GenerateEncoderDecoderOutput`] if
            `model.config.is_encoder_decoder=True`.

        Examples:

        ```python
        >>> from transformers import (
        ...     AutoTokenizer,
        ...     AutoModelForCausalLM,
        ...     LogitsProcessorList,
        ...     MinLengthLogitsProcessor,
        ...     StoppingCriteriaList,
        ...     MaxLengthCriteria,
        ... )

        >>> tokenizer = AutoTokenizer.from_pretrained("gpt2")
        >>> model = AutoModelForCausalLM.from_pretrained("gpt2")

        >>> # set pad_token_id to eos_token_id because GPT2 does not have a PAD token
        >>> model.generation_config.pad_token_id = model.generation_config.eos_token_id

        >>> input_prompt = "It might be possible to"
        >>> input_ids = tokenizer(input_prompt, return_tensors="pt").input_ids

        >>> # instantiate logits processors
        >>> logits_processor = LogitsProcessorList(
        ...     [
        ...         MinLengthLogitsProcessor(10, eos_token_id=model.generation_config.eos_token_id),
        ...     ]
        ... )
        >>> stopping_criteria = StoppingCriteriaList([MaxLengthCriteria(max_length=20)])

        >>> outputs = model.greedy_search(
        ...     input_ids, logits_processor=logits_processor, stopping_criteria=stopping_criteria
        ... )

        >>> tokenizer.batch_decode(outputs, skip_special_tokens=True)
        ["It might be possible to get a better understanding of the nature of the problem, but it's not"]
        ```"""
        # init values
        logits_processor = logits_processor if logits_processor is not None else LogitsProcessorList()
        stopping_criteria = stopping_criteria if stopping_criteria is not None else StoppingCriteriaList()
        if max_length is not None:
            warnings.warn(
                (
                    "`max_length` is deprecated in this function, use"
                    " `stopping_criteria=StoppingCriteriaList([MaxLengthCriteria(max_length=max_length)])` instead."
                ),
                UserWarning,
            )
            stopping_criteria = validate_stopping_criteria(stopping_criteria, max_length)
        pad_token_id = pad_token_id if pad_token_id is not None else self.generation_config.pad_token_id
        eos_token_id = eos_token_id if eos_token_id is not None else self.generation_config.eos_token_id
        if isinstance(eos_token_id, int):
            eos_token_id = [eos_token_id]
        eos_token_id_tensor = torch.tensor(eos_token_id).to(input_ids.device) if eos_token_id is not None else None
        output_scores = output_scores if output_scores is not None else self.generation_config.output_scores
        output_attentions = (
            output_attentions if output_attentions is not None else self.generation_config.output_attentions
        )
        output_hidden_states = (
            output_hidden_states if output_hidden_states is not None else self.generation_config.output_hidden_states
        )
        return_dict_in_generate = (
            return_dict_in_generate
            if return_dict_in_generate is not None
            else self.generation_config.return_dict_in_generate
        )

        # init attention / hidden states / scores tuples
        raw_logits = () if (return_dict_in_generate and output_logits) else None
        scores = () if (return_dict_in_generate and output_scores) else None
        decoder_attentions = () if (return_dict_in_generate and output_attentions) else None
        cross_attentions = () if (return_dict_in_generate and output_attentions) else None
        decoder_hidden_states = () if (return_dict_in_generate and output_hidden_states) else None

        # if model is an encoder-decoder, retrieve encoder attention weights and hidden states
        if return_dict_in_generate and self.config.is_encoder_decoder:
            encoder_attentions = model_kwargs["encoder_outputs"].get("attentions") if output_attentions else None
            encoder_hidden_states = (
                model_kwargs["encoder_outputs"].get("hidden_states") if output_hidden_states else None
            )

        # keep track of which sequences are already finished
        if not ignore_eos:
            unfinished_sequences = torch.ones(input_ids.shape[0], dtype=torch.long, device=input_ids.device)

        hb_profer = HabanaProfile(warmup=profiling_warmup_steps, active=profiling_steps)
        hb_profer.start()
        this_peer_finished = False  # used by synced_gpus only
        bucket_size = model_kwargs.get("bucket_size", -1)
        prev_idx = -1  # avoiding calculate cache_idx when its value is not changing
        bucket_internal = model_kwargs.get("bucket_internal", None)
        reduce_recompile = model_kwargs.get("reduce_recompile", False)

        prompt_len = input_ids.shape[-1]
        if not bucket_internal:
            if bucket_size >= 0:
                inc = iter(incrementor(bucket_size, prompt_len))
            if bucket_size > 0:
                assert "position_ids" not in model_kwargs, "Untested path"
        cur_len = prompt_len
        token_idx = model_kwargs.get("token_idx", None)
        if token_idx is not None:
            # Update cur_len in case of static shapes
            cur_len = token_idx.item()
        while True:
            if lazy_mode:
                self.htcore_generation.mark_step()

            if synced_gpus:
                # Under synced_gpus the `forward` call must continue until all gpus complete their sequence.
                # The following logic allows an early break if all peers finished generating their sequence
                this_peer_finished_flag = torch.tensor(0.0 if this_peer_finished else 1.0).to(input_ids.device)
                # send 0.0 if we finished, 1.0 otherwise
                dist.all_reduce(this_peer_finished_flag, op=dist.ReduceOp.SUM)
                # did all peers finish? the reduced sum will be 0.0 then
                if this_peer_finished_flag.item() == 0.0:
                    break

            if bucket_size > 0 and not bucket_internal:
                # it will not have been padded if bucket_size > 0
                params = next(inc)
                input_ids, model_kwargs = self.update_model_kwargs_for_bucketing(
                    params, input_ids, model_kwargs, pad_token_id, bucket_size, reduce_recompile
                )

            # prepare model inputs
            model_inputs = self.prepare_inputs_for_generation(input_ids, **model_kwargs)

            hpu_graphs_kwargs = self._get_hpu_graphs_kwargs(model_kwargs)

            # forward pass to get next token
            outputs = self(
                **model_inputs,
                return_dict=True,
                output_attentions=output_attentions,
                output_hidden_states=output_hidden_states,
                **hpu_graphs_kwargs,
            )

            if synced_gpus and this_peer_finished:
                continue  # don't waste resources running the code we don't need

            token_idx = model_kwargs.get("token_idx", None)
            if token_idx is not None and outputs.logits.shape[-2] > 1:
                # case1 (w/o KV caching): outputs.logits.shape: [batch_size, max_length, vocab_size]
                if self.config.is_encoder_decoder:
                    next_token_logits = outputs.logits[:, token_idx - 1, :]
                    next_tokens_scores = logits_processor(input_ids[:, :token_idx], next_token_logits)
                else:
                    next_token_logits = torch.index_select(outputs.logits, -2, token_idx - 1).squeeze(-2)
                    next_tokens_scores = logits_processor(input_ids, next_token_logits)
            else:
                next_token_logits = outputs.logits[:, -1, :]
                if token_idx is not None and self.config.is_encoder_decoder:
                    # case2 (with KV caching): outputs.logits.shape: [batch_size, 1, vocab_size]
                    next_tokens_scores = logits_processor(input_ids[:, :token_idx], next_token_logits)
                else:
                    # case3 (default case): token_idx is None
                    next_tokens_scores = logits_processor(input_ids, next_token_logits)

            # Store scores, attentions and hidden_states when required
            if return_dict_in_generate:
                if output_scores:
                    scores += (next_tokens_scores,)
                if output_logits:
                    raw_logits += (next_token_logits,)
                if output_attentions:
                    decoder_attentions += (
                        (outputs.decoder_attentions,) if self.config.is_encoder_decoder else (outputs.attentions,)
                    )
                    if self.config.is_encoder_decoder:
                        cross_attentions += (outputs.cross_attentions,)

                if output_hidden_states:
                    decoder_hidden_states += (
                        (outputs.decoder_hidden_states,)
                        if self.config.is_encoder_decoder
                        else (outputs.hidden_states,)
                    )

            # argmax
            next_tokens = torch.argmax(next_tokens_scores, dim=-1)
            # finished sentences should have their next token be a padding token
            if not ignore_eos and eos_token_id is not None:
                if pad_token_id is None:
                    raise ValueError("If `eos_token_id` is defined, make sure that `pad_token_id` is defined.")
                next_tokens = next_tokens * unfinished_sequences + pad_token_id * (1 - unfinished_sequences)

            # update generated ids, model inputs, and length for next step
            if token_idx is not None:
                input_ids.index_copy_(
                    1, token_idx, next_tokens.unsqueeze(-1) if next_tokens.dim() == 1 else next_tokens
                )
            else:
                input_ids = torch.cat([input_ids, next_tokens[:, None]], dim=-1)
            if streamer is not None:
                streamer.put(next_tokens.cpu())
            model_kwargs = self._update_model_kwargs_for_generation(
                outputs, model_kwargs, is_encoder_decoder=self.config.is_encoder_decoder
            )
            if bucket_size > 0 and bucket_internal:
                # Calculate slice idx for kv cache during the decode phase.
                # Breaking down the kv cache in the attention block helps to reduce computation time.
                if model_kwargs.get("token_idx_cpu") <= (model_kwargs["kv_cache_len"] // bucket_size) * bucket_size:
                    idx = (model_kwargs.get("token_idx_cpu") - 1) // bucket_size
                    if prev_idx != idx:
                        model_kwargs["cache_idx"] = (idx + 1) * bucket_size
                        prev_idx = idx
                else:
                    model_kwargs["cache_idx"] = model_kwargs["kv_cache_len"]
            cur_len = cur_len + 1

            # if eos_token was found in one sentence, set sentence to finished
            if not ignore_eos and eos_token_id_tensor is not None:
                unfinished_sequences = unfinished_sequences.mul(
                    next_tokens.tile(eos_token_id_tensor.shape[0], 1).ne(eos_token_id_tensor.unsqueeze(1)).prod(dim=0)
                )
                # stop when each sentence is finished
                if not ignore_eos and unfinished_sequences.max() == 0:
                    this_peer_finished = True

            # stop if we exceed the maximum length
            if stopping_criteria(input_ids, scores, token_idx=cur_len):
                this_peer_finished = True

            hb_profer.step()

            if this_peer_finished and not synced_gpus:
                break

        hb_profer.stop()
        if streamer is not None:
            streamer.end()

        if return_dict_in_generate:
            if self.config.is_encoder_decoder:
                return GenerateEncoderDecoderOutput(
                    sequences=input_ids,
                    scores=scores,
                    logits=raw_logits,
                    encoder_attentions=encoder_attentions,
                    encoder_hidden_states=encoder_hidden_states,
                    decoder_attentions=decoder_attentions,
                    cross_attentions=cross_attentions,
                    decoder_hidden_states=decoder_hidden_states,
                    past_key_values=model_kwargs.get("past_key_values"),
                )
            else:
                return GenerateDecoderOnlyOutput(
                    sequences=input_ids,
                    scores=scores,
                    logits=raw_logits,
                    attentions=decoder_attentions,
                    hidden_states=decoder_hidden_states,
                    past_key_values=model_kwargs.get("past_key_values"),
                )
        else:
            return input_ids

    def sample(
        self,
        input_ids: torch.LongTensor,
        logits_processor: Optional[LogitsProcessorList] = None,
        stopping_criteria: Optional[StoppingCriteriaList] = None,
        logits_warper: Optional[LogitsProcessorList] = None,
        max_length: Optional[int] = None,
        pad_token_id: Optional[int] = None,
        eos_token_id: Optional[Union[int, List[int]]] = None,
        output_attentions: Optional[bool] = None,
        output_hidden_states: Optional[bool] = None,
        output_scores: Optional[bool] = None,
        output_logits: Optional[bool] = None,
        return_dict_in_generate: Optional[bool] = None,
        synced_gpus: bool = False,
        streamer: Optional["BaseStreamer"] = None,
        lazy_mode: Optional[bool] = False,
        ignore_eos: Optional[bool] = False,
        profiling_warmup_steps: Optional[int] = 0,
        profiling_steps: Optional[int] = 0,
        **model_kwargs,
    ) -> Union[GenerateNonBeamOutput, torch.LongTensor]:
        r"""
        Generates sequences of token ids for models with a language modeling head using **multinomial sampling** and
        can be used for text-decoder, text-to-text, speech-to-text, and vision-to-text models.

        <Tip warning={true}>

        In most cases, you do not need to call [`~generation.GenerationMixin.sample`] directly. Use generate() instead.
        For an overview of generation strategies and code examples, check the [following
        guide](../generation_strategies).

        </Tip>

        Parameters:
            input_ids (`torch.LongTensor` of shape `(batch_size, sequence_length)`):
                The sequence used as a prompt for the generation.
            logits_processor (`LogitsProcessorList`, *optional*):
                An instance of [`LogitsProcessorList`]. List of instances of class derived from [`LogitsProcessor`]
                used to modify the prediction scores of the language modeling head applied at each generation step.
            stopping_criteria (`StoppingCriteriaList`, *optional*):
                An instance of [`StoppingCriteriaList`]. List of instances of class derived from [`StoppingCriteria`]
                used to tell if the generation loop should stop.
            logits_warper (`LogitsProcessorList`, *optional*):
                An instance of [`LogitsProcessorList`]. List of instances of class derived from [`LogitsWarper`] used
                to warp the prediction score distribution of the language modeling head applied before multinomial
                sampling at each generation step.
            max_length (`int`, *optional*, defaults to 20):
                **DEPRECATED**. Use `logits_processor` or `stopping_criteria` directly to cap the number of generated
                tokens. The maximum length of the sequence to be generated.
            pad_token_id (`int`, *optional*):
                The id of the *padding* token.
            eos_token_id (`Union[int, List[int]]`, *optional*):
                The id of the *end-of-sequence* token. Optionally, use a list to set multiple *end-of-sequence* tokens.
            output_attentions (`bool`, *optional*, defaults to `False`):
                Whether or not to return the attentions tensors of all attention layers. See `attentions` under
                returned tensors for more details.
            output_hidden_states (`bool`, *optional*, defaults to `False`):
                Whether or not to return the hidden states of all layers. See `hidden_states` under returned tensors
                for more details.
            output_scores (`bool`, *optional*, defaults to `False`):
                Whether or not to return the prediction scores. See `scores` under returned tensors for more details.
            output_logits (`bool`, *optional*, defaults to `False`):
                Whether or not to return the raw prediction logit scores. See `logits` under returned tensors for
                more details.
            return_dict_in_generate (`bool`, *optional*, defaults to `False`):
                Whether or not to return a [`transformers.generationutils.ModelOutput`] instead of a plain tuple.
            synced_gpus (`bool`, *optional*, defaults to `False`):
                Whether to continue running the while loop until max_length (needed for ZeRO stage 3)
            streamer (`BaseStreamer`, *optional*):
                Streamer object that will be used to stream the generated sequences. Generated tokens are passed
                through `streamer.put(token_ids)` and the streamer is responsible for any further processing.
            lazy_mode (`bool`, *optional*, defaults to `False`):
                Whether the run is executed in lazy mode or not (i.e. eager mode).
            ignore_eos (`bool`, *optional*, defaults to `False`):
                Whether to ignore finished sequences (faster in lazy mode and with HPU graphs) or not (eager mode).
            profiling_warmup_steps (`int`, *optional*, defaults to 0):
                Number of steps to ignore for profling.
            profiling_steps (`int`, *optional*, defaults to 0):
                Number of steps to be captured when enabling profiling.
            model_kwargs:
                Additional model specific kwargs will be forwarded to the `forward` function of the model. If model is
                an encoder-decoder model the kwargs should include `encoder_outputs`.

        Return:
            [`transformers.generation.GenerateDecoderOnlyOutput`], [`transformers.generation.GenerateEncoderDecoderOutput`] or
            `torch.LongTensor`: A `torch.LongTensor` containing the generated tokens (default behaviour) or a
            [`transformers.generation.GenerateDecoderOnlyOutput`] if `model.config.is_encoder_decoder=False` and
            `return_dict_in_generate=True` or a [`transformers.generation.GenerateEncoderDecoderOutput`] if
            `model.config.is_encoder_decoder=True`.

        Examples:

        ```python
        >>> from transformers import (
        ...     AutoTokenizer,
        ...     AutoModelForCausalLM,
        ...     LogitsProcessorList,
        ...     MinLengthLogitsProcessor,
        ...     TopKLogitsWarper,
        ...     TemperatureLogitsWarper,
        ...     StoppingCriteriaList,
        ...     MaxLengthCriteria,
        ... )
        >>> import torch

        >>> tokenizer = AutoTokenizer.from_pretrained("gpt2")
        >>> model = AutoModelForCausalLM.from_pretrained("gpt2")

        >>> # set pad_token_id to eos_token_id because GPT2 does not have a EOS token
        >>> model.config.pad_token_id = model.config.eos_token_id
        >>> model.generation_config.pad_token_id = model.config.eos_token_id

        >>> input_prompt = "Today is a beautiful day, and"
        >>> input_ids = tokenizer(input_prompt, return_tensors="pt").input_ids

        >>> # instantiate logits processors
        >>> logits_processor = LogitsProcessorList(
        ...     [
        ...         MinLengthLogitsProcessor(15, eos_token_id=model.generation_config.eos_token_id),
        ...     ]
        ... )
        >>> # instantiate logits processors
        >>> logits_warper = LogitsProcessorList(
        ...     [
        ...         TopKLogitsWarper(50),
        ...         TemperatureLogitsWarper(0.7),
        ...     ]
        ... )

        >>> stopping_criteria = StoppingCriteriaList([MaxLengthCriteria(max_length=20)])

        >>> torch.manual_seed(0)  # doctest: +IGNORE_RESULT
        >>> outputs = model.sample(
        ...     input_ids,
        ...     logits_processor=logits_processor,
        ...     logits_warper=logits_warper,
        ...     stopping_criteria=stopping_criteria,
        ... )

        >>> tokenizer.batch_decode(outputs, skip_special_tokens=True)
        ['Today is a beautiful day, and we must do everything possible to make it a day of celebration.']
        ```"""

        # init values
        logits_processor = logits_processor if logits_processor is not None else LogitsProcessorList()
        stopping_criteria = stopping_criteria if stopping_criteria is not None else StoppingCriteriaList()
        if max_length is not None:
            warnings.warn(
                (
                    "`max_length` is deprecated in this function, use"
                    " `stopping_criteria=StoppingCriteriaList([MaxLengthCriteria(max_length=max_length)])` instead.",
                ),
                UserWarning,
            )
            stopping_criteria = validate_stopping_criteria(stopping_criteria, max_length)
        logits_warper = logits_warper if logits_warper is not None else LogitsProcessorList()
        pad_token_id = pad_token_id if pad_token_id is not None else self.generation_config.pad_token_id
        eos_token_id = eos_token_id if eos_token_id is not None else self.generation_config.eos_token_id
        if isinstance(eos_token_id, int):
            eos_token_id = [eos_token_id]
        eos_token_id_tensor = torch.tensor(eos_token_id).to(input_ids.device) if eos_token_id is not None else None
        output_scores = output_scores if output_scores is not None else self.generation_config.output_scores
        output_logits = output_logits if output_logits is not None else self.generation_config.output_logits
        output_attentions = (
            output_attentions if output_attentions is not None else self.generation_config.output_attentions
        )
        output_hidden_states = (
            output_hidden_states if output_hidden_states is not None else self.generation_config.output_hidden_states
        )
        return_dict_in_generate = (
            return_dict_in_generate
            if return_dict_in_generate is not None
            else self.generation_config.return_dict_in_generate
        )

        # init attention / hidden states / scores tuples
        scores = () if (return_dict_in_generate and output_scores) else None
        raw_logits = () if (return_dict_in_generate and output_logits) else None
        decoder_attentions = () if (return_dict_in_generate and output_attentions) else None
        cross_attentions = () if (return_dict_in_generate and output_attentions) else None
        decoder_hidden_states = () if (return_dict_in_generate and output_hidden_states) else None

        # if model is an encoder-decoder, retrieve encoder attention weights and hidden states
        if return_dict_in_generate and self.config.is_encoder_decoder:
            encoder_attentions = model_kwargs["encoder_outputs"].get("attentions") if output_attentions else None
            encoder_hidden_states = (
                model_kwargs["encoder_outputs"].get("hidden_states") if output_hidden_states else None
            )

        # keep track of which sequences are already finished
        # TODO: no ignore_eos check here since there is a compilation error, will add ignore_eos here if fixed
        unfinished_sequences = torch.ones(input_ids.shape[0], dtype=torch.long, device=input_ids.device)
        hb_profer = HabanaProfile(warmup=profiling_warmup_steps, active=profiling_steps)
        hb_profer.start()
        this_peer_finished = False  # used by synced_gpus only
        cur_len = input_ids.shape[-1]
        token_idx = model_kwargs.get("token_idx", None)
        if token_idx is not None:
            # Update cur_len in case of static shapes
            cur_len = token_idx.item()

        # auto-regressive generation
        while True:
            if lazy_mode:
                self.htcore_generation.mark_step()

            if synced_gpus:
                # Under synced_gpus the `forward` call must continue until all gpus complete their sequence.
                # The following logic allows an early break if all peers finished generating their sequence
                this_peer_finished_flag = torch.tensor(0.0 if this_peer_finished else 1.0).to(input_ids.device)
                # send 0.0 if we finished, 1.0 otherwise
                dist.all_reduce(this_peer_finished_flag, op=dist.ReduceOp.SUM)
                # did all peers finish? the reduced sum will be 0.0 then
                if this_peer_finished_flag.item() == 0.0:
                    break

            # prepare model inputs
            model_inputs = self.prepare_inputs_for_generation(input_ids, **model_kwargs)

            hpu_graphs_kwargs = self._get_hpu_graphs_kwargs(model_kwargs)

            # forward pass to get next token
            outputs = self(
                **model_inputs,
                return_dict=True,
                output_attentions=output_attentions,
                output_hidden_states=output_hidden_states,
                **hpu_graphs_kwargs,
            )

            if synced_gpus and this_peer_finished:
                continue  # don't waste resources running the code we don't need

            token_idx = model_kwargs.get("token_idx", None)
            if token_idx is not None and outputs.logits.shape[-2] > 1:
                next_token_logits = torch.index_select(outputs.logits, -2, token_idx - 1).squeeze(-2)
            else:
                next_token_logits = outputs.logits[:, -1, :]

            # pre-process distribution
            next_token_scores = logits_processor(input_ids, next_token_logits)
            next_token_scores = logits_warper(input_ids, next_token_scores)

            # Store scores, attentions and hidden_states when required
            if return_dict_in_generate:
                if output_scores:
                    scores += (next_token_scores,)
                if output_logits:
                    raw_logits += (next_token_logits,)
                if output_attentions:
                    decoder_attentions += (
                        (outputs.decoder_attentions,) if self.config.is_encoder_decoder else (outputs.attentions,)
                    )
                    if self.config.is_encoder_decoder:
                        cross_attentions += (outputs.cross_attentions,)

                if output_hidden_states:
                    decoder_hidden_states += (
                        (outputs.decoder_hidden_states,)
                        if self.config.is_encoder_decoder
                        else (outputs.hidden_states,)
                    )

            # sample
            probs = torch.nn.functional.softmax(next_token_scores, dim=-1)
            next_tokens = torch.multinomial(probs, num_samples=1).squeeze(1)

            # finished sentences should have their next token be a padding token
            # TODO: no ignore_eos check here since there is a compilation error, will add ignore_eos here if fixed
            if eos_token_id is not None:
                if pad_token_id is None:
                    raise ValueError("If `eos_token_id` is defined, make sure that `pad_token_id` is defined.")
                next_tokens = next_tokens * unfinished_sequences + pad_token_id * (1 - unfinished_sequences)

            # update generated ids, model inputs, and length for next step
            if token_idx is not None:
                input_ids.index_copy_(
                    1, token_idx, next_tokens.unsqueeze(-1) if next_tokens.dim() == 1 else next_tokens
                )
            else:
                input_ids = torch.cat([input_ids, next_tokens[:, None]], dim=-1)
            if streamer is not None:
                streamer.put(next_tokens.cpu())
            model_kwargs = self._update_model_kwargs_for_generation(
                outputs, model_kwargs, is_encoder_decoder=self.config.is_encoder_decoder
            )
            cur_len = cur_len + 1
            # if eos_token was found in one sentence, set sentence to finished
            if not ignore_eos and eos_token_id_tensor is not None:
                unfinished_sequences = unfinished_sequences.mul(
                    next_tokens.tile(eos_token_id_tensor.shape[0], 1).ne(eos_token_id_tensor.unsqueeze(1)).prod(dim=0)
                )

                # stop when each sentence is finished
                if not ignore_eos and unfinished_sequences.max() == 0:
                    this_peer_finished = True

            # stop if we exceed the maximum length
            if stopping_criteria(input_ids, scores, token_idx=cur_len):
                this_peer_finished = True

            hb_profer.step()

            if this_peer_finished and not synced_gpus:
                break

        hb_profer.stop()
        if streamer is not None:
            streamer.end()

        if return_dict_in_generate:
            if self.config.is_encoder_decoder:
                return GenerateEncoderDecoderOutput(
                    sequences=input_ids,
                    scores=scores,
                    logits=raw_logits,
                    encoder_attentions=encoder_attentions,
                    encoder_hidden_states=encoder_hidden_states,
                    decoder_attentions=decoder_attentions,
                    cross_attentions=cross_attentions,
                    decoder_hidden_states=decoder_hidden_states,
                    past_key_values=model_kwargs.get("past_key_values"),
                )
            else:
                return GenerateDecoderOnlyOutput(
                    sequences=input_ids,
                    scores=scores,
                    logits=raw_logits,
                    attentions=decoder_attentions,
                    hidden_states=decoder_hidden_states,
                    past_key_values=model_kwargs.get("past_key_values"),
                )
        else:
            return input_ids

    def beam_search(
        self,
        input_ids: torch.LongTensor,
        beam_scorer: BeamScorer,
        logits_processor: Optional[LogitsProcessorList] = None,
        stopping_criteria: Optional[StoppingCriteriaList] = None,
        max_length: Optional[int] = None,
        pad_token_id: Optional[int] = None,
        eos_token_id: Optional[Union[int, List[int]]] = None,
        output_attentions: Optional[bool] = None,
        output_hidden_states: Optional[bool] = None,
        output_scores: Optional[bool] = None,
        output_logits: Optional[bool] = None,
        return_dict_in_generate: Optional[bool] = None,
        synced_gpus: bool = False,
        sequential: Optional[bool] = None,
        lazy_mode: Optional[bool] = False,
        profiling_warmup_steps: Optional[int] = 0,
        profiling_steps: Optional[int] = 0,
        **model_kwargs,
    ) -> Union[GenerateBeamOutput, torch.LongTensor]:
        r"""
        Generates sequences of token ids for models with a language modeling head using **beam search decoding** and
        can be used for text-decoder, text-to-text, speech-to-text, and vision-to-text models.

        <Tip warning={true}>

        In most cases, you do not need to call [`~generation.GenerationMixin.beam_search`] directly. Use generate()
        instead. For an overview of generation strategies and code examples, check the [following
        guide](../generation_strategies).

        </Tip>

        Parameters:
            input_ids (`torch.LongTensor` of shape `(batch_size, sequence_length)`):
                The sequence used as a prompt for the generation.
            beam_scorer (`BeamScorer`):
                An derived instance of [`BeamScorer`] that defines how beam hypotheses are constructed, stored and
                sorted during generation. For more information, the documentation of [`BeamScorer`] should be read.
            logits_processor (`LogitsProcessorList`, *optional*):
                An instance of [`LogitsProcessorList`]. List of instances of class derived from [`LogitsProcessor`]
                used to modify the prediction scores of the language modeling head applied at each generation step.
            stopping_criteria (`StoppingCriteriaList`, *optional*):
                An instance of [`StoppingCriteriaList`]. List of instances of class derived from [`StoppingCriteria`]
                used to tell if the generation loop should stop.
            max_length (`int`, *optional*, defaults to 20):
                **DEPRECATED**. Use `logits_processor` or `stopping_criteria` directly to cap the number of generated
                tokens. The maximum length of the sequence to be generated.
            pad_token_id (`int`, *optional*):
                The id of the *padding* token.
            eos_token_id (`Union[int, List[int]]`, *optional*):
                The id of the *end-of-sequence* token. Optionally, use a list to set multiple *end-of-sequence* tokens.
            output_attentions (`bool`, *optional*, defaults to `False`):
                Whether or not to return the attentions tensors of all attention layers. See `attentions` under
                returned tensors for more details.
            output_hidden_states (`bool`, *optional*, defaults to `False`):
                Whether or not to return the hidden states of all layers. See `hidden_states` under returned tensors
                for more details.
            output_scores (`bool`, *optional*, defaults to `False`):
                Whether or not to return the prediction scores. See `scores` under returned tensors for more details.
            output_logits (`bool`, *optional*, defaults to `False`):
                Whether or not to return the raw prediction logit scores. See `logits` under returned tensors for
                more details.
            return_dict_in_generate (`bool`, *optional*, defaults to `False`):
                Whether or not to return a [`transformers.generationutils.ModelOutput`] instead of a plain tuple.
            synced_gpus (`bool`, *optional*, defaults to `False`):
                Whether to continue running the while loop until max_length (needed for ZeRO stage 3)
            sequential (`bool`, defaults to `False`):
                By default, beam search has `batch_size * num_beams` as effective batch size (see `beam_search()` for
                more details). This flag will avoid parallelizing the beam search and will instead run beam search
                sequentially.
            lazy_mode (`bool`, *optional*, defaults to `False`):
                Whether the run is executed in lazy mode or not (i.e. eager mode).
            profiling_warmup_steps (`int`, *optional*, defaults to 0):
                Number of steps to ignore for profling.
            profiling_steps (`int`, *optional*, defaults to 0):
                Number of steps to be captured when enabling profiling.
            model_kwargs:
                Additional model specific kwargs will be forwarded to the `forward` function of the model. If model is
                an encoder-decoder model the kwargs should include `encoder_outputs`.

        Return:
            [`transformers.generation.utils.GenerateBeamDecoderOnlyOutput`], [`transformers.generation.GenerateBeamEncoderDecoderOutput`] or
            `torch.LongTensor`: A `torch.LongTensor` containing the generated tokens (default behaviour) or a
            [`transformers.generation.GenerateBeamDecoderOnlyOutput`] if `model.config.is_encoder_decoder=False` and
            `return_dict_in_generate=True` or a [`transformers.generation.GenerateBeamEncoderDecoderOutput`] if
            `model.config.is_encoder_decoder=True`.

        Examples:

        ```python
        >>> from transformers import (
        ...     AutoTokenizer,
        ...     AutoModelForSeq2SeqLM,
        ...     LogitsProcessorList,
        ...     MinLengthLogitsProcessor,
        ...     BeamSearchScorer,
        ... )
        >>> import torch

        >>> tokenizer = AutoTokenizer.from_pretrained("t5-base")
        >>> model = AutoModelForSeq2SeqLM.from_pretrained("t5-base")

        >>> encoder_input_str = "translate English to German: How old are you?"
        >>> encoder_input_ids = tokenizer(encoder_input_str, return_tensors="pt").input_ids

        >>> # lets run beam search using 3 beams
        >>> num_beams = 3
        >>> # define decoder start token ids
        >>> input_ids = torch.ones((num_beams, 1), device=model.device, dtype=torch.long)
        >>> input_ids = input_ids * model.config.decoder_start_token_id

        >>> # add encoder_outputs to model keyword arguments
        >>> model_kwargs = {
        ...     "encoder_outputs": model.get_encoder()(
        ...         encoder_input_ids.repeat_interleave(num_beams, dim=0), return_dict=True
        ...     )
        ... }

        >>> # instantiate beam scorer
        >>> beam_scorer = BeamSearchScorer(
        ...     batch_size=1,
        ...     num_beams=num_beams,
        ...     device=model.device,
        ... )

        >>> # instantiate logits processors
        >>> logits_processor = LogitsProcessorList(
        ...     [
        ...         MinLengthLogitsProcessor(5, eos_token_id=model.config.eos_token_id),
        ...     ]
        ... )

        >>> outputs = model.beam_search(input_ids, beam_scorer, logits_processor=logits_processor, **model_kwargs)

        >>> tokenizer.batch_decode(outputs, skip_special_tokens=True)
        ['Wie alt bist du?']
        ```"""
        # init values
        logits_processor = logits_processor if logits_processor is not None else LogitsProcessorList()
        stopping_criteria = stopping_criteria if stopping_criteria is not None else StoppingCriteriaList()
        sequential = sequential if sequential is not None else self.generation_config.low_memory
        if max_length is not None:
            warnings.warn(
                (
                    "`max_length` is deprecated in this function, use"
                    " `stopping_criteria=StoppingCriteriaList([MaxLengthCriteria(max_length=max_length)])` instead.",
                ),
                UserWarning,
            )
            stopping_criteria = validate_stopping_criteria(stopping_criteria, max_length)
        if len(stopping_criteria) == 0:
            warnings.warn("You don't have defined any stopping_criteria, this will likely loop forever", UserWarning)
        pad_token_id = pad_token_id if pad_token_id is not None else self.generation_config.pad_token_id
        eos_token_id = eos_token_id if eos_token_id is not None else self.generation_config.eos_token_id
        if isinstance(eos_token_id, int):
            eos_token_id = [eos_token_id]
        output_scores = output_scores if output_scores is not None else self.generation_config.output_scores
        output_logits = output_logits if output_logits is not None else self.generation_config.output_logits
        output_attentions = (
            output_attentions if output_attentions is not None else self.generation_config.output_attentions
        )
        output_hidden_states = (
            output_hidden_states if output_hidden_states is not None else self.generation_config.output_hidden_states
        )
        return_dict_in_generate = (
            return_dict_in_generate
            if return_dict_in_generate is not None
            else self.generation_config.return_dict_in_generate
        )

        batch_size = len(beam_scorer._beam_hyps)
        num_beams = beam_scorer.num_beams

        batch_beam_size, cur_len = input_ids.shape
        token_idx = model_kwargs.get("token_idx", None)
        if token_idx is not None:
            # Update cur_len in case of static shapes
            cur_len = token_idx.item()

        if num_beams * batch_size != batch_beam_size:
            raise ValueError(
                f"Batch dimension of `input_ids` should be {num_beams * batch_size}, but is {batch_beam_size}."
            )

        # init attention / hidden states / scores tuples
        scores = () if (return_dict_in_generate and output_scores) else None
        raw_logits = () if (return_dict_in_generate and output_logits) else None
        beam_indices = (
            tuple(() for _ in range(batch_beam_size)) if (return_dict_in_generate and output_scores) else None
        )
        decoder_attentions = () if (return_dict_in_generate and output_attentions) else None
        cross_attentions = () if (return_dict_in_generate and output_attentions) else None
        decoder_hidden_states = () if (return_dict_in_generate and output_hidden_states) else None

        # if model is an encoder-decoder, retrieve encoder attention weights and hidden states
        if return_dict_in_generate and self.config.is_encoder_decoder:
            encoder_attentions = model_kwargs["encoder_outputs"].get("attentions") if output_attentions else None
            encoder_hidden_states = (
                model_kwargs["encoder_outputs"].get("hidden_states") if output_hidden_states else None
            )

        # initialise score of first beam with 0 and the rest with -1e9. This makes sure that only tokens
        # of the first beam are considered to avoid sampling the exact same tokens across all beams.
        beam_scores = torch.zeros((batch_size, num_beams), dtype=torch.float, device=input_ids.device)
        beam_scores[:, 1:] = -1e9
        beam_scores = beam_scores.view((batch_size * num_beams,))

        if self.generation_config.static_shapes:
            beam_trace_scores = torch.zeros(
                (input_ids.shape[1], 2 * batch_size * num_beams), device=input_ids.device, dtype=torch.float32
            )
            beam_trace_indices = torch.zeros(
                (input_ids.shape[1], 2 * batch_size * num_beams), device=input_ids.device, dtype=torch.int64
            )
            beam_trace_tokens = torch.zeros(
                (input_ids.shape[1], 2 * batch_size * num_beams), device=input_ids.device, dtype=torch.int64
            )
            beam_trace_idx = torch.tensor(0, device=input_ids.device)
            num_eos_tokens = torch.zeros((1), device=input_ids.device, dtype=torch.int64)
            num_beams_tensor = torch.tensor(num_beams, device=input_ids.device, dtype=torch.int64)

        def finalize_beams(initial_ids, beam_trace, model_config, length_penalty):
            beam_trace_idx, beam_trace_scores, beam_trace_indices, beam_trace_tokens = beam_trace
            bs = initial_ids.shape[0]
            num_beams = beam_trace_scores.shape[1] // (2 * bs)

            beam_trace_idx = beam_trace_idx.item()
            beam_trace_scores = beam_trace_scores[:beam_trace_idx, :]
            beam_trace_indices = beam_trace_indices[:beam_trace_idx, :]
            beam_trace_tokens = beam_trace_tokens[:beam_trace_idx, :]

            # (score, parent_beam, token_id, is_finished)
            root = (float("-inf"), None, None, False)

            def resolve_beam(beam):
                if beam == root:
                    return []
                score, prev, tok, is_finished = beam
                rest = resolve_beam(prev)
                rest.append(tok)
                return rest

            prev_beams = [[root] * num_beams] * bs
            best = [root] * bs

            def beam_score(beam):
                return (beam[3], beam[0])

            for step, (scores, indices, tokens) in enumerate(
                zip(beam_trace_scores, beam_trace_indices, beam_trace_tokens)
            ):
                cur_beams = [[] for _ in range(bs)]
                for idx, (s, i, t) in enumerate(zip(scores, indices, tokens)):
                    batch = idx // (num_beams * 2)
                    idx = idx % (num_beams * 2)
                    b_len = 1 + step
                    b_score = s.item() / (b_len**length_penalty)
                    b_tok = t.item()
                    is_finished = b_tok == model_config.eos_token_id
                    if len(cur_beams[batch]) >= num_beams:
                        continue
                    beam = (b_score, prev_beams[batch][i], b_tok, is_finished)
                    if not is_finished:
                        cur_beams[batch].append(beam)
                    if is_finished or (step + 1 == beam_trace_idx):
                        if beam_score(best[batch]) < beam_score(beam):
                            best[batch] = beam
                prev_beams = cur_beams

            def expand_if_needed(tensor, new_size, value, dim=-1):
                orig_len = tensor.shape[dim]
                padding_len = new_size - orig_len
                import torch.nn.functional as F

                if padding_len > 0:
                    if dim == -1:
                        return F.pad(tensor, (0, padding_len), value=value)
                    elif dim == -2:
                        return F.pad(tensor, (0, 0, 0, padding_len), value=value)
                    else:
                        assert False, f"Unsupported dim value: {dim}"
                return tensor

            result = [
                torch.cat(
                    [initial_ids[i], torch.tensor(resolve_beam(b), dtype=initial_ids.dtype, device=initial_ids.device)]
                )
                for i, b in enumerate(best)
            ]
            max_length = max([t.shape[-1] for t in result])
            result = [expand_if_needed(res, max_length, model_config.pad_token_id) for res in result]
            input_ids = torch.stack(result)
            return input_ids

        hb_profer = HabanaProfile(warmup=profiling_warmup_steps, active=profiling_steps)
        hb_profer.start()
        this_peer_finished = False  # used by synced_gpus only

        bucket_size = model_kwargs.get("bucket_size", -1)
        reduce_recompile = model_kwargs.get("reduce_recompile", False)
        prompt_len = input_ids.shape[-1]
        if bucket_size >= 0:
            inc = iter(incrementor(bucket_size, prompt_len))
        if bucket_size > 0:
            assert "position_ids" not in model_kwargs, "Untested path"
        if self.generation_config.static_shapes:
            initial_ids = input_ids[::num_beams, 0:cur_len]
        while True:
            if lazy_mode:
                self.htcore_generation.mark_step()
            if synced_gpus:
                # Under synced_gpus the `forward` call must continue until all gpus complete their sequence.
                # The following logic allows an early break if all peers finished generating their sequence
                this_peer_finished_flag = torch.tensor(0.0 if this_peer_finished else 1.0).to(input_ids.device)
                # send 0.0 if we finished, 1.0 otherwise
                dist.all_reduce(this_peer_finished_flag, op=dist.ReduceOp.SUM)
                # did all peers finish? the reduced sum will be 0.0 then
                if this_peer_finished_flag.item() == 0.0:
                    break

            if bucket_size > 0:
                # it will not have been padded if bucket_size > 0
                params = next(inc)
                input_ids, model_kwargs = self.update_model_kwargs_for_bucketing(
                    params, input_ids, model_kwargs, pad_token_id, bucket_size, reduce_recompile
                )

            model_inputs = self.prepare_inputs_for_generation(input_ids, **model_kwargs)

            # if sequential is True, split the input to batches of batch_size and run sequentially
            if sequential:
                if any(
                    model_name in self.__class__.__name__.lower()
                    for model_name in [
                        "fsmt",
                        "reformer",
                        "bloom",
                        "ctrl",
                        "gpt_bigcode",
                        "transo_xl",
                        "xlnet",
                        "cpm",
                    ]
                ):
                    raise RuntimeError(
                        f"Currently generation for {self.__class__.__name__} is not supported "
                        f"for `low_memory beam_search`. Please open an issue on GitHub if you need this feature."
                    )

                inputs_per_sub_batches = _split_model_inputs(
                    model_inputs, split_size=batch_size, full_batch_size=batch_beam_size
                )
                outputs_per_sub_batch = [
                    self(
                        **inputs_per_sub_batch,
                        return_dict=True,
                        output_attentions=output_attentions,
                        output_hidden_states=output_hidden_states,
                    )
                    for inputs_per_sub_batch in inputs_per_sub_batches
                ]

                outputs = stack_model_outputs(outputs_per_sub_batch)
            else:
                hpu_graphs_kwargs = self._get_hpu_graphs_kwargs(model_kwargs)
                outputs = self(
                    **model_inputs,
                    return_dict=True,
                    output_attentions=output_attentions,
                    output_hidden_states=output_hidden_states,
                    **hpu_graphs_kwargs,
                )

            if synced_gpus and this_peer_finished:
                cur_len = cur_len + 1
                continue  # don't waste resources running the code we don't need

            token_idx = model_kwargs.get("token_idx", None)
            if token_idx is not None and outputs.logits.shape[-2] > 1:
                next_token_logits = torch.index_select(outputs.logits, -2, token_idx - 1).squeeze(-2)
            else:
                next_token_logits = outputs.logits[:, -1, :]

            next_token_scores = torch.nn.functional.log_softmax(
                next_token_logits, dim=-1
            )  # (batch_size * num_beams, vocab_size)

            if token_idx is not None:
                next_token_scores_processed = logits_processor(input_ids[:, :token_idx], next_token_scores)
            else:
                next_token_scores_processed = logits_processor(input_ids, next_token_scores)
            next_token_scores = next_token_scores_processed + beam_scores[:, None].expand_as(
                next_token_scores_processed
            )

            # Store scores, attentions and hidden_states when required
            if return_dict_in_generate:
                if output_scores:
                    scores += (next_token_scores_processed,)
                if output_logits:
                    raw_logits += (next_token_logits,)
                if output_attentions:
                    decoder_attentions += (
                        (outputs.decoder_attentions,) if self.config.is_encoder_decoder else (outputs.attentions,)
                    )
                    if self.config.is_encoder_decoder:
                        cross_attentions += (outputs.cross_attentions,)
                if output_hidden_states:
                    decoder_hidden_states += (
                        (outputs.decoder_hidden_states,)
                        if self.config.is_encoder_decoder
                        else (outputs.hidden_states,)
                    )

            # reshape for beam search
            vocab_size = next_token_scores.shape[-1]
            next_token_scores = next_token_scores.view(batch_size, num_beams * vocab_size)

            # Sample 1 + len(eos_token_id) next tokens for each beam so we have at least 1 non eos token per beam.
            n_eos_tokens = len(eos_token_id) if eos_token_id else 0
            next_token_scores, next_tokens = torch.topk(
                next_token_scores, max(2, 1 + n_eos_tokens) * num_beams, dim=1, largest=True, sorted=True
            )

            next_indices = torch.div(next_tokens, vocab_size, rounding_mode="floor")
            if self.generation_config.static_shapes:
                beam_scores = next_token_scores.flatten()
                static_beam_indices = next_indices.flatten()

                beam_tokens = next_tokens.remainder(vocab_size).flatten()

                beam_trace_scores.index_copy_(0, beam_trace_idx, beam_scores.unsqueeze(0))
                beam_trace_indices.index_copy_(0, beam_trace_idx, static_beam_indices.unsqueeze(0))
                beam_trace_tokens.index_copy_(0, beam_trace_idx, beam_tokens.unsqueeze(0))
                beam_trace_idx.add_(1)

                if self.generation_config.early_stopping:
                    num_eos_tokens.add_(beam_tokens[0:num_beams].eq(self.config.eos_token_id).sum())

                beam_scores.add_(torch.where(beam_tokens.eq(self.config.eos_token_id), float("-inf"), 0.0))
                beam_scores = beam_scores.view(batch_size, -1).unsqueeze(0)
                _, selected = torch.topk(beam_scores, k=num_beams, dim=-1, largest=True, sorted=True)
                offset = torch.arange(0, torch.numel(beam_scores), beam_scores.shape[-1]).unsqueeze(-1)
                selected = (selected + offset).flatten()
                beam_scores = beam_scores.flatten().index_select(0, selected)
                beam_tokens = beam_tokens.index_select(0, selected)
                static_beam_indices = static_beam_indices.index_select(0, selected)

                prev_beams = outputs.logits.shape[0] // batch_size

                beam_offsets = torch.arange(0, 1, prev_beams, dtype=torch.int32)
                beam_offsets = beam_offsets.to(device=outputs.logits.device)
                static_beam_indices = (static_beam_indices.view(batch_size, -1) + beam_offsets.unsqueeze(-1)).flatten()

                next_tokens = beam_tokens.unsqueeze(-1)
                beam_next_tokens = next_tokens
                beam_idx = static_beam_indices
            else:
                next_tokens = next_tokens % vocab_size
                # stateless
                beam_outputs = beam_scorer.process(
                    input_ids,
                    next_token_scores,
                    next_tokens,
                    next_indices,
                    pad_token_id=pad_token_id,
                    eos_token_id=eos_token_id,
                    beam_indices=beam_indices,
                    decoder_prompt_len=prompt_len,
                )
                beam_scores = beam_outputs["next_beam_scores"]
                beam_next_tokens = beam_outputs["next_beam_tokens"]
                beam_idx = beam_outputs["next_beam_indices"]

            if token_idx is not None:
                input_ids = torch.index_select(input_ids, 0, beam_idx)
                input_ids.index_copy_(
                    1, token_idx, beam_next_tokens.unsqueeze(-1) if beam_next_tokens.dim() == 1 else beam_next_tokens
                )
            else:
                input_ids = torch.cat([input_ids[beam_idx, :], beam_next_tokens.unsqueeze(-1)], dim=-1)

            model_kwargs = self._update_model_kwargs_for_generation(
                outputs, model_kwargs, is_encoder_decoder=self.config.is_encoder_decoder
            )
            if model_kwargs["past_key_values"] is not None:
                if model_kwargs["reuse_cache"]:
                    model_kwargs["past_key_values"] = unwrap_deepspeed_model(self).reorder_kv_cache(beam_idx)
                else:
                    model_kwargs["past_key_values"] = self._temporary_reorder_cache(
                        model_kwargs["past_key_values"], beam_idx
                    )

            if return_dict_in_generate and output_scores:
                beam_indices = tuple((beam_indices[beam_idx[i]] + (beam_idx[i],) for i in range(len(beam_indices))))

            # increase cur_len
            cur_len = cur_len + 1

            hb_profer.step()
            if self.generation_config.static_shapes:
                is_min_length_reached = (
                    self.generation_config.min_length and cur_len >= self.generation_config.min_length
                )
                if (
                    self.generation_config.early_stopping
                    and is_min_length_reached
                    and num_eos_tokens >= num_beams_tensor
                ):
                    break
                elif stopping_criteria(input_ids, scores, token_idx=cur_len):
                    break
            elif stopping_criteria(input_ids, scores) or (beam_scorer.is_done and not lazy_mode):
                if not synced_gpus:
                    break
                else:
                    this_peer_finished = True
        hb_profer.stop()

        if self.generation_config.static_shapes:
            beam_trace = (beam_trace_idx, beam_trace_scores, beam_trace_indices, beam_trace_tokens)
            from collections import UserDict

            def map_tensors(obj, fn):
                constructor = type(obj)
                if isinstance(obj, tuple):
                    return constructor(map_tensors(v, fn) for v in obj)
                if isinstance(obj, list):
                    return constructor([map_tensors(v, fn) for v in obj])
                if isinstance(obj, dict) or isinstance(obj, UserDict):
                    return constructor({k: map_tensors(v, fn) for k, v in obj.items()})
                if isinstance(obj, torch.Tensor):
                    return fn(obj)
                return obj

            def move(obj, device):
                return map_tensors(obj, lambda t: t.to(device))

            sequence_outputs = {}
            sequence_outputs["sequences"] = finalize_beams(
                initial_ids.cpu(), move(beam_trace, "cpu"), self.config, self.generation_config.length_penalty
            )
        else:
            sequence_outputs = beam_scorer.finalize(
                input_ids,
                beam_scores,
                next_tokens,
                beam_indices,
                pad_token_id=pad_token_id,
                eos_token_id=eos_token_id,
                max_length=stopping_criteria.max_length,
                beam_indices=beam_indices,
                decoder_prompt_len=prompt_len,
            )

        if return_dict_in_generate:
            if not output_scores:
                sequence_outputs["sequence_scores"] = None

            if self.config.is_encoder_decoder:
                return GenerateBeamEncoderDecoderOutput(
                    sequences=sequence_outputs["sequences"],
                    sequences_scores=sequence_outputs["sequence_scores"],
                    scores=scores,
                    logits=raw_logits,
                    beam_indices=sequence_outputs["beam_indices"],
                    encoder_attentions=encoder_attentions,
                    encoder_hidden_states=encoder_hidden_states,
                    decoder_attentions=decoder_attentions,
                    cross_attentions=cross_attentions,
                    decoder_hidden_states=decoder_hidden_states,
                    past_key_values=model_kwargs.get("past_key_values"),
                )
            else:
                return GenerateBeamDecoderOnlyOutput(
                    sequences=sequence_outputs["sequences"],
                    sequences_scores=sequence_outputs["sequence_scores"],
                    scores=scores,
                    logits=raw_logits,
                    beam_indices=sequence_outputs["beam_indices"],
                    attentions=decoder_attentions,
                    hidden_states=decoder_hidden_states,
                    past_key_values=model_kwargs.get("past_key_values"),
                )
        else:
            return sequence_outputs["sequences"]

    def beam_sample(
        self,
        input_ids: torch.LongTensor,
        beam_scorer: BeamScorer,
        logits_processor: Optional[LogitsProcessorList] = None,
        stopping_criteria: Optional[StoppingCriteriaList] = None,
        logits_warper: Optional[LogitsProcessorList] = None,
        max_length: Optional[int] = None,
        pad_token_id: Optional[int] = None,
        eos_token_id: Optional[Union[int, List[int]]] = None,
        output_attentions: Optional[bool] = None,
        output_hidden_states: Optional[bool] = None,
        output_scores: Optional[bool] = None,
        output_logits: Optional[bool] = None,
        return_dict_in_generate: Optional[bool] = None,
        synced_gpus: bool = False,
        lazy_mode: Optional[bool] = False,
        profiling_warmup_steps: Optional[int] = 0,
        profiling_steps: Optional[int] = 0,
        **model_kwargs,
    ) -> Union[GenerateBeamOutput, torch.LongTensor]:
        r"""
        Generates sequences of token ids for models with a language modeling head using **beam search multinomial
        sampling** and can be used for text-decoder, text-to-text, speech-to-text, and vision-to-text models.

        <Tip warning={true}>

        In most cases, you do not need to call [`~generation.GenerationMixin.beam_sample`] directly. Use generate()
        instead. For an overview of generation strategies and code examples, check the [following
        guide](../generation_strategies).

        </Tip>

        Parameters:
            input_ids (`torch.LongTensor` of shape `(batch_size, sequence_length)`):
                The sequence used as a prompt for the generation.
            beam_scorer (`BeamScorer`):
                A derived instance of [`BeamScorer`] that defines how beam hypotheses are constructed, stored and
                sorted during generation. For more information, the documentation of [`BeamScorer`] should be read.
            logits_processor (`LogitsProcessorList`, *optional*):
                An instance of [`LogitsProcessorList`]. List of instances of class derived from [`LogitsProcessor`]
                used to modify the prediction scores of the language modeling head applied at each generation step.
            stopping_criteria (`StoppingCriteriaList`, *optional*):
                An instance of [`StoppingCriteriaList`]. List of instances of class derived from [`StoppingCriteria`]
                used to tell if the generation loop should stop.
            logits_warper (`LogitsProcessorList`, *optional*):
                An instance of [`LogitsProcessorList`]. List of instances of class derived from [`LogitsWarper`] used
                to warp the prediction score distribution of the language modeling head applied before multinomial
                sampling at each generation step.
            max_length (`int`, *optional*, defaults to 20):
                **DEPRECATED**. Use `logits_processor` or `stopping_criteria` directly to cap the number of generated
                tokens. The maximum length of the sequence to be generated.
            pad_token_id (`int`, *optional*):
                The id of the *padding* token.
            eos_token_id (`Union[int, List[int]]`, *optional*):
                The id of the *end-of-sequence* token. Optionally, use a list to set multiple *end-of-sequence* tokens.
            output_attentions (`bool`, *optional*, defaults to `False`):
                Whether or not to return the attentions tensors of all attention layers. See `attentions` under
                returned tensors for more details.
            output_hidden_states (`bool`, *optional*, defaults to `False`):
                Whether or not to return the hidden states of all layers. See `hidden_states` under returned tensors
                for more details.
            output_scores (`bool`, *optional*, defaults to `False`):
                Whether or not to return the prediction scores. See `scores` under returned tensors for more details.
            output_logits (`bool`, *optional*, defaults to `False`):
                Whether or not to return the raw prediction logit scores. See `logits` under returned tensors for
                more details.
            return_dict_in_generate (`bool`, *optional*, defaults to `False`):
                Whether or not to return a [`transformers.generationutils.ModelOutput`] instead of a plain tuple.
            synced_gpus (`bool`, *optional*, defaults to `False`):
                Whether to continue running the while loop until max_length (needed for ZeRO stage 3)
            lazy_mode (`bool`, *optional*, defaults to `False`):
                Whether the run is executed in lazy mode or not (i.e. eager mode).
            profiling_warmup_steps (`int`, *optional*, defaults to 0):
                Number of steps to ignore for profling.
            profiling_steps (`int`, *optional*, defaults to 0):
                Number of steps to be captured when enabling profiling.
            model_kwargs:
                Additional model specific kwargs will be forwarded to the `forward` function of the model. If model is
                an encoder-decoder model the kwargs should include `encoder_outputs`.

        Return:
            [`transformers.generation.GenerateBeamDecoderOnlyOutput`], [`transformers.generation.GenerateBeamEncoderDecoderOutput`] or
            `torch.LongTensor`: A `torch.LongTensor` containing the generated tokens (default behaviour) or a
            [`transformers.generation.GenerateBeamDecoderOnlyOutput`] if `model.config.is_encoder_decoder=False` and
            `return_dict_in_generate=True` or a [`transformers.generation.GenerateBeamEncoderDecoderOutput`] if
            `model.config.is_encoder_decoder=True`.

        Examples:

        ```python
        >>> from transformers import (
        ...     AutoTokenizer,
        ...     AutoModelForSeq2SeqLM,
        ...     LogitsProcessorList,
        ...     MinLengthLogitsProcessor,
        ...     TopKLogitsWarper,
        ...     TemperatureLogitsWarper,
        ...     BeamSearchScorer,
        ... )
        >>> import torch

        >>> tokenizer = AutoTokenizer.from_pretrained("t5-base")
        >>> model = AutoModelForSeq2SeqLM.from_pretrained("t5-base")

        >>> encoder_input_str = "translate English to German: How old are you?"
        >>> encoder_input_ids = tokenizer(encoder_input_str, return_tensors="pt").input_ids

        >>> # lets run beam search using 3 beams
        >>> num_beams = 3
        >>> # define decoder start token ids
        >>> input_ids = torch.ones((num_beams, 1), device=model.device, dtype=torch.long)
        >>> input_ids = input_ids * model.config.decoder_start_token_id

        >>> # add encoder_outputs to model keyword arguments
        >>> model_kwargs = {
        ...     "encoder_outputs": model.get_encoder()(
        ...         encoder_input_ids.repeat_interleave(num_beams, dim=0), return_dict=True
        ...     )
        ... }

        >>> # instantiate beam scorer
        >>> beam_scorer = BeamSearchScorer(
        ...     batch_size=1,
        ...     max_length=model.config.max_length,
        ...     num_beams=num_beams,
        ...     device=model.device,
        ... )

        >>> # instantiate logits processors
        >>> logits_processor = LogitsProcessorList(
        ...     [MinLengthLogitsProcessor(5, eos_token_id=model.config.eos_token_id)]
        ... )
        >>> # instantiate logits processors
        >>> logits_warper = LogitsProcessorList(
        ...     [
        ...         TopKLogitsWarper(50),
        ...         TemperatureLogitsWarper(0.7),
        ...     ]
        ... )

        >>> outputs = model.beam_sample(
        ...     input_ids, beam_scorer, logits_processor=logits_processor, logits_warper=logits_warper, **model_kwargs
        ... )

        >>> tokenizer.batch_decode(outputs, skip_special_tokens=True)
        ['Wie alt bist du?']
        ```"""

        raise NotImplementedError("Beam search sampling is not supported by optimum-habana yet.")

    def group_beam_search(
        self,
        input_ids: torch.LongTensor,
        beam_scorer: BeamScorer,
        logits_processor: Optional[LogitsProcessorList] = None,
        stopping_criteria: Optional[StoppingCriteriaList] = None,
        max_length: Optional[int] = None,
        pad_token_id: Optional[int] = None,
        eos_token_id: Optional[Union[int, List[int]]] = None,
        output_attentions: Optional[bool] = None,
        output_hidden_states: Optional[bool] = None,
        output_scores: Optional[bool] = None,
        output_logits: Optional[bool] = None,
        return_dict_in_generate: Optional[bool] = None,
        synced_gpus: bool = False,
        lazy_mode: Optional[bool] = False,
        profiling_warmup_steps: Optional[int] = 0,
        profiling_steps: Optional[int] = 0,
        **model_kwargs,
    ):
        r"""
        Generates sequences of token ids for models with a language modeling head using **diverse beam search
        decoding** and can be used for text-decoder, text-to-text, speech-to-text, and vision-to-text models.

        <Tip warning={true}>

        In most cases, you do not need to call [`~generation.GenerationMixin.group_beam_search`] directly. Use
        generate() instead. For an overview of generation strategies and code examples, check the [following
        guide](../generation_strategies).

        </Tip>

        Parameters:
            input_ids (`torch.LongTensor` of shape `(batch_size, sequence_length)`):
                The sequence used as a prompt for the generation.
            beam_scorer (`BeamScorer`):
                An derived instance of [`BeamScorer`] that defines how beam hypotheses are constructed, stored and
                sorted during generation. For more information, the documentation of [`BeamScorer`] should be read.
            logits_processor (`LogitsProcessorList`, *optional*):
                An instance of [`LogitsProcessorList`]. List of instances of class derived from [`LogitsProcessor`]
                used to modify the prediction scores of the language modeling head applied at each generation step.
            stopping_criteria (`StoppingCriteriaList`, *optional*):
                An instance of [`StoppingCriteriaList`]. List of instances of class derived from [`StoppingCriteria`]
                used to tell if the generation loop should stop.
            max_length (`int`, *optional*, defaults to 20):
                **DEPRECATED**. Use `logits_processor` or `stopping_criteria` directly to cap the number of generated
                tokens. The maximum length of the sequence to be generated.
            pad_token_id (`int`, *optional*):
                The id of the *padding* token.
            eos_token_id (`Union[int, List[int]]`, *optional*):
                The id of the *end-of-sequence* token. Optionally, use a list to set multiple *end-of-sequence* tokens.
            output_attentions (`bool`, *optional*, defaults to `False`):
                Whether or not to return the attentions tensors of all attention layers. See `attentions` under
                returned tensors for more details.
            output_hidden_states (`bool`, *optional*, defaults to `False`):
                Whether or not to return the hidden states of all layers. See `hidden_states` under returned tensors
                for more details.
            output_scores (`bool`, *optional*, defaults to `False`):
                Whether or not to return the prediction scores. See `scores` under returned tensors for more details.
            output_logits (`bool`, *optional*, defaults to `False`):
                Whether or not to return the raw prediction logit scores. See `logits` under returned tensors for
                more details.
            return_dict_in_generate (`bool`, *optional*, defaults to `False`):
                Whether or not to return a [`transformers.generationutils.ModelOutput`] instead of a plain tuple.
            synced_gpus (`bool`, *optional*, defaults to `False`):
                Whether to continue running the while loop until max_length (needed for ZeRO stage 3)
            lazy_mode (`bool`, *optional*, defaults to `False`):
                Whether the run is executed in lazy mode or not (i.e. eager mode).
            profiling_warmup_steps (`int`, *optional*, defaults to 0):
                Number of steps to ignore for profling.
            profiling_steps (`int`, *optional*, defaults to 0):
                Number of steps to be captured when enabling profiling.
            model_kwargs:
                Additional model specific kwargs that will be forwarded to the `forward` function of the model. If
                model is an encoder-decoder model the kwargs should include `encoder_outputs`.

        Return:
            [`transformers.generation.GenerateBeamDecoderOnlyOutput`], [`transformers.generation.GenerateBeamEncoderDecoderOutput`] or
            `torch.LongTensor`: A `torch.LongTensor` containing the generated tokens (default behaviour) or a
            [`transformers.generation.GenerateBeamDecoderOnlyOutput`] if [`transformers.generation.BeamSearchDecoderOnlyOutput`] if
            `model.config.is_encoder_decoder=False` and `return_dict_in_generate=True` or a
            [`transformers.generation.GenerateBeamEncoderDecoderOutput`] if `model.config.is_encoder_decoder=True`.

        Examples:

        ```python
        >>> from transformers import (
        ...     AutoTokenizer,
        ...     AutoModelForSeq2SeqLM,
        ...     LogitsProcessorList,
        ...     MinLengthLogitsProcessor,
        ...     HammingDiversityLogitsProcessor,
        ...     BeamSearchScorer,
        ... )
        >>> import torch

        >>> tokenizer = AutoTokenizer.from_pretrained("t5-base")
        >>> model = AutoModelForSeq2SeqLM.from_pretrained("t5-base")

        >>> encoder_input_str = "translate English to German: How old are you?"
        >>> encoder_input_ids = tokenizer(encoder_input_str, return_tensors="pt").input_ids

        >>> # lets run diverse beam search using 6 beams
        >>> num_beams = 6
        >>> # define decoder start token ids
        >>> input_ids = torch.ones((num_beams, 1), device=model.device, dtype=torch.long)
        >>> input_ids = input_ids * model.config.decoder_start_token_id

        >>> # add encoder_outputs to model keyword arguments
        >>> model_kwargs = {
        ...     "encoder_outputs": model.get_encoder()(
        ...         encoder_input_ids.repeat_interleave(num_beams, dim=0), return_dict=True
        ...     )
        ... }

        >>> # instantiate beam scorer
        >>> beam_scorer = BeamSearchScorer(
        ...     batch_size=1,
        ...     max_length=model.config.max_length,
        ...     num_beams=num_beams,
        ...     device=model.device,
        ...     num_beam_groups=3,
        ... )

        >>> # instantiate logits processors
        >>> logits_processor = LogitsProcessorList(
        ...     [
        ...         HammingDiversityLogitsProcessor(5.5, num_beams=6, num_beam_groups=3),
        ...         MinLengthLogitsProcessor(5, eos_token_id=model.config.eos_token_id),
        ...     ]
        ... )

        >>> outputs = model.group_beam_search(
        ...     input_ids, beam_scorer, logits_processor=logits_processor, **model_kwargs
        ... )

        >>> tokenizer.batch_decode(outputs, skip_special_tokens=True)
        ['Wie alt bist du?']
        ```"""

        raise NotImplementedError("Group beam search is not supported by optimum-habana yet.")

    def constrained_beam_search(
        self,
        input_ids: torch.LongTensor,
        constrained_beam_scorer: ConstrainedBeamSearchScorer,
        logits_processor: Optional[LogitsProcessorList] = None,
        stopping_criteria: Optional[StoppingCriteriaList] = None,
        max_length: Optional[int] = None,
        pad_token_id: Optional[int] = None,
        eos_token_id: Optional[Union[int, List[int]]] = None,
        output_attentions: Optional[bool] = None,
        output_hidden_states: Optional[bool] = None,
        output_scores: Optional[bool] = None,
        output_logits: Optional[bool] = None,
        return_dict_in_generate: Optional[bool] = None,
        synced_gpus: Optional[bool] = None,
        lazy_mode: Optional[bool] = False,
        profiling_warmup_steps: Optional[int] = 0,
        profiling_steps: Optional[int] = 0,
        **model_kwargs,
    ) -> Union[GenerateBeamOutput, torch.LongTensor]:
        r"""
        Generates sequences of token ids for models with a language modeling head using **constrained beam search
        decoding** and can be used for text-decoder, text-to-text, speech-to-text, and vision-to-text models.

        <Tip warning={true}>

        In most cases, you do not need to call [`~generation.GenerationMixin.constrained_beam_search`] directly. Use
        generate() instead. For an overview of generation strategies and code examples, check the [following
        guide](../generation_strategies).

        </Tip>

        Parameters:
            input_ids (`torch.LongTensor` of shape `(batch_size, sequence_length)`):
                The sequence used as a prompt for the generation.
            constrained_beam_scorer (`ConstrainedBeamSearchScorer`):
                A derived instance of [`BeamScorer`] that defines how beam hypotheses are constructed, stored and
                sorted during generation, while satisfying a list of positive constraints. For more information, the
                documentation of [`ConstrainedBeamSearchScorer`] should be read.
            logits_processor (`LogitsProcessorList`, *optional*):
                An instance of [`LogitsProcessorList`]. List of instances of class derived from [`LogitsProcessor`]
                used to modify the prediction scores of the language modeling head applied at each generation step.
            stopping_criteria (`StoppingCriteriaList`, *optional*):
                An instance of [`StoppingCriteriaList`]. List of instances of class derived from [`StoppingCriteria`]
                used to tell if the generation loop should stop.
            logits_warper (`LogitsProcessorList`, *optional*):
                An instance of [`LogitsProcessorList`]. List of instances of class derived from [`LogitsWarper`] used
                to warp the prediction score distribution of the language modeling head applied before multinomial
                sampling at each generation step.
            max_length (`int`, *optional*, defaults to 20):
                **DEPRECATED**. Use `logits_processor` or `stopping_criteria` directly to cap the number of generated
                tokens. The maximum length of the sequence to be generated.
            pad_token_id (`int`, *optional*):
                The id of the *padding* token.
            eos_token_id (`Union[int, List[int]]`, *optional*):
                The id of the *end-of-sequence* token. Optionally, use a list to set multiple *end-of-sequence* tokens.
            output_attentions (`bool`, *optional*, defaults to `False`):
                Whether or not to return the attentions tensors of all attention layers. See `attentions` under
                returned tensors for more details.
            output_hidden_states (`bool`, *optional*, defaults to `False`):
                Whether or not to return the hidden states of all layers. See `hidden_states` under returned tensors
                for more details.
            output_scores (`bool`, *optional*, defaults to `False`):
                Whether or not to return the prediction scores. See `scores` under returned tensors for more details.
            output_logits (`bool`, *optional*, defaults to `False`):
                Whether or not to return the raw prediction logit scores. See `logits` under returned tensors for
                more details.
            return_dict_in_generate (`bool`, *optional*, defaults to `False`):
                Whether or not to return a [`transformers.generationutils.ModelOutput`] instead of a plain tuple.
            synced_gpus (`bool`, *optional*, defaults to `False`):
                Whether to continue running the while loop until max_length (needed for ZeRO stage 3)
            lazy_mode (`bool`, *optional*, defaults to `False`):
                Whether the run is executed in lazy mode or not (i.e. eager mode).
            profiling_warmup_steps (`int`, *optional*, defaults to 0):
                Number of steps to ignore for profling.
            profiling_steps (`int`, *optional*, defaults to 0):
                Number of steps to be captured when enabling profiling.
            model_kwargs:
                Additional model specific kwargs will be forwarded to the `forward` function of the model. If model is
                an encoder-decoder model the kwargs should include `encoder_outputs`.

        Return:
            [`transformers.generation.utils.GenerateBeamDecoderOnlyOutput`], [`transformers.generation.GenerateBeamEncoderDecoderOutput`] or
            `torch.LongTensor`: A `torch.LongTensor` containing the generated tokens (default behaviour) or a
            [`transformers.generation.GenerateBeamDecoderOnlyOutput`] if `model.config.is_encoder_decoder=False` and
            `return_dict_in_generate=True` or a [`transformers.generation.GenerateBeamEncoderDecoderOutput`] if
            `model.config.is_encoder_decoder=True`.

        Examples:

        ```python
        >>> from transformers import (
        ...     AutoTokenizer,
        ...     AutoModelForSeq2SeqLM,
        ...     LogitsProcessorList,
        ...     MinLengthLogitsProcessor,
        ...     ConstrainedBeamSearchScorer,
        ...     PhrasalConstraint,
        ... )
        >>> import torch

        >>> tokenizer = AutoTokenizer.from_pretrained("t5-base")
        >>> model = AutoModelForSeq2SeqLM.from_pretrained("t5-base")

        >>> encoder_input_str = "translate English to German: How old are you?"
        >>> encoder_input_ids = tokenizer(encoder_input_str, return_tensors="pt").input_ids

        >>> # lets run beam search using 3 beams
        >>> num_beams = 3
        >>> # define decoder start token ids
        >>> input_ids = torch.ones((num_beams, 1), device=model.device, dtype=torch.long)
        >>> input_ids = input_ids * model.config.decoder_start_token_id

        >>> # add encoder_outputs to model keyword arguments
        >>> model_kwargs = {
        ...     "encoder_outputs": model.get_encoder()(
        ...         encoder_input_ids.repeat_interleave(num_beams, dim=0), return_dict=True
        ...     )
        ... }

        >>> constraint_str = "Sie"
        >>> constraint_token_ids = tokenizer.encode(constraint_str)[:-1]  # slice to remove eos token
        >>> constraints = [PhrasalConstraint(token_ids=constraint_token_ids)]

        >>> # instantiate beam scorer
        >>> beam_scorer = ConstrainedBeamSearchScorer(
        ...     batch_size=1, num_beams=num_beams, device=model.device, constraints=constraints
        ... )

        >>> # instantiate logits processors
        >>> logits_processor = LogitsProcessorList(
        ...     [
        ...         MinLengthLogitsProcessor(5, eos_token_id=model.config.eos_token_id),
        ...     ]
        ... )

        >>> outputs = model.constrained_beam_search(
        ...     input_ids, beam_scorer, constraints=constraints, logits_processor=logits_processor, **model_kwargs
        ... )

        >>> tokenizer.batch_decode(outputs, skip_special_tokens=True)
        ['Wie alt sind Sie?']
        ```"""

        # init values
        logits_processor = logits_processor if logits_processor is not None else LogitsProcessorList()
        stopping_criteria = stopping_criteria if stopping_criteria is not None else StoppingCriteriaList()
        if max_length is not None:
            warnings.warn(
                "`max_length` is deprecated in this function, use"
                " `stopping_criteria=StoppingCriteriaList([MaxLengthCriteria(max_length=max_length)])` instead.",
                UserWarning,
            )
            stopping_criteria = validate_stopping_criteria(stopping_criteria, max_length)
        if len(stopping_criteria) == 0:
            warnings.warn("You don't have defined any stopping_criteria, this will likely loop forever", UserWarning)
        pad_token_id = pad_token_id if pad_token_id is not None else self.generation_config.pad_token_id
        eos_token_id = eos_token_id if eos_token_id is not None else self.generation_config.eos_token_id
        if isinstance(eos_token_id, int):
            eos_token_id = [eos_token_id]
        output_scores = output_scores if output_scores is not None else self.generation_config.output_scores
        output_logits = output_logits if output_logits is not None else self.generation_config.output_logits
        output_attentions = (
            output_attentions if output_attentions is not None else self.generation_config.output_attentions
        )
        output_hidden_states = (
            output_hidden_states if output_hidden_states is not None else self.generation_config.output_hidden_states
        )
        return_dict_in_generate = (
            return_dict_in_generate
            if return_dict_in_generate is not None
            else self.generation_config.return_dict_in_generate
        )

        batch_size = len(constrained_beam_scorer._beam_hyps)
        num_beams = constrained_beam_scorer.num_beams

        batch_beam_size, cur_len = input_ids.shape
        token_idx = model_kwargs.get("token_idx", None)
        if token_idx is not None:
            # Update cur_len in case of static shapes
            cur_len = token_idx.item()

        if num_beams * batch_size != batch_beam_size:
            raise ValueError(
                f"Batch dimension of `input_ids` should be {num_beams * batch_size}, but is {batch_beam_size}."
            )

        # init attention / hidden states / scores tuples
        scores = () if (return_dict_in_generate and output_scores) else None
        raw_logits = () if (return_dict_in_generate and output_logits) else None
        beam_indices = (
            tuple(() for _ in range(batch_beam_size)) if (return_dict_in_generate and output_scores) else None
        )
        decoder_attentions = () if (return_dict_in_generate and output_attentions) else None
        cross_attentions = () if (return_dict_in_generate and output_attentions) else None
        decoder_hidden_states = () if (return_dict_in_generate and output_hidden_states) else None

        # if model is an encoder-decoder, retrieve encoder attention weights and hidden states
        if return_dict_in_generate and self.config.is_encoder_decoder:
            encoder_attentions = model_kwargs["encoder_outputs"].get("attentions") if output_attentions else None
            encoder_hidden_states = (
                model_kwargs["encoder_outputs"].get("hidden_states") if output_hidden_states else None
            )

        # initialise score of first beam with 0 and the rest with -1e9. This makes sure that only tokens
        # of the first beam are considered to avoid sampling the exact same tokens across all beams.
        beam_scores = torch.zeros((batch_size, num_beams), dtype=torch.float, device=input_ids.device)
        beam_scores[:, 1:] = -1e9
        beam_scores = beam_scores.view((batch_size * num_beams,))

        this_peer_finished = False  # used by synced_gpus only
        decoder_prompt_len = input_ids.shape[-1]  # record the prompt length of decoder

        hb_profer = HabanaProfile(warmup=profiling_warmup_steps, active=profiling_steps)
        hb_profer.start()
        while True:
            if synced_gpus:
                # Under synced_gpus the `forward` call must continue until all gpus complete their sequence.
                # The following logic allows an early break if all peers finished generating their sequence
                this_peer_finished_flag = torch.tensor(0.0 if this_peer_finished else 1.0).to(input_ids.device)
                # send 0.0 if we finished, 1.0 otherwise
                dist.all_reduce(this_peer_finished_flag, op=dist.ReduceOp.SUM)
                # did all peers finish? the reduced sum will be 0.0 then
                if this_peer_finished_flag.item() == 0.0:
                    break

            model_inputs = self.prepare_inputs_for_generation(input_ids, **model_kwargs)

            hpu_graphs_kwargs = self._get_hpu_graphs_kwargs(model_kwargs)

            outputs = self(
                **model_inputs,
                return_dict=True,
                output_attentions=output_attentions,
                output_hidden_states=output_hidden_states,
                **hpu_graphs_kwargs,
            )

            if synced_gpus and this_peer_finished:
                cur_len = cur_len + 1
                continue  # don't waste resources running the code we don't need

            if token_idx is not None and outputs.logits.shape[-2] > 1:
                next_token_logits = torch.index_select(outputs.logits, -2, token_idx - 1).squeeze(-2)
            else:
                next_token_logits = outputs.logits[:, -1, :]

            next_token_scores = torch.nn.functional.log_softmax(
                next_token_logits, dim=-1
            )  # (batch_size * num_beams, vocab_size)

            next_token_scores_processed = logits_processor(input_ids, next_token_scores)

            next_token_scores = next_token_scores_processed + beam_scores[:, None].expand_as(
                next_token_scores_processed
            )

            scores_for_all_vocab = next_token_scores.clone()

            # Store scores, attentions and hidden_states when required
            if return_dict_in_generate:
                if output_scores:
                    scores += (next_token_scores,)
                if output_logits:
                    raw_logits += (next_token_logits,)
                if output_attentions:
                    decoder_attentions += (
                        (outputs.decoder_attentions,) if self.config.is_encoder_decoder else (outputs.attentions,)
                    )
                    if self.config.is_encoder_decoder:
                        cross_attentions += (outputs.cross_attentions,)
                if output_hidden_states:
                    decoder_hidden_states += (
                        (outputs.decoder_hidden_states,)
                        if self.config.is_encoder_decoder
                        else (outputs.hidden_states,)
                    )

            # reshape for beam search
            vocab_size = next_token_scores.shape[-1]
            next_token_scores = next_token_scores.view(batch_size, num_beams * vocab_size)

            # Sample 1 + len(eos_token_id) next tokens for each beam so we have at least 1 non eos token per beam.
            n_eos_tokens = len(eos_token_id) if eos_token_id else 0
            next_token_scores, next_tokens = torch.topk(
                next_token_scores, max(2, 1 + n_eos_tokens) * num_beams, dim=1, largest=True, sorted=True
            )

            next_indices = (next_tokens / vocab_size).long()
            next_tokens = next_tokens % vocab_size

            # stateless
            beam_outputs = constrained_beam_scorer.process(
                input_ids[:, :cur_len],
                next_token_scores,
                next_tokens,
                next_indices,
                scores_for_all_vocab,
                pad_token_id=pad_token_id,
                eos_token_id=eos_token_id,
                beam_indices=beam_indices,
                decoder_prompt_len=decoder_prompt_len,
            )
            beam_scores = beam_outputs["next_beam_scores"]
            beam_next_tokens = beam_outputs["next_beam_tokens"]
            beam_idx = beam_outputs["next_beam_indices"]

            if token_idx is not None:
                input_ids = input_ids[beam_idx, :]
                input_ids.index_copy_(
                    1, token_idx, beam_next_tokens.unsqueeze(-1) if beam_next_tokens.dim() == 1 else beam_next_tokens
                )
            else:
                input_ids = torch.cat([input_ids[beam_idx, :], beam_next_tokens.unsqueeze(-1)], dim=-1)
            model_kwargs = self._update_model_kwargs_for_generation(
                outputs, model_kwargs, is_encoder_decoder=self.config.is_encoder_decoder
            )
            if model_kwargs["past_key_values"] is not None:
                model_kwargs["past_key_values"] = self._temporary_reorder_cache(
                    model_kwargs["past_key_values"], beam_idx
                )

            if return_dict_in_generate and output_scores:
                beam_indices = tuple((beam_indices[beam_idx[i]] + (beam_idx[i],) for i in range(len(beam_indices))))

            # increase cur_len
            cur_len = cur_len + 1

            hb_profer.step()

            if constrained_beam_scorer.is_done or stopping_criteria(input_ids, scores, token_idx=cur_len):
                if not synced_gpus:
                    break
                else:
                    this_peer_finished = True

        hb_profer.stop()
        sequence_outputs = constrained_beam_scorer.finalize(
            input_ids,
            beam_scores,
            next_tokens,
            next_indices,
            pad_token_id=pad_token_id,
            eos_token_id=eos_token_id,
            max_length=stopping_criteria.max_length,
            beam_indices=beam_indices,
            decoder_prompt_len=decoder_prompt_len,
        )

        if return_dict_in_generate:
            if not output_scores:
                sequence_outputs["sequence_scores"] = None
            if self.config.is_encoder_decoder:
                return GenerateBeamEncoderDecoderOutput(
                    sequences=sequence_outputs["sequences"],
                    sequences_scores=sequence_outputs["sequence_scores"],
                    scores=scores,
                    logits=raw_logits,
                    beam_indices=sequence_outputs["beam_indices"],
                    encoder_attentions=encoder_attentions,
                    encoder_hidden_states=encoder_hidden_states,
                    decoder_attentions=decoder_attentions,
                    cross_attentions=cross_attentions,
                    decoder_hidden_states=decoder_hidden_states,
                    past_key_values=model_kwargs.get("past_key_values"),
                )
            else:
                return GenerateBeamDecoderOnlyOutput(
                    sequences=sequence_outputs["sequences"],
                    sequences_scores=sequence_outputs["sequence_scores"],
                    scores=scores,
                    logits=raw_logits,
                    beam_indices=sequence_outputs["beam_indices"],
                    attentions=decoder_attentions,
                    hidden_states=decoder_hidden_states,
                    past_key_values=model_kwargs.get("past_key_values"),
                )
        else:
            return sequence_outputs["sequences"]

    def assisted_decoding(
        self,
        input_ids: torch.LongTensor,
        assistant_model: Optional["PreTrainedModel"] = None,
        candidate_generator: Optional["CandidateGenerator"] = None,
        do_sample: bool = False,
        logits_processor: Optional[LogitsProcessorList] = None,
        logits_warper: Optional[LogitsProcessorList] = None,
        stopping_criteria: Optional[StoppingCriteriaList] = None,
        pad_token_id: Optional[int] = None,
        eos_token_id: Optional[Union[int, List[int]]] = None,
        output_attentions: Optional[bool] = None,
        output_hidden_states: Optional[bool] = None,
        output_scores: Optional[bool] = None,
        output_logits: Optional[bool] = None,
        return_dict_in_generate: Optional[bool] = None,
        synced_gpus: bool = False,
        lazy_mode: Optional[bool] = False,
        profiling_warmup_steps: Optional[int] = 0,
        profiling_steps: Optional[int] = 0,
        streamer: Optional["BaseStreamer"] = None,
        **model_kwargs,
    ) -> Union[GenerateNonBeamOutput, torch.LongTensor]:
        r"""
        Generates sequences of token ids for models with a language modeling head using **greedy decoding** or
        **sample** (depending on `do_sample`), assisted by candidate sequences. Assisted generation is an example of a
        candidate decoding strategy. Can be used for text-decoder, text-to-text, speech-to-text, and vision-to-text
        models.

        <Tip warning={true}>

        In most cases, you do not need to call [`transformers.generation.GenerationMixin.candidate_decoding`] directly. Use
        generate() instead. For an overview of generation strategies and code examples, check the [following
        guide](../generation_strategies).

        </Tip>

        Parameters:
            input_ids (`torch.LongTensor` of shape `(batch_size, sequence_length)`):
                The sequence used as a prompt for the generation.
            candidate_generator (`CandidateGenerator`, *optional*):
                A derived instance of [`CandidateGenerator`] that defines how candidate sequences are generated. For
                more information, the documentation of [`CandidateGenerator`] should be read. Only one of `assistant_model` or `candidate_generator` should be passed as input to this function.
            assistant_model (`PreTrainedModel`, *optional*):
                An assistant model that can be used to accelerate generation. The assistant model must have the exact
                same tokenizer. The acceleration is achieved when forecasting candidate tokens with the assistent model
                is much faster than running generation with the model you're calling generate from. As such, the
                assistant model should be much smaller.
            do_sample (`bool`, *optional*, defaults to `False`):
                Whether or not to use sampling ; use greedy decoding otherwise.
            logits_processor (`LogitsProcessorList`, *optional*):
                An instance of [`LogitsProcessorList`]. List of instances of class derived from [`LogitsProcessor`]
                used to modify the prediction scores of the language modeling head applied at each generation step.
            logits_warper (`LogitsProcessorList`, *optional*):
                An instance of [`LogitsProcessorList`]. List of instances of class derived from [`LogitsWarper`] used
                to warp the prediction score distribution of the language modeling head applied before multinomial
                sampling at each generation step.
            stopping_criteria (`StoppingCriteriaList`, *optional*):
                An instance of [`StoppingCriteriaList`]. List of instances of class derived from [`StoppingCriteria`]
                used to tell if the generation loop should stop.
            pad_token_id (`int`, *optional*):
                The id of the *padding* token.
            eos_token_id (`Union[int, List[int]]`, *optional*):
                The id of the *end-of-sequence* token. Optionally, use a list to set multiple *end-of-sequence* tokens.
            output_attentions (`bool`, *optional*, defaults to `False`):
                Whether or not to return the attentions tensors of all attention layers. See `attentions` under
                returned tensors for more details.
            output_hidden_states (`bool`, *optional*, defaults to `False`):
                Whether or not to return the hidden states of all layers. See `hidden_states` under returned tensors
                for more details.
            output_scores (`bool`, *optional*, defaults to `False`):
                Whether or not to return the prediction scores. See `scores` under returned tensors for more details.
            output_logits (`bool`, *optional*, defaults to `False`):
                Whether or not to return the raw prediction logit scores. See `logits` under returned tensors for
                more details.
            return_dict_in_generate (`bool`, *optional*, defaults to `False`):
                Whether or not to return a [`~utils.ModelOutput`] instead of a plain tuple.
            synced_gpus (`bool`, *optional*, defaults to `False`):
                Whether to continue running the while loop until max_length (needed for ZeRO stage 3)
            lazy_mode (`bool`, *optional*, defaults to `False`):
                Whether the run is executed in lazy mode or not (i.e. eager mode).
            profiling_warmup_steps (`int`, *optional*, defaults to 0):
                Number of steps to ignore for profling.
            profiling_steps (`int`, *optional*, defaults to 0):
                Number of steps to be captured when enabling profiling.
            streamer (`BaseStreamer`, *optional*):
                Streamer object that will be used to stream the generated sequences. Generated tokens are passed
                through `streamer.put(token_ids)` and the streamer is responsible for any further processing.
            model_kwargs:
                Additional model specific keyword arguments will be forwarded to the `forward` function of the model.
                If model is an encoder-decoder model the kwargs should include `encoder_outputs`.

        Return:
            [`transformers.generation.GenerateDecoderOnlyOutput`], [`transformers.generation.GenerateEncoderDecoderOutput`] or
            `torch.LongTensor`: A `torch.LongTensor` containing the generated tokens (default behaviour) or a
            [`transformers.generation.GenerateDecoderOnlyOutput`] if `model.config.is_encoder_decoder=False` and
            `return_dict_in_generate=True` or a [`transformers.generation.GenerateEncoderDecoderOutput`] if
            `model.config.is_encoder_decoder=True`.

        Examples:

        ```python
        >>> from transformers import (
        ...     AutoTokenizer,
        ...     AutoModelForCausalLM,
        ...     LogitsProcessorList,
        ...     MinLengthLogitsProcessor,
        ...     StoppingCriteriaList,
        ...     MaxLengthCriteria,
        ... )

        >>> tokenizer = AutoTokenizer.from_pretrained("gpt2")
        >>> model = AutoModelForCausalLM.from_pretrained("gpt2")
        >>> assistant_model = AutoModelForCausalLM.from_pretrained("distilgpt2")
        >>> # set pad_token_id to eos_token_id because GPT2 does not have a PAD token
        >>> model.generation_config.pad_token_id = model.generation_config.eos_token_id
        >>> input_prompt = "It might be possible to"
        >>> input_ids = tokenizer(input_prompt, return_tensors="pt").input_ids
        >>> # instantiate logits processors
        >>> logits_processor = LogitsProcessorList(
        ...     [
        ...         MinLengthLogitsProcessor(10, eos_token_id=model.generation_config.eos_token_id),
        ...     ]
        ... )
        >>> stopping_criteria = StoppingCriteriaList([MaxLengthCriteria(max_length=20)])
        >>> outputs = model.assisted_decoding(
        ...     input_ids,
        ...     assistant_model=assistant_model,
        ...     logits_processor=logits_processor,
        ...     stopping_criteria=stopping_criteria,
        ... )
        >>> tokenizer.batch_decode(outputs, skip_special_tokens=True)
        ["It might be possible to get a better understanding of the nature of the problem, but it's not"]
        ```"""
        raise NotImplementedError("Assisted decoding is not supported by optimum-habana yet.")<|MERGE_RESOLUTION|>--- conflicted
+++ resolved
@@ -719,11 +719,6 @@
         # determine whether flash attention needs to be used
         model_kwargs["use_flash_attention"] = generation_config.use_flash_attention
         model_kwargs["flash_attention_recompute"] = True if generation_config.flash_attention_recompute else False
-<<<<<<< HEAD
-        model_kwargs["use_fused_rope"] = False if generation_config.use_fused_rope is False else True
-=======
-
->>>>>>> 007e920e
         if not self.config.is_encoder_decoder:
             calculated_max_length = input_ids.shape[-1]
             if not generation_config.static_shapes and generation_config.max_new_tokens is not None:
