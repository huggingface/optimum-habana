--- conflicted
+++ resolved
@@ -58,7 +58,6 @@
 )
 from transformers.integrations.deepspeed import is_deepspeed_zero3_enabled
 from transformers.modeling_outputs import CausalLMOutputWithPast, Seq2SeqLMOutput
-from transformers.modeling_rope_utils import ROPE_INIT_FUNCTIONS
 from transformers.utils import ModelOutput, is_hqq_available, is_quanto_available, is_torchdynamo_compiling
 
 from optimum.utils import logging
@@ -3798,113 +3797,6 @@
             return input_ids
 
 
-<<<<<<< HEAD
-class GaudiRotaryEmbedding(torch.nn.Module):
-    """
-    Referred from FalconRotaryEmbedding: https://github.com/huggingface/transformers/blob/v4.45.0/src/transformers/models/falcon/modeling_falcon.py#L167
-    The only differences are:
-    - modify forward function to use seq_len instead of position_ids
-    """
-    def __init__(
-        self,
-        dim=None,
-        max_position_embeddings=2048,
-        base=10000,
-        device=None,
-        scaling_factor=1.0,
-        rope_type="default",
-        config=None,
-    ):
-        super().__init__()
-        # TODO (joao): remove the `if` below, only used for BC
-        self.rope_kwargs = {}
-        if config is None:
-            logger.warning_once(
-                "`GaudiRotaryEmbedding` can now be fully parameterized by passing the model config through the "
-                "`config` argument. All other arguments will be removed in v4.46"
-            )
-            self.rope_kwargs = {
-                "rope_type": rope_type,
-                "factor": scaling_factor,
-                "dim": dim,
-                "base": base,
-                "max_position_embeddings": max_position_embeddings,
-            }
-            self.rope_type = rope_type
-            self.max_seq_len_cached = max_position_embeddings
-            self.original_max_seq_len = max_position_embeddings
-        else:
-            # BC: "rope_type" was originally "type"
-            if config.rope_scaling is not None:
-                self.rope_type = config.rope_scaling.get("rope_type", config.rope_scaling.get("type"))
-            else:
-                self.rope_type = "default"
-            self.max_seq_len_cached = config.max_position_embeddings
-            self.original_max_seq_len = config.max_position_embeddings
-
-        self.config = config
-        self.rope_init_fn = ROPE_INIT_FUNCTIONS[self.rope_type]
-
-        inv_freq, self.attention_scaling = self.rope_init_fn(self.config, device, **self.rope_kwargs)
-        self.register_buffer("inv_freq", inv_freq, persistent=False)
-        self.original_inv_freq = self.inv_freq
-
-        # Build here to make `torch.jit.trace` work.
-        self._set_cos_sin_cache(
-            seq_len=self.max_seq_len_cached, device=self.inv_freq.device, dtype=torch.get_default_dtype()
-        )
-
-    def _set_cos_sin_cache(self, seq_len, device, dtype):
-        self.max_seq_len_cached = seq_len
-        t = torch.arange(self.max_seq_len_cached, device=device, dtype=self.inv_freq.dtype)
-
-        freqs = torch.outer(t, self.inv_freq)
-        # Different from paper, but it uses a different permutation in order to obtain the same calculation
-        emb = torch.cat((freqs, freqs), dim=-1)
-        self.register_buffer("_cos_cached", emb.cos().to(dtype), persistent=False)
-        self.register_buffer("_sin_cached", emb.sin().to(dtype), persistent=False)
-
-    def _dynamic_frequency_update(self, seq_len, device):
-        """
-        dynamic RoPE layers should recompute `inv_freq` in the following situations:
-        1 - growing beyond the cached sequence length (allow scaling)
-        2 - the current sequence length is in the original scale (avoid losing precision with small sequences)
-        """
-        # seq_len = torch.max(position_ids) + 1
-        if seq_len > self.max_seq_len_cached:  # growth
-            inv_freq, self.attention_scaling = self.rope_init_fn(
-                self.config, device, seq_len=seq_len, **self.rope_kwargs
-            )
-            self.register_buffer("inv_freq", inv_freq, persistent=False)  # TODO joao: may break with compilation
-            self.max_seq_len_cached = seq_len
-
-        if seq_len < self.original_max_seq_len and self.max_seq_len_cached > self.original_max_seq_len:  # reset
-            self.register_buffer("inv_freq", self.original_inv_freq, persistent=False)
-            self.max_seq_len_cached = self.original_max_seq_len
-
-    @torch.no_grad()
-    def forward(self, x, seq_len=None):
-        # x: [bs, num_attention_heads, seq_len, head_size]
-        if "dynamic" in self.rope_type:
-            self._dynamic_frequency_update(seq_len, device=x.device)
-
-        if seq_len > self.max_seq_len_cached:
-            self._set_cos_sin_cache(seq_len=seq_len, device=x.device, dtype=x.dtype)
-
-        if self.attention_scaling == 1.0:
-            return (
-                self._cos_cached[:seq_len].to(dtype=x.dtype),
-                self._sin_cached[:seq_len].to(dtype=x.dtype),
-            )
-        else:
-            return (
-                self._cos_cached[:seq_len].to(dtype=x.dtype) * self.attention_scaling,
-                self._sin_cached[:seq_len].to(dtype=x.dtype) * self.attention_scaling,
-            )
-
-
-=======
->>>>>>> b73e250e
 def _ranking_fast(
     context_hidden: torch.FloatTensor,
     next_hidden: torch.FloatTensor,
