--- conflicted
+++ resolved
@@ -105,13 +105,10 @@
     "stablelm",
     "mamba",
     "deci",
-<<<<<<< HEAD
-    "idefics2",
-=======
     "qwen2_moe",
     "gemma",
     "whisper",
->>>>>>> a8b9400c
+    "idefics2",
 ]
 
 
