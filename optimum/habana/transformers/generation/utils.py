--- conflicted
+++ resolved
@@ -105,12 +105,9 @@
     "stablelm",
     "mamba",
     "deci",
-<<<<<<< HEAD
     "qwen2_moe",
-=======
     "gemma",
     "whisper",
->>>>>>> 5b948c6b
 ]
 
 
@@ -1052,15 +1049,10 @@
                     "qwen2",
                     "gptj",
                     "starcoder2",
-<<<<<<< HEAD
                     "qwen2_moe",
-                ]
-            ), "reuse_cache only supported by llama, mistral, falcon, mixtral, phi, qwen2, qwen2_moe, and starcoder2 at the moment"
-=======
                     "gemma",
                 ]
-            ), "reuse_cache only supported by llama, mistral, falcon, mixtral, phi, qwen2, gemma and starcoder2 at the moment"
->>>>>>> 5b948c6b
+            ), "reuse_cache only supported by llama, mistral, falcon, mixtral, phi, qwen2, qwen2_moe, gemma and starcoder2 at the moment"
             if not generation_config.bucket_internal:
                 assert (
                     generation_config.bucket_size <= 0
@@ -1239,11 +1231,16 @@
                 model_kwargs["kv_cache_len"] = calculated_max_length
                 model_kwargs["kv_cache_pad_len"] = generation_config.max_new_tokens
 
-<<<<<<< HEAD
-            if self.config.model_type in ["llama", "falcon", "mistral", "qwen2", "gptj", "starcoder2", "qwen2_moe"]:
-=======
-            if self.config.model_type in ["llama", "falcon", "mistral", "qwen2", "gptj", "starcoder2", "gemma"]:
->>>>>>> 5b948c6b
+            if self.config.model_type in [
+                "llama",
+                "falcon",
+                "mistral",
+                "qwen2",
+                "gptj",
+                "starcoder2",
+                "gemma",
+                "qwen2_moe",
+            ]:
                 if self.config.max_position_embeddings < calculated_max_length:
                     unwrap_deepspeed_model(self).update_sincos_cache(seq_len=calculated_max_length)
 
