# coding=utf-8
# Copyright 2022 The Google AI Language Team Authors, Facebook AI Research authors and The HuggingFace Inc. team.
# Copyright (c) 2020, NVIDIA CORPORATION.  All rights reserved.
#
# Licensed under the Apache License, Version 2.0 (the "License");
# you may not use this file except in compliance with the License.
# You may obtain a copy of the License at
#
#     http://www.apache.org/licenses/LICENSE-2.0
#
# Unless required by applicable law or agreed to in writing, software
# distributed under the License is distributed on an "AS IS" BASIS,
# WITHOUT WARRANTIES OR CONDITIONS OF ANY KIND, either express or implied.
# See the License for the specific language governing permissions and
# limitations under the License.

import copy
import inspect
import math
import warnings
from typing import TYPE_CHECKING, Any, Callable, Dict, List, Optional, Tuple, Union

import torch
import torch.distributed as dist
from transformers.cache_utils import Cache, DynamicCache, EncoderDecoderCache, QuantizedCacheConfig
from transformers.generation.beam_constraints import DisjunctiveConstraint, PhrasalConstraint
from transformers.generation.beam_search import BeamScorer, BeamSearchScorer, ConstrainedBeamSearchScorer
from transformers.generation.candidate_generator import (
    CandidateGenerator,
    PromptLookupCandidateGenerator,
    _crop_past_key_values,
    _prepare_attention_mask,
    _prepare_token_type_ids,
)
from transformers.generation.logits_process import LogitsProcessorList
from transformers.generation.stopping_criteria import (
    EosTokenCriteria,
    MaxLengthCriteria,
    MaxTimeCriteria,
    StoppingCriteriaList,
    StopStringCriteria,
)
from transformers.generation.utils import (
    NEED_SETUP_CACHE_CLASSES_MAPPING,
    QUANT_BACKEND_CLASSES_MAPPING,
    GenerateBeamDecoderOnlyOutput,
    GenerateBeamEncoderDecoderOutput,
    GenerateBeamOutput,
    GenerateDecoderOnlyOutput,
    GenerateEncoderDecoderOutput,
    GenerateNonBeamOutput,
    GenerateOutput,
    GenerationMixin,
    GenerationMode,
    _ranking_fast,
    _split_model_inputs,
    _split_model_outputs,
    stack_model_outputs,
)
from transformers.integrations.deepspeed import is_deepspeed_zero3_enabled
from transformers.modeling_outputs import CausalLMOutputWithPast, Seq2SeqLMOutput
from transformers.utils import ModelOutput, is_hqq_available, is_quanto_available, is_torchdynamo_compiling

from optimum.utils import logging

from ...utils import HabanaGenerationtime, HabanaProfile
from ..integrations.deepspeed import unwrap_deepspeed_model
from .candidate_generator import GaudiAssistedCandidateGenerator
from .configuration_utils import GaudiGenerationConfig


if TYPE_CHECKING:
    from transformers import PreTrainedModel
    from transformers.streamers import BaseStreamer
    from transformers.tokenization_utils_base import PreTrainedTokenizerBase

    from .candidate_generator import GaudiCandidateGenerator


MODELS_OPTIMIZED_WITH_STATIC_SHAPES = [
    "bloom",
    "gpt2",
    "opt",
    "gptj",
    "gpt_neox",
    "llama",
    "falcon",
    "codegen",
    "gpt_bigcode",
    "bart",
    "mpt",
    "t5",
    "mistral",
    "phi",
    "mixtral",
    "gemma",
    "blip_text_model",
    "seamless_m4t",
    "starcoder2",
    "persimmon",
    "qwen2",
    "starcoder2",
    "llava",
    "llava_next",
    "stablelm",
    "mamba",
    "deci",
<<<<<<< HEAD
    "cohere",
=======
    "gemma",
    "whisper",
>>>>>>> 00dd5bfb
]


logger = logging.get_logger(__name__)


def incrementor(bucket_size, prompt_len):
    assert bucket_size > 0
    passnum = -1
    while True:
        passnum += 1
        if passnum == 0:
            token_idx = prompt_len
            allocated_space = int(math.ceil(prompt_len / bucket_size) * bucket_size)
            if prompt_len % bucket_size == 0:
                allocated_space += bucket_size
            need_expansion = True
        else:
            token_idx += 1
            need_expansion = token_idx >= allocated_space
            if need_expansion:
                assert (allocated_space - token_idx) <= bucket_size
                allocated_space += bucket_size
        yield {
            "allocated_space": allocated_space,
            "passnum": passnum,
            "token_idx": token_idx,
            "need_expansion": need_expansion,
        }


def get_final_stopping_criteria(x):
    if isinstance(x, bool):
        return x
    elif torch.is_tensor(x):
        return x.all() if x.dim() > 0 else x
    else:
        raise TypeError(f"The stopping criteria should be either a boolean or a torch.tensor but got {type(x)}.")


class GaudiGenerationMixin(GenerationMixin):
    """
    This class enables to perform fast generation in lazy mode and with HPU graphs.
    The only difference with GenerationMixin is that the various generation
    methods will generate sequences whose size is max_length. Having constant
    sizes allows to make the most of lazy mode and HPU graphs.
    """

    def _get_hpu_graphs_kwargs(self, model_kwargs):
        hpu_graphs_kwargs = {}
        if model_kwargs["limit_hpu_graphs"]:
            hpu_graphs_kwargs.update({"bypass_hpu_graphs": False})
            if "first_token" not in model_kwargs.keys():
                model_kwargs["first_token"] = True
                hpu_graphs_kwargs.update({"bypass_hpu_graphs": True})
        return hpu_graphs_kwargs

    def _prepare_decoder_attention_mask(
        self,
        max_steps: int,  # current stopping criteria
        batch_size: int,
        pad_token_id: int,
        device: str,
        dtype: str = bool,
    ) -> torch.Tensor:
        x = torch.zeros((batch_size, max_steps), device=device, dtype=dtype)
        return x.index_fill(1, torch.tensor(0), 1)  # First the position with pad_token_id

    def _prepare_decoder_input_ids_for_generation(
        self,
        batch_size: int,
        model_input_name: str,
        model_kwargs: Dict[str, torch.Tensor],
        decoder_start_token_id: torch.Tensor,
        device: torch.device = None,
        max_new_tokens: int = None,
        pad_token_id: int = None,
    ) -> Tuple[torch.LongTensor, Dict[str, torch.Tensor]]:
        """Prepares `decoder_input_ids` for generation with encoder-decoder models"""
        # 1. Check whether the user has defined `decoder_input_ids` manually. To facilitate in terms of input naming,
        # we also allow the user to pass it under `input_ids`, if the encoder does not use it as the main input.
        if model_kwargs is not None and "decoder_input_ids" in model_kwargs:
            decoder_input_ids = model_kwargs.pop("decoder_input_ids")
        elif "input_ids" in model_kwargs and model_input_name != "input_ids":
            decoder_input_ids = model_kwargs.pop("input_ids")
        else:
            decoder_input_ids = None

        token_idx = model_kwargs.get("token_idx", None)

        # 2. `decoder_start_token_id` must have shape (batch_size, 1)
        if device is None:
            device = self.device
        if token_idx is None:
            if decoder_start_token_id.ndim == 1:
                if decoder_start_token_id.shape[0] != batch_size:
                    raise ValueError(
                        f"`decoder_start_token_id` expected to have length {batch_size} but got {decoder_start_token_id.shape[0]}"
                    )
                decoder_start_token_id = decoder_start_token_id.view(-1, 1)
            else:
                decoder_start_token_id = (
                    torch.ones((batch_size, 1), dtype=torch.long, device=device) * decoder_start_token_id
                )
        else:
            # creating padded decoder_input_ids to achieve static shapes. Later new tokens once generated are copied in to decoder_input_ids based on token_idx
            max_length = max_new_tokens + 1 if max_new_tokens is not None else self.generation_config.max_length
            decoder_start_token_id = (
                torch.ones((batch_size, 1), dtype=torch.long, device=device) * decoder_start_token_id
            )
            decoder_start_token_id = torch.nn.functional.pad(
                decoder_start_token_id, (0, max_length - 1), value=pad_token_id
            )

        # 3. Encoder-decoder models expect the `decoder_input_ids` to start with a special token. Let's ensure that.
        # no user input -> use decoder_start_token_id as decoder_input_ids
        if decoder_input_ids is None:
            decoder_input_ids = decoder_start_token_id
        # exception: Donut checkpoints have task-specific decoder starts and don't expect a BOS token. Note that the
        # original checkpoints can't be detected through `self.__class__.__name__.lower()`, needing custom logic.
        # See: https://github.com/huggingface/transformers/pull/31470
        elif "donut" in self.__class__.__name__.lower() or (
            self.config.model_type == "vision-encoder-decoder" and "donut" in self.config.encoder.model_type.lower()
        ):
            pass
        # user input but doesn't start with decoder_start_token_id -> prepend decoder_start_token_id (and adjust
        # decoder_attention_mask if provided)
        elif (decoder_input_ids[:, 0] != decoder_start_token_id[:, 0]).all().item():
            if token_idx is None:
                decoder_input_ids = torch.cat([decoder_start_token_id, decoder_input_ids], dim=-1)
            else:
                max_length = max_new_tokens + 2 if max_new_tokens is not None else self.generation_config.max_length
                if max_length != decoder_start_token_id.shape[-1]:
                    decoder_start_token_id = torch.nn.functional.pad(
                        decoder_start_token_id,
                        (0, max_length - decoder_start_token_id.shape[-1]),
                        value=pad_token_id,
                    )
                decoder_input_ids = decoder_start_token_id.index_copy(1, token_idx, decoder_input_ids)
                token_idx.add_(1)
            if "decoder_attention_mask" in model_kwargs:
                decoder_attention_mask = model_kwargs["decoder_attention_mask"]
                decoder_attention_mask = torch.cat(
                    (torch.ones_like(decoder_attention_mask)[:, :1], decoder_attention_mask),
                    dim=-1,
                )
                model_kwargs["decoder_attention_mask"] = decoder_attention_mask
        else:
            if token_idx is not None:
                decoder_input_ids_len = decoder_input_ids.shape[-1]
                max_length = (
                    max_new_tokens + decoder_input_ids_len
                    if max_new_tokens is not None
                    else self.generation_config.max_length
                )
                decoder_input_ids = torch.nn.functional.pad(
                    decoder_input_ids, (0, max_length - decoder_input_ids_len), value=pad_token_id
                )
                token_idx.copy_(decoder_input_ids_len)
                if "decoder_attention_mask" in model_kwargs:
                    decoder_attention_mask = model_kwargs["decoder_attention_mask"]
                    pad_len = max_length - decoder_attention_mask.shape[-1]
                    decoder_attention_mask = torch.cat(
                        (torch.ones_like(decoder_attention_mask)[:, :pad_len], decoder_attention_mask),
                        dim=-1,
                    )
                    model_kwargs["decoder_attention_mask"] = decoder_attention_mask

        return decoder_input_ids, model_kwargs

    @staticmethod
    def _expand_inputs_for_generation(
        expand_size: int = 1,
        is_encoder_decoder: bool = False,
        input_ids: Optional[torch.LongTensor] = None,
        **model_kwargs,
    ) -> Tuple[torch.LongTensor, Dict[str, Any]]:
        """
        Expands tensors from [batch_size, ...] to [batch_size * expand_size, ...].

        Copied from Transformers: https://github.com/huggingface/transformers/blob/527ab894e59b6582578008e3b47648a65063f73d/src/transformers/generation/utils.py#L704
        The tensor `token_idx` is not expanded.
        """

        def _expand_dict_for_generation(dict_to_expand):
            for key in dict_to_expand:
                if (
                    key != "token_idx"
                    and key != "decoder_input_ids"
                    and key != "cache_position"
                    and key != "inputs_embeds_offset"
                    and dict_to_expand[key] is not None
                    and isinstance(dict_to_expand[key], torch.Tensor)
                ):
                    dict_to_expand[key] = dict_to_expand[key].repeat_interleave(expand_size, dim=0)
            return dict_to_expand

        if input_ids is not None:
            input_ids = input_ids.repeat_interleave(expand_size, dim=0)

        model_kwargs = _expand_dict_for_generation(model_kwargs)

        if is_encoder_decoder:
            if model_kwargs.get("encoder_outputs") is None:
                raise ValueError("If `is_encoder_decoder` is True, make sure that `encoder_outputs` is defined.")
            model_kwargs["encoder_outputs"] = _expand_dict_for_generation(model_kwargs["encoder_outputs"])

        return input_ids, model_kwargs

    def _pad_past_key_values(self, model_kwargs):
        pad_amount = model_kwargs.get("kv_cache_pad_len", 0)
        if model_kwargs["past_key_values"]:
            for i in range(len(model_kwargs["past_key_values"])):
                for j in range(len(model_kwargs["past_key_values"][i])):
                    if torch.is_tensor(model_kwargs["past_key_values"][i][j]):
                        model_kwargs["past_key_values"][i][j] = torch.nn.functional.pad(
                            model_kwargs["past_key_values"][i][j], (0, 0, 0, pad_amount)
                        )
                        if model_kwargs.get("lazy_mode", False):
                            self.htcore_generation.mark_step()

    def _remove_past_key_values(self, model_kwargs):
        if model_kwargs["past_key_values"]:
            for i in range(len(model_kwargs["past_key_values"])):
                for j in range(len(model_kwargs["past_key_values"][i])):
                    if torch.is_tensor(model_kwargs["past_key_values"][i][j]):
                        t = model_kwargs["past_key_values"][i][j]
                        del t
                        model_kwargs["past_key_values"][i][j] = None
        del model_kwargs["past_key_values"]
        model_kwargs["past_key_values"] = None

    def _update_model_kwargs_for_generation(
        self,
        outputs: ModelOutput,
        model_kwargs: Dict[str, Any],
        is_encoder_decoder: bool = False,
        standardize_cache_format: bool = False,
        num_new_tokens: int = 1,
    ) -> Dict[str, Any]:
        """
        Copied from Transformers: https://github.com/huggingface/transformers/blob/527ab894e59b6582578008e3b47648a65063f73d/src/transformers/generation/utils.py#L745

        Adds support for `token_idx`, which is necessary for using static shapes.
        """
        # mark to identify starting from second token
        model_kwargs["first_token"] = False
        if not model_kwargs.get("pad_done", False):
            # update past_key_values keeping its naming used in model code
            cache_name, cache = self._extract_past_from_model_output(
                outputs, standardize_cache_format=standardize_cache_format
            )
            model_kwargs[cache_name] = cache
        if getattr(outputs, "state", None) is not None:
            model_kwargs["state"] = outputs.state

        # update token_type_ids with last value
        if "token_type_ids" in model_kwargs:
            token_type_ids = model_kwargs["token_type_ids"]
            model_kwargs["token_type_ids"] = torch.cat([token_type_ids, token_type_ids[:, -1].unsqueeze(-1)], dim=-1)

        token_idx = model_kwargs.get("token_idx", None)

        if not is_encoder_decoder:
            # update attention mask
            if "attention_mask" in model_kwargs:
                attention_mask = model_kwargs["attention_mask"]
                if token_idx is not None:
                    attention_mask.index_fill_(1, token_idx, 1)
                else:
                    attention_mask = torch.cat(
                        [attention_mask, attention_mask.new_ones((attention_mask.shape[0], 1))], dim=-1
                    )
                model_kwargs["attention_mask"] = attention_mask
        else:
            # update decoder attention mask
            if "decoder_attention_mask" in model_kwargs:
                decoder_attention_mask = model_kwargs["decoder_attention_mask"]
                if token_idx is not None:
                    decoder_attention_mask.index_fill_(1, token_idx, 1)
                else:
                    decoder_attention_mask = torch.cat(
                        [
                            decoder_attention_mask,
                            decoder_attention_mask.new_ones((decoder_attention_mask.shape[0], 1)),
                        ],
                        dim=-1,
                    )
                model_kwargs["decoder_attention_mask"] = decoder_attention_mask

        if token_idx is not None:
            token_idx.add_(1)
            if "token_idx_cpu" in model_kwargs:
                model_kwargs["token_idx_cpu"] += 1

        if "cache_position" in model_kwargs and model_kwargs["cache_position"] is not None:
            if model_kwargs.get("use_cache", True):
                model_kwargs["cache_position"] = model_kwargs["cache_position"][-1:] + num_new_tokens
            else:
                past_positions = model_kwargs.pop("cache_position")
                new_positions = torch.arange(
                    past_positions[-1] + 1, past_positions[-1] + num_new_tokens + 1, dtype=past_positions.dtype
                ).to(past_positions.device)
                model_kwargs["cache_position"] = torch.cat((past_positions, new_positions))

        return model_kwargs

    @torch.no_grad()
    def update_model_kwargs_for_bucketing(
        self, params, input_ids, model_kwargs, pad_token_id, bucket_size, reduce_recompile=False
    ):
        if params["need_expansion"]:
            # Pad inputs to have static shapes during generation, this gives better performance than dynamic shapes on HPUs
            pad_amount = params["allocated_space"] - input_ids.shape[-1]
            input_ids = torch.nn.functional.pad(input_ids, (0, pad_amount), value=pad_token_id)
            if model_kwargs["attention_mask"] is not None:
                model_kwargs["attention_mask"] = torch.nn.functional.pad(
                    model_kwargs["attention_mask"], (0, pad_amount), value=0
                )
            else:
                assert False, "Not tested for cases where attn_mask isnt passed"
            if reduce_recompile and params["passnum"] == 0:
                position_ids_cpu = model_kwargs["attention_mask"].long().cumsum(-1) - 1
                position_ids_cpu.masked_fill_(model_kwargs["attention_mask"] == 0, 1)
                input_ids = input_ids.to(self.device)
                model_kwargs["attention_mask"] = model_kwargs["attention_mask"].to(self.device)

            if "past_key_values" in model_kwargs:

                def create_pad_arg(pad_amount, i, j):
                    if model_kwargs["past_key_values"][0][0].dim() == 3:
                        assert self.config.model_type == "bloom"
                        if j == 0:
                            return (0, pad_amount)
                        elif j == 1:
                            return (0, 0, 0, pad_amount)
                        else:
                            assert False
                    elif model_kwargs["past_key_values"][0][0].dim() == 4:
                        return (0, 0, 0, pad_amount)  # llama, falcon, qwen2, starcoder2, gemma
                    else:
                        assert False, "Unknown case, please handle, or dont use bucketing"

                new_kv = [None for i in range(len(model_kwargs["past_key_values"]))]
                if self.config.model_type == "gpt_bigcode" and model_kwargs["past_key_values"][0][0].dim() == 2:
                    # GPT_BIGCODE's kv cache is list of tensors.
                    new_kv = [None for i in range(len(model_kwargs["past_key_values"]))]
                    for i in range(len(model_kwargs["past_key_values"])):
                        pad = (0, 0, 0, pad_amount)
                        new_kv[i] = torch.nn.functional.pad(
                            model_kwargs["past_key_values"][i], pad, value=pad_token_id
                        )
                    model_kwargs["past_key_values"] = list(new_kv)
                else:
                    for i in range(len(model_kwargs["past_key_values"])):
                        tmp_lst = [None for j in range(len(model_kwargs["past_key_values"][i]))]
                        for j in range(len(model_kwargs["past_key_values"][i])):
                            pad_tuple = create_pad_arg(pad_amount, i, j)
                            # Different models might have different shapes of kv-cache
                            # create_pad_arg handles them on a per-model basis
                            # This is a necessary (but not sufficient) condition: what ever dimension we are padding, should be a multiple of bucket_size
                            # This check is added in case we get a new model with a new kv-cache structure, and we attempt to pad some wrong dimension
                            # in peft case, if there's virtual token. the model_kwargs["past_key_values"][i][j].shape[-(len(pad_tuple) // 2)] % bucket_size == num_virtual_token, no need of assert, the pad length of past_key_value should be aligned with input id and attention_mask
                            num_virtual_tokens = model_kwargs.get("num_virtual_tokens", 0)
                            assert (
                                model_kwargs["past_key_values"][i][j].shape[-(len(pad_tuple) // 2)] % bucket_size
                                == num_virtual_tokens
                            )
                            tmp_lst[j] = torch.nn.functional.pad(
                                model_kwargs["past_key_values"][i][j], pad_tuple, value=pad_token_id
                            )
                        new_kv[i] = tuple(tmp_lst)
                    model_kwargs["past_key_values"] = tuple(new_kv)

        if "token_idx" not in model_kwargs:
            model_kwargs["token_idx"] = torch.tensor(params["token_idx"], device=self.device)
        return input_ids, model_kwargs

    def _get_candidate_generator(
        self,
        generation_config: GaudiGenerationConfig,
        input_ids: torch.LongTensor,
        inputs_tensor: torch.Tensor,
        assistant_model: "PreTrainedModel",
        logits_processor: LogitsProcessorList,
        model_kwargs: Dict,
    ) -> CandidateGenerator:
        if generation_config.prompt_lookup_num_tokens is not None:
            candidate_generator = PromptLookupCandidateGenerator(
                num_output_tokens=generation_config.prompt_lookup_num_tokens,
                max_matching_ngram_size=generation_config.max_matching_ngram_size,
                max_length=generation_config.max_length,
            )
        else:
            candidate_generator = GaudiAssistedCandidateGenerator(
                input_ids=input_ids,
                assistant_model=assistant_model,
                generation_config=generation_config,
                model_kwargs=model_kwargs,
                inputs_tensor=inputs_tensor,
                logits_processor=logits_processor,
            )
        return candidate_generator

    def _get_stopping_criteria(
        self,
        generation_config: GaudiGenerationConfig,
        stopping_criteria: Optional[StoppingCriteriaList],
        tokenizer: Optional["PreTrainedTokenizerBase"] = None,
        **kwargs,
    ) -> StoppingCriteriaList:
        criteria = StoppingCriteriaList()
        if generation_config.max_length is not None:
            max_position_embeddings = getattr(self.config, "max_position_embeddings", None)
            criteria.append(
                MaxLengthCriteria(
                    max_length=generation_config.max_length,
                    max_position_embeddings=max_position_embeddings,
                )
            )
        if generation_config.max_time is not None:
            criteria.append(MaxTimeCriteria(max_time=generation_config.max_time))
        if generation_config.stop_strings is not None:
            if tokenizer is None:
                raise ValueError(
                    "There are one or more stop strings, either in the arguments to `generate` or in the "
                    "model's generation config, but we could not locate a tokenizer. When generating with "
                    "stop strings, you must pass the model's tokenizer to the `tokenizer` argument of `generate`."
                )
            criteria.append(StopStringCriteria(stop_strings=generation_config.stop_strings, tokenizer=tokenizer))
        if not generation_config.ignore_eos and generation_config._eos_token_tensor is not None:
            criteria.append(EosTokenCriteria(eos_token_id=generation_config._eos_token_tensor))
        criteria = self._merge_criteria_processor_list(criteria, stopping_criteria)
        return criteria

    def _prepare_generated_length(
        self,
        generation_config,
        has_default_max_length,
        has_default_min_length,
        model_input_name,
        input_ids_length,
        inputs_tensor,
        has_token_idx,
    ):
        """Prepared max and min length in generaion configs to avoid clashes between similar attributes"""

        if generation_config.max_new_tokens is not None:
            if not has_default_max_length and generation_config.max_length is not None:
                logger.warning(
                    f"Both `max_new_tokens` (={generation_config.max_new_tokens}) and `max_length`(="
                    f"{generation_config.max_length}) seem to have been set. `max_new_tokens` will take precedence. "
                    "Please refer to the documentation for more information. "
                    "(https://huggingface.co/docs/transformers/main/en/main_classes/text_generation)"
                )
            if has_token_idx:
                generation_config.max_length = input_ids_length
            else:
                generation_config.max_length = generation_config.max_new_tokens + input_ids_length

        # if both `inputs_embeds` and `input_ids` are passed, we do not correct the length
        # otherwise we need total length [inputs-embeds-len + new-tokens-len] to not go beyond indicated `max_length``
        elif (
            model_input_name == "inputs_embeds"
            and input_ids_length != inputs_tensor.shape[1]
            and not self.config.is_encoder_decoder
        ):
            generation_config.max_length -= inputs_tensor.shape[1]

        # same for min length
        if generation_config.min_new_tokens is not None:
            if not has_default_min_length:
                logger.warning(
                    f"Both `min_new_tokens` (={generation_config.min_new_tokens}) and `min_length`(="
                    f"{generation_config.min_length}) seem to have been set. `min_new_tokens` will take precedence. "
                    "Please refer to the documentation for more information. "
                    "(https://huggingface.co/docs/transformers/main/en/main_classes/text_generation)"
                )
            if has_token_idx:
                generation_config.min_length = input_ids_length
            else:
                generation_config.min_length = generation_config.min_new_tokens + input_ids_length

        elif (
            model_input_name == "inputs_embeds"
            and input_ids_length != inputs_tensor.shape[1]
            and not self.config.is_encoder_decoder
        ):
            generation_config.min_length = max(generation_config.min_length - inputs_tensor.shape[1], 0)

        return generation_config

    def _prepare_generation_config(
        self, generation_config: Optional[GaudiGenerationConfig], **kwargs: Dict
    ) -> Tuple[GaudiGenerationConfig, Dict]:
        """
        Copied from https://github.com/huggingface/transformers/blob/v4.40.2/src/transformers/generation/utils.py#L1230
        Differences:
        - add management of `static_shapes` and `ignore_eos` in the generation config
        - workaround for `token_type_ids` for Falcon
        """
        # TODO joao: when we can detect `fullgraph=True` in `torch.compile` (https://github.com/pytorch/pytorch/pull/120400)
        # replace `is_torchdynamo_compiling` by the corresponding check. As it is, we are being too restrictive with
        # the parameterization in `fullgraph=False` so as to enable `fullgraph=True`.

        # priority: `generation_config` argument > `model.generation_config` (the default generation config)
        using_model_generation_config = False
        if generation_config is None:
            # legacy: users may modify the model configuration to control generation. To trigger this legacy behavior,
            # three conditions must be met
            # 1) the generation config must have been created from the model config (`_from_model_config` field);
            # 2) the generation config must have seen no modification since its creation (the hash is the same);
            # 3) the user must have set generation parameters in the model config.
            # NOTE: `torch.compile` can't compile `hash`, this legacy support is disabled with compilation.
            if (
                not is_torchdynamo_compiling()
                and self.generation_config._from_model_config
                and self.generation_config._original_object_hash == hash(self.generation_config)
                and self.config._has_non_default_generation_parameters()
            ):
                new_generation_config = GaudiGenerationConfig.from_model_config(self.config)
                if new_generation_config != self.generation_config:
                    warnings.warn(
                        "You have modified the pretrained model configuration to control generation. This is a"
                        " deprecated strategy to control generation and will be removed soon, in a future version."
                        " Please use and modify the model generation configuration (see"
                        " https://huggingface.co/docs/transformers/generation_strategies#default-text-generation-configuration )"
                    )
                    self.generation_config = new_generation_config
            using_model_generation_config = True
            generation_config = self.generation_config

        # `torch.compile` can't compile `copy.deepcopy`, arguments in `kwargs` that are part of `generation_config`
        # will mutate the object with `.update`. As such, passing these arguments through `kwargs` is disabled.
        if is_torchdynamo_compiling():
            model_kwargs = kwargs
            generate_attributes_in_kwargs = [
                key for key, value in kwargs.items() if getattr(generation_config, key, None) != value
            ]
            if len(generate_attributes_in_kwargs) > 0:
                raise ValueError(
                    "`torch.compile` exception: all generation configuration attributes must be passed within a "
                    f"`generation_config` instance passed to `generate` (found: {generate_attributes_in_kwargs})."
                )
        else:
            generation_config = copy.deepcopy(generation_config)
            if generation_config.static_shapes is None:
                generation_config.static_shapes = self.config.model_type in MODELS_OPTIMIZED_WITH_STATIC_SHAPES
                if self.config.model_type == "vision-encoder-decoder":
                    generation_config.static_shapes = (
                        self.config.decoder.model_type in MODELS_OPTIMIZED_WITH_STATIC_SHAPES
                    )
            self.generation_config.static_shapes = generation_config.static_shapes
            if generation_config.ignore_eos is None:
                generation_config.ignore_eos = kwargs.get("ignore_eos", kwargs.get("lazy_mode", None))
                self.generation_config.ignore_eos = generation_config.ignore_eos
            model_kwargs = generation_config.update(**kwargs)  # All unused kwargs must be model kwargs
            if self.config.model_type == "falcon" and "token_type_ids" in kwargs.keys():
                for key in ["token_type_ids"]:
                    model_kwargs.pop(key, None)
            # If `generation_config` is provided, let's fallback ALL special tokens to the default values for the model
            if not using_model_generation_config:
                if generation_config.bos_token_id is None:
                    generation_config.bos_token_id = self.generation_config.bos_token_id
                if generation_config.eos_token_id is None:
                    generation_config.eos_token_id = self.generation_config.eos_token_id
                if generation_config.pad_token_id is None:
                    generation_config.pad_token_id = self.generation_config.pad_token_id
                if generation_config.decoder_start_token_id is None:
                    generation_config.decoder_start_token_id = self.generation_config.decoder_start_token_id

        return generation_config, model_kwargs

    @torch.no_grad()
    def generate(
        self,
        inputs: Optional[torch.Tensor] = None,
        generation_config: Optional[GaudiGenerationConfig] = None,
        logits_processor: Optional[LogitsProcessorList] = None,
        stopping_criteria: Optional[StoppingCriteriaList] = None,
        prefix_allowed_tokens_fn: Optional[Callable[[int, torch.Tensor], List[int]]] = None,
        synced_gpus: Optional[bool] = None,
        assistant_model: Optional["PreTrainedModel"] = None,
        streamer: Optional["BaseStreamer"] = None,
        negative_prompt_ids: Optional[torch.Tensor] = None,
        negative_prompt_attention_mask: Optional[torch.Tensor] = None,
        lazy_mode: Optional[bool] = False,
        hpu_graphs: Optional[bool] = False,
        profiling_warmup_steps: Optional[int] = 0,
        profiling_steps: Optional[int] = 0,
        iteration_times: Optional[List[float]] = None,
        profiling_record_shapes: Optional[bool] = False,
        **kwargs,
    ) -> Union[GenerateOutput, torch.LongTensor]:
        r"""
        Generates sequences of token ids for models with a language modeling head.

        <Tip warning={true}>

        Most generation-controlling parameters are set in [`transformers.generation.generation_config`] which, if not passed, will be set to the
        model's default generation configuration. You can override any `generation_config` by passing the corresponding
        parameters to generate, e.g. `.generate(inputs, num_beams=4, do_sample=True)`.

        For an overview of generation strategies and code examples, check out the [following
        guide](../generation_strategies).

        </Tip>

        Most of these parameters are explained in more detail in [this blog
        post](https://huggingface.co/blog/how-to-generate).
        Parameters:
            inputs (`torch.Tensor` of varying shape depending on the modality, *optional*):
                The sequence used as a prompt for the generation or as model inputs to the encoder. If `None` the
                method initializes it with `bos_token_id` and a batch size of 1. For decoder-only models `inputs`
                should be in the format of `input_ids`. For encoder-decoder models *inputs* can represent any of
                `input_ids`, `input_values`, `input_features`, or `pixel_values`.
            generation_config (`transformers.generation.GenerationConfig`, *optional*):
                The generation configuration to be used as base parametrization for the generation call. `**kwargs`
                passed to generate matching the attributes of `generation_config` will override them. If
                `generation_config` is not provided, the default will be used, which has the following loading
                priority: 1) from the `generation_config.json` model file, if it exists; 2) from the model
                configuration. Please note that unspecified parameters will inherit [`~generation.GenerationConfig`]'s
                default values, whose documentation should be checked to parameterize generation.
            logits_processor (`LogitsProcessorList`, *optional*):
                Custom logits processors that complement the default logits processors built from arguments and
                generation config. If a logit processor is passed that is already created with the arguments or a
                generation config an error is thrown. This feature is intended for advanced users.
            stopping_criteria (`StoppingCriteriaList`, *optional*):
                Custom stopping criteria that complements the default stopping criteria built from arguments and a
                generation config. If a stopping criteria is passed that is already created with the arguments or a
                generation config an error is thrown. If your stopping criteria depends on the `scores` input, make
                sure you pass `return_dict_in_generate=True, output_scores=True` to `generate`. This feature is
                intended for advanced users.
            prefix_allowed_tokens_fn (`Callable[[int, torch.Tensor], List[int]]`, *optional*):
                If provided, this function constraints the beam search to allowed tokens only at each step. If not
                provided no constraint is applied. This function takes 2 arguments: the batch ID `batch_id` and
                `input_ids`. It has to return a list with the allowed tokens for the next generation step conditioned
                on the batch ID `batch_id` and the previously generated tokens `inputs_ids`. This argument is useful
                for constrained generation conditioned on the prefix, as described in [Autoregressive Entity
                Retrieval](https://arxiv.org/abs/2010.00904).
            synced_gpus (`bool`, *optional*):
                Whether to continue running the while loop until max_length. Unless overridden this flag will be set to
                `True` under DeepSpeed ZeRO Stage 3 multiple GPUs environment to avoid hanging if one GPU finished
                generating before other GPUs. Otherwise it'll be set to `False`.
            assistant_model (`PreTrainedModel`, *optional*):
                An assistant model that can be used to accelerate generation. The assistant model must have the exact
                same tokenizer. The acceleration is achieved when forecasting candidate tokens with the assistent model
                is much faster than running generation with the model you're calling generate from. As such, the
                assistant model should be much smaller.
            streamer (`BaseStreamer`, *optional*):
                Streamer object that will be used to stream the generated sequences. Generated tokens are passed
                through `streamer.put(token_ids)` and the streamer is responsible for any further processing.
            negative_prompt_ids (`torch.LongTensor` of shape `(batch_size, sequence_length)`, *optional*):
                The negative prompt needed for some processors such as CFG. The batch size must match the input batch
                size. This is an experimental feature, subject to breaking API changes in future versions.
            negative_prompt_attention_mask (`torch.LongTensor` of shape `(batch_size, sequence_length)`, *optional*):
                Attention_mask for `negative_prompt_ids`.
            lazy_mode (`bool`, *optional*, defaults to `False`):
                Whether the run is executed in lazy mode or not (i.e. eager mode).
            hpu_graphs (`bool`, *optional*, defaults to `False`):
                Whether to use HPU graphs for inference.
            profiling_warmup_steps (`int`, *optional*, defaults to 0):
                Number of steps to ignore for profling.
            profiling_steps (`int`, *optional*, defaults to 0):
                Number of steps to be captured when enabling profiling.
            profiling_record_shapes (`bool`, *optional*, defaults to False):
                Record shapes when enabling profiling.
            kwargs (`Dict[str, Any]`, *optional*):
                Ad hoc parametrization of `generation_config` and/or additional model-specific kwargs that will be
                forwarded to the `forward` function of the model. If the model is an encoder-decoder model, encoder
                specific kwargs should not be prefixed and decoder specific kwargs should be prefixed with *decoder_*.

        Return:
            [`transformers.utils.ModelOutput`] or `torch.LongTensor`: A [`transformers.generationutils.ModelOutput`] (if `return_dict_in_generate=True`
            or when `config.return_dict_in_generate=True`) or a `torch.LongTensor`.
                If the model is *not* an encoder-decoder model (`model.config.is_encoder_decoder=False`), the possible
                [`transformers.generationutils.ModelOutput`] types are:
                    - [`transformers.generation.GenerateDecoderOnlyOutput`],
                    - [`transformers.generation.GenerateBeamDecoderOnlyOutput`]
                If the model is an encoder-decoder model (`model.config.is_encoder_decoder=True`), the possible
                [`transformers.generationutils.ModelOutput`] types are:
                    - [`transformers.generation.GenerateEncoderDecoderOutput`],
                    - [`transformers.generation.GenerateBeamEncoderDecoderOutput`]
        """
        if iteration_times is not None:
            hb_gen_time = HabanaGenerationtime(iteration_times=iteration_times)
            hb_gen_time.start()
        else:
            hb_gen_time = None
        if synced_gpus is None:
            if is_deepspeed_zero3_enabled() and dist.get_world_size() > 1:
                synced_gpus = True
            else:
                synced_gpus = False

        # 1. Handle `generation_config` and kwargs that might update it, and validate the `.generate()` call
        self._validate_model_class()
        tokenizer = kwargs.pop("tokenizer", None)  # Pull this out first, we only use it for stopping criteria
        if hpu_graphs and not lazy_mode:
            raise ValueError(
                "`hpu_graphs` is True but `lazy_mode` is False. HPU graphs require `lazy_mode` to be set to True."
            )
        num_virtual_tokens = kwargs.pop("num_virtual_tokens", 0)
        generation_config, model_kwargs = self._prepare_generation_config(generation_config, **kwargs)
        self._validate_model_kwargs(model_kwargs.copy())
        self._validate_assistant(assistant_model)

        # 2. Set generation parameters if not already defined
        if synced_gpus is None:
            if is_deepspeed_zero3_enabled() and dist.get_world_size() > 1:
                synced_gpus = True
            else:
                synced_gpus = False

        logits_processor = logits_processor if logits_processor is not None else LogitsProcessorList()
        stopping_criteria = stopping_criteria if stopping_criteria is not None else StoppingCriteriaList()

        accepts_attention_mask = "attention_mask" in set(inspect.signature(self.forward).parameters.keys())
        requires_attention_mask = "encoder_outputs" not in model_kwargs
        kwargs_has_attention_mask = model_kwargs.get("attention_mask", None) is not None

        # 3. Define model inputs
        inputs_tensor, model_input_name, model_kwargs = self._prepare_model_inputs(
            inputs, generation_config.bos_token_id, model_kwargs
        )
        batch_size = inputs_tensor.shape[0]

        device = inputs_tensor.device
        self._prepare_special_tokens(generation_config, kwargs_has_attention_mask, device=device)

        # decoder-only models must use left-padding for batched generation.
        if not self.config.is_encoder_decoder and not is_torchdynamo_compiling():
            # If `input_ids` was given, check if the last id in any sequence is `pad_token_id`
            # Note: If using, `inputs_embeds` this check does not work, because we want to be more hands-off.
            if (
                generation_config._pad_token_tensor is not None
                and batch_size > 1
                and len(inputs_tensor.shape) == 2
                and torch.sum(inputs_tensor[:, -1] == generation_config._pad_token_tensor) > 0
            ):
                logger.warning(
                    "A decoder-only architecture is being used, but right-padding was detected! For correct "
                    "generation results, please set `padding_side='left'` when initializing the tokenizer."
                )

        # 4. Define other model kwargs
        # decoder-only models with inputs_embeds forwarding must use caching (otherwise we can't detect whether we are
        # generating the first new token or not, and we only want to use the embeddings for the first new token)
        if not self.config.is_encoder_decoder and model_input_name == "inputs_embeds":
            model_kwargs["use_cache"] = True
        else:
            model_kwargs["use_cache"] = generation_config.use_cache

        self.generation_config.max_length = generation_config.max_length

        if not kwargs_has_attention_mask and requires_attention_mask and accepts_attention_mask:
            model_kwargs["attention_mask"] = self._prepare_attention_mask_for_generation(
                inputs_tensor, generation_config._pad_token_tensor, generation_config._eos_token_tensor
            )

        is_greedy_or_beam_and_bucket = (
            not generation_config.bucket_internal
            and generation_config.bucket_size > 0
            and generation_config.get_generation_mode(assistant_model)
            in [
                GenerationMode.GREEDY_SEARCH,
                GenerationMode.SAMPLE,
                GenerationMode.BEAM_SEARCH,
                GenerationMode.BEAM_SAMPLE,
                GenerationMode.CONTRASTIVE_SEARCH,
            ]
        )
        model_kwargs["bucket_size"] = generation_config.bucket_size if generation_config.static_shapes else -1
        model_kwargs["bucket_internal"] = generation_config.bucket_internal
        model_kwargs["reduce_recompile"] = (
            generation_config.reduce_recompile if generation_config.reduce_recompile is not None else False
        )
        if model_kwargs["reduce_recompile"]:
            assert generation_config.bucket_size
        # Below condition checked explicitly since llama supports bucket_internal even without reuse_cache
        if generation_config.bucket_internal:
            assert generation_config.bucket_size >= 0, "please set bucket_size to use bucket_internal"
        if generation_config.reuse_cache:
            assert (
                self.config.model_type
                in [
                    "llama",
                    "mistral",
                    "falcon",
                    "mixtral",
                    "phi",
                    "qwen2",
                    "gptj",
                    "starcoder2",
                    "gemma",
                ]
            ), "reuse_cache only supported by llama, mistral, falcon, mixtral, phi, qwen2, gemma and starcoder2 at the moment"
            if not generation_config.bucket_internal:
                assert (
                    generation_config.bucket_size <= 0
                ), "please set bucket_internal along with reuse_cache and bucket_size"
            else:
                assert generation_config.bucket_size >= 0, "please set valid bucket_size to use bucket_internal"

        if generation_config.static_shapes:
            # Pad inputs to have static shapes during generation, this gives better performance than dynamic shapes on HPUs
            # In encoder_decoder models, Inputs are already padded

            if not self.config.is_encoder_decoder:
                # only pad if bucket_size < -1. If we are bucketing (bucket_size > 0), then that is taken care in greedy_search()
                if not is_greedy_or_beam_and_bucket:
                    # token_idx is the current index in the generation process, it is incremented each time a new token is generated
                    token_idx = inputs_tensor.shape[1]
                    if generation_config.max_new_tokens is None:
                        generation_config.max_new_tokens = generation_config.max_length - token_idx
                    if "inputs_embeds" in model_kwargs:
                        if "input_ids" in model_kwargs:
                            inputs_embeds_offset = (
                                model_kwargs["input_ids"].shape[1] - model_kwargs["inputs_embeds"].shape[1]
                            )
                        else:
                            inputs_embeds_offset = -model_kwargs["inputs_embeds"].shape[1]

                        model_kwargs["inputs_embeds_offset"] = torch.tensor(
                            inputs_embeds_offset, device=inputs_tensor.device
                        )
                        model_kwargs["inputs_embeds"] = torch.nn.functional.pad(
                            model_kwargs["inputs_embeds"],
                            (0, 0, 0, generation_config.max_new_tokens),
                            value=generation_config.pad_token_id,
                        )

                    if model_input_name == "inputs_embeds":
                        inputs_tensor = torch.nn.functional.pad(
                            inputs_tensor,
                            (0, 0, 0, generation_config.max_new_tokens),
                            value=generation_config.pad_token_id,
                        )
                        model_kwargs["input_ids"] = torch.nn.functional.pad(
                            model_kwargs["input_ids"],
                            (0, generation_config.max_new_tokens),
                            value=generation_config.pad_token_id,
                        )
                    else:
                        inputs_tensor = torch.nn.functional.pad(
                            inputs_tensor, (0, generation_config.max_new_tokens), value=generation_config.pad_token_id
                        )
                    model_kwargs["token_idx"] = torch.tensor(token_idx, device=inputs_tensor.device)
                    model_kwargs["token_idx_cpu"] = token_idx

                    for other_inputs in ["attention_mask", "token_type_ids"]:
                        if model_kwargs.get(other_inputs) is not None:
                            model_kwargs[other_inputs] = torch.nn.functional.pad(
                                model_kwargs[other_inputs], (0, generation_config.max_new_tokens), value=0
                            )
            else:
                assert generation_config.bucket_size <= 0, "Untested path for bucket>0"
                token_idx = 1
                model_kwargs["token_idx"] = torch.tensor(token_idx, device=inputs_tensor.device)
                if model_kwargs.get("decoder_attention_mask", None) is None and generation_config.use_cache:
                    max_length = (
                        generation_config.max_new_tokens + 1
                        if generation_config.max_new_tokens is not None
                        else generation_config.max_length
                    )
                    model_kwargs["decoder_attention_mask"] = self._prepare_decoder_attention_mask(
                        max_length,
                        inputs_tensor.shape[0],
                        generation_config.pad_token_id,
                        inputs_tensor.device,
                    )

        if self.config.is_encoder_decoder and "encoder_outputs" not in model_kwargs:
            # if model is encoder decoder encoder_outputs are created and added to `model_kwargs`
            model_kwargs = self._prepare_encoder_decoder_kwargs_for_generation(
                inputs_tensor, model_kwargs, model_input_name, generation_config
            )

        # 5. Prepare `input_ids` which will be used for auto-regressive generation
        if self.config.is_encoder_decoder:
            input_ids, model_kwargs = self._prepare_decoder_input_ids_for_generation(
                batch_size=batch_size,
                model_input_name=model_input_name,
                model_kwargs=model_kwargs,
                decoder_start_token_id=generation_config._decoder_start_token_tensor,
                device=inputs_tensor.device,
                max_new_tokens=generation_config.max_new_tokens,
                pad_token_id=generation_config.pad_token_id,
            )
        else:
            input_ids = inputs_tensor if model_input_name == "input_ids" else model_kwargs.pop("input_ids")

        if generation_config.token_healing:
            input_ids = self.heal_tokens(input_ids, tokenizer)

        if streamer is not None:
            streamer.put(input_ids.cpu())

        # 6. Prepare `max_length` depending on other stopping criteria.
        input_ids_length = input_ids.shape[-1]
        has_default_max_length = kwargs.get("max_length") is None and generation_config.max_length is not None
        has_default_min_length = kwargs.get("min_length") is None and generation_config.min_length is not None
        generation_config = self._prepare_generated_length(
            generation_config=generation_config,
            has_default_max_length=has_default_max_length,
            has_default_min_length=has_default_min_length,
            model_input_name=model_input_name,
            inputs_tensor=inputs_tensor,
            input_ids_length=input_ids_length,
            has_token_idx="token_idx" in model_kwargs,
        )

        use_dynamic_cache_by_default = False
        if "mamba" in self.__class__.__name__.lower():
            cache_name = "cache_params"
        else:
            cache_name = "past_key_values"
        if generation_config.cache_implementation is not None and (model_kwargs.get(cache_name) is not None):
            raise ValueError(
                f"Passing both `cache_implementation` (used to initialize certain caches) and `{cache_name}` (a "
                "Cache object) is unsupported. Please use only one of the two."
            )
        elif generation_config.cache_implementation is not None:
            if generation_config.cache_implementation in NEED_SETUP_CACHE_CLASSES_MAPPING:
                if generation_config.cache_implementation == "static" and not self._supports_static_cache:
                    raise ValueError(
                        "This model does not support `cache_implementation='static'`. Please check the following "
                        "issue: https://github.com/huggingface/transformers/issues/28981"
                    )
                model_kwargs[cache_name] = self._get_cache(
                    generation_config.cache_implementation,
                    getattr(generation_config, "num_beams", 1) * batch_size,
                    generation_config.max_length,
                    model_kwargs,
                )
            elif generation_config.cache_implementation == "quantized":
                if not self._supports_quantized_cache:
                    raise ValueError(
                        "This model does not support the quantized cache. If you want your model to support quantized "
                        "cache, please open an issue."
                    )

                cache_config = (
                    generation_config.cache_config
                    if generation_config.cache_config is not None
                    else QuantizedCacheConfig()
                )
                cache_class = QUANT_BACKEND_CLASSES_MAPPING[cache_config.backend]

                if cache_config.backend == "quanto" and not is_quanto_available():
                    raise ImportError(
                        "You need to install `quanto` in order to use KV cache quantization with quanto backend. "
                        "Please install it via  with `pip install quanto`"
                    )
                elif cache_config.backend == "HQQ" and not is_hqq_available():
                    raise ImportError(
                        "You need to install `HQQ` in order to use KV cache quantization with HQQ backend. "
                        "Please install it via  with `pip install hqq`"
                    )

                model_kwargs[cache_name] = cache_class(cache_config)
        # Use DynamicCache() instance by default. This will avoid back and forth from legacy format that
        # keeps copying the cache thus using much more memory
        # elif generation_config.cache_implementation is None and self._supports_default_dynamic_cache():
        #     past = model_kwargs.get(cache_name, None)
        #     requires_cross_attention_cache = (
        #         self.config.is_encoder_decoder or model_kwargs.get("encoder_outputs") is not None
        #     )
        #     if past is None:
        #         model_kwargs[cache_name] = (
        #             DynamicCache()
        #             if not requires_cross_attention_cache
        #             else EncoderDecoderCache(DynamicCache(), DynamicCache())
        #         )
        #         use_dynamic_cache_by_default = True
        #     elif isinstance(past, tuple):
        #         model_kwargs[cache_name] = (
        #             DynamicCache.from_legacy_cache(past)
        #             if not requires_cross_attention_cache
        #             else EncoderDecoderCache.from_legacy_cache(past)
        #         )
        #         use_dynamic_cache_by_default = True

        self._validate_generated_length(
            generation_config,
            model_kwargs["token_idx"].item() if "token_idx" in model_kwargs else input_ids_length,
            has_default_max_length,
        )

        # determine whether introduce trim_logits feature
        model_kwargs["trim_logits"] = generation_config.trim_logits

        # determine whether attention softmax needs to execute in lower precision
        model_kwargs["attn_softmax_bf16"] = generation_config.attn_softmax_bf16

        # determine whether limit_hpu_graphs needs to be used
        model_kwargs["use_hpu_graphs"] = hpu_graphs
        model_kwargs["limit_hpu_graphs"] = generation_config.limit_hpu_graphs

        # prepare for allocate kv cache
        model_kwargs["reuse_cache"] = generation_config.reuse_cache

        # determine whether flash attention needs to be used
        model_kwargs["use_flash_attention"] = generation_config.use_flash_attention
        model_kwargs["flash_attention_recompute"] = True if generation_config.flash_attention_recompute else False
        model_kwargs["flash_attention_causal_mask"] = True if generation_config.flash_attention_causal_mask else False
        model_kwargs["flash_attention_fast_softmax"] = (
            True if generation_config.flash_attention_fast_softmax else False
        )
        model_kwargs["num_virtual_tokens"] = num_virtual_tokens

        if not self.config.is_encoder_decoder:
            calculated_max_length = input_ids.shape[-1] + num_virtual_tokens
            if not generation_config.static_shapes and generation_config.max_new_tokens is not None:
                calculated_max_length = input_ids.shape[-1] + generation_config.max_new_tokens + num_virtual_tokens
            if generation_config.use_cache and generation_config.reuse_cache:
                bs, _ = input_ids.shape
                if not is_greedy_or_beam_and_bucket:
                    unwrap_deepspeed_model(self).allocate_kv_cache(
                        bs * generation_config.num_beams, calculated_max_length, token_idx + num_virtual_tokens
                    )
            if generation_config.use_cache:
                model_kwargs["kv_cache_len"] = calculated_max_length
                model_kwargs["kv_cache_pad_len"] = generation_config.max_new_tokens

            if self.config.model_type in ["llama", "falcon", "mistral", "qwen2", "gptj", "starcoder2", "gemma"]:
                if self.config.max_position_embeddings < calculated_max_length:
                    unwrap_deepspeed_model(self).update_sincos_cache(seq_len=calculated_max_length)

        # 7. determine generation mode
        generation_mode = generation_config.get_generation_mode(assistant_model)

        if generation_config.bucket_size > 0:
            assert generation_config.static_shapes, "bucket_size > 0 can be set only when static_shapes is set"
        # if generation_config.bucket_size <= 0, padding is handled by the generating fn (like greedy_search)
        if generation_config.static_shapes and generation_config.bucket_size > 0:
            assert generation_mode in [
                GenerationMode.GREEDY_SEARCH,
                GenerationMode.SAMPLE,
                GenerationMode.BEAM_SEARCH,
                GenerationMode.BEAM_SAMPLE,
                GenerationMode.CONTRASTIVE_SEARCH,
            ], "generation_config.bucket_size > 0 supported only for greedy mode"

        if streamer is not None and (generation_config.num_beams > 1):
            raise ValueError(
                "`streamer` cannot be used with beam search (yet!). Make sure that `num_beams` is set to 1."
            )

        if self.device.type != input_ids.device.type:
            warnings.warn(
                (
                    "You are calling .generate() with the `input_ids` being on a device type different"
                    f" than your model's device. `input_ids` is on {input_ids.device.type}, whereas the model"
                    f" is on {self.device.type}. You may experience unexpected behaviors or slower generation."
                    " Please make sure that you have put `input_ids` to the"
                    f" correct device by calling for example input_ids = input_ids.to('{self.device.type}') before"
                    " running `.generate()`."
                ),
                UserWarning,
            )

        # 8. prepare distribution pre_processing samplers
        prepared_logits_processor = self._get_logits_processor(
            generation_config=generation_config,
            input_ids_seq_length=input_ids_length,
            encoder_input_ids=inputs_tensor,
            prefix_allowed_tokens_fn=prefix_allowed_tokens_fn,
            logits_processor=logits_processor,
            device=inputs_tensor.device,
            model_kwargs=model_kwargs,
            negative_prompt_ids=negative_prompt_ids,
            negative_prompt_attention_mask=negative_prompt_attention_mask,
        )

        # 9. prepare stopping criteria
        self.generation_config.generation_mode = generation_mode
        prepared_stopping_criteria = self._get_stopping_criteria(
            generation_config=generation_config,
            stopping_criteria=stopping_criteria,
            tokenizer=tokenizer,
            **kwargs,
        )

        # In lazy mode, import Habana torch to be able to add mark_step()
        if lazy_mode:
            import habana_frameworks.torch.core as htcore

            self.htcore_generation = htcore

        # 10. go into different generation modes
        if generation_mode == GenerationMode.ASSISTED_GENERATION:
            if generation_config.num_return_sequences > 1:
                raise ValueError(
                    "num_return_sequences has to be 1 when doing assisted generate, "
                    f"but is {generation_config.num_return_sequences}."
                )
            if batch_size > 1:
                raise ValueError("assisted generate is only supported for batch_size = 1")
            if not model_kwargs["use_cache"]:
                raise ValueError("assisted generate requires `use_cache=True`")
            if generation_config.cache_implementation == "static":
                raise ValueError("assisted generate is not supported with `static_cache`")
            if self._is_stateful:
                # In assisted generation we need the ability to confirm whether the model would pick certain tokens,
                # which is not possible with stateful models (they can't reset to a previous subset of generated text)
                raise ValueError(
                    f"assisted generation is not supported with stateful models, such as {self.__class__.__name__}"
                )

            # 11. Get the candidate generator, given the parameterization
            candidate_generator = self._get_candidate_generator(
                generation_config=generation_config,
                input_ids=input_ids,
                inputs_tensor=inputs_tensor,
                assistant_model=assistant_model,
                logits_processor=logits_processor,
                model_kwargs=model_kwargs,
            )

            # 12. prepare logits warper (if `do_sample` is `True`)
            prepared_logits_warper = (
                self._get_logits_warper(
                    generation_config,
                    device=input_ids.device,
                )
                if generation_config.do_sample
                else None
            )

            # 13. run assisted generate
            result = self._assisted_decoding(
                input_ids,
                candidate_generator=candidate_generator,
                logits_processor=prepared_logits_processor,
                logits_warper=prepared_logits_warper,
                stopping_criteria=prepared_stopping_criteria,
                generation_config=generation_config,
                synced_gpus=synced_gpus,
                streamer=streamer,
                lazy_mode=lazy_mode,
                ignore_eos=generation_config.ignore_eos,
                profiling_warmup_steps=profiling_warmup_steps,
                profiling_steps=profiling_steps,
                hb_gen_time=hb_gen_time,
                **model_kwargs,
            )
        elif generation_mode == GenerationMode.DOLA_GENERATION:
            if self._is_stateful:
                # DoLa decoding was not designed for stateful models, and would require some changes
                raise ValueError(
                    f"dola decoding is not supported with stateful models, such as {self.__class__.__name__}"
                )
            prepared_logits_warper = (
                self._get_logits_warper(generation_config, device=input_ids.device)
                if generation_config.do_sample
                else None
            )
            result = self._dola_decoding(
                input_ids,
                dola_layers=generation_config.dola_layers,
                logits_processor=prepared_logits_processor,
                logits_warper=prepared_logits_warper,
                stopping_criteria=prepared_stopping_criteria,
                generation_config=generation_config,
                synced_gpus=synced_gpus,
                streamer=streamer,
                **model_kwargs,
            )

        elif generation_mode == GenerationMode.CONTRASTIVE_SEARCH:
            if not model_kwargs["use_cache"]:
                raise ValueError("Contrastive search requires `use_cache=True`")
            if self._is_stateful:
                # Just like assisted generation, we need to be able to rollback to a previous state (see comment above)
                raise ValueError(
                    f"contrastive search is not supported with stateful models, such as {self.__class__.__name__}"
                )

            result = self._contrastive_search(
                input_ids,
                logits_processor=prepared_logits_processor,
                stopping_criteria=prepared_stopping_criteria,
                generation_config=generation_config,
                synced_gpus=synced_gpus,
                streamer=streamer,
                lazy_mode=lazy_mode,
                ignore_eos=generation_config.ignore_eos,
                profiling_warmup_steps=profiling_warmup_steps,
                profiling_steps=profiling_steps,
                hb_gen_time=hb_gen_time,
                profiling_record_shapes=profiling_record_shapes,
                **model_kwargs,
            )

        elif generation_mode in (GenerationMode.SAMPLE, GenerationMode.GREEDY_SEARCH):
            # 11. prepare logits warper
            prepared_logits_warper = (
                self._get_logits_warper(generation_config, device=input_ids.device)
                if generation_config.do_sample
                else None
            )
            if generation_mode == GenerationMode.SAMPLE:
                # 12. expand input_ids with `num_return_sequences` additional sequences per batch
                input_ids, model_kwargs = self._expand_inputs_for_generation(
                    input_ids=input_ids,
                    expand_size=generation_config.num_return_sequences,
                    is_encoder_decoder=self.config.is_encoder_decoder,
                    **model_kwargs,
                )

            # 13. run sample (it degenerates to greedy search when `generation_config.do_sample=False`)
            result = self._sample(
                input_ids,
                logits_processor=prepared_logits_processor,
                logits_warper=prepared_logits_warper,
                stopping_criteria=prepared_stopping_criteria,
                generation_config=generation_config,
                synced_gpus=synced_gpus,
                streamer=streamer,
                lazy_mode=lazy_mode,
                ignore_eos=generation_config.ignore_eos,
                profiling_warmup_steps=profiling_warmup_steps,
                profiling_steps=profiling_steps,
                hb_gen_time=hb_gen_time,
                profiling_record_shapes=profiling_record_shapes,
                **model_kwargs,
            )

        elif generation_mode in (GenerationMode.BEAM_SAMPLE, GenerationMode.BEAM_SEARCH):
            # 11. prepare logits warper
            prepared_logits_warper = (
                self._get_logits_warper(generation_config, device=input_ids.device)
                if generation_config.do_sample
                else None
            )

            # 12. prepare beam search scorer
            beam_scorer = BeamSearchScorer(
                batch_size=batch_size,
                num_beams=generation_config.num_beams,
                device=inputs_tensor.device,
                length_penalty=generation_config.length_penalty,
                do_early_stopping=generation_config.early_stopping,
                num_beam_hyps_to_keep=generation_config.num_return_sequences,
                max_length=generation_config.max_length,
            )

            # 13. interleave input_ids with `num_beams` additional sequences per batch
            input_ids, model_kwargs = self._expand_inputs_for_generation(
                input_ids=input_ids,
                expand_size=generation_config.num_beams,
                is_encoder_decoder=self.config.is_encoder_decoder,
                **model_kwargs,
            )

            # 14. run beam sample
            result = self._beam_search(
                input_ids,
                beam_scorer,
                logits_processor=prepared_logits_processor,
                logits_warper=prepared_logits_warper,
                stopping_criteria=prepared_stopping_criteria,
                generation_config=generation_config,
                synced_gpus=synced_gpus,
                lazy_mode=lazy_mode,
                profiling_warmup_steps=profiling_warmup_steps,
                profiling_steps=profiling_steps,
                hb_gen_time=hb_gen_time,
                profiling_record_shapes=profiling_record_shapes,
                **model_kwargs,
            )

        elif generation_mode == GenerationMode.GROUP_BEAM_SEARCH:
            # 11. prepare beam search scorer
            beam_scorer = BeamSearchScorer(
                batch_size=batch_size,
                num_beams=generation_config.num_beams,
                device=inputs_tensor.device,
                length_penalty=generation_config.length_penalty,
                do_early_stopping=generation_config.early_stopping,
                num_beam_hyps_to_keep=generation_config.num_return_sequences,
                num_beam_groups=generation_config.num_beam_groups,
                max_length=generation_config.max_length,
            )
            # 12. interleave input_ids with `num_beams` additional sequences per batch
            input_ids, model_kwargs = self._expand_inputs_for_generation(
                input_ids=input_ids,
                expand_size=generation_config.num_beams,
                is_encoder_decoder=self.config.is_encoder_decoder,
                **model_kwargs,
            )
            # 13. run beam search
            result = self._group_beam_search(
                input_ids,
                beam_scorer,
                logits_processor=prepared_logits_processor,
                stopping_criteria=prepared_stopping_criteria,
                generation_config=generation_config,
                synced_gpus=synced_gpus,
                lazy_mode=lazy_mode,
                profiling_warmup_steps=profiling_warmup_steps,
                profiling_steps=profiling_steps,
                hb_gen_time=hb_gen_time,
                profiling_record_shapes=profiling_record_shapes,
                **model_kwargs,
            )

        elif generation_mode == GenerationMode.CONSTRAINED_BEAM_SEARCH:
            final_constraints = []
            if generation_config.constraints is not None:
                final_constraints = generation_config.constraints

            if generation_config.force_words_ids is not None:

                def typeerror():
                    raise ValueError(
                        "`force_words_ids` has to either be a `List[List[List[int]]]` or `List[List[int]]` "
                        f"of positive integers, but is {generation_config.force_words_ids}."
                    )

                if (
                    not isinstance(generation_config.force_words_ids, list)
                    or len(generation_config.force_words_ids) == 0
                ):
                    typeerror()

                for word_ids in generation_config.force_words_ids:
                    if isinstance(word_ids[0], list):
                        if not isinstance(word_ids, list) or len(word_ids) == 0:
                            typeerror()
                        if any(not isinstance(token_ids, list) for token_ids in word_ids):
                            typeerror()
                        if any(
                            any((not isinstance(token_id, int) or token_id < 0) for token_id in token_ids)
                            for token_ids in word_ids
                        ):
                            typeerror()

                        constraint = DisjunctiveConstraint(word_ids)
                    else:
                        if not isinstance(word_ids, list) or len(word_ids) == 0:
                            typeerror()
                        if any((not isinstance(token_id, int) or token_id < 0) for token_id in word_ids):
                            typeerror()

                        constraint = PhrasalConstraint(word_ids)
                    final_constraints.append(constraint)

            # 11. prepare beam search scorer
            constrained_beam_scorer = ConstrainedBeamSearchScorer(
                constraints=final_constraints,
                batch_size=batch_size,
                num_beams=generation_config.num_beams,
                device=inputs_tensor.device,
                length_penalty=generation_config.length_penalty,
                do_early_stopping=generation_config.early_stopping,
                num_beam_hyps_to_keep=generation_config.num_return_sequences,
                max_length=generation_config.max_length,
            )
            # 12. interleave input_ids with `num_beams` additional sequences per batch
            input_ids, model_kwargs = self._expand_inputs_for_generation(
                input_ids=input_ids,
                expand_size=generation_config.num_beams,
                is_encoder_decoder=self.config.is_encoder_decoder,
                **model_kwargs,
            )
            # 13. run beam search
            result = self._constrained_beam_search(
                input_ids,
                constrained_beam_scorer=constrained_beam_scorer,
                logits_processor=prepared_logits_processor,
                stopping_criteria=prepared_stopping_criteria,
                generation_config=generation_config,
                synced_gpus=synced_gpus,
                lazy_mode=lazy_mode,
                profiling_warmup_steps=profiling_warmup_steps,
                profiling_steps=profiling_steps,
                hb_gen_time=hb_gen_time,
                profiling_record_shapes=profiling_record_shapes,
                **model_kwargs,
            )

        # Convert to legacy cache if needed
        if use_dynamic_cache_by_default and generation_config.return_legacy_cache:
            if isinstance(result, ModelOutput) and hasattr(result, "past_key_values"):
                if isinstance(result.past_key_values, (DynamicCache, EncoderDecoderCache)):
                    result.past_key_values = result.past_key_values.to_legacy_cache()

        return result

    def _dola_decoding(
        self,
        input_ids: torch.LongTensor,
        dola_layers: Union[str, List[int]],
        logits_processor: LogitsProcessorList,
        stopping_criteria: StoppingCriteriaList,
        generation_config: GaudiGenerationConfig,
        synced_gpus: bool,
        streamer: "BaseStreamer",
        logits_warper: Optional[LogitsProcessorList],
        **model_kwargs,
    ) -> Union[GenerateNonBeamOutput, torch.LongTensor]:
        r"""
        Generates sequences of token ids for models with a language modeling head using **dola decoding** and can be
        used for decoder-only text models.
        The method is based on the paper "DoLa: Decoding by Contrasting Layers Improves Factuality in Large Language
        Models" (https://arxiv.org/abs/2309.03883) in ICLR 2024.

        Parameters:
            input_ids (`torch.LongTensor` of shape `(batch_size, sequence_length)`):
                The sequence used as a prompt for the generation.
            dola_layers (`Union[str, List[int]]`):
                The candidate layers used in contrasting layers of DoLa. It can be either 1) 'low' or 'high', which
                means the lower part or higher part of the model layers, respectively, or 2) a list of layer indices
                to be used for candidate layers. The 0-th layer is the word embedding layer of the model.
            logits_processor (`LogitsProcessorList`):
                An instance of [`LogitsProcessorList`]. List of instances of class derived from [`LogitsProcessor`]
                used to modify the prediction scores of the language modeling head applied at each generation step.
            stopping_criteria (`StoppingCriteriaList`, *optional*):
                An instance of [`StoppingCriteriaList`]. List of instances of class derived from [`StoppingCriteria`]
                used to tell if the generation loop should stop.
            generation_config ([`~generation.GenerationConfig`]):
                The generation configuration to be used as parametrization of the decoding method.
            synced_gpus (`bool`):
                Whether to continue running the while loop until max_length (needed for ZeRO stage 3)
            streamer (`BaseStreamer`, *optional*):
                Streamer object that will be used to stream the generated sequences. Generated tokens are passed
                through `streamer.put(token_ids)` and the streamer is responsible for any further processing.
            logits_warper (`LogitsProcessorList`, *optional*):
                An instance of [`LogitsProcessorList`]. List of instances of class derived from [`LogitsWarper`] used
                to warp the prediction score distribution of the language modeling head applied before multinomial
                sampling at each generation step.
            model_kwargs:
                Additional model specific keyword arguments will be forwarded to the `forward` function of the model.
                If model is an encoder-decoder model the kwargs should include `encoder_outputs`.

        Return:
            [`~generation.GenerateDecoderOnlyOutput`], [`~generation.GenerateEncoderDecoderOutput`]
            or `torch.LongTensor`: A `torch.LongTensor` containing the generated tokens (default behaviour) or a
            [`~generation.GenerateDecoderOnlyOutput`] if `model.config.is_encoder_decoder=False` and
            `return_dict_in_generate=True` or a [`~generation.GenerateEncoderDecoderOutput`] if
            `model.config.is_encoder_decoder=True`.
        """

        raise NotImplementedError("Dola decoding is not supported by optimum-habana yet.")

    @torch.no_grad()
    def _contrastive_search(
        self,
        input_ids: torch.LongTensor,
        logits_processor: LogitsProcessorList,
        stopping_criteria: StoppingCriteriaList,
        generation_config: GaudiGenerationConfig,
        synced_gpus: bool,
        streamer: Optional["BaseStreamer"],
        lazy_mode: Optional[bool] = False,
        ignore_eos: Optional[bool] = False,
        profiling_warmup_steps: Optional[int] = 0,
        profiling_steps: Optional[int] = 0,
        hb_gen_time: Optional[HabanaGenerationtime] = None,
        profiling_record_shapes: Optional[bool] = False,
        **model_kwargs,
    ) -> Union[GenerateNonBeamOutput, torch.LongTensor]:
        r"""
        Generates sequences of token ids for models with a language modeling head using **contrastive search** and can
        be used for text-decoder, text-to-text, speech-to-text, and vision-to-text models.

        Adapted from: https://github.com/huggingface/transformers/blob/v4.43.3/src/transformers/generation/utils.py#L2453

        The changes are:
        - support lazy mode and HPU graphs on Gaudi
        - support static shapes and bucketing

        Parameters:
            input_ids (`torch.LongTensor` of shape `(batch_size, sequence_length)`):
                The sequence used as a prompt for the generation.
            logits_processor (`LogitsProcessorList`):
                An instance of [`LogitsProcessorList`]. List of instances of class derived from [`LogitsProcessor`]
                used to modify the prediction scores of the language modeling head applied at each generation step.
            stopping_criteria (`StoppingCriteriaList`):
                An instance of [`StoppingCriteriaList`]. List of instances of class derived from [`StoppingCriteria`]
                used to tell if the generation loop should stop.
            generation_config ([`~generation.GenerationConfig`]):
                The generation configuration to be used as parametrization of the decoding method.
            synced_gpus (`bool`):
                Whether to continue running the while loop until max_length (needed for ZeRO stage 3)
            streamer (`BaseStreamer`, *optional*):
                Streamer object that will be used to stream the generated sequences. Generated tokens are passed
                through `streamer.put(token_ids)` and the streamer is responsible for any further processing.
            lazy_mode (`bool`, *optional*, defaults to `False`):
                Whether the run is executed in lazy mode or not (i.e. eager mode).
            ignore_eos (`bool`, *optional*, defaults to `False`):
                Whether to ignore finished sequences (faster in lazy mode and with HPU graphs) or not (eager mode).
            profiling_warmup_steps (`int`, *optional*, defaults to 0):
                Number of steps to ignore for profling.
            profiling_steps (`int`, *optional*, defaults to 0):
                Number of steps to be captured when enabling profiling.
            profiling_record_shapes (`bool`, *optional*, defaults to False):
                Record shapes when enabling profiling.
            model_kwargs:
                Additional model specific keyword arguments will be forwarded to the `forward` function of the model.
                If model is an encoder-decoder model the kwargs should include `encoder_outputs`.

        Return:
            [`transformers.generation.GenerateDecoderOnlyOutput`],
            [`transformers.generation.GenerateEncoderDecoderOutput`] or `torch.LongTensor`: A `torch.LongTensor`
            containing the generated tokens (default behaviour) or a
            [`transformers.generation.GenerateDecoderOnlyOutput`] if `model.config.is_encoder_decoder=False` and
            `return_dict_in_generate=True` or a [`transformers.generation.GenerateEncoderDecoderOutput`] if
            `model.config.is_encoder_decoder=True`.
        """
        # init values
        has_eos_stopping_criteria = any(hasattr(criteria, "eos_token_id") for criteria in stopping_criteria)
        top_k = generation_config.top_k
        penalty_alpha = generation_config.penalty_alpha
        pad_token_id = generation_config._pad_token_tensor
        output_attentions = generation_config.output_attentions
        output_hidden_states = generation_config.output_hidden_states
        output_scores = generation_config.output_scores
        output_logits = generation_config.output_logits
        return_dict_in_generate = generation_config.return_dict_in_generate
        sequential = generation_config.low_memory

        # init attention / hidden states / scores tuples
        raw_logits = () if (return_dict_in_generate and output_logits) else None
        scores = () if (return_dict_in_generate and output_scores) else None
        decoder_attentions = () if (return_dict_in_generate and output_attentions) else None
        cross_attentions = () if (return_dict_in_generate and output_attentions) else None
        decoder_hidden_states = () if (return_dict_in_generate and output_hidden_states) else None

        # if model is an encoder-decoder, retrieve encoder attention weights and hidden states
        if return_dict_in_generate and self.config.is_encoder_decoder:
            encoder_attentions = model_kwargs["encoder_outputs"].get("attentions") if output_attentions else None
            encoder_hidden_states = (
                model_kwargs["encoder_outputs"].get("hidden_states") if output_hidden_states else None
            )

        # keep track of which sequences are already finished
        batch_size, cur_len = input_ids.shape

        if not ignore_eos:
            unfinished_sequences = torch.ones(batch_size, dtype=torch.long, device=input_ids.device)
            model_kwargs["cache_position"] = torch.arange(cur_len, device=input_ids.device)

        this_peer_finished = False

        hb_profer = HabanaProfile(
            warmup=profiling_warmup_steps, active=profiling_steps, record_shapes=profiling_record_shapes
        )
        hb_profer.start()
        bucket_size = model_kwargs.get("bucket_size", -1)
        prev_idx = -1  # avoiding calculate cache_idx when its value is not changing
        bucket_internal = model_kwargs.get("bucket_internal", None)
        reduce_recompile = model_kwargs.get("reduce_recompile", False)

        if not bucket_internal:
            if bucket_size >= 0:
                inc = iter(incrementor(bucket_size, cur_len))
            if bucket_size > 0:
                assert "position_ids" not in model_kwargs, "Untested path"

        token_idx = model_kwargs.get("token_idx", None)
        top_k_ids = None
        if token_idx is not None:
            # Update cur_len in case of static shapes
            cur_len = (token_idx + model_kwargs.get("inputs_embeds_offset", 0)).item()

        time_to_first_token_done = False
        model_kwargs["pad_done"] = False
        model_kwargs["lazy_mode"] = lazy_mode

        batch_indices = torch.arange(batch_size, device=input_ids.device)

        while self._has_unfinished_sequences(this_peer_finished, synced_gpus, device=input_ids.device):
            if lazy_mode:
                self.htcore_generation.mark_step()

            if bucket_size > 0 and not bucket_internal:
                # it will not have been padded if bucket_size > 0
                params = next(inc)
                input_ids, model_kwargs = self.update_model_kwargs_for_bucketing(
                    params, input_ids, model_kwargs, pad_token_id, bucket_size, reduce_recompile
                )

            # if the first step in the loop, encode all the prefix and obtain: (1) past_key_values;
            # (2) last_hidden_states; (3) logit_for_next_step; (4) update model kwargs for the next step
            if model_kwargs.get("past_key_values") is None or (
                isinstance(model_kwargs["past_key_values"], (Cache, EncoderDecoderCache))
                and model_kwargs["past_key_values"].get_seq_length() == 0
            ):
                # prepare inputs
                model_kwargs["use_cache"] = True
                model_inputs = self.prepare_inputs_for_generation(input_ids, **model_kwargs)

                hpu_graphs_kwargs = self._get_hpu_graphs_kwargs(model_kwargs)

                # encode the given prefix and prepare model inputs; encoder-decoder model process the prefix and save
                # the `encoder_outputs`
                outputs = self(
                    **model_inputs,
                    return_dict=True,
                    output_hidden_states=True,
                    output_attentions=output_attentions,
                    **hpu_graphs_kwargs,
                )

                # last decoder hidden states will be used to compute the degeneration penalty (cosine similarity with
                # previous tokens)
                if self.config.is_encoder_decoder:
                    last_hidden_states = outputs.decoder_hidden_states[-1]
                else:
                    last_hidden_states = outputs.hidden_states[-1]

                # next logit for contrastive search to select top-k candidate tokens
                token_idx = model_kwargs.get("token_idx", None)
                if token_idx is not None and outputs.logits.shape[-2] > 1:
                    last_hidden_states = last_hidden_states[:, :token_idx, :]
                    # case1 (w/o KV caching): outputs.logits.shape: [batch_size, max_length, vocab_size]
                    if self.config.is_encoder_decoder:
                        logit_for_next_step = outputs.logits[:, token_idx - 1, :]
                    else:
                        logit_for_next_step = torch.index_select(outputs.logits, -2, token_idx - 1).squeeze(-2)
                else:
                    # Clone is needed to avoid keeping a hanging ref to outputs.logits which may be very large for this first iteration
                    # (the clone itself is always small)
                    logit_for_next_step = outputs.logits[:, -1, :].clone()

                model_kwargs = self._update_model_kwargs_for_generation(
                    outputs,
                    model_kwargs,
                    is_encoder_decoder=self.config.is_encoder_decoder,
                    standardize_cache_format=True,
                )

                if not sequential:
                    # Expands model inputs top_k times, for batched forward passes (akin to beam search).
                    _, model_kwargs = self._expand_inputs_for_generation(
                        expand_size=top_k, is_encoder_decoder=self.config.is_encoder_decoder, **model_kwargs
                    )

                past_key_values = model_kwargs.get("past_key_values")
                if past_key_values is None:
                    raise ValueError(
                        f"{self.__class__.__name__} does not support caching and therefore **can't** be used "
                        "for contrastive search."
                    )
                elif (
                    (
                        not isinstance(past_key_values[0], (tuple, torch.Tensor))
                        and not isinstance(past_key_values[0], (list, torch.Tensor))
                    )  # Added list type to support GaudiLlamaForCausalLM
                    or past_key_values[0][0].shape[0] != batch_size
                ):
                    raise ValueError(
                        f"{self.__class__.__name__} does not have a standard cache format and therefore **can't** be "
                        "used for contrastive search without further modifications."
                    )

                if lazy_mode:
                    self.htcore_generation.mark_step()

            # contrastive_search main logic start:
            # contrastive search decoding consists of two steps: (1) candidate tokens recall; (2) candidate re-rank by
            # degeneration penalty
            if token_idx is not None and self.config.is_encoder_decoder:
                processed_logit_for_next_step = logits_processor(input_ids[:, :token_idx], logit_for_next_step)
            else:
                processed_logit_for_next_step = logits_processor(input_ids, logit_for_next_step)

            next_probs = torch.nn.functional.softmax(processed_logit_for_next_step, dim=-1)

            if token_idx is not None:
                if top_k_ids is None:
                    top_k_ids = torch.full(
                        (batch_size, top_k, input_ids.shape[-1]), pad_token_id, dtype=torch.int64
                    ).to(input_ids.device)
                elif bucket_size > 0 and not bucket_internal:
                    if input_ids.shape[-1] > top_k_ids.shape[-1]:  # needs expansion
                        pad_amount = input_ids.shape[-1] - top_k_ids.shape[-1]
                        top_k_ids = torch.nn.functional.pad(top_k_ids, (0, pad_amount), value=pad_token_id)

                idx = token_idx + model_kwargs.get("inputs_embeds_offset", 0) - 1
                top_k_probs, top_k_prob_ids = torch.topk(next_probs, dim=-1, k=top_k)
                top_k_ids[:, :, idx] = top_k_prob_ids
            else:
                top_k_probs, top_k_ids = torch.topk(next_probs, dim=-1, k=top_k)

            # Store scores, attentions and hidden_states when required
            if return_dict_in_generate:
                if output_logits:
                    raw_logits += (logit_for_next_step,)
                if output_scores:
                    scores += (processed_logit_for_next_step,)
                if output_attentions:
                    decoder_attentions += (
                        (outputs.decoder_attentions,) if self.config.is_encoder_decoder else (outputs.attentions,)
                    )
                    if self.config.is_encoder_decoder:
                        cross_attentions += (outputs.cross_attentions,)

                if output_hidden_states:
                    decoder_hidden_states += (
                        (outputs.decoder_hidden_states,)
                        if self.config.is_encoder_decoder
                        else (outputs.hidden_states,)
                    )

            # This is needed to properly delete outputs.logits which may be very large for this first iteration
            # Otherwise a reference to outputs.logits is kept all along until after the next call to self.forward()
            del outputs

            if not sequential:
                # Replicates the new past_key_values to match the `top_k` candidates
                past = model_kwargs["past_key_values"]
                # If it is a static cache, modify it in-place layer after layer to save memory
                if isinstance(past, DynamicCache) or (
                    isinstance(past, EncoderDecoderCache) and isinstance(past.self_attention_cache, DynamicCache)
                ):
                    past.batch_repeat_interleave(top_k)
                else:
                    new_key_values = []
                    for layer in past:
                        items = []
                        # item is either the key or the value matrix
                        for item in layer:
                            items.append(item.repeat_interleave(top_k, dim=0))
                        new_key_values.append(tuple(items))

                    past = tuple(new_key_values)

                model_kwargs["past_key_values"] = past

            if sequential:
                all_outputs = []
                for i in range(top_k):
                    # compute the candidate tokens by the language model and collect their hidden_states
                    if token_idx is not None:
                        next_model_inputs = self.prepare_inputs_for_generation(
                            top_k_ids[:, i, :].view(-1, input_ids.shape[-1]), **model_kwargs
                        )
                    else:
                        next_model_inputs = self.prepare_inputs_for_generation(
                            top_k_ids[:, i].view(-1, 1), **model_kwargs
                        )

                    outputs = self(
                        **next_model_inputs,
                        return_dict=True,
                        output_hidden_states=True,
                        output_attentions=output_attentions,
                    )
                    if isinstance(outputs["past_key_values"], DynamicCache) or (
                        isinstance(outputs["past_key_values"], EncoderDecoderCache)
                        and isinstance(outputs["past_key_values"].self_attention_cache, DynamicCache)
                    ):
                        # Remove past K-V from output since we don't need to stack later
                        outputs["past_key_values"] = None
                        # Remove last token from past K-V since we don't want to append it at this point
                        model_kwargs["past_key_values"].crop(-1)

                    all_outputs.append(outputs)
                outputs = stack_model_outputs(all_outputs)

            else:
                # compute the candidate tokens by the language model and collect their hidden_states
                # assembles top_k_ids into batch of size k
                if token_idx is not None:
                    next_model_inputs = self.prepare_inputs_for_generation(
                        top_k_ids.view(-1, input_ids.shape[-1]), **model_kwargs
                    )
                else:
                    next_model_inputs = self.prepare_inputs_for_generation(top_k_ids.view(-1, 1), **model_kwargs)

                outputs = self(
                    **next_model_inputs,
                    return_dict=True,
                    output_hidden_states=True,
                    output_attentions=output_attentions,
                )

            # This is essential to avoid having a last reference to the big past K-V and double the necesary memory
            # in the next loop
            del next_model_inputs

            # name is different for encoder-decoder and decoder-only models
            if self.config.is_encoder_decoder:
                next_hidden = outputs.decoder_hidden_states[-1]
                full_hidden_states = outputs.decoder_hidden_states
            else:
                next_hidden = outputs.hidden_states[-1]
                full_hidden_states = outputs.hidden_states

            logits = outputs.logits[:, -1, :]
            context_hidden = last_hidden_states.repeat_interleave(top_k, dim=0)

            # compute the degeneration penalty and re-rank the candidates based on the degeneration penalty and the
            # model confidence. Keeping `selected_idx` on CPU enables multi-device contrastive search and doesn't
            # introduce (noticeable) slowdowns on single-device runs.
            selected_idx = _ranking_fast(context_hidden, next_hidden, top_k_probs, penalty_alpha, top_k)

            # This will be used instead of the previous inneficient torch.stack(torch.split())
            augmented_idx = torch.tensor(
                [x + i * top_k for i, x in enumerate(selected_idx)], device=selected_idx.device
            )

            # prepare for the next step: (1) next token_id; (2) past_key_values; (3) last_hidden_states for computing
            # the degeneration penalty; (4) logits for selecting next top-k candidates; (5) selected tokens scores
            # (model confidence minus degeneration penalty); (6) decoder hidden_states
            top_k_indices = torch.arange(len(top_k_ids), device=input_ids.device)
            if token_idx is not None:
                idx = token_idx + model_kwargs.get("inputs_embeds_offset", 0) - 1
                next_tokens = top_k_ids[top_k_indices, selected_idx, idx]
            else:
                next_tokens = top_k_ids[top_k_indices, selected_idx]
            next_hidden = torch.stack(torch.split(next_hidden.squeeze(dim=1), top_k))
            next_hidden = next_hidden[batch_indices, selected_idx, :]
            last_hidden_states = torch.cat([last_hidden_states, next_hidden.unsqueeze(1)], dim=1)

            next_decoder_hidden_states = ()
            for layer in full_hidden_states:
                layer = torch.stack(torch.split(layer, top_k))[batch_indices, selected_idx, :]
                next_decoder_hidden_states += (layer,)

            # generate past_key_values cache of only the selected token
            if sequential:
                if token_idx is not None:
                    next_model_input = self.prepare_inputs_for_generation(
                        top_k_ids[:, selected_idx, :].view(-1, input_ids.shape[-1]), **model_kwargs
                    )
                else:
                    next_model_input = self.prepare_inputs_for_generation(
                        top_k_ids[:, selected_idx].view(-1, 1), **model_kwargs
                    )

                selected_outputs = self(
                    **next_model_input,
                    return_dict=True,
                    output_hidden_states=False,
                    output_attentions=False,
                )
                next_past_key_values = selected_outputs["past_key_values"]

            else:
                _, next_past_key_values = self._extract_past_from_model_output(outputs, standardize_cache_format=True)
                # Do it in-place layer per layer to save memory
                if isinstance(next_past_key_values, DynamicCache) or (
                    isinstance(next_past_key_values, EncoderDecoderCache)
                    and isinstance(next_past_key_values.self_attention_cache, DynamicCache)
                ):
                    next_past_key_values.batch_select_indices(augmented_idx)
                else:
                    new_key_values = []
                    for layer in next_past_key_values:
                        items = []
                        # item is either the key or the value matrix
                        for item in layer:
                            items.append(item[augmented_idx, ...])
                        new_key_values.append(tuple(items))

                next_past_key_values = tuple(new_key_values)

            logit_for_next_step = torch.stack(torch.split(logits, top_k))[batch_indices, selected_idx, :]

            # Rebuilds the relevant parts of the model output for the selected token, for use in the next iteration
            if self.config.is_encoder_decoder:
                next_step_cross_attentions = ()
                next_step_decoder_attentions = ()
                if output_attentions:
                    for layer in outputs.cross_attentions:
                        layer = torch.stack(torch.split(layer, top_k, dim=0))[batch_indices, selected_idx, ...]
                        next_step_cross_attentions += (layer,)
                    for layer in outputs.decoder_attentions:
                        layer = torch.stack(torch.split(layer, top_k, dim=0))[batch_indices, selected_idx, ...]
                        next_step_decoder_attentions += (layer,)
                outputs = Seq2SeqLMOutput(
                    past_key_values=next_past_key_values,
                    decoder_hidden_states=next_decoder_hidden_states,
                    decoder_attentions=next_step_decoder_attentions or None,
                    cross_attentions=next_step_cross_attentions or None,
                )
            else:
                next_step_attentions = ()
                if output_attentions:
                    for layer in outputs.attentions:
                        layer = torch.stack(torch.split(layer, top_k, dim=0))[batch_indices, selected_idx, ...]
                        next_step_attentions += (layer,)
                outputs = CausalLMOutputWithPast(
                    past_key_values=next_past_key_values,
                    hidden_states=next_decoder_hidden_states,
                    attentions=next_step_attentions or None,
                )
            # contrastive_search main logic end

            if synced_gpus and this_peer_finished:
                continue  # don't waste resources running the code we don't need

            # finished sentences should have their next token be a padding token
            if not ignore_eos and has_eos_stopping_criteria:
                next_tokens = next_tokens * unfinished_sequences + pad_token_id * (1 - unfinished_sequences)

            # update generated ids, model inputs, and length for next step
            if token_idx is not None:
                # Use token_idx-1 since token index is incremented twice in first iteration
                idx = token_idx + model_kwargs.get("inputs_embeds_offset", 0) - 1
                input_ids.index_copy_(1, idx, next_tokens.unsqueeze(-1) if next_tokens.dim() == 1 else next_tokens)
            else:
                input_ids = torch.cat([input_ids, next_tokens[:, None]], dim=-1)

            if streamer is not None:
                streamer.put(next_tokens.cpu())
            model_kwargs = self._update_model_kwargs_for_generation(
                outputs,
                model_kwargs,
                is_encoder_decoder=self.config.is_encoder_decoder,
            )

            # increase cur_len
            cur_len = cur_len + 1
            if bucket_size > 0 and bucket_internal:
                # Calculate slice idx for kv cache during the decode phase.
                # Breaking down the kv cache in the attention block helps to reduce computation time.
                if model_kwargs.get("token_idx_cpu") <= (model_kwargs["kv_cache_len"] // bucket_size) * bucket_size:
                    idx = (model_kwargs.get("token_idx_cpu") - 1) // bucket_size
                    if prev_idx != idx:
                        model_kwargs["cache_idx"] = (idx + 1) * bucket_size
                        prev_idx = idx
                else:
                    model_kwargs["cache_idx"] = model_kwargs["kv_cache_len"]

            # stop when each sentence is finished
            if ignore_eos:
                this_peer_finished = stopping_criteria(
                    input_ids,
                    scores,
                    token_idx=cur_len,
                    ignore_eos=ignore_eos,
                    eos_token_id=generation_config.eos_token_id,
                )
            else:
                unfinished_sequences = unfinished_sequences & ~stopping_criteria(
                    input_ids,
                    scores,
                    token_idx=cur_len,
                    ignore_eos=ignore_eos,
                    eos_token_id=generation_config.eos_token_id,
                )
                this_peer_finished = unfinished_sequences.max() == 0

            if (
                not model_kwargs.get("pad_done", False)
                and not model_kwargs.get("reuse_cache", False)
                and bucket_internal
            ):
                # Pad the returned pask key values tensors from prefill phase forward run to maximum length
                # before starting the decode phase.
                self._pad_past_key_values(model_kwargs)
                model_kwargs["pad_done"] = True

            if hb_gen_time is not None:
                if not time_to_first_token_done:
                    time_to_first_token_done = True
                    import habana_frameworks.torch.hpu as torch_hpu

                    torch_hpu.synchronize()
                hb_gen_time.step()
            hb_profer.step()

        if (
            model_kwargs.get("use_hpu_graphs", False)
            and model_kwargs.get("limit_hpu_graphs", False)
            and not model_kwargs.get("reuse_cache", False)
            and bucket_internal
        ):
            # Clear HPU graphs input tensors of the decode phase after the full generation while loop
            self.clear_inputs()
            # Delete past key value tensors
            self._remove_past_key_values(model_kwargs)

        hb_profer.stop()
        if streamer is not None:
            streamer.end()

        if return_dict_in_generate:
            # Contrastive search works by forward looking at the next token, so we need to exclude it from
            # `past_key_values` to be consistent with the other decoding methods
            if model_kwargs.get("past_key_values") is not None:
                if isinstance(model_kwargs["past_key_values"], DynamicCache) or (
                    isinstance(model_kwargs["past_key_values"], EncoderDecoderCache)
                    and isinstance(model_kwargs["past_key_values"].self_attention_cache, DynamicCache)
                ):
                    model_kwargs["past_key_values"].crop(-1)
                else:
                    past_key_values = []
                    for layer in model_kwargs["past_key_values"]:
                        layer_past_key_values = []
                        for item in layer:
                            layer_past_key_values.append(item[..., :-1, :])
                        past_key_values.append(tuple(layer_past_key_values))
                    model_kwargs["past_key_values"] = tuple(past_key_values)

            if self.config.is_encoder_decoder:
                return GenerateEncoderDecoderOutput(
                    sequences=input_ids,
                    scores=scores,
                    logits=raw_logits,
                    encoder_attentions=encoder_attentions,
                    encoder_hidden_states=encoder_hidden_states,
                    decoder_attentions=decoder_attentions,
                    cross_attentions=cross_attentions,
                    decoder_hidden_states=decoder_hidden_states,
                    past_key_values=model_kwargs.get("past_key_values"),
                )
            else:
                return GenerateDecoderOnlyOutput(
                    sequences=input_ids,
                    scores=scores,
                    logits=raw_logits,
                    attentions=decoder_attentions,
                    hidden_states=decoder_hidden_states,
                    past_key_values=model_kwargs.get("past_key_values"),
                )
        else:
            return input_ids

    def _sample(
        self,
        input_ids: torch.LongTensor,
        logits_processor: LogitsProcessorList,
        stopping_criteria: StoppingCriteriaList,
        generation_config: GaudiGenerationConfig,
        synced_gpus: bool,
        streamer: Optional["BaseStreamer"],
        logits_warper: Optional[LogitsProcessorList],
        lazy_mode: Optional[bool] = False,
        ignore_eos: Optional[bool] = False,
        profiling_warmup_steps: Optional[int] = 0,
        profiling_steps: Optional[int] = 0,
        hb_gen_time: Optional[HabanaGenerationtime] = None,
        profiling_record_shapes: Optional[bool] = False,
        **model_kwargs,
    ) -> Union[GenerateNonBeamOutput, torch.LongTensor]:
        r"""
        Generates sequences of token ids for models with a language modeling head using **multinomial sampling** and
        can be used for text-decoder, text-to-text, speech-to-text, and vision-to-text models.

        Parameters:
            input_ids (`torch.LongTensor` of shape `(batch_size, sequence_length)`):
                The sequence used as a prompt for the generation.
            logits_processor (`LogitsProcessorList`):
                An instance of [`LogitsProcessorList`]. List of instances of class derived from [`LogitsProcessor`]
                used to modify the prediction scores of the language modeling head applied at each generation step.
            stopping_criteria (`StoppingCriteriaList`):
                An instance of [`StoppingCriteriaList`]. List of instances of class derived from [`StoppingCriteria`]
                used to tell if the generation loop should stop.
            generation_config ([`GaudiGenerationConfig`]):
                The generation configuration to be used as parametrization of the decoding method.
            synced_gpus (`bool`):
                Whether to continue running the while loop until max_length (needed for ZeRO stage 3)
            streamer (`BaseStreamer`, *optional*):
                Streamer object that will be used to stream the generated sequences. Generated tokens are passed
                through `streamer.put(token_ids)` and the streamer is responsible for any further processing.
            logits_warper (`LogitsProcessorList`, *optional*):
                An instance of [`LogitsProcessorList`]. List of instances of class derived from [`LogitsWarper`] used
                to warp the prediction score distribution of the language modeling head applied before multinomial
                sampling at each generation step. Only required with sampling strategies (i.e. `do_sample` is set in
                `generation_config`)
            lazy_mode (`bool`, *optional*, defaults to `False`):
                Whether the run is executed in lazy mode or not (i.e. eager mode).
            ignore_eos (`bool`, *optional*, defaults to `False`):
                Whether to ignore finished sequences (faster in lazy mode and with HPU graphs) or not (eager mode).
            profiling_warmup_steps (`int`, *optional*, defaults to 0):
                Number of steps to ignore for profling.
            profiling_steps (`int`, *optional*, defaults to 0):
                Number of steps to be captured when enabling profiling.
            profiling_record_shapes (`bool`, *optional*, defaults to False):
                Record shapes when enabling profiling.
            model_kwargs:
                Additional model specific kwargs will be forwarded to the `forward` function of the model. If model is
                an encoder-decoder model the kwargs should include `encoder_outputs`.

        Return:
            [`transformers.generation.GenerateDecoderOnlyOutput`], [`transformers.generation.GenerateEncoderDecoderOutput`] or
            `torch.LongTensor`: A `torch.LongTensor` containing the generated tokens (default behaviour) or a
            [`transformers.generation.GenerateDecoderOnlyOutput`] if `model.config.is_encoder_decoder=False` and
            `return_dict_in_generate=True` or a [`transformers.generation.GenerateEncoderDecoderOutput`] if
            `model.config.is_encoder_decoder=True`.

        """
        # init values
        pad_token_id = generation_config._pad_token_tensor
        output_attentions = generation_config.output_attentions
        output_hidden_states = generation_config.output_hidden_states
        output_scores = generation_config.output_scores
        output_logits = generation_config.output_logits
        return_dict_in_generate = generation_config.return_dict_in_generate
        has_eos_stopping_criteria = any(hasattr(criteria, "eos_token_id") for criteria in stopping_criteria)
        do_sample = generation_config.do_sample
        if do_sample is True and not isinstance(logits_warper, LogitsProcessorList):
            raise ValueError(
                "`do_sample` is set to `True`, `logits_warper` must be a `LogitsProcessorList` instance (it is "
                f"{logits_warper})."
            )

        # init attention / hidden states / scores tuples
        scores = () if (return_dict_in_generate and output_scores) else None
        raw_logits = () if (return_dict_in_generate and output_logits) else None
        decoder_attentions = () if (return_dict_in_generate and output_attentions) else None
        cross_attentions = () if (return_dict_in_generate and output_attentions) else None
        decoder_hidden_states = () if (return_dict_in_generate and output_hidden_states) else None

        # if model is an encoder-decoder, retrieve encoder attention weights and hidden states
        if return_dict_in_generate and self.config.is_encoder_decoder:
            encoder_attentions = model_kwargs["encoder_outputs"].get("attentions") if output_attentions else None
            encoder_hidden_states = (
                model_kwargs["encoder_outputs"].get("hidden_states") if output_hidden_states else None
            )

        # keep track of which sequences are already finished
        batch_size, cur_len = input_ids.shape
        this_peer_finished = False
        if not ignore_eos:
            unfinished_sequences = torch.ones(batch_size, dtype=torch.long, device=input_ids.device)
        model_kwargs = self._get_initial_cache_position(input_ids, model_kwargs)

        bucket_size = model_kwargs.get("bucket_size", -1)
        prev_idx = -1  # avoiding calculate cache_idx when its value is not changing
        bucket_internal = model_kwargs.get("bucket_internal", None)
        reduce_recompile = model_kwargs.get("reduce_recompile", False)

        hb_profer = HabanaProfile(
            warmup=profiling_warmup_steps, active=profiling_steps, record_shapes=profiling_record_shapes
        )
        hb_profer.start()

        if not bucket_internal:
            if bucket_size >= 0:
                inc = iter(incrementor(bucket_size, cur_len))
            if bucket_size > 0:
                assert "position_ids" not in model_kwargs, "Untested path"

        token_idx = model_kwargs.get("token_idx", None)
        if token_idx is not None:
            # Update cur_len in case of static shapes
            cur_len = (token_idx + model_kwargs.get("inputs_embeds_offset", 0)).item()

        time_to_first_token_done = False
        model_kwargs["pad_done"] = False
        model_kwargs["lazy_mode"] = lazy_mode
        while self._has_unfinished_sequences(this_peer_finished, synced_gpus, device=input_ids.device):
            if lazy_mode:
                self.htcore_generation.mark_step()

            if bucket_size > 0 and not bucket_internal:
                # it will not have been padded if bucket_size > 0
                params = next(inc)
                input_ids, model_kwargs = self.update_model_kwargs_for_bucketing(
                    params, input_ids, model_kwargs, pad_token_id, bucket_size, reduce_recompile
                )

            # prepare model inputs
            model_inputs = self.prepare_inputs_for_generation(input_ids, **model_kwargs)

            # prepare variable output controls (note: some models won't accept all output controls)
            model_inputs.update({"output_attentions": output_attentions} if output_attentions else {})
            model_inputs.update({"output_hidden_states": output_hidden_states} if output_hidden_states else {})

            hpu_graphs_kwargs = self._get_hpu_graphs_kwargs(model_kwargs)

            # forward pass to get next token
            outputs = self(
                **model_inputs,
                return_dict=True,
                **hpu_graphs_kwargs,
            )

            if synced_gpus and this_peer_finished:
                continue  # don't waste resources running the code we don't need

            token_idx = model_kwargs.get("token_idx", None)
            if token_idx is not None and outputs.logits.shape[-2] > 1:
                # case1 (w/o KV caching): outputs.logits.shape: [batch_size, max_length, vocab_size]
                if self.config.is_encoder_decoder:
                    next_token_logits = outputs.logits[:, token_idx - 1, :]
                    next_token_scores = logits_processor(input_ids[:, :token_idx], next_token_logits)
                else:
                    if model_kwargs.get("num_virtual_tokens", 0) > 0:
                        # for prompt tuning, the output logit shape > model_inputs["input_ids"].shape[-1]
                        if model_kwargs.get("reuse_cache", False):
                            output_idx = torch.tensor(outputs.logits.shape[-2], device=input_ids.device)
                        else:
                            output_idx = token_idx + outputs.logits.shape[-2] - input_ids.shape[-1]
                        next_token_logits = torch.index_select(outputs.logits, -2, output_idx - 1).squeeze(-2)
                    else:
                        next_token_logits = torch.index_select(outputs.logits, -2, token_idx - 1).squeeze(-2)
                    next_token_scores = logits_processor(input_ids, next_token_logits)
            else:
                next_token_logits = outputs.logits[:, -1, :]
                if token_idx is not None and self.config.is_encoder_decoder:
                    # case2 (with KV caching): outputs.logits.shape: [batch_size, 1, vocab_size]
                    next_token_scores = logits_processor(input_ids[:, :token_idx], next_token_logits)
                else:
                    # case3 (default case): token_idx is None
                    next_token_scores = logits_processor(input_ids, next_token_logits)

            # pre-process distribution
            if do_sample:
                next_token_scores = logits_warper(input_ids, next_token_scores)

            # Store scores, attentions and hidden_states when required
            if return_dict_in_generate:
                if output_scores:
                    scores += (next_token_scores,)
                if output_logits:
                    raw_logits += (next_token_logits,)
                if output_attentions:
                    decoder_attentions += (
                        (outputs.decoder_attentions,) if self.config.is_encoder_decoder else (outputs.attentions,)
                    )
                    if self.config.is_encoder_decoder:
                        cross_attentions += (outputs.cross_attentions,)

                if output_hidden_states:
                    decoder_hidden_states += (
                        (outputs.decoder_hidden_states,)
                        if self.config.is_encoder_decoder
                        else (outputs.hidden_states,)
                    )

            # token selection
            if do_sample:
                probs = torch.nn.functional.softmax(next_token_scores, dim=-1)
                next_tokens = torch.multinomial(probs, num_samples=1).squeeze(1)
            else:
                next_tokens = torch.argmax(next_token_scores, dim=-1)

            # finished sentences should have their next token be a padding token
            # TODO: no ignore_eos check here since there is a compilation error, will add ignore_eos here if fixed
            if has_eos_stopping_criteria:
                next_tokens = next_tokens * unfinished_sequences + pad_token_id * (1 - unfinished_sequences)

            # update generated ids, model inputs, and length for next step
            if not lazy_mode:
                next_tokens = next_tokens.to(input_ids.dtype)

            if token_idx is not None:
                idx = token_idx + model_kwargs.get("inputs_embeds_offset", 0)
                input_ids.index_copy_(1, idx, next_tokens.unsqueeze(-1) if next_tokens.dim() == 1 else next_tokens)
            else:
                input_ids = torch.cat([input_ids, next_tokens[:, None]], dim=-1)

            if streamer is not None:
                streamer.put(next_tokens.cpu())

            model_kwargs = self._update_model_kwargs_for_generation(
                outputs,
                model_kwargs,
                is_encoder_decoder=self.config.is_encoder_decoder,
            )

            cur_len = cur_len + 1
            if bucket_size > 0 and bucket_internal:
                # Calculate slice idx for kv cache during the decode phase.
                # Breaking down the kv cache in the attention block helps to reduce computation time.
                if model_kwargs.get("token_idx_cpu") <= (model_kwargs["kv_cache_len"] // bucket_size) * bucket_size:
                    idx = (model_kwargs.get("token_idx_cpu") - 1) // bucket_size
                    if prev_idx != idx:
                        model_kwargs["cache_idx"] = (idx + 1) * bucket_size
                        prev_idx = idx
                else:
                    model_kwargs["cache_idx"] = model_kwargs["kv_cache_len"]

            if ignore_eos:
                this_peer_finished = stopping_criteria(
                    input_ids,
                    scores,
                    token_idx=cur_len,
                    ignore_eos=ignore_eos,
                    eos_token_id=generation_config.eos_token_id,
                )
            else:
                unfinished_sequences = unfinished_sequences & ~stopping_criteria(
                    input_ids,
                    scores,
                    token_idx=cur_len,
                    ignore_eos=ignore_eos,
                    eos_token_id=generation_config.eos_token_id,
                )
                this_peer_finished = unfinished_sequences.max() == 0

            if hb_gen_time is not None:
                if not time_to_first_token_done:
                    time_to_first_token_done = True
                    import habana_frameworks.torch.hpu as torch_hpu

                    torch_hpu.synchronize()
                hb_gen_time.step()
            hb_profer.step()

            if (
                not model_kwargs.get("pad_done", False)
                and not model_kwargs.get("reuse_cache", False)
                and bucket_internal
            ):
                # Pad the returned past key values tensors from prefill phase forward run to maximum length
                # before starting the decode phase.
                if outputs.past_key_values[0][0].shape[2] == model_inputs["input_ids"].shape[1]:
                    self._pad_past_key_values(model_kwargs)
                model_kwargs["pad_done"] = True

            # This is needed to properly delete outputs.logits which may be very large for first iteration
            # Otherwise a reference to outputs is kept which keeps the logits alive in the next iteration
            del outputs

        if (
            model_kwargs.get("use_hpu_graphs", False)
            and model_kwargs.get("limit_hpu_graphs", False)
            and not model_kwargs.get("reuse_cache", False)
            and bucket_internal
        ):
            # Clear HPU graphs input tensors of the decode phase after the full generation while loop
            self.clear_inputs()
            # Delete past key value tensors
            self._remove_past_key_values(model_kwargs)

        hb_profer.stop()

        if streamer is not None:
            streamer.end()

        if return_dict_in_generate:
            if self.config.is_encoder_decoder:
                return GenerateEncoderDecoderOutput(
                    sequences=input_ids,
                    scores=scores,
                    logits=raw_logits,
                    encoder_attentions=encoder_attentions,
                    encoder_hidden_states=encoder_hidden_states,
                    decoder_attentions=decoder_attentions,
                    cross_attentions=cross_attentions,
                    decoder_hidden_states=decoder_hidden_states,
                    past_key_values=model_kwargs.get("past_key_values"),
                )
            else:
                return GenerateDecoderOnlyOutput(
                    sequences=input_ids,
                    scores=scores,
                    logits=raw_logits,
                    attentions=decoder_attentions,
                    hidden_states=decoder_hidden_states,
                    past_key_values=model_kwargs.get("past_key_values"),
                )
        else:
            return input_ids

    def _beam_search(
        self,
        input_ids: torch.LongTensor,
        beam_scorer: BeamScorer,
        logits_processor: LogitsProcessorList,
        stopping_criteria: StoppingCriteriaList,
        generation_config: GaudiGenerationConfig,
        synced_gpus: bool,
        logits_warper: Optional[LogitsProcessorList],
        lazy_mode: Optional[bool] = False,
        profiling_warmup_steps: Optional[int] = 0,
        profiling_steps: Optional[int] = 0,
        hb_gen_time: Optional[HabanaGenerationtime] = None,
        profiling_record_shapes: Optional[bool] = False,
        **model_kwargs,
    ) -> Union[GenerateBeamOutput, torch.LongTensor]:
        r"""
        Generates sequences of token ids for models with a language modeling head using **beam search decoding** and
        can be used for text-decoder, text-to-text, speech-to-text, and vision-to-text models.

        Parameters:
            input_ids (`torch.LongTensor` of shape `(batch_size, sequence_length)`):
                The sequence used as a prompt for the generation.
            beam_scorer (`BeamScorer`):
                An derived instance of [`BeamScorer`] that defines how beam hypotheses are constructed, stored and
                sorted during generation. For more information, the documentation of [`BeamScorer`] should be read.
            logits_processor (`LogitsProcessorList`):
                An instance of [`LogitsProcessorList`]. List of instances of class derived from [`LogitsProcessor`]
                used to modify the prediction scores of the language modeling head applied at each generation step.
            stopping_criteria (`StoppingCriteriaList`:
                An instance of [`StoppingCriteriaList`]. List of instances of class derived from [`StoppingCriteria`]
                used to tell if the generation loop should stop.
            generation_config ([`GaudiGenerationConfig`]):
                The generation configuration to be used as parametrization of the decoding method.
            synced_gpus (`bool`):
                Whether to continue running the while loop until max_length (needed for ZeRO stage 3)
            logits_warper (`LogitsProcessorList`, *optional*):
                An instance of [`LogitsProcessorList`]. List of instances of class derived from [`LogitsWarper`] used
                to warp the prediction score distribution of the language modeling head applied before multinomial
                sampling at each generation step. Only required with sampling strategies (i.e. `do_sample` is set in
                `generation_config`)
            lazy_mode (`bool`, *optional*, defaults to `False`):
                Whether the run is executed in lazy mode or not (i.e. eager mode).
            profiling_warmup_steps (`int`, *optional*, defaults to 0):
                Number of steps to ignore for profling.
            profiling_steps (`int`, *optional*, defaults to 0):
                Number of steps to be captured when enabling profiling.
            profiling_record_shapes (`bool`, *optional*, defaults to False):
                Record shapes when enabling profiling.
            model_kwargs:
                Additional model specific kwargs will be forwarded to the `forward` function of the model. If model is
                an encoder-decoder model the kwargs should include `encoder_outputs`.

        Return:
            [`transformers.generation.utils.GenerateBeamDecoderOnlyOutput`], [`transformers.generation.GenerateBeamEncoderDecoderOutput`] or
            `torch.LongTensor`: A `torch.LongTensor` containing the generated tokens (default behaviour) or a
            [`transformers.generation.GenerateBeamDecoderOnlyOutput`] if `model.config.is_encoder_decoder=False` and
            `return_dict_in_generate=True` or a [`transformers.generation.GenerateBeamEncoderDecoderOutput`] if
            `model.config.is_encoder_decoder=True`.
        """
        # init values
        pad_token_id = generation_config._pad_token_tensor
        eos_token_id = generation_config._eos_token_tensor
        output_attentions = generation_config.output_attentions
        output_hidden_states = generation_config.output_hidden_states
        output_scores = generation_config.output_scores
        output_logits = generation_config.output_logits
        return_dict_in_generate = generation_config.return_dict_in_generate
        sequential = generation_config.low_memory
        do_sample = generation_config.do_sample
        if do_sample is True and not isinstance(logits_warper, LogitsProcessorList):
            raise ValueError(
                "`do_sample` is set to `True`, `logits_warper` must be a `LogitsProcessorList` instance (it is "
                f"{logits_warper})."
            )

        batch_size = len(beam_scorer._beam_hyps)
        num_beams = beam_scorer.num_beams

        batch_beam_size, cur_len = input_ids.shape
        if "inputs_embeds" in model_kwargs:
            cur_len = model_kwargs["inputs_embeds"].shape[1]
        token_idx = model_kwargs.get("token_idx", None)
        if token_idx is not None:
            # Update cur_len in case of static shapes
            cur_len = (token_idx + model_kwargs.get("inputs_embeds_offset", 0)).item()

        model_kwargs["cache_position"] = torch.arange(cur_len, device=input_ids.device)

        if num_beams * batch_size != batch_beam_size:
            raise ValueError(
                f"Batch dimension of `input_ids` should be {num_beams * batch_size}, but is {batch_beam_size}."
            )

        # init attention / hidden states / scores tuples
        scores = () if (return_dict_in_generate and output_scores) else None
        raw_logits = () if (return_dict_in_generate and output_logits) else None
        beam_indices = (
            tuple(() for _ in range(batch_beam_size)) if (return_dict_in_generate and output_scores) else None
        )
        decoder_attentions = () if (return_dict_in_generate and output_attentions) else None
        cross_attentions = () if (return_dict_in_generate and output_attentions) else None
        decoder_hidden_states = () if (return_dict_in_generate and output_hidden_states) else None

        # if model is an encoder-decoder, retrieve encoder attention weights and hidden states
        if return_dict_in_generate and self.config.is_encoder_decoder:
            encoder_attentions = model_kwargs["encoder_outputs"].get("attentions") if output_attentions else None
            encoder_hidden_states = (
                model_kwargs["encoder_outputs"].get("hidden_states") if output_hidden_states else None
            )

        # initialise score of first beam with 0 and the rest with -1e9. This makes sure that only tokens
        # of the first beam are considered to avoid sampling the exact same tokens across all beams.
        beam_scores = torch.zeros((batch_size, num_beams), dtype=torch.float, device=input_ids.device)
        beam_scores[:, 1:] = -1e9
        beam_scores = beam_scores.view((batch_size * num_beams,))

        if self.generation_config.static_shapes:
            beam_trace_scores = torch.zeros(
                (input_ids.shape[1], 2 * batch_size * num_beams), device=input_ids.device, dtype=torch.float32
            )
            beam_trace_indices = torch.zeros(
                (input_ids.shape[1], 2 * batch_size * num_beams), device=input_ids.device, dtype=torch.int64
            )
            beam_trace_tokens = torch.zeros(
                (input_ids.shape[1], 2 * batch_size * num_beams), device=input_ids.device, dtype=torch.int64
            )
            beam_trace_idx = torch.tensor(0, device=input_ids.device)
            num_eos_tokens = torch.zeros((1), device=input_ids.device, dtype=torch.int64)
            num_beams_tensor = torch.tensor(num_beams, device=input_ids.device, dtype=torch.int64)

        def finalize_beams(initial_ids, beam_trace, model_config, length_penalty):
            beam_trace_idx, beam_trace_scores, beam_trace_indices, beam_trace_tokens = beam_trace
            bs = initial_ids.shape[0]
            num_beams = beam_trace_scores.shape[1] // (2 * bs)

            beam_trace_idx = beam_trace_idx.item()
            beam_trace_scores = beam_trace_scores[:beam_trace_idx, :]
            beam_trace_indices = beam_trace_indices[:beam_trace_idx, :]
            beam_trace_tokens = beam_trace_tokens[:beam_trace_idx, :]

            # (score, parent_beam, token_id, is_finished)
            root = (float("-inf"), None, None, False)

            def resolve_beam(beam):
                if beam == root:
                    return []
                score, prev, tok, is_finished = beam
                rest = resolve_beam(prev)
                rest.append(tok)
                return rest

            prev_beams = [[root] * num_beams] * bs
            best = [root] * bs

            def beam_score(beam):
                return (beam[3], beam[0])

            for step, (scores, indices, tokens) in enumerate(
                zip(beam_trace_scores, beam_trace_indices, beam_trace_tokens)
            ):
                cur_beams = [[] for _ in range(bs)]
                for idx, (s, i, t) in enumerate(zip(scores, indices, tokens)):
                    batch = idx // (num_beams * 2)
                    idx = idx % (num_beams * 2)
                    b_len = 1 + step
                    b_score = s.item() / (b_len**length_penalty)
                    b_tok = t.item()
                    is_finished = b_tok == model_config.eos_token_id
                    if len(cur_beams[batch]) >= num_beams:
                        continue
                    beam = (b_score, prev_beams[batch][i], b_tok, is_finished)
                    if not is_finished:
                        cur_beams[batch].append(beam)
                    if is_finished or (step + 1 == beam_trace_idx):
                        if beam_score(best[batch]) < beam_score(beam):
                            best[batch] = beam
                prev_beams = cur_beams

            def expand_if_needed(tensor, new_size, value, dim=-1):
                orig_len = tensor.shape[dim]
                padding_len = new_size - orig_len
                import torch.nn.functional as F

                if padding_len > 0:
                    if dim == -1:
                        return F.pad(tensor, (0, padding_len), value=value)
                    elif dim == -2:
                        return F.pad(tensor, (0, 0, 0, padding_len), value=value)
                    else:
                        assert False, f"Unsupported dim value: {dim}"
                return tensor

            result = [
                torch.cat(
                    [initial_ids[i], torch.tensor(resolve_beam(b), dtype=initial_ids.dtype, device=initial_ids.device)]
                )
                for i, b in enumerate(best)
            ]
            max_length = max([t.shape[-1] for t in result])
            result = [expand_if_needed(res, max_length, model_config.pad_token_id) for res in result]
            input_ids = torch.stack(result)
            return input_ids

        hb_profer = HabanaProfile(
            warmup=profiling_warmup_steps, active=profiling_steps, record_shapes=profiling_record_shapes
        )
        hb_profer.start()
        this_peer_finished = False

        bucket_size = model_kwargs.get("bucket_size", -1)
        reduce_recompile = model_kwargs.get("reduce_recompile", False)
        prompt_len = input_ids.shape[-1]
        if bucket_size >= 0:
            inc = iter(incrementor(bucket_size, prompt_len))
        if bucket_size > 0:
            assert "position_ids" not in model_kwargs, "Untested path"
        if self.generation_config.static_shapes:
            initial_ids = input_ids[::num_beams, 0:cur_len]

        time_to_first_token_done = False
        while self._has_unfinished_sequences(this_peer_finished, synced_gpus, device=input_ids.device):
            if lazy_mode:
                self.htcore_generation.mark_step()

            if bucket_size > 0:
                # it will not have been padded if bucket_size > 0
                params = next(inc)
                input_ids, model_kwargs = self.update_model_kwargs_for_bucketing(
                    params, input_ids, model_kwargs, pad_token_id, bucket_size, reduce_recompile
                )

            model_kwargs["lazy_mode"] = lazy_mode
            model_inputs = self.prepare_inputs_for_generation(input_ids, **model_kwargs)

            # prepare variable output controls (note: some models won't accept all output controls)
            model_inputs.update({"output_attentions": output_attentions} if output_attentions else {})
            model_inputs.update({"output_hidden_states": output_hidden_states} if output_hidden_states else {})

            # if sequential is True, split the input to batches of batch_size and run sequentially
            if sequential:
                if any(
                    model_name in self.__class__.__name__.lower()
                    for model_name in [
                        "fsmt",
                        "reformer",
                        "bloom",
                        "ctrl",
                        "gpt_bigcode",
                        "transo_xl",
                        "xlnet",
                        "cpm",
                        "jamba",
                    ]
                ):
                    raise RuntimeError(
                        f"Currently generation for {self.__class__.__name__} is not supported "
                        f"for `low_memory beam_search`. Please open an issue on GitHub if you need this feature."
                    )

                inputs_per_sub_batches = _split_model_inputs(
                    model_inputs, split_size=batch_size, full_batch_size=batch_beam_size
                )
                outputs_per_sub_batch = [
                    self(**inputs_per_sub_batch, return_dict=True) for inputs_per_sub_batch in inputs_per_sub_batches
                ]

                outputs = stack_model_outputs(outputs_per_sub_batch)
            else:
                hpu_graphs_kwargs = self._get_hpu_graphs_kwargs(model_kwargs)
                outputs = self(
                    **model_inputs,
                    return_dict=True,
                    **hpu_graphs_kwargs,
                )

            if synced_gpus and this_peer_finished:
                cur_len = cur_len + 1
                continue  # don't waste resources running the code we don't need

            token_idx = model_kwargs.get("token_idx", None)
            if token_idx is not None and outputs.logits.shape[-2] > 1:
                if model_kwargs.get("num_virtual_tokens", 0) > 0:
                    # for prompt tuning, the output logit shape may > model_inputs["input_ids"].shape[-1]
                    if model_kwargs.get("reuse_cache", False):
                        output_idx = torch.tensor(outputs.logits.shape[-2], device=input_ids.device)
                    else:
                        output_idx = token_idx + outputs.logits.shape[-2] - input_ids.shape[-1]
                    next_token_logits = torch.index_select(outputs.logits, -2, output_idx - 1).squeeze(-2)
                else:
                    next_token_logits = torch.index_select(outputs.logits, -2, token_idx - 1).squeeze(-2)
            else:
                # Clone is needed to avoid keeping a hanging ref to outputs.logits which may be very large for first iteration
                # (the clone itself is always small)
                next_token_logits = outputs.logits[:, -1, :].clone()

            next_token_scores = torch.nn.functional.log_softmax(
                next_token_logits, dim=-1
            )  # (batch_size * num_beams, vocab_size)

            if token_idx is not None:
                idx = token_idx + model_kwargs.get("inputs_embeds_offset", 0)
                next_token_scores_processed = logits_processor(input_ids[:, :idx], next_token_scores)
            else:
                next_token_scores_processed = logits_processor(input_ids, next_token_scores)
            if do_sample:
                next_token_scores_processed = logits_warper(input_ids, next_token_scores_processed)
            next_token_scores = next_token_scores_processed + beam_scores[:, None].expand_as(
                next_token_scores_processed
            )

            # Store scores, attentions and hidden_states when required
            if return_dict_in_generate:
                if output_scores:
                    scores += (next_token_scores_processed,)
                if output_logits:
                    raw_logits += (next_token_logits,)
                if output_attentions:
                    decoder_attentions += (
                        (outputs.decoder_attentions,) if self.config.is_encoder_decoder else (outputs.attentions,)
                    )
                    if self.config.is_encoder_decoder:
                        cross_attentions += (outputs.cross_attentions,)
                if output_hidden_states:
                    decoder_hidden_states += (
                        (outputs.decoder_hidden_states,)
                        if self.config.is_encoder_decoder
                        else (outputs.hidden_states,)
                    )

            # reshape for beam search
            vocab_size = next_token_scores.shape[-1]
            next_token_scores = next_token_scores.view(batch_size, num_beams * vocab_size)

            # Beam token selection: pick 1 + eos_token_id.shape[0] next tokens for each beam so we have at least 1
            # non eos token per beam.
            n_eos_tokens = eos_token_id.shape[0] if eos_token_id is not None else 0
            n_tokens_to_keep = max(2, 1 + n_eos_tokens) * num_beams
            if do_sample:
                probs = torch.nn.functional.softmax(next_token_scores, dim=-1)
                next_tokens = torch.multinomial(probs, num_samples=n_tokens_to_keep)
                next_token_scores = torch.gather(next_token_scores, -1, next_tokens)
                next_token_scores, _indices = torch.sort(next_token_scores, descending=True, dim=1)
                next_tokens = torch.gather(next_tokens, -1, _indices)
            else:
                next_token_scores, next_tokens = torch.topk(
                    next_token_scores, n_tokens_to_keep, dim=1, largest=True, sorted=True
                )

            next_indices = torch.div(next_tokens, vocab_size, rounding_mode="floor")
            if self.generation_config.static_shapes:
                beam_scores = next_token_scores.flatten()
                next_indices_flattened = next_indices.flatten()
                static_beam_indices = (
                    next_indices_flattened
                    + torch.tensor(
                        [[batch_idx * num_beams] * next_indices.shape[1] for batch_idx in range(batch_size)],
                        device=next_indices.device,
                    ).flatten()
                )

                beam_tokens = next_tokens.remainder(vocab_size).flatten()

                beam_trace_scores.index_copy_(0, beam_trace_idx, beam_scores.unsqueeze(0))
                beam_trace_indices.index_copy_(0, beam_trace_idx, next_indices_flattened.unsqueeze(0))
                beam_trace_tokens.index_copy_(0, beam_trace_idx, beam_tokens.unsqueeze(0))
                beam_trace_idx.add_(1)

                if self.generation_config.early_stopping:
                    num_eos_tokens.add_(beam_tokens[0:num_beams].eq(self.config.eos_token_id).sum())

                beam_scores.add_(torch.where(beam_tokens.eq(self.config.eos_token_id), float("-inf"), 0.0))
                beam_scores = beam_scores.view(batch_size, -1).unsqueeze(0)
                _, selected = torch.topk(beam_scores, k=num_beams, dim=-1, largest=True, sorted=True)
                offset = torch.arange(0, torch.numel(beam_scores), beam_scores.shape[-1]).unsqueeze(-1)
                selected = (selected + offset).flatten()
                beam_scores = beam_scores.flatten().index_select(0, selected)
                beam_tokens = beam_tokens.index_select(0, selected)
                static_beam_indices = static_beam_indices.index_select(0, selected)

                prev_beams = outputs.logits.shape[0] // batch_size

                beam_offsets = torch.arange(0, 1, prev_beams, dtype=torch.int32)
                beam_offsets = beam_offsets.to(device=outputs.logits.device)
                static_beam_indices = (static_beam_indices.view(batch_size, -1) + beam_offsets.unsqueeze(-1)).flatten()

                next_tokens = beam_tokens.unsqueeze(-1)
                beam_next_tokens = next_tokens
                beam_idx = static_beam_indices
            else:
                next_tokens = next_tokens % vocab_size

                # stateless
                beam_outputs = beam_scorer.process(
                    input_ids,
                    next_token_scores,
                    next_tokens,
                    next_indices,
                    pad_token_id=pad_token_id,
                    eos_token_id=eos_token_id,
                    beam_indices=beam_indices,
                    decoder_prompt_len=prompt_len,
                )
                beam_scores = beam_outputs["next_beam_scores"]
                beam_next_tokens = beam_outputs["next_beam_tokens"]
                beam_idx = beam_outputs["next_beam_indices"]

            if token_idx is not None:
                input_ids = torch.index_select(input_ids, 0, beam_idx)
                idx = token_idx + model_kwargs.get("inputs_embeds_offset", 0)
                input_ids.index_copy_(
                    1, idx, beam_next_tokens.unsqueeze(-1) if beam_next_tokens.dim() == 1 else beam_next_tokens
                )
            else:
                input_ids = torch.cat([input_ids[beam_idx, :], beam_next_tokens.unsqueeze(-1)], dim=-1)

            model_kwargs = self._update_model_kwargs_for_generation(
                outputs,
                model_kwargs,
                is_encoder_decoder=self.config.is_encoder_decoder,
            )
            if model_kwargs.get("past_key_values", None) is not None:
                if model_kwargs["reuse_cache"]:
                    model_kwargs["past_key_values"] = unwrap_deepspeed_model(self).reorder_kv_cache(beam_idx)
                else:
                    model_kwargs["past_key_values"] = self._temporary_reorder_cache(
                        model_kwargs["past_key_values"], beam_idx
                    )

            # This is needed to properly delete outputs.logits which may be very large for first iteration
            # Otherwise a reference to outputs is kept which keeps the logits alive in the next iteration
            # IMPORTANT: Note that this should appear BEFORE the call to _reorder_cache() to save the maximum memory
            # (that way the memory peak does not include outputs.logits)
            del outputs

            if return_dict_in_generate and output_scores:
                beam_indices = tuple((beam_indices[beam_idx[i]] + (beam_idx[i],) for i in range(len(beam_indices))))

            # increase cur_len
            cur_len = cur_len + 1

            hb_profer.step()
            if self.generation_config.static_shapes:
                is_min_length_reached = (
                    self.generation_config.min_length and cur_len >= self.generation_config.min_length
                )
                if (
                    self.generation_config.early_stopping
                    and is_min_length_reached
                    and num_eos_tokens >= num_beams_tensor
                ):
                    break
                elif get_final_stopping_criteria(stopping_criteria(input_ids, scores, token_idx=cur_len)):
                    break
            elif get_final_stopping_criteria(stopping_criteria(input_ids, scores)) or (
                beam_scorer.is_done and not lazy_mode
            ):
                this_peer_finished = True

            if hb_gen_time is not None:
                if not time_to_first_token_done:
                    time_to_first_token_done = True
                    import habana_frameworks.torch.hpu as torch_hpu

                    torch_hpu.synchronize()
                hb_gen_time.step()
        hb_profer.stop()

        if self.generation_config.static_shapes:
            beam_trace = (beam_trace_idx, beam_trace_scores, beam_trace_indices, beam_trace_tokens)
            from collections import UserDict

            def map_tensors(obj, fn):
                constructor = type(obj)
                if isinstance(obj, tuple):
                    return constructor(map_tensors(v, fn) for v in obj)
                if isinstance(obj, list):
                    return constructor([map_tensors(v, fn) for v in obj])
                if isinstance(obj, dict) or isinstance(obj, UserDict):
                    return constructor({k: map_tensors(v, fn) for k, v in obj.items()})
                if isinstance(obj, torch.Tensor):
                    return fn(obj)
                return obj

            def move(obj, device):
                return map_tensors(obj, lambda t: t.to(device))

            sequence_outputs = {}
            sequence_outputs["sequences"] = finalize_beams(
                initial_ids.cpu(), move(beam_trace, "cpu"), self.config, self.generation_config.length_penalty
            )
        else:
            sequence_outputs = beam_scorer.finalize(
                input_ids,
                beam_scores,
                next_tokens,
                beam_indices,
                pad_token_id=pad_token_id,
                eos_token_id=eos_token_id,
                max_length=stopping_criteria.max_length,
                beam_indices=beam_indices,
                decoder_prompt_len=prompt_len,
            )

        if return_dict_in_generate:
            if not output_scores:
                sequence_outputs["sequence_scores"] = None

            if self.config.is_encoder_decoder:
                return GenerateBeamEncoderDecoderOutput(
                    sequences=sequence_outputs["sequences"],
                    sequences_scores=sequence_outputs["sequence_scores"],
                    scores=scores,
                    logits=raw_logits,
                    beam_indices=sequence_outputs["beam_indices"],
                    encoder_attentions=encoder_attentions,
                    encoder_hidden_states=encoder_hidden_states,
                    decoder_attentions=decoder_attentions,
                    cross_attentions=cross_attentions,
                    decoder_hidden_states=decoder_hidden_states,
                    past_key_values=model_kwargs.get("past_key_values"),
                )
            else:
                return GenerateBeamDecoderOnlyOutput(
                    sequences=sequence_outputs["sequences"],
                    sequences_scores=sequence_outputs["sequence_scores"],
                    scores=scores,
                    logits=raw_logits,
                    beam_indices=sequence_outputs["beam_indices"],
                    attentions=decoder_attentions,
                    hidden_states=decoder_hidden_states,
                    past_key_values=model_kwargs.get("past_key_values"),
                )
        else:
            return sequence_outputs["sequences"]

    def _group_beam_search(
        self,
        input_ids: torch.LongTensor,
        beam_scorer: BeamScorer,
        logits_processor: LogitsProcessorList,
        stopping_criteria: StoppingCriteriaList,
        generation_config: GaudiGenerationConfig,
        synced_gpus: bool,
        lazy_mode: Optional[bool] = False,
        profiling_warmup_steps: Optional[int] = 0,
        profiling_steps: Optional[int] = 0,
        hb_gen_time: Optional[HabanaGenerationtime] = None,
        profiling_record_shapes: Optional[bool] = False,
        **model_kwargs,
    ):
        r"""
        Generates sequences of token ids for models with a language modeling head using **diverse beam search
        decoding** and can be used for text-decoder, text-to-text, speech-to-text, and vision-to-text models.

        Parameters:
            input_ids (`torch.LongTensor` of shape `(batch_size, sequence_length)`):
                The sequence used as a prompt for the generation.
            beam_scorer (`BeamScorer`):
                An derived instance of [`BeamScorer`] that defines how beam hypotheses are constructed, stored and
                sorted during generation. For more information, the documentation of [`BeamScorer`] should be read.
            logits_processor (`LogitsProcessorList`):
                An instance of [`LogitsProcessorList`]. List of instances of class derived from [`LogitsProcessor`]
                used to modify the prediction scores of the language modeling head applied at each generation step.
            stopping_criteria (`StoppingCriteriaList`):
                An instance of [`StoppingCriteriaList`]. List of instances of class derived from [`StoppingCriteria`]
                used to tell if the generation loop should stop.
            generation_config ([`GaudiGenerationConfig`]):
                The generation configuration to be used as parametrization of the decoding method.
            synced_gpus (`bool`):
                Whether to continue running the while loop until max_length (needed for ZeRO stage 3)
            lazy_mode (`bool`, *optional*, defaults to `False`):
                Whether the run is executed in lazy mode or not (i.e. eager mode).
            profiling_warmup_steps (`int`, *optional*, defaults to 0):
                Number of steps to ignore for profling.
            profiling_steps (`int`, *optional*, defaults to 0):
                Number of steps to be captured when enabling profiling.
            profiling_record_shapes (`bool`, *optional*, defaults to False):
                Record shapes when enabling profiling.
            model_kwargs:
                Additional model specific kwargs that will be forwarded to the `forward` function of the model. If
                model is an encoder-decoder model the kwargs should include `encoder_outputs`.

        Return:
            [`transformers.generation.GenerateBeamDecoderOnlyOutput`], [`transformers.generation.GenerateBeamEncoderDecoderOutput`] or
            `torch.LongTensor`: A `torch.LongTensor` containing the generated tokens (default behaviour) or a
            [`transformers.generation.GenerateBeamDecoderOnlyOutput`] if [`transformers.generation.BeamSearchDecoderOnlyOutput`] if
            `model.config.is_encoder_decoder=False` and `return_dict_in_generate=True` or a
            [`transformers.generation.GenerateBeamEncoderDecoderOutput`] if `model.config.is_encoder_decoder=True`.
        """

        raise NotImplementedError("Group beam search is not supported by optimum-habana yet.")

    def _constrained_beam_search(
        self,
        input_ids: torch.LongTensor,
        constrained_beam_scorer: ConstrainedBeamSearchScorer,
        logits_processor: LogitsProcessorList,
        stopping_criteria: StoppingCriteriaList,
        generation_config: GaudiGenerationConfig,
        synced_gpus: bool,
        lazy_mode: Optional[bool] = False,
        profiling_warmup_steps: Optional[int] = 0,
        profiling_steps: Optional[int] = 0,
        hb_gen_time: Optional[HabanaGenerationtime] = None,
        profiling_record_shapes: Optional[bool] = False,
        **model_kwargs,
    ) -> Union[GenerateBeamOutput, torch.LongTensor]:
        r"""
        Generates sequences of token ids for models with a language modeling head using **constrained beam search
        decoding** and can be used for text-decoder, text-to-text, speech-to-text, and vision-to-text models.

        Parameters:
            input_ids (`torch.LongTensor` of shape `(batch_size, sequence_length)`):
                The sequence used as a prompt for the generation.
            constrained_beam_scorer (`ConstrainedBeamSearchScorer`):
                A derived instance of [`BeamScorer`] that defines how beam hypotheses are constructed, stored and
                sorted during generation, while satisfying a list of positive constraints. For more information, the
                documentation of [`ConstrainedBeamSearchScorer`] should be read.
            logits_processor (`LogitsProcessorList`):
                An instance of [`LogitsProcessorList`]. List of instances of class derived from [`LogitsProcessor`]
                used to modify the prediction scores of the language modeling head applied at each generation step.
            stopping_criteria (`StoppingCriteriaList`):
                An instance of [`StoppingCriteriaList`]. List of instances of class derived from [`StoppingCriteria`]
                used to tell if the generation loop should stop.
            logits_warper (`LogitsProcessorList`):
                An instance of [`LogitsProcessorList`]. List of instances of class derived from [`LogitsWarper`] used
                to warp the prediction score distribution of the language modeling head applied before multinomial
                sampling at each generation step.
            generation_config ([`GaudiGenerationConfig`]):
                The generation configuration to be used as parametrization of the decoding method.
            synced_gpus (`bool`):
                Whether to continue running the while loop until max_length (needed for ZeRO stage 3)
            lazy_mode (`bool`, *optional*, defaults to `False`):
                Whether the run is executed in lazy mode or not (i.e. eager mode).
            profiling_warmup_steps (`int`, *optional*, defaults to 0):
                Number of steps to ignore for profling.
            profiling_steps (`int`, *optional*, defaults to 0):
                Number of steps to be captured when enabling profiling.
            profiling_record_shapes (`bool`, *optional*, defaults to False):
                Record shapes when enabling profiling.
            model_kwargs:
                Additional model specific kwargs will be forwarded to the `forward` function of the model. If model is
                an encoder-decoder model the kwargs should include `encoder_outputs`.

        Return:
            [`transformers.generation.utils.GenerateBeamDecoderOnlyOutput`], [`transformers.generation.GenerateBeamEncoderDecoderOutput`] or
            `torch.LongTensor`: A `torch.LongTensor` containing the generated tokens (default behaviour) or a
            [`transformers.generation.GenerateBeamDecoderOnlyOutput`] if `model.config.is_encoder_decoder=False` and
            `return_dict_in_generate=True` or a [`transformers.generation.GenerateBeamEncoderDecoderOutput`] if
            `model.config.is_encoder_decoder=True`.
        """
        # init values
        pad_token_id = generation_config._pad_token_tensor
        eos_token_id = generation_config._eos_token_tensor
        output_attentions = generation_config.output_attentions
        output_hidden_states = generation_config.output_hidden_states
        output_scores = generation_config.output_scores
        output_logits = generation_config.output_logits
        return_dict_in_generate = generation_config.return_dict_in_generate

        batch_size = len(constrained_beam_scorer._beam_hyps)
        num_beams = constrained_beam_scorer.num_beams

        batch_beam_size, cur_len = input_ids.shape

        token_idx = model_kwargs.get("token_idx", None)
        if token_idx is not None:
            # Update cur_len in case of static shapes
            cur_len = (token_idx + model_kwargs.get("inputs_embeds_offset", 0)).item()

        model_kwargs["cache_position"] = torch.arange(cur_len, device=input_ids.device)

        if num_beams * batch_size != batch_beam_size:
            raise ValueError(
                f"Batch dimension of `input_ids` should be {num_beams * batch_size}, but is {batch_beam_size}."
            )

        # init attention / hidden states / scores tuples
        scores = () if (return_dict_in_generate and output_scores) else None
        raw_logits = () if (return_dict_in_generate and output_logits) else None
        beam_indices = (
            tuple(() for _ in range(batch_beam_size)) if (return_dict_in_generate and output_scores) else None
        )
        decoder_attentions = () if (return_dict_in_generate and output_attentions) else None
        cross_attentions = () if (return_dict_in_generate and output_attentions) else None
        decoder_hidden_states = () if (return_dict_in_generate and output_hidden_states) else None

        # if model is an encoder-decoder, retrieve encoder attention weights and hidden states
        if return_dict_in_generate and self.config.is_encoder_decoder:
            encoder_attentions = model_kwargs["encoder_outputs"].get("attentions") if output_attentions else None
            encoder_hidden_states = (
                model_kwargs["encoder_outputs"].get("hidden_states") if output_hidden_states else None
            )

        # initialise score of first beam with 0 and the rest with -1e9. This makes sure that only tokens
        # of the first beam are considered to avoid sampling the exact same tokens across all beams.
        beam_scores = torch.zeros((batch_size, num_beams), dtype=torch.float, device=input_ids.device)
        beam_scores[:, 1:] = -1e9
        beam_scores = beam_scores.view((batch_size * num_beams,))

        this_peer_finished = False

        # record the prompt length of decoder
        if token_idx is not None:
            decoder_prompt_len = cur_len
        else:
            decoder_prompt_len = input_ids.shape[-1]

        hb_profer = HabanaProfile(
            warmup=profiling_warmup_steps, active=profiling_steps, record_shapes=profiling_record_shapes
        )
        hb_profer.start()

        time_to_first_token_done = False
        while self._has_unfinished_sequences(this_peer_finished, synced_gpus, device=input_ids.device):
            model_kwargs["lazy_mode"] = lazy_mode
            model_inputs = self.prepare_inputs_for_generation(input_ids, **model_kwargs)

            # prepare variable output controls (note: some models won't accept all output controls)
            model_inputs.update({"output_attentions": output_attentions} if output_attentions else {})
            model_inputs.update({"output_hidden_states": output_hidden_states} if output_hidden_states else {})

            hpu_graphs_kwargs = self._get_hpu_graphs_kwargs(model_kwargs)

            outputs = self(
                **model_inputs,
                return_dict=True,
                **hpu_graphs_kwargs,
            )

            if synced_gpus and this_peer_finished:
                cur_len = cur_len + 1
                continue  # don't waste resources running the code we don't need

            if token_idx is not None and outputs.logits.shape[-2] > 1:
                if model_kwargs.get("num_virtual_tokens", 0) > 0:
                    # for prompt tuning, the output logit shape > model_inputs["input_ids"].shape[-1]
                    if model_kwargs.get("reuse_cache", False):
                        output_idx = torch.tensor(outputs.logits.shape[-2], device=input_ids.device)
                    else:
                        output_idx = token_idx + outputs.logits.shape[-2] - input_ids.shape[-1]
                    next_token_logits = torch.index_select(outputs.logits, -2, output_idx - 1).squeeze(-2)
                else:
                    next_token_logits = torch.index_select(outputs.logits, -2, token_idx - 1).squeeze(-2)
            else:
                # Clone is needed to avoid keeping a hanging ref to outputs.logits which may be very large for first iteration
                # (the clone itself is always small)
                next_token_logits = outputs.logits[:, -1, :].clone()

            next_token_scores = torch.nn.functional.log_softmax(
                next_token_logits, dim=-1
            )  # (batch_size * num_beams, vocab_size)

            next_token_scores_processed = logits_processor(input_ids, next_token_scores)

            next_token_scores = next_token_scores_processed + beam_scores[:, None].expand_as(
                next_token_scores_processed
            )

            scores_for_all_vocab = next_token_scores.clone()

            # Store scores, attentions and hidden_states when required
            if return_dict_in_generate:
                if output_scores:
                    scores += (next_token_scores,)
                if output_logits:
                    raw_logits += (next_token_logits,)
                if output_attentions:
                    decoder_attentions += (
                        (outputs.decoder_attentions,) if self.config.is_encoder_decoder else (outputs.attentions,)
                    )
                    if self.config.is_encoder_decoder:
                        cross_attentions += (outputs.cross_attentions,)
                if output_hidden_states:
                    decoder_hidden_states += (
                        (outputs.decoder_hidden_states,)
                        if self.config.is_encoder_decoder
                        else (outputs.hidden_states,)
                    )

            # reshape for beam search
            vocab_size = next_token_scores.shape[-1]
            next_token_scores = next_token_scores.view(batch_size, num_beams * vocab_size)

            # Sample 1 + len(eos_token_id) next tokens for each beam so we have at least 1 non eos token per beam.
            n_eos_tokens = eos_token_id.shape[0] if eos_token_id is not None else 0
            next_token_scores, next_tokens = torch.topk(
                next_token_scores, max(2, 1 + n_eos_tokens) * num_beams, dim=1, largest=True, sorted=True
            )

            next_indices = (next_tokens / vocab_size).long()
            next_tokens = next_tokens % vocab_size

            # stateless
            beam_outputs = constrained_beam_scorer.process(
                input_ids[:, :cur_len],
                next_token_scores,
                next_tokens,
                next_indices,
                scores_for_all_vocab,
                pad_token_id=pad_token_id,
                eos_token_id=eos_token_id,
                beam_indices=beam_indices,
                decoder_prompt_len=decoder_prompt_len,
            )
            beam_scores = beam_outputs["next_beam_scores"]
            beam_next_tokens = beam_outputs["next_beam_tokens"]
            beam_idx = beam_outputs["next_beam_indices"]

            if token_idx is not None:
                input_ids = input_ids[beam_idx, :]
                idx = token_idx + model_kwargs.get("inputs_embeds_offset", 0)
                input_ids.index_copy_(
                    1, idx, beam_next_tokens.unsqueeze(-1) if beam_next_tokens.dim() == 1 else beam_next_tokens
                )
            else:
                input_ids = torch.cat([input_ids[beam_idx, :], beam_next_tokens.unsqueeze(-1)], dim=-1)
            model_kwargs = self._update_model_kwargs_for_generation(
                outputs,
                model_kwargs,
                is_encoder_decoder=self.config.is_encoder_decoder,
            )

            # This is needed to properly delete outputs.logits which may be very large for first iteration
            # Otherwise a reference to outputs is kept which keeps the logits alive in the next iteration
            # IMPORTANT: Note that this should appear BEFORE the call to _reorder_cache() to save the maximum memory
            # (that way the memory peak does not include outputs.logits)
            del outputs

            if model_kwargs.get("past_key_values", None) is not None:
                model_kwargs["past_key_values"] = self._temporary_reorder_cache(
                    model_kwargs["past_key_values"], beam_idx
                )

            if return_dict_in_generate and output_scores:
                beam_indices = tuple((beam_indices[beam_idx[i]] + (beam_idx[i],) for i in range(len(beam_indices))))

            # increase cur_len
            cur_len = cur_len + 1

            hb_profer.step()

            if constrained_beam_scorer.is_done or get_final_stopping_criteria(
                stopping_criteria(input_ids, scores, token_idx=cur_len)
            ):
                this_peer_finished = True

            if hb_gen_time is not None:
                if not time_to_first_token_done:
                    time_to_first_token_done = True
                    import habana_frameworks.torch.hpu as torch_hpu

                    torch_hpu.synchronize()
                hb_gen_time.step()

        hb_profer.stop()
        sequence_outputs = constrained_beam_scorer.finalize(
            input_ids,
            beam_scores,
            next_tokens,
            next_indices,
            pad_token_id=pad_token_id,
            eos_token_id=eos_token_id,
            max_length=stopping_criteria.max_length,
            beam_indices=beam_indices,
            decoder_prompt_len=decoder_prompt_len,
        )

        if return_dict_in_generate:
            if not output_scores:
                sequence_outputs["sequence_scores"] = None
            if self.config.is_encoder_decoder:
                return GenerateBeamEncoderDecoderOutput(
                    sequences=sequence_outputs["sequences"],
                    sequences_scores=sequence_outputs["sequence_scores"],
                    scores=scores,
                    logits=raw_logits,
                    beam_indices=sequence_outputs["beam_indices"],
                    encoder_attentions=encoder_attentions,
                    encoder_hidden_states=encoder_hidden_states,
                    decoder_attentions=decoder_attentions,
                    cross_attentions=cross_attentions,
                    decoder_hidden_states=decoder_hidden_states,
                    past_key_values=model_kwargs.get("past_key_values"),
                )
            else:
                return GenerateBeamDecoderOnlyOutput(
                    sequences=sequence_outputs["sequences"],
                    sequences_scores=sequence_outputs["sequence_scores"],
                    scores=scores,
                    logits=raw_logits,
                    beam_indices=sequence_outputs["beam_indices"],
                    attentions=decoder_attentions,
                    hidden_states=decoder_hidden_states,
                    past_key_values=model_kwargs.get("past_key_values"),
                )
        else:
            return sequence_outputs["sequences"]

    def _assisted_decoding(
        self,
        input_ids: torch.LongTensor,
        candidate_generator: "GaudiCandidateGenerator",
        logits_processor: LogitsProcessorList,
        logits_warper: LogitsProcessorList,
        stopping_criteria: StoppingCriteriaList,
        generation_config: GaudiGenerationConfig,
        synced_gpus: bool,
        streamer: Optional["BaseStreamer"],
        lazy_mode: Optional[bool] = False,
        ignore_eos: Optional[bool] = False,
        profiling_warmup_steps: Optional[int] = 0,
        profiling_steps: Optional[int] = 0,
        hb_gen_time: Optional[HabanaGenerationtime] = None,
        profiling_record_shapes: Optional[bool] = False,
        **model_kwargs,
    ) -> Union[GenerateNonBeamOutput, torch.LongTensor]:
        r"""
        Generates sequences of token ids for models with a language modeling head using **greedy decoding** or
        **sample** (depending on `do_sample`), assisted by candidate sequences. Assisted generation is an example of a
        candidate decoding strategy. Can be used for text-decoder, text-to-text, speech-to-text, and vision-to-text
        models.

        Parameters:
            input_ids (`torch.LongTensor` of shape `(batch_size, sequence_length)`):
                The sequence used as a prompt for the generation.
            candidate_generator (`CandidateGenerator`):
                A derived instance of [`CandidateGenerator`] that defines how candidate sequences are generated. For
                more information, the documentation of [`CandidateGenerator`] should be read.
            logits_processor (`LogitsProcessorList`):
                An instance of [`LogitsProcessorList`]. List of instances of class derived from [`LogitsProcessor`]
                used to modify the prediction scores of the language modeling head applied at each generation step.
            logits_warper (`LogitsProcessorList`):
                An instance of [`LogitsProcessorList`]. List of instances of class derived from [`LogitsWarper`] used
                to warp the prediction score distribution of the language modeling head applied before multinomial
                sampling at each generation step. Only used if sampling is active.
            stopping_criteria (`StoppingCriteriaList`):
                An instance of [`StoppingCriteriaList`]. List of instances of class derived from [`StoppingCriteria`]
                used to tell if the generation loop should stop.
            generation_config ([`~generation.GenerationConfig`]):
                The generation configuration to be used as parametrization of the decoding method.
            synced_gpus (`bool`):
                Whether to continue running the while loop until max_length (needed for ZeRO stage 3)
            streamer (`BaseStreamer`, *optional*):
                Streamer object that will be used to stream the generated sequences. Generated tokens are passed
                through `streamer.put(token_ids)` and the streamer is responsible for any further processing.
            lazy_mode (`bool`, *optional*, defaults to `False`):
                Whether the run is executed in lazy mode or not (i.e. eager mode).
            profiling_warmup_steps (`int`, *optional*, defaults to 0):
                Number of steps to ignore for profling.
            profiling_steps (`int`, *optional*, defaults to 0):
                Number of steps to be captured when enabling profiling.
            profiling_record_shapes (`bool`, *optional*, defaults to False):
                Record shapes when enabling profiling.
            model_kwargs:
                Additional model specific keyword arguments will be forwarded to the `forward` function of the model.
                If model is an encoder-decoder model the kwargs should include `encoder_outputs`.

        Return:
            [`transformers.generation.GenerateDecoderOnlyOutput`], [`transformers.generation.GenerateEncoderDecoderOutput`] or
            `torch.LongTensor`: A `torch.LongTensor` containing the generated tokens (default behaviour) or a
            [`transformers.generation.GenerateDecoderOnlyOutput`] if `model.config.is_encoder_decoder=False` and
            `return_dict_in_generate=True` or a [`transformers.generation.GenerateEncoderDecoderOutput`] if
            `model.config.is_encoder_decoder=True`.
        """
        # init values
        do_sample = logits_warper is not None
        output_attentions = generation_config.output_attentions
        output_hidden_states = generation_config.output_hidden_states
        output_scores = generation_config.output_scores
        output_logits = generation_config.output_logits
        return_dict_in_generate = generation_config.return_dict_in_generate

        # init attention / hidden states / scores tuples
        scores = () if (return_dict_in_generate and output_scores) else None
        raw_logits = () if (return_dict_in_generate and output_logits) else None
        decoder_attentions = () if (return_dict_in_generate and output_attentions) else None
        cross_attentions = () if (return_dict_in_generate and output_attentions) else None
        decoder_hidden_states = () if (return_dict_in_generate and output_hidden_states) else None

        # if model is an encoder-decoder, retrieve encoder attention weights and hidden states
        if return_dict_in_generate and self.config.is_encoder_decoder:
            encoder_attentions = model_kwargs["encoder_outputs"].get("attentions") if output_attentions else None
            encoder_hidden_states = (
                model_kwargs["encoder_outputs"].get("hidden_states") if output_hidden_states else None
            )

        # keep track of which sequences are already finished
        batch_size, cur_len = input_ids.shape
        if not ignore_eos:
            unfinished_sequences = torch.ones(batch_size, dtype=torch.long, device=input_ids.device)
        model_kwargs = self._get_initial_cache_position(input_ids, model_kwargs)

        # This is needed if return_dict_in_generate is True
        start_from_empty_dynamic_cache = False
        past_key_values = model_kwargs.get("past_key_values", None)
        if isinstance(past_key_values, DynamicCache) or (
            isinstance(past_key_values, EncoderDecoderCache)
            and isinstance(past_key_values.self_attention_cache, DynamicCache)
        ):
            if len(past_key_values) == 0:
                start_from_empty_dynamic_cache = True

        hb_profer = HabanaProfile(warmup=profiling_warmup_steps, active=profiling_steps)
        hb_profer.start()
        this_peer_finished = False

        token_idx = model_kwargs.get("token_idx", None)
        time_to_first_token_done = False
        while self._has_unfinished_sequences(this_peer_finished, synced_gpus, device=input_ids.device):
            if lazy_mode:
                self.htcore_generation.mark_step()

            if token_idx is not None:
                # Update cur_len in case of static shapes
                cur_len = (token_idx + model_kwargs.get("inputs_embeds_offset", 0)).item()
            else:
                cur_len = input_ids.shape[-1]

            # prepare model inputs
            model_kwargs["lazy_mode"] = lazy_mode
            model_inputs = self.prepare_inputs_for_generation(input_ids, **model_kwargs)

            #  1. Fetch candidate sequences from a `CandidateGenerator`

            candidate_input_ids, candidate_logits = candidate_generator.get_candidates(input_ids[:, :cur_len])
            candidate_input_ids = candidate_input_ids.to(self.device)
            if candidate_logits is not None:
                candidate_logits = candidate_logits.to(self.device)

            if self.generation_config.static_shapes:
                candidate_length = candidate_input_ids.shape[1] - cur_len
            else:
                candidate_length = candidate_input_ids.shape[1] - input_ids.shape[1]
            is_done_candidate = stopping_criteria(candidate_input_ids, None)

            # 2. Use the original model to obtain the next token logits given the candidate sequence. We obtain
            # `candidate_length + 1` relevant logits from this process: in the event that all candidates are correct,
            # we use this forward pass to also pick the subsequent logits in the original model.

            # 2.1. Prepare the model inputs
            candidate_kwargs = copy.copy(model_kwargs)
            candidate_kwargs = _prepare_attention_mask(
                candidate_kwargs, candidate_input_ids.shape[1], self.config.is_encoder_decoder
            )
            candidate_kwargs = _prepare_token_type_ids(candidate_kwargs, candidate_input_ids.shape[1])
            if "cache_position" in candidate_kwargs:
                candidate_kwargs["cache_position"] = torch.cat(
                    (
                        candidate_kwargs["cache_position"],
                        torch.arange(cur_len, cur_len + candidate_length, device=input_ids.device, dtype=torch.long),
                    ),
                    dim=0,
                )

            model_inputs = self.prepare_inputs_for_generation(candidate_input_ids, **candidate_kwargs)
            if "num_logits_to_keep" in model_inputs:
                model_inputs["num_logits_to_keep"] = candidate_length + 1

            hpu_graphs_kwargs = self._get_hpu_graphs_kwargs(model_kwargs)

            # 2.2. Run a forward pass on the candidate sequence
            # prepare variable output controls (note: some models won't accept all output controls)
            model_inputs.update({"output_attentions": output_attentions} if output_attentions else {})
            model_inputs.update({"output_hidden_states": output_hidden_states} if output_hidden_states else {})

            outputs = self(
                **model_inputs,
                **hpu_graphs_kwargs,
            )

            # 2.3. Process the new logits
            new_logits = outputs.logits[:, -candidate_length - 1 :]  # excludes the input prompt if present
            next_token_logits = new_logits.clone()
            if len(logits_processor) > 0:
                for i in range(candidate_length + 1):
                    new_logits[:, i, :] = logits_processor(candidate_input_ids[:, : cur_len + i], new_logits[:, i, :])
            if do_sample and len(logits_warper) > 0:
                for i in range(candidate_length + 1):
                    new_logits[:, i, :] = logits_warper(candidate_input_ids[:, : cur_len + i], new_logits[:, i, :])

            # 3. Select the accepted tokens. There are two possible cases:
            # Case 1: `do_sample=True` and we have logits for the candidates (originally from speculative decoding)
            # 👉 Apply algorithm 1 from the speculative decoding paper (https://arxiv.org/pdf/2211.17192.pdf).
            if do_sample and candidate_logits is not None:
                from transformers.generation.utils import _speculative_sampling

                valid_tokens, n_matches = _speculative_sampling(
                    candidate_input_ids,
                    candidate_logits,
                    candidate_length,
                    new_logits,
                    is_done_candidate,
                )

            # Case 2: all other cases (originally from assisted generation) 👉 Compare the tokens selected from the
            # original model logits with the candidate tokens. We can keep the candidate tokens until the first
            # mismatch, or until the max length is reached.
            else:
                if do_sample:
                    probs = new_logits.softmax(dim=-1)
                    selected_tokens = torch.multinomial(probs[0, :, :], num_samples=1).squeeze(1)[None, :]
                else:
                    selected_tokens = new_logits.argmax(dim=-1)

                candidate_new_tokens = candidate_input_ids[:, cur_len:]
                n_matches = ((~(candidate_new_tokens == selected_tokens[:, :-1])).cumsum(dim=-1) < 1).sum()

                # Ensure we don't generate beyond max_len or an EOS token
                if is_done_candidate and n_matches == candidate_length:
                    n_matches -= 1
                valid_tokens = selected_tokens[:, : n_matches + 1]

            # 4. Update variables according to the number of matching assistant tokens. Remember: the token generated
            # by the model after the last candidate match is also valid, as it is generated from a correct sequence.
            # Because of this last token, assisted generation search reduces to a normal greedy search/sample if there
            # is no match.

            # 4.1. Get the valid continuation, after the matching tokens
            if self.generation_config.static_shapes:
                input_ids[:, cur_len : cur_len + n_matches + 1] = valid_tokens
            else:
                input_ids = torch.cat((input_ids, valid_tokens), dim=-1)
            if streamer is not None:
                streamer.put(valid_tokens.cpu())
            new_cur_len = input_ids.shape[-1]

            # 4.2. Discard past key values relative to unused assistant tokens
            new_cache_size = new_cur_len - 1
            outputs.past_key_values = _crop_past_key_values(self, outputs.past_key_values, new_cache_size)

            # 5. Update the candidate generation strategy if needed
            candidate_generator.update_candidate_strategy(input_ids, new_logits, n_matches)

            # Store scores, attentions and hidden_states when required
            # Assistant: modified to append one tuple element per token, as in the other generation methods.
            if return_dict_in_generate:
                if output_scores:
                    scores += tuple(new_logits[:, i, :] for i in range(n_matches + 1))
                if output_logits:
                    raw_logits += (next_token_logits,)

                if "past_key_values" not in model_kwargs or start_from_empty_dynamic_cache:
                    added_len = new_cur_len
                    # set it to false for other iterations
                    start_from_empty_dynamic_cache = False
                else:
                    added_len = n_matches + 1

                if output_attentions:
                    if self.config.is_encoder_decoder:
                        cross_attentions = _split_model_outputs(
                            cross_attentions, outputs.cross_attentions, cur_len, added_len
                        )
                        decoder_attentions = _split_model_outputs(
                            decoder_attentions,
                            outputs.decoder_attentions,
                            cur_len,
                            added_len,
                            is_decoder_attention=True,
                        )
                    else:
                        decoder_attentions = _split_model_outputs(
                            decoder_attentions,
                            outputs.attentions,
                            cur_len,
                            added_len,
                            is_decoder_attention=True,
                        )
                if output_hidden_states:
                    if self.config.is_encoder_decoder:
                        decoder_hidden_states = _split_model_outputs(
                            decoder_hidden_states, outputs.decoder_hidden_states, cur_len, added_len
                        )
                    else:
                        decoder_hidden_states = _split_model_outputs(
                            decoder_hidden_states, outputs.hidden_states, cur_len, added_len
                        )

            model_kwargs = self._update_model_kwargs_for_generation(
                outputs,
                model_kwargs,
                is_encoder_decoder=self.config.is_encoder_decoder,
                num_new_tokens=n_matches + 1,
            )

            if ignore_eos:
                this_peer_finished = stopping_criteria(
                    input_ids,
                    scores,
                    token_idx=None,
                    ignore_eos=ignore_eos,
                    eos_token_id=generation_config.eos_token_id,
                )
            else:
                unfinished_sequences = unfinished_sequences & ~stopping_criteria(
                    input_ids,
                    scores,
                    token_idx=None,
                    ignore_eos=ignore_eos,
                    eos_token_id=generation_config.eos_token_id,
                )
                this_peer_finished = unfinished_sequences.max() == 0

            if hb_gen_time is not None:
                if not time_to_first_token_done:
                    time_to_first_token_done = True
                    import habana_frameworks.torch.hpu as torch_hpu

                    torch_hpu.synchronize()
                hb_gen_time.step()
            hb_profer.step()

            if this_peer_finished and not synced_gpus:
                break

        hb_profer.stop()
        if streamer is not None:
            streamer.end()

        if (
            hasattr(candidate_generator, "assistant_model")
            and candidate_generator.assistant_model.generation_config.num_assistant_tokens_schedule == "heuristic"
        ):
            candidate_generator.assistant_model.generation_config.num_assistant_tokens = (
                candidate_generator.num_assistant_tokens
            )
        if return_dict_in_generate:
            if self.config.is_encoder_decoder:
                return GenerateEncoderDecoderOutput(
                    sequences=input_ids,
                    scores=scores,
                    logits=raw_logits,
                    encoder_attentions=encoder_attentions,
                    encoder_hidden_states=encoder_hidden_states,
                    decoder_attentions=decoder_attentions,
                    cross_attentions=cross_attentions,
                    decoder_hidden_states=decoder_hidden_states,
                    past_key_values=model_kwargs.get("past_key_values"),
                )
            else:
                return GenerateDecoderOnlyOutput(
                    sequences=input_ids,
                    scores=scores,
                    logits=raw_logits,
                    attentions=decoder_attentions,
                    hidden_states=decoder_hidden_states,
                    past_key_values=model_kwargs.get("past_key_values"),
                )
        else:
            return input_ids<|MERGE_RESOLUTION|>--- conflicted
+++ resolved
@@ -105,12 +105,9 @@
     "stablelm",
     "mamba",
     "deci",
-<<<<<<< HEAD
     "cohere",
-=======
     "gemma",
     "whisper",
->>>>>>> 00dd5bfb
 ]
 
 
