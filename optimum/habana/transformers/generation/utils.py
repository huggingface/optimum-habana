# coding=utf-8
# Copyright 2022 The Google AI Language Team Authors, Facebook AI Research authors and The HuggingFace Inc. team.
# Copyright (c) 2020, NVIDIA CORPORATION.  All rights reserved.
#
# Licensed under the Apache License, Version 2.0 (the "License");
# you may not use this file except in compliance with the License.
# You may obtain a copy of the License at
#
#     http://www.apache.org/licenses/LICENSE-2.0
#
# Unless required by applicable law or agreed to in writing, software
# distributed under the License is distributed on an "AS IS" BASIS,
# WITHOUT WARRANTIES OR CONDITIONS OF ANY KIND, either express or implied.
# See the License for the specific language governing permissions and
# limitations under the License.

import copy
import inspect
import math
import warnings
from typing import TYPE_CHECKING, Any, Callable, Dict, List, Optional, Tuple, Union

import torch
import torch.distributed as dist
from transformers.generation.beam_constraints import DisjunctiveConstraint, PhrasalConstraint
from transformers.generation.beam_search import BeamScorer, BeamSearchScorer, ConstrainedBeamSearchScorer
from transformers.generation.candidate_generator import CandidateGenerator
from transformers.generation.logits_process import LogitsProcessorList
from transformers.generation.stopping_criteria import (
    StoppingCriteriaList,
    validate_stopping_criteria,
)
from transformers.generation.utils import (
    NEED_SETUP_CACHE_CLASSES_MAPPING,
    GenerateBeamDecoderOnlyOutput,
    GenerateBeamEncoderDecoderOutput,
    GenerateBeamOutput,
    GenerateDecoderOnlyOutput,
    GenerateEncoderDecoderOutput,
    GenerateNonBeamOutput,
    GenerateOutput,
    GenerationMixin,
    GenerationMode,
    _split_model_inputs,
    stack_model_outputs,
)
from transformers.integrations.deepspeed import is_deepspeed_zero3_enabled
from transformers.utils import ModelOutput

from optimum.utils import logging

from ...utils import HabanaProfile
from ..integrations.deepspeed import unwrap_deepspeed_model
from .configuration_utils import GaudiGenerationConfig


if TYPE_CHECKING:
    from transformers import PreTrainedModel

    from .streamers import BaseStreamer


MODELS_OPTIMIZED_WITH_STATIC_SHAPES = [
    "bloom",
    "gpt2",
    "opt",
    "gptj",
    "gpt_neox",
    "llama",
    "falcon",
    "codegen",
    "gpt_bigcode",
    "bart",
    "mpt",
    "t5",
    "mistral",
    "phi",
    "mixtral",
    "blip_text_model",
]


logger = logging.get_logger(__name__)


def incrementor(bucket_size, prompt_len):
    assert bucket_size > 0
    passnum = -1
    while True:
        passnum += 1
        if passnum == 0:
            token_idx = prompt_len
            allocated_space = int(math.ceil(prompt_len / bucket_size) * bucket_size)
            if prompt_len % bucket_size == 0:
                allocated_space += bucket_size
            need_expansion = True
        else:
            token_idx += 1
            need_expansion = token_idx >= allocated_space
            if need_expansion:
                assert (allocated_space - token_idx) <= bucket_size
                allocated_space += bucket_size
        yield {
            "allocated_space": allocated_space,
            "passnum": passnum,
            "token_idx": token_idx,
            "need_expansion": need_expansion,
        }


class GaudiGenerationMixin(GenerationMixin):
    """
    This class enables to perform fast generation in lazy mode and with HPU graphs.
    The only difference with GenerationMixin is that the various generation
    methods will generate sequences whose size is max_length. Having constant
    sizes allows to make the most of lazy mode and HPU graphs.
    """

    @staticmethod
    def _expand_inputs_for_generation(
        expand_size: int = 1,
        is_encoder_decoder: bool = False,
        input_ids: Optional[torch.LongTensor] = None,
        **model_kwargs,
    ) -> Tuple[torch.LongTensor, Dict[str, Any]]:
        """
        Expands tensors from [batch_size, ...] to [batch_size * expand_size, ...].

        Copied from Transformers: https://github.com/huggingface/transformers/blob/527ab894e59b6582578008e3b47648a65063f73d/src/transformers/generation/utils.py#L704
        The tensor `token_idx` is not expanded.
        """

        def _expand_dict_for_generation(dict_to_expand):
            for key in dict_to_expand:
                if (
                    dict_to_expand[key] is not None
                    and key != "token_idx"
                    and key != "decoder_input_ids"
                    and isinstance(dict_to_expand[key], torch.Tensor)
                ):
                    dict_to_expand[key] = dict_to_expand[key].repeat_interleave(expand_size, dim=0)
            return dict_to_expand

        if input_ids is not None:
            input_ids = input_ids.repeat_interleave(expand_size, dim=0)

        model_kwargs = _expand_dict_for_generation(model_kwargs)

        if is_encoder_decoder:
            if model_kwargs.get("encoder_outputs") is None:
                raise ValueError("If `is_encoder_decoder` is True, make sure that `encoder_outputs` is defined.")
            model_kwargs["encoder_outputs"] = _expand_dict_for_generation(model_kwargs["encoder_outputs"])

        return input_ids, model_kwargs

    def _get_hpu_graphs_kwargs(self, model_kwargs):
        hpu_graphs_kwargs = {}
        if model_kwargs["limit_hpu_graphs"]:
            hpu_graphs_kwargs.update({"bypass_hpu_graphs": False})
            if "first_token" not in model_kwargs.keys():
                model_kwargs["first_token"] = True
                hpu_graphs_kwargs.update({"bypass_hpu_graphs": True})
        return hpu_graphs_kwargs

    def _prepare_decoder_attention_mask(
        self,
        max_steps: int,  # current stopping criteria
        batch_size: int,
        pad_token_id: int,
        device: str,
        dtype: str = bool,
    ) -> torch.Tensor:
        x = torch.zeros((batch_size, max_steps), device=device, dtype=dtype)
        return x.index_fill(1, torch.tensor([0]), 1)  # First the position with pad_token_id

    def _prepare_decoder_input_ids_for_generation(
        self,
        batch_size: int,
        model_input_name: str,
        model_kwargs: Dict[str, torch.Tensor],
        decoder_start_token_id: Union[int, List[int]] = None,
        bos_token_id: int = None,
        device: torch.device = None,
        max_new_tokens: int = None,
    ) -> Tuple[torch.LongTensor, Dict[str, torch.Tensor]]:
        """Prepares `decoder_input_ids` for generation with encoder-decoder models"""
        # 1. Check whether the user has defined `decoder_input_ids` manually. To facilitate in terms of input naming,
        # we also allow the user to pass it under `input_ids`, if the encoder does not use it as the main input.

        if model_kwargs is not None and "decoder_input_ids" in model_kwargs:
            decoder_input_ids = model_kwargs.pop("decoder_input_ids")
        elif "input_ids" in model_kwargs and model_input_name != "input_ids":
            decoder_input_ids = model_kwargs.pop("input_ids")
        else:
            decoder_input_ids = None

        token_idx = model_kwargs.get("token_idx", None)

        # 2. Encoder-decoder models expect the `decoder_input_ids` to start with a special token. Let's ensure that.
        decoder_start_token_id = self._get_decoder_start_token_id(decoder_start_token_id, bos_token_id)
        if device is None:
            device = self.device
        if token_idx is None:
            if isinstance(decoder_start_token_id, list):
                if len(decoder_start_token_id) != batch_size:
                    raise ValueError(
                        f"`decoder_start_token_id` expcted to have length {batch_size} but got {len(decoder_start_token_id)}"
                    )
                decoder_input_ids_start = torch.tensor(decoder_start_token_id, dtype=torch.long, device=device)
                decoder_input_ids_start = decoder_input_ids_start.view(-1, 1)
            else:
                decoder_input_ids_start = (
                    torch.ones((batch_size, 1), dtype=torch.long, device=device) * decoder_start_token_id
                )
        else:
            # creating padded decoder_input_ids to achieve static shapes. Later new tokens once generated are copied in to decoder_input_ids based on token_idx
            max_length = max_new_tokens + 1 if max_new_tokens is not None else self.generation_config.max_length
            decoder_input_ids_start = (
                torch.ones((batch_size, max_length), dtype=torch.long, device=device) * decoder_start_token_id
            )

        # no user input -> use decoder_start_token_id as decoder_input_ids
        if decoder_input_ids is None:
            decoder_input_ids = decoder_input_ids_start
        # exception: Donut checkpoints have task-specific decoder starts and don't expect a BOS token
        elif self.config.model_type == "vision-encoder-decoder" and "donut" in self.name_or_path.lower():
            pass
        elif self.config.model_type in ["whisper"]:
            pass
        # user input but doesn't start with decoder_start_token_id -> prepend decoder_start_token_id (and adjust
        # decoder_attention_mask if provided)
        elif (
            isinstance(decoder_start_token_id, int)
            and (decoder_input_ids[:, 0] != decoder_start_token_id).all().item()
        ) or (
            isinstance(decoder_start_token_id, torch.Tensor)
            and (decoder_input_ids[:, 0] != decoder_start_token_id[:, 0]).all().item()
        ):
            decoder_input_ids = torch.cat([decoder_input_ids_start, decoder_input_ids], dim=-1)
            if "decoder_attention_mask" in model_kwargs:
                decoder_attention_mask = model_kwargs["decoder_attention_mask"]
                decoder_attention_mask = torch.cat(
                    (torch.ones_like(decoder_attention_mask)[:, :1], decoder_attention_mask),
                    dim=-1,
                )
                model_kwargs["decoder_attention_mask"] = decoder_attention_mask
        return decoder_input_ids, model_kwargs

    def _update_model_kwargs_for_generation(
        self,
        outputs: ModelOutput,
        model_kwargs: Dict[str, Any],
        is_encoder_decoder: bool = False,
        standardize_cache_format: bool = False,
    ) -> Dict[str, Any]:
        """
        Copied from Transformers: https://github.com/huggingface/transformers/blob/527ab894e59b6582578008e3b47648a65063f73d/src/transformers/generation/utils.py#L745

        Adds support for `token_idx`, which is necessary for using static shapes.
        """
        # mark to identify starting from second token
        model_kwargs["first_token"] = False
        # update past_key_values
        model_kwargs["past_key_values"] = self._extract_past_from_model_output(
            outputs, standardize_cache_format=standardize_cache_format
        )
        if getattr(outputs, "state", None) is not None:
            model_kwargs["state"] = outputs.state

        # update token_type_ids with last value
        if "token_type_ids" in model_kwargs:
            token_type_ids = model_kwargs["token_type_ids"]
            model_kwargs["token_type_ids"] = torch.cat([token_type_ids, token_type_ids[:, -1].unsqueeze(-1)], dim=-1)

        token_idx = model_kwargs.get("token_idx", None)

        if not is_encoder_decoder:
            # update attention mask
            if "attention_mask" in model_kwargs:
                attention_mask = model_kwargs["attention_mask"]
                if token_idx is not None:
                    attention_mask.index_fill_(1, token_idx, 1)
                else:
                    attention_mask = torch.cat(
                        [attention_mask, attention_mask.new_ones((attention_mask.shape[0], 1))], dim=-1
                    )
                model_kwargs["attention_mask"] = attention_mask
        else:
            # update decoder attention mask
            if "decoder_attention_mask" in model_kwargs:
                decoder_attention_mask = model_kwargs["decoder_attention_mask"]
                if token_idx is not None:
                    decoder_attention_mask.index_fill_(1, token_idx, 1)
                else:
                    decoder_attention_mask = torch.cat(
                        [
                            decoder_attention_mask,
                            decoder_attention_mask.new_ones((decoder_attention_mask.shape[0], 1)),
                        ],
                        dim=-1,
                    )
                model_kwargs["decoder_attention_mask"] = decoder_attention_mask

        if token_idx is not None:
            token_idx.add_(1)
            if "token_idx_cpu" in model_kwargs:
                model_kwargs["token_idx_cpu"] += 1

        return model_kwargs

    @torch.no_grad()
    def update_model_kwargs_for_bucketing(
        self, params, input_ids, model_kwargs, pad_token_id, bucket_size, reduce_recompile=False
    ):
        if params["need_expansion"]:
            # Pad inputs to have static shapes during generation, this gives better performance than dynamic shapes on HPUs
            pad_amount = params["allocated_space"] - input_ids.shape[-1]
            input_ids = torch.nn.functional.pad(input_ids, (0, pad_amount), value=pad_token_id)
            if model_kwargs["attention_mask"] is not None:
                model_kwargs["attention_mask"] = torch.nn.functional.pad(
                    model_kwargs["attention_mask"], (0, pad_amount), value=0
                )
            else:
                assert False, "Not tested for cases where attn_mask isnt passed"
            if reduce_recompile and params["passnum"] == 0:
                position_ids_cpu = model_kwargs["attention_mask"].long().cumsum(-1) - 1
                position_ids_cpu.masked_fill_(model_kwargs["attention_mask"] == 0, 1)
                input_ids = input_ids.to(self.device)
                model_kwargs["attention_mask"] = model_kwargs["attention_mask"].to(self.device)

            if "past_key_values" in model_kwargs:

                def create_pad_arg(pad_amount, i, j):
                    if model_kwargs["past_key_values"][0][0].dim() == 3:
                        assert self.config.model_type == "bloom"
                        if j == 0:
                            return (0, pad_amount)
                        elif j == 1:
                            return (0, 0, 0, pad_amount)
                        else:
                            assert False
                    elif model_kwargs["past_key_values"][0][0].dim() == 4:
                        return (0, 0, 0, pad_amount)  # llama, falcon
                    else:
                        assert False, "Unknown case, please handle, or dont use bucketing"

                new_kv = [None for i in range(len(model_kwargs["past_key_values"]))]
                for i in range(len(model_kwargs["past_key_values"])):
                    tmp_lst = [None for j in range(len(model_kwargs["past_key_values"][i]))]
                    for j in range(len(model_kwargs["past_key_values"][i])):
                        pad_tuple = create_pad_arg(pad_amount, i, j)
                        # Different models might have different shapes of kv-cache
                        # create_pad_arg handles them on a per-model basis
                        # This is a necessary (but not sufficient) condition: what ever dimension we are padding, should be a multiple of bucket_size
                        # This check is added in case we get a new model with a new kv-cache structure, and we attempt to pad some wrong dimension
                        assert model_kwargs["past_key_values"][i][j].shape[-(len(pad_tuple) // 2)] % bucket_size == 0
                        tmp_lst[j] = torch.nn.functional.pad(
                            model_kwargs["past_key_values"][i][j], pad_tuple, value=pad_token_id
                        )
                    new_kv[i] = tuple(tmp_lst)
                model_kwargs["past_key_values"] = tuple(new_kv)

        if "token_idx" not in model_kwargs:
            model_kwargs["token_idx"] = torch.tensor(params["token_idx"], device=self.device)
        return input_ids, model_kwargs

    @torch.no_grad()
    def generate(
        self,
        inputs: Optional[torch.Tensor] = None,
        generation_config: Optional[GaudiGenerationConfig] = None,
        logits_processor: Optional[LogitsProcessorList] = None,
        stopping_criteria: Optional[StoppingCriteriaList] = None,
        prefix_allowed_tokens_fn: Optional[Callable[[int, torch.Tensor], List[int]]] = None,
        synced_gpus: Optional[bool] = None,
        assistant_model: Optional["PreTrainedModel"] = None,
        streamer: Optional["BaseStreamer"] = None,
        negative_prompt_ids: Optional[torch.Tensor] = None,
        negative_prompt_attention_mask: Optional[torch.Tensor] = None,
        lazy_mode: Optional[bool] = False,
        hpu_graphs: Optional[bool] = False,
        profiling_warmup_steps: Optional[int] = 0,
        profiling_steps: Optional[int] = 0,
        **kwargs,
    ) -> Union[GenerateOutput, torch.LongTensor]:
        r"""
        Generates sequences of token ids for models with a language modeling head.

        <Tip warning={true}>

        Most generation-controlling parameters are set in [`transformers.generation.generation_config`] which, if not passed, will be set to the
        model's default generation configuration. You can override any `generation_config` by passing the corresponding
        parameters to generate, e.g. `.generate(inputs, num_beams=4, do_sample=True)`.

        For an overview of generation strategies and code examples, check out the [following
        guide](../generation_strategies).

        </Tip>

        Most of these parameters are explained in more detail in [this blog
        post](https://huggingface.co/blog/how-to-generate).
        Parameters:
            inputs (`torch.Tensor` of varying shape depending on the modality, *optional*):
                The sequence used as a prompt for the generation or as model inputs to the encoder. If `None` the
                method initializes it with `bos_token_id` and a batch size of 1. For decoder-only models `inputs`
                should of in the format of `input_ids`. For encoder-decoder models *inputs* can represent any of
                `input_ids`, `input_values`, `input_features`, or `pixel_values`.
            generation_config (`transformers.generation.GenerationConfig`, *optional*):
                The generation configuration to be used as base parametrization for the generation call. `**kwargs`
                passed to generate matching the attributes of `generation_config` will override them. If
                `generation_config` is not provided, the default will be used, which had the following loading
                priority: 1) from the `generation_config.json` model file, if it exists; 2) from the model
                configuration. Please note that unspecified parameters will inherit [`~generation.GenerationConfig`]'s
                default values, whose documentation should be checked to parameterize generation.
            logits_processor (`LogitsProcessorList`, *optional*):
                Custom logits processors that complement the default logits processors built from arguments and
                generation config. If a logit processor is passed that is already created with the arguments or a
                generation config an error is thrown. This feature is intended for advanced users.
            stopping_criteria (`StoppingCriteriaList`, *optional*):
                Custom stopping criteria that complement the default stopping criteria built from arguments and a
                generation config. If a stopping criteria is passed that is already created with the arguments or a
                generation config an error is thrown. If your stopping criteria depends on the `scores` input, make
                sure you pass `return_dict_in_generate=True, output_scores=True` to `generate`. This feature is
                intended for advanced users.
            prefix_allowed_tokens_fn (`Callable[[int, torch.Tensor], List[int]]`, *optional*):
                If provided, this function constraints the beam search to allowed tokens only at each step. If not
                provided no constraint is applied. This function takes 2 arguments: the batch ID `batch_id` and
                `input_ids`. It has to return a list with the allowed tokens for the next generation step conditioned
                on the batch ID `batch_id` and the previously generated tokens `inputs_ids`. This argument is useful
                for constrained generation conditioned on the prefix, as described in [Autoregressive Entity
                Retrieval](https://arxiv.org/abs/2010.00904).
            synced_gpus (`bool`, *optional*):
                Whether to continue running the while loop until max_length. Unless overridden this flag will be set to
                `True` under DeepSpeed ZeRO Stage 3 multiple GPUs environment to avoid hanging if one GPU finished
                generating before other GPUs. Otherwise it'll be set to `False`.
            assistant_model (`PreTrainedModel`, *optional*):
                An assistant model that can be used to accelerate generation. The assistant model must have the exact
                same tokenizer. The acceleration is achieved when forecasting candidate tokens with the assistent model
                is much faster than running generation with the model you're calling generate from. As such, the
                assistant model should be much smaller.
            streamer (`BaseStreamer`, *optional*):
                Streamer object that will be used to stream the generated sequences. Generated tokens are passed
                through `streamer.put(token_ids)` and the streamer is responsible for any further processing.
            negative_prompt_ids (`torch.LongTensor` of shape `(batch_size, sequence_length)`, *optional*):
                The negative prompt needed for some processors such as CFG. The batch size must match the input batch
                size. This is an experimental feature, subject to breaking API changes in future versions.
            negative_prompt_attention_mask (`torch.LongTensor` of shape `(batch_size, sequence_length)`, *optional*):
                Attention_mask for `negative_prompt_ids`.
            lazy_mode (`bool`, *optional*, defaults to `False`):
                Whether the run is executed in lazy mode or not (i.e. eager mode).
            hpu_graphs (`bool`, *optional*, defaults to `False`):
                Whether to use HPU graphs for inference.
            profiling_warmup_steps (`int`, *optional*, defaults to 0):
                Number of steps to ignore for profling.
            profiling_steps (`int`, *optional*, defaults to 0):
                Number of steps to be captured when enabling profiling.
            kwargs (`Dict[str, Any]`, *optional*):
                Ad hoc parametrization of `generation_config` and/or additional model-specific kwargs that will be
                forwarded to the `forward` function of the model. If the model is an encoder-decoder model, encoder
                specific kwargs should not be prefixed and decoder specific kwargs should be prefixed with *decoder_*.

        Return:
            [`transformers.utils.ModelOutput`] or `torch.LongTensor`: A [`transformers.generationutils.ModelOutput`] (if `return_dict_in_generate=True`
            or when `config.return_dict_in_generate=True`) or a `torch.FloatTensor`.
                If the model is *not* an encoder-decoder model (`model.config.is_encoder_decoder=False`), the possible
                [`transformers.generationutils.ModelOutput`] types are:
                    - [`transformers.generation.GenerateDecoderOnlyOutput`],
                    - [`transformers.generation.GenerateBeamDecoderOnlyOutput`]
                If the model is an encoder-decoder model (`model.config.is_encoder_decoder=True`), the possible
                [`transformers.generationutils.ModelOutput`] types are:
                    - [`transformers.generation.GenerateEncoderDecoderOutput`],
                    - [`transformers.generation.GenerateBeamEncoderDecoderOutput`]
        """
        if synced_gpus is None:
            if is_deepspeed_zero3_enabled() and dist.get_world_size() > 1:
                synced_gpus = True
            else:
                synced_gpus = False

        # 1. Handle `generation_config` and kwargs that might update it, and validate the `.generate()` call
        self._validate_model_class()
        if hpu_graphs and not lazy_mode:
            raise ValueError(
                "`hpu_graphs` is True but `lazy_mode` is False. HPU graphs require `lazy_mode` to be set to True."
            )

        # priority: `generation_config` argument > `model.generation_config` (the default generation config)
        if generation_config is None:
            # legacy: users may modify the model configuration to control generation. To trigger this legacy behavior,
            # three conditions must be met
            # 1) the generation config must have been created from the model config (`_from_model_config` field);
            # 2) the generation config must have seen no modification since its creation (the hash is the same);
            # 3) the user must have set generation parameters in the model config.
            if (
                self.generation_config._from_model_config
                and self.generation_config._original_object_hash == hash(self.generation_config)
                and self.config._has_non_default_generation_parameters()
            ):
                new_generation_config = GaudiGenerationConfig.from_model_config(self.config)
                if new_generation_config != self.generation_config:
                    warnings.warn(
                        "You have modified the pretrained model configuration to control generation. This is a"
                        " deprecated strategy to control generation and will be removed soon, in a future version."
                        " Please use and modify the model generation configuration (see"
                        " https://huggingface.co/docs/transformers/generation_strategies#default-text-generation-configuration )"
                    )
                    self.generation_config = new_generation_config
            generation_config = self.generation_config

        generation_config = copy.deepcopy(generation_config)
        if generation_config.static_shapes is None:
            generation_config.static_shapes = self.config.model_type in MODELS_OPTIMIZED_WITH_STATIC_SHAPES
        self.generation_config.static_shapes = generation_config.static_shapes
        if generation_config.ignore_eos is None:
            generation_config.ignore_eos = kwargs.get("ignore_eos", lazy_mode)
        model_kwargs = generation_config.update(**kwargs)  # All unused kwargs must be model kwargs
        if self.config.model_type == "falcon" and "token_type_ids" in kwargs.keys():
            for key in ["token_type_ids"]:
                model_kwargs.pop(key, None)
        self._validate_model_kwargs(model_kwargs.copy())

        # 2. Set generation parameters if not already defined
        logits_processor = logits_processor if logits_processor is not None else LogitsProcessorList()
        stopping_criteria = stopping_criteria if stopping_criteria is not None else StoppingCriteriaList()

        if generation_config.pad_token_id is None and generation_config.eos_token_id is not None:
            if model_kwargs.get("attention_mask", None) is None:
                logger.warning(
                    "The attention mask and the pad token id were not set. As a consequence, you may observe "
                    "unexpected behavior. Please pass your input's `attention_mask` to obtain reliable results."
                )
            eos_token_id = generation_config.eos_token_id
            if isinstance(eos_token_id, list):
                eos_token_id = eos_token_id[0]
            logger.warning(
                f"Setting `pad_token_id` to `eos_token_id`:{generation_config.eos_token_id} for open-end generation."
            )
            generation_config.pad_token_id = eos_token_id

        # 3. Define model inputs
        # inputs_tensor has to be defined
        # model_input_name is defined if model-specific keyword input is passed
        # otherwise model_input_name is None
        # all model-specific keyword inputs are removed from `model_kwargs`
        inputs_tensor, model_input_name, model_kwargs = self._prepare_model_inputs(
            inputs, generation_config.bos_token_id, model_kwargs
        )
        batch_size = inputs_tensor.shape[0]

        # 4. Define other model kwargs
        model_kwargs["output_attentions"] = generation_config.output_attentions
        model_kwargs["output_hidden_states"] = generation_config.output_hidden_states
        # decoder-only models with inputs_embeds forwarding must use caching (otherwise we can't detect whether we are
        # generating the first new token or not, and we only want to use the embeddings for the first new token)
        if not self.config.is_encoder_decoder and model_input_name == "inputs_embeds":
            model_kwargs["use_cache"] = True
        else:
            model_kwargs["use_cache"] = generation_config.use_cache
        self.generation_config.max_length = generation_config.max_length
        accepts_attention_mask = "attention_mask" in set(inspect.signature(self.forward).parameters.keys())
        requires_attention_mask = "encoder_outputs" not in model_kwargs

        if model_kwargs.get("attention_mask", None) is None and requires_attention_mask and accepts_attention_mask:
            model_kwargs["attention_mask"] = self._prepare_attention_mask_for_generation(
                inputs_tensor, generation_config.pad_token_id, generation_config.eos_token_id
            )

        is_greedy_or_beam_and_bucket = (
            not generation_config.bucket_internal
            and generation_config.bucket_size > 0
            and (
                self._get_generation_mode(generation_config, assistant_model) == GenerationMode.GREEDY_SEARCH
                or self._get_generation_mode(generation_config, assistant_model) == GenerationMode.BEAM_SEARCH
            )
        )
        model_kwargs["bucket_size"] = generation_config.bucket_size if generation_config.static_shapes else -1
        model_kwargs["bucket_internal"] = generation_config.bucket_internal
        model_kwargs["reduce_recompile"] = (
            generation_config.reduce_recompile if generation_config.reduce_recompile is not None else False
        )
        if model_kwargs["reduce_recompile"]:
            assert generation_config.bucket_size
        if generation_config.reuse_cache:
            assert self.config.model_type in [
                "llama",
                "mistral",
<<<<<<< HEAD
                "mixtral",
            ], "reuse_cache only supported by llama, mistral and mixtral at the moment"
=======
                "falcon",
            ], "reuse_cache only supported by llama, mistral and falcon at the moment"
>>>>>>> 753da20f
            if not generation_config.bucket_internal:
                assert (
                    generation_config.bucket_size <= 0
                ), "please set bucket_internal along with reuse_cache and bucket_size"
            else:
                assert generation_config.bucket_size >= 0, "please set valid bucket_size to use bucket_internal"

        if generation_config.static_shapes:
            # Pad inputs to have static shapes during generation, this gives better performance than dynamic shapes on HPUs
            # In encoder_decoder models, Inputs are already padded

            if not self.config.is_encoder_decoder:
                # only pad if bucket_size < -1. If we are bucketing (bucket_size > 0), then that is taken care in greedy_search()
                if not is_greedy_or_beam_and_bucket:
                    # token_idx is the current index in the generation process, it is incremented each time a new token is generated
                    token_idx = inputs_tensor.shape[-1]
                    model_kwargs["token_idx"] = torch.tensor(token_idx, device=inputs_tensor.device)
                    model_kwargs["token_idx_cpu"] = token_idx
                    if generation_config.max_new_tokens is None:
                        generation_config.max_new_tokens = generation_config.max_length - token_idx
                    inputs_tensor = torch.nn.functional.pad(
                        inputs_tensor, (0, generation_config.max_new_tokens), value=generation_config.pad_token_id
                    )
                    for other_inputs in ["attention_mask", "token_type_ids"]:
                        if model_kwargs.get(other_inputs) is not None:
                            model_kwargs[other_inputs] = torch.nn.functional.pad(
                                model_kwargs[other_inputs], (0, generation_config.max_new_tokens), value=0
                            )
            else:
                assert generation_config.bucket_size <= 0, "Untested path for bucket>0"
                token_idx = 1
                model_kwargs["token_idx"] = torch.tensor(token_idx, device=inputs_tensor.device)
                if model_kwargs.get("decoder_attention_mask", None) is None and generation_config.use_cache:
                    max_length = (
                        generation_config.max_new_tokens + 1
                        if generation_config.max_new_tokens is not None
                        else generation_config.max_length
                    )
                    model_kwargs["decoder_attention_mask"] = self._prepare_decoder_attention_mask(
                        max_length,
                        inputs_tensor.shape[0],
                        generation_config.pad_token_id,
                        inputs_tensor.device,
                    )

        # decoder-only models should use left-padding for generation
        if not self.config.is_encoder_decoder:
            # If `input_ids` was given, check if the last id in any sequence is `pad_token_id`
            # Note: If using, `inputs_embeds` this check does not work, because we want to be more hands-off.
            if generation_config.pad_token_id is not None:
                position = model_kwargs["token_idx"] - 1 if "token_idx" in model_kwargs else -1
                if (
                    len(inputs_tensor.shape) == 2
                    and torch.sum(inputs_tensor[:, position] == generation_config.pad_token_id) > 0
                ):
                    logger.warning(
                        "A decoder-only architecture is being used, but right-padding was detected! For correct "
                        "generation results, please set `padding_side='left'` when initializing the tokenizer."
                    )

        if self.config.is_encoder_decoder and "encoder_outputs" not in model_kwargs:
            # if model is encoder decoder encoder_outputs are created
            # and added to `model_kwargs`
            model_kwargs = self._prepare_encoder_decoder_kwargs_for_generation(
                inputs_tensor, model_kwargs, model_input_name
            )

        # 5. Prepare `input_ids` which will be used for auto-regressive generation
        if self.config.is_encoder_decoder:
            input_ids, model_kwargs = self._prepare_decoder_input_ids_for_generation(
                batch_size=batch_size,
                model_input_name=model_input_name,
                model_kwargs=model_kwargs,
                decoder_start_token_id=generation_config.decoder_start_token_id,
                bos_token_id=generation_config.bos_token_id,
                device=inputs_tensor.device,
                max_new_tokens=generation_config.max_new_tokens,
            )
        else:
            input_ids = inputs_tensor if model_input_name == "input_ids" else model_kwargs.pop("input_ids")

        if streamer is not None:
            streamer.put(input_ids.cpu())

        # 6. Prepare `max_length` depending on other stopping criteria.
        input_ids_length = input_ids.shape[-1]
        has_default_max_length = kwargs.get("max_length") is None and generation_config.max_length is not None
        if generation_config.max_new_tokens is not None:
            if not has_default_max_length and generation_config.max_length is not None:
                logger.warning(
                    f"Both `max_new_tokens` (={generation_config.max_new_tokens}) and `max_length`(="
                    f"{generation_config.max_length}) seem to have been set. `max_new_tokens` will take precedence. "
                    "Please refer to the documentation for more information. "
                    "(https://huggingface.co/docs/transformers/main/en/main_classes/text_generation)"
                )
            if "token_idx" in model_kwargs:
                generation_config.max_length = input_ids_length
            else:
                generation_config.max_length = generation_config.max_new_tokens + input_ids_length
        # otherwise the total length [inputs-embeds-len + new-tokens-len] will go beyond indicated `max_length`
        elif (
            model_input_name == "inputs_embeds"
            and inputs_tensor.shape[:-1] != input_ids.shape
            and not self.config.is_encoder_decoder
        ):
            generation_config.max_length -= inputs_tensor.shape[1]

        # if we don't pass `past_key_values` and a cache_implementation is specified
        if generation_config.cache_implementation in NEED_SETUP_CACHE_CLASSES_MAPPING and not model_kwargs.get(
            "past_key_values", False
        ):
            cache_cls = NEED_SETUP_CACHE_CLASSES_MAPPING[generation_config.cache_implementation]
            if not callable(getattr(self, "_setup_cache", None)):
                raise ValueError(
                    "The `generation_config` defines a `cache_implementation` that is not compatible with this model."
                    " Make sure it has a `_setup_cache` function."
                )
            self._setup_cache(cache_cls, max_batch_size=batch_size, max_cache_len=generation_config.max_length)

        self._validate_generated_length(
            generation_config,
            model_kwargs["token_idx"].item() if "token_idx" in model_kwargs else input_ids_length,
            has_default_max_length,
        )

        # determine whether introduce trim_logits feature
        model_kwargs["trim_logits"] = generation_config.trim_logits

        # determine whether attention softmax needs to execute in lower precision
        model_kwargs["attn_softmax_bf16"] = generation_config.attn_softmax_bf16

        # determine whether limit_hpu_graphs needs to be used
        model_kwargs["limit_hpu_graphs"] = generation_config.limit_hpu_graphs

        # prepare for allocate kv cache
        model_kwargs["reuse_cache"] = generation_config.reuse_cache

        # determine whether flash attention needs to be used
        model_kwargs["use_flash_attention"] = generation_config.use_flash_attention
        model_kwargs["flash_attention_recompute"] = True if generation_config.flash_attention_recompute else False
        if not self.config.is_encoder_decoder:
            calculated_max_length = input_ids.shape[-1]
            if not generation_config.static_shapes and generation_config.max_new_tokens is not None:
                calculated_max_length = input_ids.shape[-1] + generation_config.max_new_tokens
            if generation_config.use_cache and generation_config.reuse_cache:
                bs, _ = input_ids.shape
                if not is_greedy_or_beam_and_bucket:
                    unwrap_deepspeed_model(self).allocate_kv_cache(
                        bs * generation_config.num_beams, calculated_max_length, token_idx
                    )
                    model_kwargs["kv_cache_len"] = calculated_max_length

            if self.config.model_type in ["llama", "falcon"]:
                if self.config.max_position_embeddings < calculated_max_length:
                    unwrap_deepspeed_model(self).update_sincos_cache(seq_len=calculated_max_length)

        # 7. determine generation mode
        generation_mode = self._get_generation_mode(generation_config, assistant_model)
        if generation_config.bucket_size > 0:
            assert generation_config.static_shapes, "bucket_size > 0 can be set only when static_shapes is set"
        # if generation_config.bucket_size <= 0, padding is handled by the generating fn (like greedy_search)
        if generation_config.static_shapes and generation_config.bucket_size > 0:
            assert (
                generation_mode == GenerationMode.GREEDY_SEARCH or generation_mode == GenerationMode.BEAM_SEARCH
            ), "generation_config.bucket_size > 0 supported only for greedy mode"

        if streamer is not None and (generation_config.num_beams > 1):
            raise ValueError(
                "`streamer` cannot be used with beam search (yet!). Make sure that `num_beams` is set to 1."
            )

        if self.device.type != input_ids.device.type:
            warnings.warn(
                (
                    "You are calling .generate() with the `input_ids` being on a device type different"
                    f" than your model's device. `input_ids` is on {input_ids.device.type}, whereas the model"
                    f" is on {self.device.type}. You may experience unexpected behaviors or slower generation."
                    " Please make sure that you have put `input_ids` to the"
                    f" correct device by calling for example input_ids = input_ids.to('{self.device.type}') before"
                    " running `.generate()`."
                ),
                UserWarning,
            )

        # 8. prepare distribution pre_processing samplers
        prepared_logits_processor = self._get_logits_processor(
            generation_config=generation_config,
            input_ids_seq_length=input_ids_length,
            encoder_input_ids=inputs_tensor,
            prefix_allowed_tokens_fn=prefix_allowed_tokens_fn,
            logits_processor=logits_processor,
            model_kwargs=model_kwargs,
            negative_prompt_ids=negative_prompt_ids,
            negative_prompt_attention_mask=negative_prompt_attention_mask,
        )

        # 9. prepare stopping criteria
        self.generation_config.generation_mode = generation_mode
        prepared_stopping_criteria = self._get_stopping_criteria(
            generation_config=generation_config, stopping_criteria=stopping_criteria
        )

        # In lazy mode, import Habana torch to be able to add mark_step()
        if lazy_mode:
            import habana_frameworks.torch.core as htcore

            self.htcore_generation = htcore

        # 10. go into different generation modes
        if generation_mode == GenerationMode.ASSISTED_GENERATION:
            if generation_config.num_return_sequences > 1:
                raise ValueError(
                    "num_return_sequences has to be 1 when doing assisted generate, "
                    f"but is {generation_config.num_return_sequences}."
                )
            if batch_size > 1:
                raise ValueError("assisted generate is only supported for batch_size = 1")
            if not model_kwargs["use_cache"]:
                raise ValueError("assisted generate requires `use_cache=True`")

            # 11. Get the candidate generator, given the parameterization
            candidate_generator = self._get_candidate_generator(
                generation_config=generation_config,
                input_ids=input_ids,
                inputs_tensor=inputs_tensor,
                assistant_model=assistant_model,
                logits_processor=logits_processor,
                model_kwargs=model_kwargs,
            )

            # 12. run assisted generate
            return self.assisted_decoding(
                input_ids,
                candidate_generator=candidate_generator,
                do_sample=generation_config.do_sample,
                logits_processor=prepared_logits_processor,
                logits_warper=self._get_logits_warper(generation_config) if generation_config.do_sample else None,
                stopping_criteria=prepared_stopping_criteria,
                pad_token_id=generation_config.pad_token_id,
                eos_token_id=generation_config.eos_token_id,
                output_scores=generation_config.output_scores,
                output_logits=generation_config.output_logits,
                return_dict_in_generate=generation_config.return_dict_in_generate,
                synced_gpus=synced_gpus,
                streamer=streamer,
                **model_kwargs,
            )
        if generation_mode == GenerationMode.GREEDY_SEARCH:
            # 11. run greedy search
            return self.greedy_search(
                input_ids,
                logits_processor=prepared_logits_processor,
                stopping_criteria=prepared_stopping_criteria,
                pad_token_id=generation_config.pad_token_id,
                eos_token_id=generation_config.eos_token_id,
                output_scores=generation_config.output_scores,
                output_logits=generation_config.output_logits,
                return_dict_in_generate=generation_config.return_dict_in_generate,
                synced_gpus=synced_gpus,
                streamer=streamer,
                lazy_mode=lazy_mode,
                ignore_eos=generation_config.ignore_eos,
                profiling_warmup_steps=profiling_warmup_steps,
                profiling_steps=profiling_steps,
                **model_kwargs,
            )

        elif generation_mode == GenerationMode.CONTRASTIVE_SEARCH:
            if not model_kwargs["use_cache"]:
                raise ValueError("Contrastive search requires `use_cache=True`")

            return self.contrastive_search(
                input_ids,
                top_k=generation_config.top_k,
                penalty_alpha=generation_config.penalty_alpha,
                logits_processor=prepared_logits_processor,
                stopping_criteria=prepared_stopping_criteria,
                pad_token_id=generation_config.pad_token_id,
                eos_token_id=generation_config.eos_token_id,
                output_scores=generation_config.output_scores,
                output_logits=generation_config.output_logits,
                return_dict_in_generate=generation_config.return_dict_in_generate,
                synced_gpus=synced_gpus,
                streamer=streamer,
                sequential=generation_config.low_memory,
                profiling_warmup_steps=profiling_warmup_steps,
                profiling_steps=profiling_steps,
                **model_kwargs,
            )

        elif generation_mode == GenerationMode.SAMPLE:
            # 11. prepare logits warper
            logits_warper = self._get_logits_warper(generation_config)

            # 12. expand input_ids with `num_return_sequences` additional sequences per batch
            input_ids, model_kwargs = self._expand_inputs_for_generation(
                input_ids=input_ids,
                expand_size=generation_config.num_return_sequences,
                is_encoder_decoder=self.config.is_encoder_decoder,
                **model_kwargs,
            )

            # 13. run sample
            return self.sample(
                input_ids,
                logits_processor=prepared_logits_processor,
                logits_warper=logits_warper,
                stopping_criteria=prepared_stopping_criteria,
                pad_token_id=generation_config.pad_token_id,
                eos_token_id=generation_config.eos_token_id,
                output_scores=generation_config.output_scores,
                output_logits=generation_config.output_logits,
                return_dict_in_generate=generation_config.return_dict_in_generate,
                synced_gpus=synced_gpus,
                streamer=streamer,
                lazy_mode=lazy_mode,
                ignore_eos=generation_config.ignore_eos,
                profiling_warmup_steps=profiling_warmup_steps,
                profiling_steps=profiling_steps,
                **model_kwargs,
            )

        elif generation_mode == GenerationMode.BEAM_SEARCH:
            # 11. prepare beam search scorer
            beam_scorer = BeamSearchScorer(
                batch_size=batch_size,
                num_beams=generation_config.num_beams,
                device=inputs_tensor.device,
                length_penalty=generation_config.length_penalty,
                do_early_stopping=generation_config.early_stopping,
                num_beam_hyps_to_keep=generation_config.num_return_sequences,
                max_length=generation_config.max_length,
            )
            # 12. interleave input_ids with `num_beams` additional sequences per batch
            input_ids, model_kwargs = self._expand_inputs_for_generation(
                input_ids=input_ids,
                expand_size=generation_config.num_beams,
                is_encoder_decoder=self.config.is_encoder_decoder,
                **model_kwargs,
            )
            # 13. run beam search
            return self.beam_search(
                input_ids,
                beam_scorer,
                logits_processor=prepared_logits_processor,
                stopping_criteria=prepared_stopping_criteria,
                pad_token_id=generation_config.pad_token_id,
                eos_token_id=generation_config.eos_token_id,
                output_scores=generation_config.output_scores,
                output_logits=generation_config.output_logits,
                return_dict_in_generate=generation_config.return_dict_in_generate,
                synced_gpus=synced_gpus,
                sequential=generation_config.low_memory,
                lazy_mode=lazy_mode,
                profiling_warmup_steps=profiling_warmup_steps,
                profiling_steps=profiling_steps,
                **model_kwargs,
            )

        elif generation_mode == GenerationMode.BEAM_SAMPLE:
            # 11. prepare logits warper
            logits_warper = self._get_logits_warper(generation_config)

            # 12. prepare beam search scorer
            beam_scorer = BeamSearchScorer(
                batch_size=batch_size,
                num_beams=generation_config.num_beams,
                device=inputs_tensor.device,
                length_penalty=generation_config.length_penalty,
                do_early_stopping=generation_config.early_stopping,
                num_beam_hyps_to_keep=generation_config.num_return_sequences,
                max_length=generation_config.max_length,
            )

            # 13. interleave input_ids with `num_beams` additional sequences per batch
            input_ids, model_kwargs = self._expand_inputs_for_generation(
                input_ids=input_ids,
                expand_size=generation_config.num_beams,
                is_encoder_decoder=self.config.is_encoder_decoder,
                **model_kwargs,
            )

            # 14. run beam sample
            return self.beam_sample(
                input_ids,
                beam_scorer,
                logits_processor=prepared_logits_processor,
                logits_warper=logits_warper,
                stopping_criteria=prepared_stopping_criteria,
                pad_token_id=generation_config.pad_token_id,
                eos_token_id=generation_config.eos_token_id,
                output_scores=generation_config.output_scores,
                output_logits=generation_config.output_logits,
                return_dict_in_generate=generation_config.return_dict_in_generate,
                synced_gpus=synced_gpus,
                lazy_mode=lazy_mode,
                profiling_warmup_steps=profiling_warmup_steps,
                profiling_steps=profiling_steps,
                **model_kwargs,
            )

        elif generation_mode == GenerationMode.GROUP_BEAM_SEARCH:
            # 11. prepare beam search scorer
            beam_scorer = BeamSearchScorer(
                batch_size=batch_size,
                num_beams=generation_config.num_beams,
                device=inputs_tensor.device,
                length_penalty=generation_config.length_penalty,
                do_early_stopping=generation_config.early_stopping,
                num_beam_hyps_to_keep=generation_config.num_return_sequences,
                num_beam_groups=generation_config.num_beam_groups,
                max_length=generation_config.max_length,
            )
            # 12. interleave input_ids with `num_beams` additional sequences per batch
            input_ids, model_kwargs = self._expand_inputs_for_generation(
                input_ids=input_ids,
                expand_size=generation_config.num_beams,
                is_encoder_decoder=self.config.is_encoder_decoder,
                **model_kwargs,
            )
            # 13. run beam search
            return self.group_beam_search(
                input_ids,
                beam_scorer,
                logits_processor=prepared_logits_processor,
                stopping_criteria=prepared_stopping_criteria,
                pad_token_id=generation_config.pad_token_id,
                eos_token_id=generation_config.eos_token_id,
                output_scores=generation_config.output_scores,
                output_logits=generation_config.output_logits,
                return_dict_in_generate=generation_config.return_dict_in_generate,
                synced_gpus=synced_gpus,
                lazy_mode=lazy_mode,
                profiling_warmup_steps=profiling_warmup_steps,
                profiling_steps=profiling_steps,
                **model_kwargs,
            )

        elif generation_mode == GenerationMode.CONSTRAINED_BEAM_SEARCH:
            final_constraints = []
            if generation_config.constraints is not None:
                final_constraints = generation_config.constraints

            if generation_config.force_words_ids is not None:

                def typeerror():
                    raise ValueError(
                        "`force_words_ids` has to either be a `List[List[List[int]]]` or `List[List[int]]` "
                        f"of positive integers, but is {generation_config.force_words_ids}."
                    )

                if (
                    not isinstance(generation_config.force_words_ids, list)
                    or len(generation_config.force_words_ids) == 0
                ):
                    typeerror()

                for word_ids in generation_config.force_words_ids:
                    if isinstance(word_ids[0], list):
                        if not isinstance(word_ids, list) or len(word_ids) == 0:
                            typeerror()
                        if any(not isinstance(token_ids, list) for token_ids in word_ids):
                            typeerror()
                        if any(
                            any((not isinstance(token_id, int) or token_id < 0) for token_id in token_ids)
                            for token_ids in word_ids
                        ):
                            typeerror()

                        constraint = DisjunctiveConstraint(word_ids)
                    else:
                        if not isinstance(word_ids, list) or len(word_ids) == 0:
                            typeerror()
                        if any((not isinstance(token_id, int) or token_id < 0) for token_id in word_ids):
                            typeerror()

                        constraint = PhrasalConstraint(word_ids)
                    final_constraints.append(constraint)

            # 11. prepare beam search scorer
            constrained_beam_scorer = ConstrainedBeamSearchScorer(
                constraints=final_constraints,
                batch_size=batch_size,
                num_beams=generation_config.num_beams,
                device=inputs_tensor.device,
                length_penalty=generation_config.length_penalty,
                do_early_stopping=generation_config.early_stopping,
                num_beam_hyps_to_keep=generation_config.num_return_sequences,
                max_length=generation_config.max_length,
            )
            # 12. interleave input_ids with `num_beams` additional sequences per batch
            input_ids, model_kwargs = self._expand_inputs_for_generation(
                input_ids=input_ids,
                expand_size=generation_config.num_beams,
                is_encoder_decoder=self.config.is_encoder_decoder,
                **model_kwargs,
            )
            # 13. run beam search
            return self.constrained_beam_search(
                input_ids,
                constrained_beam_scorer=constrained_beam_scorer,
                logits_processor=prepared_logits_processor,
                stopping_criteria=prepared_stopping_criteria,
                pad_token_id=generation_config.pad_token_id,
                eos_token_id=generation_config.eos_token_id,
                output_scores=generation_config.output_scores,
                output_logits=generation_config.output_logits,
                return_dict_in_generate=generation_config.return_dict_in_generate,
                synced_gpus=synced_gpus,
                lazy_mode=lazy_mode,
                profiling_warmup_steps=profiling_warmup_steps,
                profiling_steps=profiling_steps,
                **model_kwargs,
            )

    @torch.no_grad()
    def contrastive_search(
        self,
        input_ids: torch.LongTensor,
        top_k: Optional[int] = 1,
        penalty_alpha: Optional[float] = 0,
        logits_processor: Optional[LogitsProcessorList] = None,
        logits_warper: Optional[LogitsProcessorList] = None,
        stopping_criteria: Optional[StoppingCriteriaList] = None,
        pad_token_id: Optional[int] = None,
        eos_token_id: Optional[Union[int, List[int]]] = None,
        output_attentions: Optional[bool] = None,
        output_hidden_states: Optional[bool] = None,
        output_scores: Optional[bool] = None,
        output_logits: Optional[bool] = None,
        return_dict_in_generate: Optional[bool] = None,
        synced_gpus: bool = False,
        streamer: Optional["BaseStreamer"] = None,
        sequential: Optional[bool] = None,
        lazy_mode: Optional[bool] = False,
        profiling_warmup_steps: Optional[int] = 0,
        profiling_steps: Optional[int] = 0,
        **model_kwargs,
    ) -> Union[GenerateNonBeamOutput, torch.LongTensor]:
        r"""
        Generates sequences of token ids for models with a language modeling head using **contrastive search** and can
        be used for text-decoder, text-to-text, speech-to-text, and vision-to-text models.

        <Tip warning={true}>

        In most cases, you do not need to call [`~generation.GenerationMixin.contrastive_search`] directly. Use
        generate() instead. For an overview of generation strategies and code examples, check the [following
        guide](../generation_strategies).

        </Tip>

        Parameters:
            input_ids (`torch.LongTensor` of shape `(batch_size, sequence_length)`):
                The sequence used as a prompt for the generation.
            top_k (`int`, *optional*, defaults to 1):
                The size of the candidate set that is used to re-rank for contrastive search
            penalty_alpha (`float`, *optional*, defaults to 0):
                The degeneration penalty for contrastive search; activate when it is larger than 0
            logits_processor (`LogitsProcessorList`, *optional*):
                An instance of [`LogitsProcessorList`]. List of instances of class derived from [`LogitsProcessor`]
                used to modify the prediction scores of the language modeling head applied at each generation step.
            logits_warper (`LogitsProcessorList`, *optional*):
                An instance of [`LogitsProcessorList`]. List of instances of class derived from [`LogitsWarper`] used
                to warp the prediction score distribution of the language modeling head applied before multinomial
                sampling at each generation step.
            stopping_criteria (`StoppingCriteriaList`, *optional*):
                An instance of [`StoppingCriteriaList`]. List of instances of class derived from [`StoppingCriteria`]
                used to tell if the generation loop should stop.
            pad_token_id (`int`, *optional*):
                The id of the *padding* token.
            eos_token_id (`Union[int, List[int]]`, *optional*):
                The id of the *end-of-sequence* token. Optionally, use a list to set multiple *end-of-sequence* tokens.
            output_attentions (`bool`, *optional*, defaults to `False`):
                Whether or not to return the attentions tensors of all attention layers. See `attentions` under
                returned tensors for more details.
            output_hidden_states (`bool`, *optional*, defaults to `False`):
                Whether or not to return the hidden states of all layers. See `hidden_states` under returned tensors
                for more details.
            output_scores (`bool`, *optional*, defaults to `False`):
                Whether or not to return the prediction scores. See `scores` under returned tensors for more details.
            output_logits (`bool`, *optional*, defaults to `False`):
                Whether or not to return the raw prediction logit scores. See `logits` under returned tensors
                for more details.
            return_dict_in_generate (`bool`, *optional*, defaults to `False`):
                Whether or not to return a [`transformers.generationutils.ModelOutput`] instead of a plain tuple.
            synced_gpus (`bool`, *optional*, defaults to `False`):
                Whether to continue running the while loop until max_length (needed for ZeRO stage 3)
            streamer (`BaseStreamer`, *optional*):
                Streamer object that will be used to stream the generated sequences. Generated tokens are passed
                through `streamer.put(token_ids)` and the streamer is responsible for any further processing.
            lazy_mode (`bool`, *optional*, defaults to `False`):
                Whether the run is executed in lazy mode or not (i.e. eager mode).
            profiling_warmup_steps (`int`, *optional*, defaults to 0):
                Number of steps to ignore for profling.
            profiling_steps (`int`, *optional*, defaults to 0):
                Number of steps to be captured when enabling profiling.
            model_kwargs:
                Additional model specific keyword arguments will be forwarded to the `forward` function of the model.
                If model is an encoder-decoder model the kwargs should include `encoder_outputs`.

        Return:
            [`transformers.generation.GenerateDecoderOnlyOutput`],
            [`transformers.generation.GenerateEncoderDecoderOutput`] or `torch.LongTensor`: A `torch.LongTensor`
            containing the generated tokens (default behaviour) or a
            [`transformers.generation.GenerateDecoderOnlyOutput`] if `model.config.is_encoder_decoder=False` and
            `return_dict_in_generate=True` or a [`transformers.generation.GenerateEncoderDecoderOutput`] if
            `model.config.is_encoder_decoder=True`.

        Examples:
        ```python
        >>> from transformers import (
        ...     AutoTokenizer,
        ...     AutoModelForCausalLM,
        ...     StoppingCriteriaList,
        ...     MaxLengthCriteria,
        ... )

        >>> tokenizer = AutoTokenizer.from_pretrained("facebook/opt-125m")
        >>> model = AutoModelForCausalLM.from_pretrained("facebook/opt-125m")
        >>> # set pad_token_id to eos_token_id because OPT does not have a PAD token
        >>> model.config.pad_token_id = model.config.eos_token_id
        >>> input_prompt = "DeepMind Company is"
        >>> input_ids = tokenizer(input_prompt, return_tensors="pt")
        >>> stopping_criteria = StoppingCriteriaList([MaxLengthCriteria(max_length=64)])
        >>> outputs = model.contrastive_search(
        ...     **input_ids, penalty_alpha=0.6, top_k=4, stopping_criteria=stopping_criteria
        ... )
        >>> tokenizer.batch_decode(outputs, skip_special_tokens=True)
        ['DeepMind Company is a company that focuses on the development and commercialization of artificial intelligence (AI). DeepMind’s mission is to help people understand and solve problems that are difficult to solve in the world today.\n\nIn this post, we talk about the benefits of deep learning in business and how it']
        ```"""

        raise NotImplementedError("Contrastive search is not supported by optimum-habana yet.")

    def greedy_search(
        self,
        input_ids: torch.LongTensor,
        logits_processor: Optional[LogitsProcessorList] = None,
        stopping_criteria: Optional[StoppingCriteriaList] = None,
        max_length: Optional[int] = None,
        pad_token_id: Optional[int] = None,
        eos_token_id: Optional[Union[int, List[int]]] = None,
        output_attentions: Optional[bool] = None,
        output_hidden_states: Optional[bool] = None,
        output_scores: Optional[bool] = None,
        output_logits: Optional[bool] = None,
        return_dict_in_generate: Optional[bool] = None,
        synced_gpus: bool = False,
        streamer: Optional["BaseStreamer"] = None,
        lazy_mode: Optional[bool] = False,
        ignore_eos: Optional[bool] = False,
        profiling_warmup_steps: Optional[int] = 0,
        profiling_steps: Optional[int] = 0,
        **model_kwargs,
    ) -> Union[GenerateNonBeamOutput, torch.LongTensor]:
        r"""
        Generates sequences of token ids for models with a language modeling head using **greedy decoding** and can be
        used for text-decoder, text-to-text, speech-to-text, and vision-to-text models.

        <Tip warning={true}>

        In most cases, you do not need to call [`~generation.GenerationMixin.greedy_search`] directly. Use generate()
        instead. For an overview of generation strategies and code examples, check the [following
        guide](../generation_strategies).

        </Tip>


        Parameters:
            input_ids (`torch.LongTensor` of shape `(batch_size, sequence_length)`):
                The sequence used as a prompt for the generation.
            logits_processor (`LogitsProcessorList`, *optional*):
                An instance of [`LogitsProcessorList`]. List of instances of class derived from [`LogitsProcessor`]
                used to modify the prediction scores of the language modeling head applied at each generation step.
            stopping_criteria (`StoppingCriteriaList`, *optional*):
                An instance of [`StoppingCriteriaList`]. List of instances of class derived from [`StoppingCriteria`]
                used to tell if the generation loop should stop.
            max_length (`int`, *optional*, defaults to 20):
                **DEPRECATED**. Use `logits_processor` or `stopping_criteria` directly to cap the number of generated
                tokens. The maximum length of the sequence to be generated.
            pad_token_id (`int`, *optional*):
                The id of the *padding* token.
            eos_token_id (`Union[int, List[int]]`, *optional*):
                The id of the *end-of-sequence* token. Optionally, use a list to set multiple *end-of-sequence* tokens.
            output_attentions (`bool`, *optional*, defaults to `False`):
                Whether or not to return the attentions tensors of all attention layers. See `attentions` under
                returned tensors for more details.
            output_hidden_states (`bool`, *optional*, defaults to `False`):
                Whether or not to return the hidden states of all layers. See `hidden_states` under returned tensors
                for more details.
            output_scores (`bool`, *optional*, defaults to `False`):
                Whether or not to return the prediction scores. See `scores` under returned tensors for more details.
            output_logits (`bool`, *optional*, defaults to `False`):
                Whether or not to return the raw prediction logit scores. See `logits` under returned tensors
                for more details.
            return_dict_in_generate (`bool`, *optional*, defaults to `False`):
                Whether or not to return a [`transformers.generationutils.ModelOutput`] instead of a plain tuple.
            synced_gpus (`bool`, *optional*, defaults to `False`):
                Whether to continue running the while loop until max_length (needed for ZeRO stage 3)
            streamer (`BaseStreamer`, *optional*):
                Streamer object that will be used to stream the generated sequences. Generated tokens are passed
                through `streamer.put(token_ids)` and the streamer is responsible for any further processing.
            lazy_mode (`bool`, *optional*, defaults to `False`):
                Whether the run is executed in lazy mode or not (i.e. eager mode).
            ignore_eos (`bool`, *optional*, defaults to `False`):
                Whether to ignore finished sequences (faster in lazy mode and with HPU graphs) or not (eager mode).
            profiling_warmup_steps (`int`, *optional*, defaults to 0):
                Number of steps to ignore for profling.
            profiling_steps (`int`, *optional*, defaults to 0):
                Number of steps to be captured when enabling profiling.
            model_kwargs:
                Additional model specific keyword arguments will be forwarded to the `forward` function of the model.
                If model is an encoder-decoder model the kwargs should include `encoder_outputs`.

        Return:
            [`transformers.generation.GenerateDecoderOnlyOutput`], [`transformers.generation.GenerateEncoderDecoderOutput`]
            or `torch.LongTensor`: A `torch.LongTensor` containing the generated tokens (default behaviour) or a
            [`transformers.generation.GenerateDecoderOnlyOutput`] if `model.config.is_encoder_decoder=False` and
            `return_dict_in_generate=True` or a [`transformers.generation.GenerateEncoderDecoderOutput`] if
            `model.config.is_encoder_decoder=True`.

        Examples:

        ```python
        >>> from transformers import (
        ...     AutoTokenizer,
        ...     AutoModelForCausalLM,
        ...     LogitsProcessorList,
        ...     MinLengthLogitsProcessor,
        ...     StoppingCriteriaList,
        ...     MaxLengthCriteria,
        ... )

        >>> tokenizer = AutoTokenizer.from_pretrained("gpt2")
        >>> model = AutoModelForCausalLM.from_pretrained("gpt2")

        >>> # set pad_token_id to eos_token_id because GPT2 does not have a PAD token
        >>> model.generation_config.pad_token_id = model.generation_config.eos_token_id

        >>> input_prompt = "It might be possible to"
        >>> input_ids = tokenizer(input_prompt, return_tensors="pt").input_ids

        >>> # instantiate logits processors
        >>> logits_processor = LogitsProcessorList(
        ...     [
        ...         MinLengthLogitsProcessor(10, eos_token_id=model.generation_config.eos_token_id),
        ...     ]
        ... )
        >>> stopping_criteria = StoppingCriteriaList([MaxLengthCriteria(max_length=20)])

        >>> outputs = model.greedy_search(
        ...     input_ids, logits_processor=logits_processor, stopping_criteria=stopping_criteria
        ... )

        >>> tokenizer.batch_decode(outputs, skip_special_tokens=True)
        ["It might be possible to get a better understanding of the nature of the problem, but it's not"]
        ```"""
        # init values
        logits_processor = logits_processor if logits_processor is not None else LogitsProcessorList()
        stopping_criteria = stopping_criteria if stopping_criteria is not None else StoppingCriteriaList()
        if max_length is not None:
            warnings.warn(
                (
                    "`max_length` is deprecated in this function, use"
                    " `stopping_criteria=StoppingCriteriaList([MaxLengthCriteria(max_length=max_length)])` instead."
                ),
                UserWarning,
            )
            stopping_criteria = validate_stopping_criteria(stopping_criteria, max_length)
        pad_token_id = pad_token_id if pad_token_id is not None else self.generation_config.pad_token_id
        eos_token_id = eos_token_id if eos_token_id is not None else self.generation_config.eos_token_id
        if isinstance(eos_token_id, int):
            eos_token_id = [eos_token_id]
        eos_token_id_tensor = torch.tensor(eos_token_id).to(input_ids.device) if eos_token_id is not None else None
        output_scores = output_scores if output_scores is not None else self.generation_config.output_scores
        output_attentions = (
            output_attentions if output_attentions is not None else self.generation_config.output_attentions
        )
        output_hidden_states = (
            output_hidden_states if output_hidden_states is not None else self.generation_config.output_hidden_states
        )
        return_dict_in_generate = (
            return_dict_in_generate
            if return_dict_in_generate is not None
            else self.generation_config.return_dict_in_generate
        )

        # init attention / hidden states / scores tuples
        raw_logits = () if (return_dict_in_generate and output_logits) else None
        scores = () if (return_dict_in_generate and output_scores) else None
        decoder_attentions = () if (return_dict_in_generate and output_attentions) else None
        cross_attentions = () if (return_dict_in_generate and output_attentions) else None
        decoder_hidden_states = () if (return_dict_in_generate and output_hidden_states) else None

        # if model is an encoder-decoder, retrieve encoder attention weights and hidden states
        if return_dict_in_generate and self.config.is_encoder_decoder:
            encoder_attentions = model_kwargs["encoder_outputs"].get("attentions") if output_attentions else None
            encoder_hidden_states = (
                model_kwargs["encoder_outputs"].get("hidden_states") if output_hidden_states else None
            )

        # keep track of which sequences are already finished
        if not ignore_eos:
            unfinished_sequences = torch.ones(input_ids.shape[0], dtype=torch.long, device=input_ids.device)

        hb_profer = HabanaProfile(warmup=profiling_warmup_steps, active=profiling_steps)
        hb_profer.start()
        this_peer_finished = False  # used by synced_gpus only
        bucket_size = model_kwargs.get("bucket_size", -1)
        prev_idx = -1  # avoiding calculate cache_idx when its value is not changing
        bucket_internal = model_kwargs.get("bucket_internal", None)
        reduce_recompile = model_kwargs.get("reduce_recompile", False)

        prompt_len = input_ids.shape[-1]
        if not bucket_internal:
            if bucket_size >= 0:
                inc = iter(incrementor(bucket_size, prompt_len))
            if bucket_size > 0:
                assert "position_ids" not in model_kwargs, "Untested path"
        cur_len = prompt_len
        token_idx = model_kwargs.get("token_idx", None)
        if token_idx is not None:
            # Update cur_len in case of static shapes
            cur_len = token_idx.item()
        while True:
            if lazy_mode:
                self.htcore_generation.mark_step()

            if synced_gpus:
                # Under synced_gpus the `forward` call must continue until all gpus complete their sequence.
                # The following logic allows an early break if all peers finished generating their sequence
                this_peer_finished_flag = torch.tensor(0.0 if this_peer_finished else 1.0).to(input_ids.device)
                # send 0.0 if we finished, 1.0 otherwise
                dist.all_reduce(this_peer_finished_flag, op=dist.ReduceOp.SUM)
                # did all peers finish? the reduced sum will be 0.0 then
                if this_peer_finished_flag.item() == 0.0:
                    break

            if bucket_size > 0 and not bucket_internal:
                # it will not have been padded if bucket_size > 0
                params = next(inc)
                input_ids, model_kwargs = self.update_model_kwargs_for_bucketing(
                    params, input_ids, model_kwargs, pad_token_id, bucket_size, reduce_recompile
                )

            # prepare model inputs
            model_inputs = self.prepare_inputs_for_generation(input_ids, **model_kwargs)

            hpu_graphs_kwargs = self._get_hpu_graphs_kwargs(model_kwargs)

            # forward pass to get next token
            outputs = self(
                **model_inputs,
                return_dict=True,
                output_attentions=output_attentions,
                output_hidden_states=output_hidden_states,
                **hpu_graphs_kwargs,
            )

            if synced_gpus and this_peer_finished:
                continue  # don't waste resources running the code we don't need

            token_idx = model_kwargs.get("token_idx", None)
            if token_idx is not None and outputs.logits.shape[-2] > 1:
                # case1 (w/o KV caching): outputs.logits.shape: [batch_size, max_length, vocab_size]
                if self.config.is_encoder_decoder:
                    next_token_logits = outputs.logits[:, token_idx - 1, :]
                    next_tokens_scores = logits_processor(input_ids[:, :token_idx], next_token_logits)
                else:
                    next_token_logits = torch.index_select(outputs.logits, -2, token_idx - 1).squeeze(-2)
                    next_tokens_scores = logits_processor(input_ids, next_token_logits)
            else:
                next_token_logits = outputs.logits[:, -1, :]
                if token_idx is not None and self.config.is_encoder_decoder:
                    # case2 (with KV caching): outputs.logits.shape: [batch_size, 1, vocab_size]
                    next_tokens_scores = logits_processor(input_ids[:, :token_idx], next_token_logits)
                else:
                    # case3 (default case): token_idx is None
                    next_tokens_scores = logits_processor(input_ids, next_token_logits)

            # Store scores, attentions and hidden_states when required
            if return_dict_in_generate:
                if output_scores:
                    scores += (next_tokens_scores,)
                if output_logits:
                    raw_logits += (next_token_logits,)
                if output_attentions:
                    decoder_attentions += (
                        (outputs.decoder_attentions,) if self.config.is_encoder_decoder else (outputs.attentions,)
                    )
                    if self.config.is_encoder_decoder:
                        cross_attentions += (outputs.cross_attentions,)

                if output_hidden_states:
                    decoder_hidden_states += (
                        (outputs.decoder_hidden_states,)
                        if self.config.is_encoder_decoder
                        else (outputs.hidden_states,)
                    )

            # argmax
            next_tokens = torch.argmax(next_tokens_scores, dim=-1)
            # finished sentences should have their next token be a padding token
            if not ignore_eos and eos_token_id is not None:
                if pad_token_id is None:
                    raise ValueError("If `eos_token_id` is defined, make sure that `pad_token_id` is defined.")
                next_tokens = next_tokens * unfinished_sequences + pad_token_id * (1 - unfinished_sequences)

            # update generated ids, model inputs, and length for next step
            if token_idx is not None:
                input_ids.index_copy_(
                    1, token_idx, next_tokens.unsqueeze(-1) if next_tokens.dim() == 1 else next_tokens
                )
            else:
                input_ids = torch.cat([input_ids, next_tokens[:, None]], dim=-1)
            if streamer is not None:
                streamer.put(next_tokens.cpu())
            model_kwargs = self._update_model_kwargs_for_generation(
                outputs, model_kwargs, is_encoder_decoder=self.config.is_encoder_decoder
            )
            if bucket_size > 0 and bucket_internal:
                # Calculate slice idx for kv cache during the decode phase.
                # Breaking down the kv cache in the attention block helps to reduce computation time.
                if model_kwargs.get("token_idx_cpu") <= (model_kwargs["kv_cache_len"] // bucket_size) * bucket_size:
                    idx = (model_kwargs.get("token_idx_cpu") - 1) // bucket_size
                    if prev_idx != idx:
                        model_kwargs["cache_idx"] = (idx + 1) * bucket_size
                        prev_idx = idx
                else:
                    model_kwargs["cache_idx"] = model_kwargs["kv_cache_len"]
            cur_len = cur_len + 1

            # if eos_token was found in one sentence, set sentence to finished
            if not ignore_eos and eos_token_id_tensor is not None:
                unfinished_sequences = unfinished_sequences.mul(
                    next_tokens.tile(eos_token_id_tensor.shape[0], 1).ne(eos_token_id_tensor.unsqueeze(1)).prod(dim=0)
                )
                # stop when each sentence is finished
                if not ignore_eos and unfinished_sequences.max() == 0:
                    this_peer_finished = True

            # stop if we exceed the maximum length
            if stopping_criteria(input_ids, scores, token_idx=cur_len):
                this_peer_finished = True

            hb_profer.step()

            if this_peer_finished and not synced_gpus:
                break

        hb_profer.stop()
        if streamer is not None:
            streamer.end()

        if return_dict_in_generate:
            if self.config.is_encoder_decoder:
                return GenerateEncoderDecoderOutput(
                    sequences=input_ids,
                    scores=scores,
                    logits=raw_logits,
                    encoder_attentions=encoder_attentions,
                    encoder_hidden_states=encoder_hidden_states,
                    decoder_attentions=decoder_attentions,
                    cross_attentions=cross_attentions,
                    decoder_hidden_states=decoder_hidden_states,
                    past_key_values=model_kwargs.get("past_key_values"),
                )
            else:
                return GenerateDecoderOnlyOutput(
                    sequences=input_ids,
                    scores=scores,
                    logits=raw_logits,
                    attentions=decoder_attentions,
                    hidden_states=decoder_hidden_states,
                    past_key_values=model_kwargs.get("past_key_values"),
                )
        else:
            return input_ids

    def sample(
        self,
        input_ids: torch.LongTensor,
        logits_processor: Optional[LogitsProcessorList] = None,
        stopping_criteria: Optional[StoppingCriteriaList] = None,
        logits_warper: Optional[LogitsProcessorList] = None,
        max_length: Optional[int] = None,
        pad_token_id: Optional[int] = None,
        eos_token_id: Optional[Union[int, List[int]]] = None,
        output_attentions: Optional[bool] = None,
        output_hidden_states: Optional[bool] = None,
        output_scores: Optional[bool] = None,
        output_logits: Optional[bool] = None,
        return_dict_in_generate: Optional[bool] = None,
        synced_gpus: bool = False,
        streamer: Optional["BaseStreamer"] = None,
        lazy_mode: Optional[bool] = False,
        ignore_eos: Optional[bool] = False,
        profiling_warmup_steps: Optional[int] = 0,
        profiling_steps: Optional[int] = 0,
        **model_kwargs,
    ) -> Union[GenerateNonBeamOutput, torch.LongTensor]:
        r"""
        Generates sequences of token ids for models with a language modeling head using **multinomial sampling** and
        can be used for text-decoder, text-to-text, speech-to-text, and vision-to-text models.

        <Tip warning={true}>

        In most cases, you do not need to call [`~generation.GenerationMixin.sample`] directly. Use generate() instead.
        For an overview of generation strategies and code examples, check the [following
        guide](../generation_strategies).

        </Tip>

        Parameters:
            input_ids (`torch.LongTensor` of shape `(batch_size, sequence_length)`):
                The sequence used as a prompt for the generation.
            logits_processor (`LogitsProcessorList`, *optional*):
                An instance of [`LogitsProcessorList`]. List of instances of class derived from [`LogitsProcessor`]
                used to modify the prediction scores of the language modeling head applied at each generation step.
            stopping_criteria (`StoppingCriteriaList`, *optional*):
                An instance of [`StoppingCriteriaList`]. List of instances of class derived from [`StoppingCriteria`]
                used to tell if the generation loop should stop.
            logits_warper (`LogitsProcessorList`, *optional*):
                An instance of [`LogitsProcessorList`]. List of instances of class derived from [`LogitsWarper`] used
                to warp the prediction score distribution of the language modeling head applied before multinomial
                sampling at each generation step.
            max_length (`int`, *optional*, defaults to 20):
                **DEPRECATED**. Use `logits_processor` or `stopping_criteria` directly to cap the number of generated
                tokens. The maximum length of the sequence to be generated.
            pad_token_id (`int`, *optional*):
                The id of the *padding* token.
            eos_token_id (`Union[int, List[int]]`, *optional*):
                The id of the *end-of-sequence* token. Optionally, use a list to set multiple *end-of-sequence* tokens.
            output_attentions (`bool`, *optional*, defaults to `False`):
                Whether or not to return the attentions tensors of all attention layers. See `attentions` under
                returned tensors for more details.
            output_hidden_states (`bool`, *optional*, defaults to `False`):
                Whether or not to return the hidden states of all layers. See `hidden_states` under returned tensors
                for more details.
            output_scores (`bool`, *optional*, defaults to `False`):
                Whether or not to return the prediction scores. See `scores` under returned tensors for more details.
            output_logits (`bool`, *optional*, defaults to `False`):
                Whether or not to return the raw prediction logit scores. See `logits` under returned tensors for
                more details.
            return_dict_in_generate (`bool`, *optional*, defaults to `False`):
                Whether or not to return a [`transformers.generationutils.ModelOutput`] instead of a plain tuple.
            synced_gpus (`bool`, *optional*, defaults to `False`):
                Whether to continue running the while loop until max_length (needed for ZeRO stage 3)
            streamer (`BaseStreamer`, *optional*):
                Streamer object that will be used to stream the generated sequences. Generated tokens are passed
                through `streamer.put(token_ids)` and the streamer is responsible for any further processing.
            lazy_mode (`bool`, *optional*, defaults to `False`):
                Whether the run is executed in lazy mode or not (i.e. eager mode).
            ignore_eos (`bool`, *optional*, defaults to `False`):
                Whether to ignore finished sequences (faster in lazy mode and with HPU graphs) or not (eager mode).
            profiling_warmup_steps (`int`, *optional*, defaults to 0):
                Number of steps to ignore for profling.
            profiling_steps (`int`, *optional*, defaults to 0):
                Number of steps to be captured when enabling profiling.
            model_kwargs:
                Additional model specific kwargs will be forwarded to the `forward` function of the model. If model is
                an encoder-decoder model the kwargs should include `encoder_outputs`.

        Return:
            [`transformers.generation.GenerateDecoderOnlyOutput`], [`transformers.generation.GenerateEncoderDecoderOutput`] or
            `torch.LongTensor`: A `torch.LongTensor` containing the generated tokens (default behaviour) or a
            [`transformers.generation.GenerateDecoderOnlyOutput`] if `model.config.is_encoder_decoder=False` and
            `return_dict_in_generate=True` or a [`transformers.generation.GenerateEncoderDecoderOutput`] if
            `model.config.is_encoder_decoder=True`.

        Examples:

        ```python
        >>> from transformers import (
        ...     AutoTokenizer,
        ...     AutoModelForCausalLM,
        ...     LogitsProcessorList,
        ...     MinLengthLogitsProcessor,
        ...     TopKLogitsWarper,
        ...     TemperatureLogitsWarper,
        ...     StoppingCriteriaList,
        ...     MaxLengthCriteria,
        ... )
        >>> import torch

        >>> tokenizer = AutoTokenizer.from_pretrained("gpt2")
        >>> model = AutoModelForCausalLM.from_pretrained("gpt2")

        >>> # set pad_token_id to eos_token_id because GPT2 does not have a EOS token
        >>> model.config.pad_token_id = model.config.eos_token_id
        >>> model.generation_config.pad_token_id = model.config.eos_token_id

        >>> input_prompt = "Today is a beautiful day, and"
        >>> input_ids = tokenizer(input_prompt, return_tensors="pt").input_ids

        >>> # instantiate logits processors
        >>> logits_processor = LogitsProcessorList(
        ...     [
        ...         MinLengthLogitsProcessor(15, eos_token_id=model.generation_config.eos_token_id),
        ...     ]
        ... )
        >>> # instantiate logits processors
        >>> logits_warper = LogitsProcessorList(
        ...     [
        ...         TopKLogitsWarper(50),
        ...         TemperatureLogitsWarper(0.7),
        ...     ]
        ... )

        >>> stopping_criteria = StoppingCriteriaList([MaxLengthCriteria(max_length=20)])

        >>> torch.manual_seed(0)  # doctest: +IGNORE_RESULT
        >>> outputs = model.sample(
        ...     input_ids,
        ...     logits_processor=logits_processor,
        ...     logits_warper=logits_warper,
        ...     stopping_criteria=stopping_criteria,
        ... )

        >>> tokenizer.batch_decode(outputs, skip_special_tokens=True)
        ['Today is a beautiful day, and we must do everything possible to make it a day of celebration.']
        ```"""

        # init values
        logits_processor = logits_processor if logits_processor is not None else LogitsProcessorList()
        stopping_criteria = stopping_criteria if stopping_criteria is not None else StoppingCriteriaList()
        if max_length is not None:
            warnings.warn(
                (
                    "`max_length` is deprecated in this function, use"
                    " `stopping_criteria=StoppingCriteriaList([MaxLengthCriteria(max_length=max_length)])` instead.",
                ),
                UserWarning,
            )
            stopping_criteria = validate_stopping_criteria(stopping_criteria, max_length)
        logits_warper = logits_warper if logits_warper is not None else LogitsProcessorList()
        pad_token_id = pad_token_id if pad_token_id is not None else self.generation_config.pad_token_id
        eos_token_id = eos_token_id if eos_token_id is not None else self.generation_config.eos_token_id
        if isinstance(eos_token_id, int):
            eos_token_id = [eos_token_id]
        eos_token_id_tensor = torch.tensor(eos_token_id).to(input_ids.device) if eos_token_id is not None else None
        output_scores = output_scores if output_scores is not None else self.generation_config.output_scores
        output_logits = output_logits if output_logits is not None else self.generation_config.output_logits
        output_attentions = (
            output_attentions if output_attentions is not None else self.generation_config.output_attentions
        )
        output_hidden_states = (
            output_hidden_states if output_hidden_states is not None else self.generation_config.output_hidden_states
        )
        return_dict_in_generate = (
            return_dict_in_generate
            if return_dict_in_generate is not None
            else self.generation_config.return_dict_in_generate
        )

        # init attention / hidden states / scores tuples
        scores = () if (return_dict_in_generate and output_scores) else None
        raw_logits = () if (return_dict_in_generate and output_logits) else None
        decoder_attentions = () if (return_dict_in_generate and output_attentions) else None
        cross_attentions = () if (return_dict_in_generate and output_attentions) else None
        decoder_hidden_states = () if (return_dict_in_generate and output_hidden_states) else None

        # if model is an encoder-decoder, retrieve encoder attention weights and hidden states
        if return_dict_in_generate and self.config.is_encoder_decoder:
            encoder_attentions = model_kwargs["encoder_outputs"].get("attentions") if output_attentions else None
            encoder_hidden_states = (
                model_kwargs["encoder_outputs"].get("hidden_states") if output_hidden_states else None
            )

        # keep track of which sequences are already finished
        # TODO: no ignore_eos check here since there is a compilation error, will add ignore_eos here if fixed
        unfinished_sequences = torch.ones(input_ids.shape[0], dtype=torch.long, device=input_ids.device)
        hb_profer = HabanaProfile(warmup=profiling_warmup_steps, active=profiling_steps)
        hb_profer.start()
        this_peer_finished = False  # used by synced_gpus only
        cur_len = input_ids.shape[-1]
        token_idx = model_kwargs.get("token_idx", None)
        if token_idx is not None:
            # Update cur_len in case of static shapes
            cur_len = token_idx.item()

        # auto-regressive generation
        while True:
            if lazy_mode:
                self.htcore_generation.mark_step()

            if synced_gpus:
                # Under synced_gpus the `forward` call must continue until all gpus complete their sequence.
                # The following logic allows an early break if all peers finished generating their sequence
                this_peer_finished_flag = torch.tensor(0.0 if this_peer_finished else 1.0).to(input_ids.device)
                # send 0.0 if we finished, 1.0 otherwise
                dist.all_reduce(this_peer_finished_flag, op=dist.ReduceOp.SUM)
                # did all peers finish? the reduced sum will be 0.0 then
                if this_peer_finished_flag.item() == 0.0:
                    break

            # prepare model inputs
            model_inputs = self.prepare_inputs_for_generation(input_ids, **model_kwargs)

            hpu_graphs_kwargs = self._get_hpu_graphs_kwargs(model_kwargs)

            # forward pass to get next token
            outputs = self(
                **model_inputs,
                return_dict=True,
                output_attentions=output_attentions,
                output_hidden_states=output_hidden_states,
                **hpu_graphs_kwargs,
            )

            if synced_gpus and this_peer_finished:
                continue  # don't waste resources running the code we don't need

            token_idx = model_kwargs.get("token_idx", None)
            if token_idx is not None and outputs.logits.shape[-2] > 1:
                next_token_logits = torch.index_select(outputs.logits, -2, token_idx - 1).squeeze(-2)
            else:
                next_token_logits = outputs.logits[:, -1, :]

            # pre-process distribution
            next_token_scores = logits_processor(input_ids, next_token_logits)
            next_token_scores = logits_warper(input_ids, next_token_scores)

            # Store scores, attentions and hidden_states when required
            if return_dict_in_generate:
                if output_scores:
                    scores += (next_token_scores,)
                if output_logits:
                    raw_logits += (next_token_logits,)
                if output_attentions:
                    decoder_attentions += (
                        (outputs.decoder_attentions,) if self.config.is_encoder_decoder else (outputs.attentions,)
                    )
                    if self.config.is_encoder_decoder:
                        cross_attentions += (outputs.cross_attentions,)

                if output_hidden_states:
                    decoder_hidden_states += (
                        (outputs.decoder_hidden_states,)
                        if self.config.is_encoder_decoder
                        else (outputs.hidden_states,)
                    )

            # sample
            probs = torch.nn.functional.softmax(next_token_scores, dim=-1)
            next_tokens = torch.multinomial(probs, num_samples=1).squeeze(1)

            # finished sentences should have their next token be a padding token
            # TODO: no ignore_eos check here since there is a compilation error, will add ignore_eos here if fixed
            if eos_token_id is not None:
                if pad_token_id is None:
                    raise ValueError("If `eos_token_id` is defined, make sure that `pad_token_id` is defined.")
                next_tokens = next_tokens * unfinished_sequences + pad_token_id * (1 - unfinished_sequences)

            # update generated ids, model inputs, and length for next step
            if token_idx is not None:
                input_ids.index_copy_(
                    1, token_idx, next_tokens.unsqueeze(-1) if next_tokens.dim() == 1 else next_tokens
                )
            else:
                input_ids = torch.cat([input_ids, next_tokens[:, None]], dim=-1)
            if streamer is not None:
                streamer.put(next_tokens.cpu())
            model_kwargs = self._update_model_kwargs_for_generation(
                outputs, model_kwargs, is_encoder_decoder=self.config.is_encoder_decoder
            )
            cur_len = cur_len + 1
            # if eos_token was found in one sentence, set sentence to finished
            if not ignore_eos and eos_token_id_tensor is not None:
                unfinished_sequences = unfinished_sequences.mul(
                    next_tokens.tile(eos_token_id_tensor.shape[0], 1).ne(eos_token_id_tensor.unsqueeze(1)).prod(dim=0)
                )

                # stop when each sentence is finished
                if not ignore_eos and unfinished_sequences.max() == 0:
                    this_peer_finished = True

            # stop if we exceed the maximum length
            if stopping_criteria(input_ids, scores, token_idx=cur_len):
                this_peer_finished = True

            hb_profer.step()

            if this_peer_finished and not synced_gpus:
                break

        hb_profer.stop()
        if streamer is not None:
            streamer.end()

        if return_dict_in_generate:
            if self.config.is_encoder_decoder:
                return GenerateEncoderDecoderOutput(
                    sequences=input_ids,
                    scores=scores,
                    logits=raw_logits,
                    encoder_attentions=encoder_attentions,
                    encoder_hidden_states=encoder_hidden_states,
                    decoder_attentions=decoder_attentions,
                    cross_attentions=cross_attentions,
                    decoder_hidden_states=decoder_hidden_states,
                    past_key_values=model_kwargs.get("past_key_values"),
                )
            else:
                return GenerateDecoderOnlyOutput(
                    sequences=input_ids,
                    scores=scores,
                    logits=raw_logits,
                    attentions=decoder_attentions,
                    hidden_states=decoder_hidden_states,
                    past_key_values=model_kwargs.get("past_key_values"),
                )
        else:
            return input_ids

    def beam_search(
        self,
        input_ids: torch.LongTensor,
        beam_scorer: BeamScorer,
        logits_processor: Optional[LogitsProcessorList] = None,
        stopping_criteria: Optional[StoppingCriteriaList] = None,
        max_length: Optional[int] = None,
        pad_token_id: Optional[int] = None,
        eos_token_id: Optional[Union[int, List[int]]] = None,
        output_attentions: Optional[bool] = None,
        output_hidden_states: Optional[bool] = None,
        output_scores: Optional[bool] = None,
        output_logits: Optional[bool] = None,
        return_dict_in_generate: Optional[bool] = None,
        synced_gpus: bool = False,
        sequential: Optional[bool] = None,
        lazy_mode: Optional[bool] = False,
        profiling_warmup_steps: Optional[int] = 0,
        profiling_steps: Optional[int] = 0,
        **model_kwargs,
    ) -> Union[GenerateBeamOutput, torch.LongTensor]:
        r"""
        Generates sequences of token ids for models with a language modeling head using **beam search decoding** and
        can be used for text-decoder, text-to-text, speech-to-text, and vision-to-text models.

        <Tip warning={true}>

        In most cases, you do not need to call [`~generation.GenerationMixin.beam_search`] directly. Use generate()
        instead. For an overview of generation strategies and code examples, check the [following
        guide](../generation_strategies).

        </Tip>

        Parameters:
            input_ids (`torch.LongTensor` of shape `(batch_size, sequence_length)`):
                The sequence used as a prompt for the generation.
            beam_scorer (`BeamScorer`):
                An derived instance of [`BeamScorer`] that defines how beam hypotheses are constructed, stored and
                sorted during generation. For more information, the documentation of [`BeamScorer`] should be read.
            logits_processor (`LogitsProcessorList`, *optional*):
                An instance of [`LogitsProcessorList`]. List of instances of class derived from [`LogitsProcessor`]
                used to modify the prediction scores of the language modeling head applied at each generation step.
            stopping_criteria (`StoppingCriteriaList`, *optional*):
                An instance of [`StoppingCriteriaList`]. List of instances of class derived from [`StoppingCriteria`]
                used to tell if the generation loop should stop.
            max_length (`int`, *optional*, defaults to 20):
                **DEPRECATED**. Use `logits_processor` or `stopping_criteria` directly to cap the number of generated
                tokens. The maximum length of the sequence to be generated.
            pad_token_id (`int`, *optional*):
                The id of the *padding* token.
            eos_token_id (`Union[int, List[int]]`, *optional*):
                The id of the *end-of-sequence* token. Optionally, use a list to set multiple *end-of-sequence* tokens.
            output_attentions (`bool`, *optional*, defaults to `False`):
                Whether or not to return the attentions tensors of all attention layers. See `attentions` under
                returned tensors for more details.
            output_hidden_states (`bool`, *optional*, defaults to `False`):
                Whether or not to return the hidden states of all layers. See `hidden_states` under returned tensors
                for more details.
            output_scores (`bool`, *optional*, defaults to `False`):
                Whether or not to return the prediction scores. See `scores` under returned tensors for more details.
            output_logits (`bool`, *optional*, defaults to `False`):
                Whether or not to return the raw prediction logit scores. See `logits` under returned tensors for
                more details.
            return_dict_in_generate (`bool`, *optional*, defaults to `False`):
                Whether or not to return a [`transformers.generationutils.ModelOutput`] instead of a plain tuple.
            synced_gpus (`bool`, *optional*, defaults to `False`):
                Whether to continue running the while loop until max_length (needed for ZeRO stage 3)
            sequential (`bool`, defaults to `False`):
                By default, beam search has `batch_size * num_beams` as effective batch size (see `beam_search()` for
                more details). This flag will avoid parallelizing the beam search and will instead run beam search
                sequentially.
            lazy_mode (`bool`, *optional*, defaults to `False`):
                Whether the run is executed in lazy mode or not (i.e. eager mode).
            profiling_warmup_steps (`int`, *optional*, defaults to 0):
                Number of steps to ignore for profling.
            profiling_steps (`int`, *optional*, defaults to 0):
                Number of steps to be captured when enabling profiling.
            model_kwargs:
                Additional model specific kwargs will be forwarded to the `forward` function of the model. If model is
                an encoder-decoder model the kwargs should include `encoder_outputs`.

        Return:
            [`transformers.generation.utils.GenerateBeamDecoderOnlyOutput`], [`transformers.generation.GenerateBeamEncoderDecoderOutput`] or
            `torch.LongTensor`: A `torch.LongTensor` containing the generated tokens (default behaviour) or a
            [`transformers.generation.GenerateBeamDecoderOnlyOutput`] if `model.config.is_encoder_decoder=False` and
            `return_dict_in_generate=True` or a [`transformers.generation.GenerateBeamEncoderDecoderOutput`] if
            `model.config.is_encoder_decoder=True`.

        Examples:

        ```python
        >>> from transformers import (
        ...     AutoTokenizer,
        ...     AutoModelForSeq2SeqLM,
        ...     LogitsProcessorList,
        ...     MinLengthLogitsProcessor,
        ...     BeamSearchScorer,
        ... )
        >>> import torch

        >>> tokenizer = AutoTokenizer.from_pretrained("t5-base")
        >>> model = AutoModelForSeq2SeqLM.from_pretrained("t5-base")

        >>> encoder_input_str = "translate English to German: How old are you?"
        >>> encoder_input_ids = tokenizer(encoder_input_str, return_tensors="pt").input_ids

        >>> # lets run beam search using 3 beams
        >>> num_beams = 3
        >>> # define decoder start token ids
        >>> input_ids = torch.ones((num_beams, 1), device=model.device, dtype=torch.long)
        >>> input_ids = input_ids * model.config.decoder_start_token_id

        >>> # add encoder_outputs to model keyword arguments
        >>> model_kwargs = {
        ...     "encoder_outputs": model.get_encoder()(
        ...         encoder_input_ids.repeat_interleave(num_beams, dim=0), return_dict=True
        ...     )
        ... }

        >>> # instantiate beam scorer
        >>> beam_scorer = BeamSearchScorer(
        ...     batch_size=1,
        ...     num_beams=num_beams,
        ...     device=model.device,
        ... )

        >>> # instantiate logits processors
        >>> logits_processor = LogitsProcessorList(
        ...     [
        ...         MinLengthLogitsProcessor(5, eos_token_id=model.config.eos_token_id),
        ...     ]
        ... )

        >>> outputs = model.beam_search(input_ids, beam_scorer, logits_processor=logits_processor, **model_kwargs)

        >>> tokenizer.batch_decode(outputs, skip_special_tokens=True)
        ['Wie alt bist du?']
        ```"""
        # init values
        logits_processor = logits_processor if logits_processor is not None else LogitsProcessorList()
        stopping_criteria = stopping_criteria if stopping_criteria is not None else StoppingCriteriaList()
        sequential = sequential if sequential is not None else self.generation_config.low_memory
        if max_length is not None:
            warnings.warn(
                (
                    "`max_length` is deprecated in this function, use"
                    " `stopping_criteria=StoppingCriteriaList([MaxLengthCriteria(max_length=max_length)])` instead.",
                ),
                UserWarning,
            )
            stopping_criteria = validate_stopping_criteria(stopping_criteria, max_length)
        if len(stopping_criteria) == 0:
            warnings.warn("You don't have defined any stopping_criteria, this will likely loop forever", UserWarning)
        pad_token_id = pad_token_id if pad_token_id is not None else self.generation_config.pad_token_id
        eos_token_id = eos_token_id if eos_token_id is not None else self.generation_config.eos_token_id
        if isinstance(eos_token_id, int):
            eos_token_id = [eos_token_id]
        output_scores = output_scores if output_scores is not None else self.generation_config.output_scores
        output_logits = output_logits if output_logits is not None else self.generation_config.output_logits
        output_attentions = (
            output_attentions if output_attentions is not None else self.generation_config.output_attentions
        )
        output_hidden_states = (
            output_hidden_states if output_hidden_states is not None else self.generation_config.output_hidden_states
        )
        return_dict_in_generate = (
            return_dict_in_generate
            if return_dict_in_generate is not None
            else self.generation_config.return_dict_in_generate
        )

        batch_size = len(beam_scorer._beam_hyps)
        num_beams = beam_scorer.num_beams

        batch_beam_size, cur_len = input_ids.shape
        token_idx = model_kwargs.get("token_idx", None)
        if token_idx is not None:
            # Update cur_len in case of static shapes
            cur_len = token_idx.item()

        if num_beams * batch_size != batch_beam_size:
            raise ValueError(
                f"Batch dimension of `input_ids` should be {num_beams * batch_size}, but is {batch_beam_size}."
            )

        # init attention / hidden states / scores tuples
        scores = () if (return_dict_in_generate and output_scores) else None
        raw_logits = () if (return_dict_in_generate and output_logits) else None
        beam_indices = (
            tuple(() for _ in range(batch_beam_size)) if (return_dict_in_generate and output_scores) else None
        )
        decoder_attentions = () if (return_dict_in_generate and output_attentions) else None
        cross_attentions = () if (return_dict_in_generate and output_attentions) else None
        decoder_hidden_states = () if (return_dict_in_generate and output_hidden_states) else None

        # if model is an encoder-decoder, retrieve encoder attention weights and hidden states
        if return_dict_in_generate and self.config.is_encoder_decoder:
            encoder_attentions = model_kwargs["encoder_outputs"].get("attentions") if output_attentions else None
            encoder_hidden_states = (
                model_kwargs["encoder_outputs"].get("hidden_states") if output_hidden_states else None
            )

        # initialise score of first beam with 0 and the rest with -1e9. This makes sure that only tokens
        # of the first beam are considered to avoid sampling the exact same tokens across all beams.
        beam_scores = torch.zeros((batch_size, num_beams), dtype=torch.float, device=input_ids.device)
        beam_scores[:, 1:] = -1e9
        beam_scores = beam_scores.view((batch_size * num_beams,))

        if self.generation_config.static_shapes:
            beam_trace_scores = torch.zeros(
                (input_ids.shape[1], 2 * batch_size * num_beams), device=input_ids.device, dtype=torch.float32
            )
            beam_trace_indices = torch.zeros(
                (input_ids.shape[1], 2 * batch_size * num_beams), device=input_ids.device, dtype=torch.int64
            )
            beam_trace_tokens = torch.zeros(
                (input_ids.shape[1], 2 * batch_size * num_beams), device=input_ids.device, dtype=torch.int64
            )
            beam_trace_idx = torch.tensor(0, device=input_ids.device)
            num_eos_tokens = torch.zeros((1), device=input_ids.device, dtype=torch.int64)
            num_beams_tensor = torch.tensor(num_beams, device=input_ids.device, dtype=torch.int64)

        def finalize_beams(initial_ids, beam_trace, model_config, length_penalty):
            beam_trace_idx, beam_trace_scores, beam_trace_indices, beam_trace_tokens = beam_trace
            bs = initial_ids.shape[0]
            num_beams = beam_trace_scores.shape[1] // (2 * bs)

            beam_trace_idx = beam_trace_idx.item()
            beam_trace_scores = beam_trace_scores[:beam_trace_idx, :]
            beam_trace_indices = beam_trace_indices[:beam_trace_idx, :]
            beam_trace_tokens = beam_trace_tokens[:beam_trace_idx, :]

            # (score, parent_beam, token_id, is_finished)
            root = (float("-inf"), None, None, False)

            def resolve_beam(beam):
                if beam == root:
                    return []
                score, prev, tok, is_finished = beam
                rest = resolve_beam(prev)
                rest.append(tok)
                return rest

            prev_beams = [[root] * num_beams] * bs
            best = [root] * bs

            def beam_score(beam):
                return (beam[3], beam[0])

            for step, (scores, indices, tokens) in enumerate(
                zip(beam_trace_scores, beam_trace_indices, beam_trace_tokens)
            ):
                cur_beams = [[] for _ in range(bs)]
                for idx, (s, i, t) in enumerate(zip(scores, indices, tokens)):
                    batch = idx // (num_beams * 2)
                    idx = idx % (num_beams * 2)
                    b_len = 1 + step
                    b_score = s.item() / (b_len**length_penalty)
                    b_tok = t.item()
                    is_finished = b_tok == model_config.eos_token_id
                    if len(cur_beams[batch]) >= num_beams:
                        continue
                    beam = (b_score, prev_beams[batch][i], b_tok, is_finished)
                    if not is_finished:
                        cur_beams[batch].append(beam)
                    if is_finished or (step + 1 == beam_trace_idx):
                        if beam_score(best[batch]) < beam_score(beam):
                            best[batch] = beam
                prev_beams = cur_beams

            def expand_if_needed(tensor, new_size, value, dim=-1):
                orig_len = tensor.shape[dim]
                padding_len = new_size - orig_len
                import torch.nn.functional as F

                if padding_len > 0:
                    if dim == -1:
                        return F.pad(tensor, (0, padding_len), value=value)
                    elif dim == -2:
                        return F.pad(tensor, (0, 0, 0, padding_len), value=value)
                    else:
                        assert False, f"Unsupported dim value: {dim}"
                return tensor

            result = [
                torch.cat(
                    [initial_ids[i], torch.tensor(resolve_beam(b), dtype=initial_ids.dtype, device=initial_ids.device)]
                )
                for i, b in enumerate(best)
            ]
            max_length = max([t.shape[-1] for t in result])
            result = [expand_if_needed(res, max_length, model_config.pad_token_id) for res in result]
            input_ids = torch.stack(result)
            return input_ids

        hb_profer = HabanaProfile(warmup=profiling_warmup_steps, active=profiling_steps)
        hb_profer.start()
        this_peer_finished = False  # used by synced_gpus only

        bucket_size = model_kwargs.get("bucket_size", -1)
        reduce_recompile = model_kwargs.get("reduce_recompile", False)
        prompt_len = input_ids.shape[-1]
        if bucket_size >= 0:
            inc = iter(incrementor(bucket_size, prompt_len))
        if bucket_size > 0:
            assert "position_ids" not in model_kwargs, "Untested path"
        if self.generation_config.static_shapes:
            initial_ids = input_ids[::num_beams, 0:cur_len]
        while True:
            if lazy_mode:
                self.htcore_generation.mark_step()
            if synced_gpus:
                # Under synced_gpus the `forward` call must continue until all gpus complete their sequence.
                # The following logic allows an early break if all peers finished generating their sequence
                this_peer_finished_flag = torch.tensor(0.0 if this_peer_finished else 1.0).to(input_ids.device)
                # send 0.0 if we finished, 1.0 otherwise
                dist.all_reduce(this_peer_finished_flag, op=dist.ReduceOp.SUM)
                # did all peers finish? the reduced sum will be 0.0 then
                if this_peer_finished_flag.item() == 0.0:
                    break

            if bucket_size > 0:
                # it will not have been padded if bucket_size > 0
                params = next(inc)
                input_ids, model_kwargs = self.update_model_kwargs_for_bucketing(
                    params, input_ids, model_kwargs, pad_token_id, bucket_size, reduce_recompile
                )

            model_inputs = self.prepare_inputs_for_generation(input_ids, **model_kwargs)

            # if sequential is True, split the input to batches of batch_size and run sequentially
            if sequential:
                if any(
                    model_name in self.__class__.__name__.lower()
                    for model_name in [
                        "fsmt",
                        "reformer",
                        "bloom",
                        "ctrl",
                        "gpt_bigcode",
                        "transo_xl",
                        "xlnet",
                        "cpm",
                    ]
                ):
                    raise RuntimeError(
                        f"Currently generation for {self.__class__.__name__} is not supported "
                        f"for `low_memory beam_search`. Please open an issue on GitHub if you need this feature."
                    )

                inputs_per_sub_batches = _split_model_inputs(
                    model_inputs, split_size=batch_size, full_batch_size=batch_beam_size
                )
                outputs_per_sub_batch = [
                    self(
                        **inputs_per_sub_batch,
                        return_dict=True,
                        output_attentions=output_attentions,
                        output_hidden_states=output_hidden_states,
                    )
                    for inputs_per_sub_batch in inputs_per_sub_batches
                ]

                outputs = stack_model_outputs(outputs_per_sub_batch)
            else:
                hpu_graphs_kwargs = self._get_hpu_graphs_kwargs(model_kwargs)
                outputs = self(
                    **model_inputs,
                    return_dict=True,
                    output_attentions=output_attentions,
                    output_hidden_states=output_hidden_states,
                    **hpu_graphs_kwargs,
                )

            if synced_gpus and this_peer_finished:
                cur_len = cur_len + 1
                continue  # don't waste resources running the code we don't need

            token_idx = model_kwargs.get("token_idx", None)
            if token_idx is not None and outputs.logits.shape[-2] > 1:
                next_token_logits = torch.index_select(outputs.logits, -2, token_idx - 1).squeeze(-2)
            else:
                next_token_logits = outputs.logits[:, -1, :]

            next_token_scores = torch.nn.functional.log_softmax(
                next_token_logits, dim=-1
            )  # (batch_size * num_beams, vocab_size)

            if token_idx is not None:
                next_token_scores_processed = logits_processor(input_ids[:, :token_idx], next_token_scores)
            else:
                next_token_scores_processed = logits_processor(input_ids, next_token_scores)
            next_token_scores = next_token_scores_processed + beam_scores[:, None].expand_as(
                next_token_scores_processed
            )

            # Store scores, attentions and hidden_states when required
            if return_dict_in_generate:
                if output_scores:
                    scores += (next_token_scores_processed,)
                if output_logits:
                    raw_logits += (next_token_logits,)
                if output_attentions:
                    decoder_attentions += (
                        (outputs.decoder_attentions,) if self.config.is_encoder_decoder else (outputs.attentions,)
                    )
                    if self.config.is_encoder_decoder:
                        cross_attentions += (outputs.cross_attentions,)
                if output_hidden_states:
                    decoder_hidden_states += (
                        (outputs.decoder_hidden_states,)
                        if self.config.is_encoder_decoder
                        else (outputs.hidden_states,)
                    )

            # reshape for beam search
            vocab_size = next_token_scores.shape[-1]
            next_token_scores = next_token_scores.view(batch_size, num_beams * vocab_size)

            # Sample 1 + len(eos_token_id) next tokens for each beam so we have at least 1 non eos token per beam.
            n_eos_tokens = len(eos_token_id) if eos_token_id else 0
            next_token_scores, next_tokens = torch.topk(
                next_token_scores, max(2, 1 + n_eos_tokens) * num_beams, dim=1, largest=True, sorted=True
            )

            next_indices = torch.div(next_tokens, vocab_size, rounding_mode="floor")
            if self.generation_config.static_shapes:
                beam_scores = next_token_scores.flatten()
                static_beam_indices = next_indices.flatten()

                beam_tokens = next_tokens.remainder(vocab_size).flatten()

                beam_trace_scores.index_copy_(0, beam_trace_idx, beam_scores.unsqueeze(0))
                beam_trace_indices.index_copy_(0, beam_trace_idx, static_beam_indices.unsqueeze(0))
                beam_trace_tokens.index_copy_(0, beam_trace_idx, beam_tokens.unsqueeze(0))
                beam_trace_idx.add_(1)

                if self.generation_config.early_stopping:
                    num_eos_tokens.add_(beam_tokens[0:num_beams].eq(self.config.eos_token_id).sum())

                beam_scores.add_(torch.where(beam_tokens.eq(self.config.eos_token_id), float("-inf"), 0.0))
                beam_scores = beam_scores.view(batch_size, -1).unsqueeze(0)
                _, selected = torch.topk(beam_scores, k=num_beams, dim=-1, largest=True, sorted=True)
                offset = torch.arange(0, torch.numel(beam_scores), beam_scores.shape[-1]).unsqueeze(-1)
                selected = (selected + offset).flatten()
                beam_scores = beam_scores.flatten().index_select(0, selected)
                beam_tokens = beam_tokens.index_select(0, selected)
                static_beam_indices = static_beam_indices.index_select(0, selected)

                prev_beams = outputs.logits.shape[0] // batch_size

                beam_offsets = torch.arange(0, 1, prev_beams, dtype=torch.int32)
                beam_offsets = beam_offsets.to(device=outputs.logits.device)
                static_beam_indices = (static_beam_indices.view(batch_size, -1) + beam_offsets.unsqueeze(-1)).flatten()

                next_tokens = beam_tokens.unsqueeze(-1)
                beam_next_tokens = next_tokens
                beam_idx = static_beam_indices
            else:
                next_tokens = next_tokens % vocab_size
                # stateless
                beam_outputs = beam_scorer.process(
                    input_ids,
                    next_token_scores,
                    next_tokens,
                    next_indices,
                    pad_token_id=pad_token_id,
                    eos_token_id=eos_token_id,
                    beam_indices=beam_indices,
                    decoder_prompt_len=prompt_len,
                )
                beam_scores = beam_outputs["next_beam_scores"]
                beam_next_tokens = beam_outputs["next_beam_tokens"]
                beam_idx = beam_outputs["next_beam_indices"]

            if token_idx is not None:
                input_ids = torch.index_select(input_ids, 0, beam_idx)
                input_ids.index_copy_(
                    1, token_idx, beam_next_tokens.unsqueeze(-1) if beam_next_tokens.dim() == 1 else beam_next_tokens
                )
            else:
                input_ids = torch.cat([input_ids[beam_idx, :], beam_next_tokens.unsqueeze(-1)], dim=-1)

            model_kwargs = self._update_model_kwargs_for_generation(
                outputs, model_kwargs, is_encoder_decoder=self.config.is_encoder_decoder
            )
            if model_kwargs["past_key_values"] is not None:
                if model_kwargs["reuse_cache"]:
                    model_kwargs["past_key_values"] = unwrap_deepspeed_model(self).reorder_kv_cache(beam_idx)
                else:
                    model_kwargs["past_key_values"] = self._temporary_reorder_cache(
                        model_kwargs["past_key_values"], beam_idx
                    )

            if return_dict_in_generate and output_scores:
                beam_indices = tuple((beam_indices[beam_idx[i]] + (beam_idx[i],) for i in range(len(beam_indices))))

            # increase cur_len
            cur_len = cur_len + 1

            hb_profer.step()
            if self.generation_config.static_shapes:
                is_min_length_reached = (
                    self.generation_config.min_length and cur_len >= self.generation_config.min_length
                )
                if (
                    self.generation_config.early_stopping
                    and is_min_length_reached
                    and num_eos_tokens >= num_beams_tensor
                ):
                    break
                elif stopping_criteria(input_ids, scores, token_idx=cur_len):
                    break
            elif stopping_criteria(input_ids, scores) or (beam_scorer.is_done and not lazy_mode):
                if not synced_gpus:
                    break
                else:
                    this_peer_finished = True
        hb_profer.stop()

        if self.generation_config.static_shapes:
            beam_trace = (beam_trace_idx, beam_trace_scores, beam_trace_indices, beam_trace_tokens)
            from collections import UserDict

            def map_tensors(obj, fn):
                constructor = type(obj)
                if isinstance(obj, tuple):
                    return constructor(map_tensors(v, fn) for v in obj)
                if isinstance(obj, list):
                    return constructor([map_tensors(v, fn) for v in obj])
                if isinstance(obj, dict) or isinstance(obj, UserDict):
                    return constructor({k: map_tensors(v, fn) for k, v in obj.items()})
                if isinstance(obj, torch.Tensor):
                    return fn(obj)
                return obj

            def move(obj, device):
                return map_tensors(obj, lambda t: t.to(device))

            sequence_outputs = {}
            sequence_outputs["sequences"] = finalize_beams(
                initial_ids.cpu(), move(beam_trace, "cpu"), self.config, self.generation_config.length_penalty
            )
        else:
            sequence_outputs = beam_scorer.finalize(
                input_ids,
                beam_scores,
                next_tokens,
                beam_indices,
                pad_token_id=pad_token_id,
                eos_token_id=eos_token_id,
                max_length=stopping_criteria.max_length,
                beam_indices=beam_indices,
                decoder_prompt_len=prompt_len,
            )

        if return_dict_in_generate:
            if not output_scores:
                sequence_outputs["sequence_scores"] = None

            if self.config.is_encoder_decoder:
                return GenerateBeamEncoderDecoderOutput(
                    sequences=sequence_outputs["sequences"],
                    sequences_scores=sequence_outputs["sequence_scores"],
                    scores=scores,
                    logits=raw_logits,
                    beam_indices=sequence_outputs["beam_indices"],
                    encoder_attentions=encoder_attentions,
                    encoder_hidden_states=encoder_hidden_states,
                    decoder_attentions=decoder_attentions,
                    cross_attentions=cross_attentions,
                    decoder_hidden_states=decoder_hidden_states,
                    past_key_values=model_kwargs.get("past_key_values"),
                )
            else:
                return GenerateBeamDecoderOnlyOutput(
                    sequences=sequence_outputs["sequences"],
                    sequences_scores=sequence_outputs["sequence_scores"],
                    scores=scores,
                    logits=raw_logits,
                    beam_indices=sequence_outputs["beam_indices"],
                    attentions=decoder_attentions,
                    hidden_states=decoder_hidden_states,
                    past_key_values=model_kwargs.get("past_key_values"),
                )
        else:
            return sequence_outputs["sequences"]

    def beam_sample(
        self,
        input_ids: torch.LongTensor,
        beam_scorer: BeamScorer,
        logits_processor: Optional[LogitsProcessorList] = None,
        stopping_criteria: Optional[StoppingCriteriaList] = None,
        logits_warper: Optional[LogitsProcessorList] = None,
        max_length: Optional[int] = None,
        pad_token_id: Optional[int] = None,
        eos_token_id: Optional[Union[int, List[int]]] = None,
        output_attentions: Optional[bool] = None,
        output_hidden_states: Optional[bool] = None,
        output_scores: Optional[bool] = None,
        output_logits: Optional[bool] = None,
        return_dict_in_generate: Optional[bool] = None,
        synced_gpus: bool = False,
        lazy_mode: Optional[bool] = False,
        profiling_warmup_steps: Optional[int] = 0,
        profiling_steps: Optional[int] = 0,
        **model_kwargs,
    ) -> Union[GenerateBeamOutput, torch.LongTensor]:
        r"""
        Generates sequences of token ids for models with a language modeling head using **beam search multinomial
        sampling** and can be used for text-decoder, text-to-text, speech-to-text, and vision-to-text models.

        <Tip warning={true}>

        In most cases, you do not need to call [`~generation.GenerationMixin.beam_sample`] directly. Use generate()
        instead. For an overview of generation strategies and code examples, check the [following
        guide](../generation_strategies).

        </Tip>

        Parameters:
            input_ids (`torch.LongTensor` of shape `(batch_size, sequence_length)`):
                The sequence used as a prompt for the generation.
            beam_scorer (`BeamScorer`):
                A derived instance of [`BeamScorer`] that defines how beam hypotheses are constructed, stored and
                sorted during generation. For more information, the documentation of [`BeamScorer`] should be read.
            logits_processor (`LogitsProcessorList`, *optional*):
                An instance of [`LogitsProcessorList`]. List of instances of class derived from [`LogitsProcessor`]
                used to modify the prediction scores of the language modeling head applied at each generation step.
            stopping_criteria (`StoppingCriteriaList`, *optional*):
                An instance of [`StoppingCriteriaList`]. List of instances of class derived from [`StoppingCriteria`]
                used to tell if the generation loop should stop.
            logits_warper (`LogitsProcessorList`, *optional*):
                An instance of [`LogitsProcessorList`]. List of instances of class derived from [`LogitsWarper`] used
                to warp the prediction score distribution of the language modeling head applied before multinomial
                sampling at each generation step.
            max_length (`int`, *optional*, defaults to 20):
                **DEPRECATED**. Use `logits_processor` or `stopping_criteria` directly to cap the number of generated
                tokens. The maximum length of the sequence to be generated.
            pad_token_id (`int`, *optional*):
                The id of the *padding* token.
            eos_token_id (`Union[int, List[int]]`, *optional*):
                The id of the *end-of-sequence* token. Optionally, use a list to set multiple *end-of-sequence* tokens.
            output_attentions (`bool`, *optional*, defaults to `False`):
                Whether or not to return the attentions tensors of all attention layers. See `attentions` under
                returned tensors for more details.
            output_hidden_states (`bool`, *optional*, defaults to `False`):
                Whether or not to return the hidden states of all layers. See `hidden_states` under returned tensors
                for more details.
            output_scores (`bool`, *optional*, defaults to `False`):
                Whether or not to return the prediction scores. See `scores` under returned tensors for more details.
            output_logits (`bool`, *optional*, defaults to `False`):
                Whether or not to return the raw prediction logit scores. See `logits` under returned tensors for
                more details.
            return_dict_in_generate (`bool`, *optional*, defaults to `False`):
                Whether or not to return a [`transformers.generationutils.ModelOutput`] instead of a plain tuple.
            synced_gpus (`bool`, *optional*, defaults to `False`):
                Whether to continue running the while loop until max_length (needed for ZeRO stage 3)
            lazy_mode (`bool`, *optional*, defaults to `False`):
                Whether the run is executed in lazy mode or not (i.e. eager mode).
            profiling_warmup_steps (`int`, *optional*, defaults to 0):
                Number of steps to ignore for profling.
            profiling_steps (`int`, *optional*, defaults to 0):
                Number of steps to be captured when enabling profiling.
            model_kwargs:
                Additional model specific kwargs will be forwarded to the `forward` function of the model. If model is
                an encoder-decoder model the kwargs should include `encoder_outputs`.

        Return:
            [`transformers.generation.GenerateBeamDecoderOnlyOutput`], [`transformers.generation.GenerateBeamEncoderDecoderOutput`] or
            `torch.LongTensor`: A `torch.LongTensor` containing the generated tokens (default behaviour) or a
            [`transformers.generation.GenerateBeamDecoderOnlyOutput`] if `model.config.is_encoder_decoder=False` and
            `return_dict_in_generate=True` or a [`transformers.generation.GenerateBeamEncoderDecoderOutput`] if
            `model.config.is_encoder_decoder=True`.

        Examples:

        ```python
        >>> from transformers import (
        ...     AutoTokenizer,
        ...     AutoModelForSeq2SeqLM,
        ...     LogitsProcessorList,
        ...     MinLengthLogitsProcessor,
        ...     TopKLogitsWarper,
        ...     TemperatureLogitsWarper,
        ...     BeamSearchScorer,
        ... )
        >>> import torch

        >>> tokenizer = AutoTokenizer.from_pretrained("t5-base")
        >>> model = AutoModelForSeq2SeqLM.from_pretrained("t5-base")

        >>> encoder_input_str = "translate English to German: How old are you?"
        >>> encoder_input_ids = tokenizer(encoder_input_str, return_tensors="pt").input_ids

        >>> # lets run beam search using 3 beams
        >>> num_beams = 3
        >>> # define decoder start token ids
        >>> input_ids = torch.ones((num_beams, 1), device=model.device, dtype=torch.long)
        >>> input_ids = input_ids * model.config.decoder_start_token_id

        >>> # add encoder_outputs to model keyword arguments
        >>> model_kwargs = {
        ...     "encoder_outputs": model.get_encoder()(
        ...         encoder_input_ids.repeat_interleave(num_beams, dim=0), return_dict=True
        ...     )
        ... }

        >>> # instantiate beam scorer
        >>> beam_scorer = BeamSearchScorer(
        ...     batch_size=1,
        ...     max_length=model.config.max_length,
        ...     num_beams=num_beams,
        ...     device=model.device,
        ... )

        >>> # instantiate logits processors
        >>> logits_processor = LogitsProcessorList(
        ...     [MinLengthLogitsProcessor(5, eos_token_id=model.config.eos_token_id)]
        ... )
        >>> # instantiate logits processors
        >>> logits_warper = LogitsProcessorList(
        ...     [
        ...         TopKLogitsWarper(50),
        ...         TemperatureLogitsWarper(0.7),
        ...     ]
        ... )

        >>> outputs = model.beam_sample(
        ...     input_ids, beam_scorer, logits_processor=logits_processor, logits_warper=logits_warper, **model_kwargs
        ... )

        >>> tokenizer.batch_decode(outputs, skip_special_tokens=True)
        ['Wie alt bist du?']
        ```"""

        raise NotImplementedError("Beam search sampling is not supported by optimum-habana yet.")

    def group_beam_search(
        self,
        input_ids: torch.LongTensor,
        beam_scorer: BeamScorer,
        logits_processor: Optional[LogitsProcessorList] = None,
        stopping_criteria: Optional[StoppingCriteriaList] = None,
        max_length: Optional[int] = None,
        pad_token_id: Optional[int] = None,
        eos_token_id: Optional[Union[int, List[int]]] = None,
        output_attentions: Optional[bool] = None,
        output_hidden_states: Optional[bool] = None,
        output_scores: Optional[bool] = None,
        output_logits: Optional[bool] = None,
        return_dict_in_generate: Optional[bool] = None,
        synced_gpus: bool = False,
        lazy_mode: Optional[bool] = False,
        profiling_warmup_steps: Optional[int] = 0,
        profiling_steps: Optional[int] = 0,
        **model_kwargs,
    ):
        r"""
        Generates sequences of token ids for models with a language modeling head using **diverse beam search
        decoding** and can be used for text-decoder, text-to-text, speech-to-text, and vision-to-text models.

        <Tip warning={true}>

        In most cases, you do not need to call [`~generation.GenerationMixin.group_beam_search`] directly. Use
        generate() instead. For an overview of generation strategies and code examples, check the [following
        guide](../generation_strategies).

        </Tip>

        Parameters:
            input_ids (`torch.LongTensor` of shape `(batch_size, sequence_length)`):
                The sequence used as a prompt for the generation.
            beam_scorer (`BeamScorer`):
                An derived instance of [`BeamScorer`] that defines how beam hypotheses are constructed, stored and
                sorted during generation. For more information, the documentation of [`BeamScorer`] should be read.
            logits_processor (`LogitsProcessorList`, *optional*):
                An instance of [`LogitsProcessorList`]. List of instances of class derived from [`LogitsProcessor`]
                used to modify the prediction scores of the language modeling head applied at each generation step.
            stopping_criteria (`StoppingCriteriaList`, *optional*):
                An instance of [`StoppingCriteriaList`]. List of instances of class derived from [`StoppingCriteria`]
                used to tell if the generation loop should stop.
            max_length (`int`, *optional*, defaults to 20):
                **DEPRECATED**. Use `logits_processor` or `stopping_criteria` directly to cap the number of generated
                tokens. The maximum length of the sequence to be generated.
            pad_token_id (`int`, *optional*):
                The id of the *padding* token.
            eos_token_id (`Union[int, List[int]]`, *optional*):
                The id of the *end-of-sequence* token. Optionally, use a list to set multiple *end-of-sequence* tokens.
            output_attentions (`bool`, *optional*, defaults to `False`):
                Whether or not to return the attentions tensors of all attention layers. See `attentions` under
                returned tensors for more details.
            output_hidden_states (`bool`, *optional*, defaults to `False`):
                Whether or not to return the hidden states of all layers. See `hidden_states` under returned tensors
                for more details.
            output_scores (`bool`, *optional*, defaults to `False`):
                Whether or not to return the prediction scores. See `scores` under returned tensors for more details.
            output_logits (`bool`, *optional*, defaults to `False`):
                Whether or not to return the raw prediction logit scores. See `logits` under returned tensors for
                more details.
            return_dict_in_generate (`bool`, *optional*, defaults to `False`):
                Whether or not to return a [`transformers.generationutils.ModelOutput`] instead of a plain tuple.
            synced_gpus (`bool`, *optional*, defaults to `False`):
                Whether to continue running the while loop until max_length (needed for ZeRO stage 3)
            lazy_mode (`bool`, *optional*, defaults to `False`):
                Whether the run is executed in lazy mode or not (i.e. eager mode).
            profiling_warmup_steps (`int`, *optional*, defaults to 0):
                Number of steps to ignore for profling.
            profiling_steps (`int`, *optional*, defaults to 0):
                Number of steps to be captured when enabling profiling.
            model_kwargs:
                Additional model specific kwargs that will be forwarded to the `forward` function of the model. If
                model is an encoder-decoder model the kwargs should include `encoder_outputs`.

        Return:
            [`transformers.generation.GenerateBeamDecoderOnlyOutput`], [`transformers.generation.GenerateBeamEncoderDecoderOutput`] or
            `torch.LongTensor`: A `torch.LongTensor` containing the generated tokens (default behaviour) or a
            [`transformers.generation.GenerateBeamDecoderOnlyOutput`] if [`transformers.generation.BeamSearchDecoderOnlyOutput`] if
            `model.config.is_encoder_decoder=False` and `return_dict_in_generate=True` or a
            [`transformers.generation.GenerateBeamEncoderDecoderOutput`] if `model.config.is_encoder_decoder=True`.

        Examples:

        ```python
        >>> from transformers import (
        ...     AutoTokenizer,
        ...     AutoModelForSeq2SeqLM,
        ...     LogitsProcessorList,
        ...     MinLengthLogitsProcessor,
        ...     HammingDiversityLogitsProcessor,
        ...     BeamSearchScorer,
        ... )
        >>> import torch

        >>> tokenizer = AutoTokenizer.from_pretrained("t5-base")
        >>> model = AutoModelForSeq2SeqLM.from_pretrained("t5-base")

        >>> encoder_input_str = "translate English to German: How old are you?"
        >>> encoder_input_ids = tokenizer(encoder_input_str, return_tensors="pt").input_ids

        >>> # lets run diverse beam search using 6 beams
        >>> num_beams = 6
        >>> # define decoder start token ids
        >>> input_ids = torch.ones((num_beams, 1), device=model.device, dtype=torch.long)
        >>> input_ids = input_ids * model.config.decoder_start_token_id

        >>> # add encoder_outputs to model keyword arguments
        >>> model_kwargs = {
        ...     "encoder_outputs": model.get_encoder()(
        ...         encoder_input_ids.repeat_interleave(num_beams, dim=0), return_dict=True
        ...     )
        ... }

        >>> # instantiate beam scorer
        >>> beam_scorer = BeamSearchScorer(
        ...     batch_size=1,
        ...     max_length=model.config.max_length,
        ...     num_beams=num_beams,
        ...     device=model.device,
        ...     num_beam_groups=3,
        ... )

        >>> # instantiate logits processors
        >>> logits_processor = LogitsProcessorList(
        ...     [
        ...         HammingDiversityLogitsProcessor(5.5, num_beams=6, num_beam_groups=3),
        ...         MinLengthLogitsProcessor(5, eos_token_id=model.config.eos_token_id),
        ...     ]
        ... )

        >>> outputs = model.group_beam_search(
        ...     input_ids, beam_scorer, logits_processor=logits_processor, **model_kwargs
        ... )

        >>> tokenizer.batch_decode(outputs, skip_special_tokens=True)
        ['Wie alt bist du?']
        ```"""

        raise NotImplementedError("Group beam search is not supported by optimum-habana yet.")

    def constrained_beam_search(
        self,
        input_ids: torch.LongTensor,
        constrained_beam_scorer: ConstrainedBeamSearchScorer,
        logits_processor: Optional[LogitsProcessorList] = None,
        stopping_criteria: Optional[StoppingCriteriaList] = None,
        max_length: Optional[int] = None,
        pad_token_id: Optional[int] = None,
        eos_token_id: Optional[Union[int, List[int]]] = None,
        output_attentions: Optional[bool] = None,
        output_hidden_states: Optional[bool] = None,
        output_scores: Optional[bool] = None,
        output_logits: Optional[bool] = None,
        return_dict_in_generate: Optional[bool] = None,
        synced_gpus: Optional[bool] = None,
        lazy_mode: Optional[bool] = False,
        profiling_warmup_steps: Optional[int] = 0,
        profiling_steps: Optional[int] = 0,
        **model_kwargs,
    ) -> Union[GenerateBeamOutput, torch.LongTensor]:
        r"""
        Generates sequences of token ids for models with a language modeling head using **constrained beam search
        decoding** and can be used for text-decoder, text-to-text, speech-to-text, and vision-to-text models.

        <Tip warning={true}>

        In most cases, you do not need to call [`~generation.GenerationMixin.constrained_beam_search`] directly. Use
        generate() instead. For an overview of generation strategies and code examples, check the [following
        guide](../generation_strategies).

        </Tip>

        Parameters:
            input_ids (`torch.LongTensor` of shape `(batch_size, sequence_length)`):
                The sequence used as a prompt for the generation.
            constrained_beam_scorer (`ConstrainedBeamSearchScorer`):
                A derived instance of [`BeamScorer`] that defines how beam hypotheses are constructed, stored and
                sorted during generation, while satisfying a list of positive constraints. For more information, the
                documentation of [`ConstrainedBeamSearchScorer`] should be read.
            logits_processor (`LogitsProcessorList`, *optional*):
                An instance of [`LogitsProcessorList`]. List of instances of class derived from [`LogitsProcessor`]
                used to modify the prediction scores of the language modeling head applied at each generation step.
            stopping_criteria (`StoppingCriteriaList`, *optional*):
                An instance of [`StoppingCriteriaList`]. List of instances of class derived from [`StoppingCriteria`]
                used to tell if the generation loop should stop.
            logits_warper (`LogitsProcessorList`, *optional*):
                An instance of [`LogitsProcessorList`]. List of instances of class derived from [`LogitsWarper`] used
                to warp the prediction score distribution of the language modeling head applied before multinomial
                sampling at each generation step.
            max_length (`int`, *optional*, defaults to 20):
                **DEPRECATED**. Use `logits_processor` or `stopping_criteria` directly to cap the number of generated
                tokens. The maximum length of the sequence to be generated.
            pad_token_id (`int`, *optional*):
                The id of the *padding* token.
            eos_token_id (`Union[int, List[int]]`, *optional*):
                The id of the *end-of-sequence* token. Optionally, use a list to set multiple *end-of-sequence* tokens.
            output_attentions (`bool`, *optional*, defaults to `False`):
                Whether or not to return the attentions tensors of all attention layers. See `attentions` under
                returned tensors for more details.
            output_hidden_states (`bool`, *optional*, defaults to `False`):
                Whether or not to return the hidden states of all layers. See `hidden_states` under returned tensors
                for more details.
            output_scores (`bool`, *optional*, defaults to `False`):
                Whether or not to return the prediction scores. See `scores` under returned tensors for more details.
            output_logits (`bool`, *optional*, defaults to `False`):
                Whether or not to return the raw prediction logit scores. See `logits` under returned tensors for
                more details.
            return_dict_in_generate (`bool`, *optional*, defaults to `False`):
                Whether or not to return a [`transformers.generationutils.ModelOutput`] instead of a plain tuple.
            synced_gpus (`bool`, *optional*, defaults to `False`):
                Whether to continue running the while loop until max_length (needed for ZeRO stage 3)
            lazy_mode (`bool`, *optional*, defaults to `False`):
                Whether the run is executed in lazy mode or not (i.e. eager mode).
            profiling_warmup_steps (`int`, *optional*, defaults to 0):
                Number of steps to ignore for profling.
            profiling_steps (`int`, *optional*, defaults to 0):
                Number of steps to be captured when enabling profiling.
            model_kwargs:
                Additional model specific kwargs will be forwarded to the `forward` function of the model. If model is
                an encoder-decoder model the kwargs should include `encoder_outputs`.

        Return:
            [`transformers.generation.utils.GenerateBeamDecoderOnlyOutput`], [`transformers.generation.GenerateBeamEncoderDecoderOutput`] or
            `torch.LongTensor`: A `torch.LongTensor` containing the generated tokens (default behaviour) or a
            [`transformers.generation.GenerateBeamDecoderOnlyOutput`] if `model.config.is_encoder_decoder=False` and
            `return_dict_in_generate=True` or a [`transformers.generation.GenerateBeamEncoderDecoderOutput`] if
            `model.config.is_encoder_decoder=True`.

        Examples:

        ```python
        >>> from transformers import (
        ...     AutoTokenizer,
        ...     AutoModelForSeq2SeqLM,
        ...     LogitsProcessorList,
        ...     MinLengthLogitsProcessor,
        ...     ConstrainedBeamSearchScorer,
        ...     PhrasalConstraint,
        ... )
        >>> import torch

        >>> tokenizer = AutoTokenizer.from_pretrained("t5-base")
        >>> model = AutoModelForSeq2SeqLM.from_pretrained("t5-base")

        >>> encoder_input_str = "translate English to German: How old are you?"
        >>> encoder_input_ids = tokenizer(encoder_input_str, return_tensors="pt").input_ids

        >>> # lets run beam search using 3 beams
        >>> num_beams = 3
        >>> # define decoder start token ids
        >>> input_ids = torch.ones((num_beams, 1), device=model.device, dtype=torch.long)
        >>> input_ids = input_ids * model.config.decoder_start_token_id

        >>> # add encoder_outputs to model keyword arguments
        >>> model_kwargs = {
        ...     "encoder_outputs": model.get_encoder()(
        ...         encoder_input_ids.repeat_interleave(num_beams, dim=0), return_dict=True
        ...     )
        ... }

        >>> constraint_str = "Sie"
        >>> constraint_token_ids = tokenizer.encode(constraint_str)[:-1]  # slice to remove eos token
        >>> constraints = [PhrasalConstraint(token_ids=constraint_token_ids)]

        >>> # instantiate beam scorer
        >>> beam_scorer = ConstrainedBeamSearchScorer(
        ...     batch_size=1, num_beams=num_beams, device=model.device, constraints=constraints
        ... )

        >>> # instantiate logits processors
        >>> logits_processor = LogitsProcessorList(
        ...     [
        ...         MinLengthLogitsProcessor(5, eos_token_id=model.config.eos_token_id),
        ...     ]
        ... )

        >>> outputs = model.constrained_beam_search(
        ...     input_ids, beam_scorer, constraints=constraints, logits_processor=logits_processor, **model_kwargs
        ... )

        >>> tokenizer.batch_decode(outputs, skip_special_tokens=True)
        ['Wie alt sind Sie?']
        ```"""

        # init values
        logits_processor = logits_processor if logits_processor is not None else LogitsProcessorList()
        stopping_criteria = stopping_criteria if stopping_criteria is not None else StoppingCriteriaList()
        if max_length is not None:
            warnings.warn(
                "`max_length` is deprecated in this function, use"
                " `stopping_criteria=StoppingCriteriaList([MaxLengthCriteria(max_length=max_length)])` instead.",
                UserWarning,
            )
            stopping_criteria = validate_stopping_criteria(stopping_criteria, max_length)
        if len(stopping_criteria) == 0:
            warnings.warn("You don't have defined any stopping_criteria, this will likely loop forever", UserWarning)
        pad_token_id = pad_token_id if pad_token_id is not None else self.generation_config.pad_token_id
        eos_token_id = eos_token_id if eos_token_id is not None else self.generation_config.eos_token_id
        if isinstance(eos_token_id, int):
            eos_token_id = [eos_token_id]
        output_scores = output_scores if output_scores is not None else self.generation_config.output_scores
        output_logits = output_logits if output_logits is not None else self.generation_config.output_logits
        output_attentions = (
            output_attentions if output_attentions is not None else self.generation_config.output_attentions
        )
        output_hidden_states = (
            output_hidden_states if output_hidden_states is not None else self.generation_config.output_hidden_states
        )
        return_dict_in_generate = (
            return_dict_in_generate
            if return_dict_in_generate is not None
            else self.generation_config.return_dict_in_generate
        )

        batch_size = len(constrained_beam_scorer._beam_hyps)
        num_beams = constrained_beam_scorer.num_beams

        batch_beam_size, cur_len = input_ids.shape
        token_idx = model_kwargs.get("token_idx", None)
        if token_idx is not None:
            # Update cur_len in case of static shapes
            cur_len = token_idx.item()

        if num_beams * batch_size != batch_beam_size:
            raise ValueError(
                f"Batch dimension of `input_ids` should be {num_beams * batch_size}, but is {batch_beam_size}."
            )

        # init attention / hidden states / scores tuples
        scores = () if (return_dict_in_generate and output_scores) else None
        raw_logits = () if (return_dict_in_generate and output_logits) else None
        beam_indices = (
            tuple(() for _ in range(batch_beam_size)) if (return_dict_in_generate and output_scores) else None
        )
        decoder_attentions = () if (return_dict_in_generate and output_attentions) else None
        cross_attentions = () if (return_dict_in_generate and output_attentions) else None
        decoder_hidden_states = () if (return_dict_in_generate and output_hidden_states) else None

        # if model is an encoder-decoder, retrieve encoder attention weights and hidden states
        if return_dict_in_generate and self.config.is_encoder_decoder:
            encoder_attentions = model_kwargs["encoder_outputs"].get("attentions") if output_attentions else None
            encoder_hidden_states = (
                model_kwargs["encoder_outputs"].get("hidden_states") if output_hidden_states else None
            )

        # initialise score of first beam with 0 and the rest with -1e9. This makes sure that only tokens
        # of the first beam are considered to avoid sampling the exact same tokens across all beams.
        beam_scores = torch.zeros((batch_size, num_beams), dtype=torch.float, device=input_ids.device)
        beam_scores[:, 1:] = -1e9
        beam_scores = beam_scores.view((batch_size * num_beams,))

        this_peer_finished = False  # used by synced_gpus only
        decoder_prompt_len = input_ids.shape[-1]  # record the prompt length of decoder

        hb_profer = HabanaProfile(warmup=profiling_warmup_steps, active=profiling_steps)
        hb_profer.start()
        while True:
            if synced_gpus:
                # Under synced_gpus the `forward` call must continue until all gpus complete their sequence.
                # The following logic allows an early break if all peers finished generating their sequence
                this_peer_finished_flag = torch.tensor(0.0 if this_peer_finished else 1.0).to(input_ids.device)
                # send 0.0 if we finished, 1.0 otherwise
                dist.all_reduce(this_peer_finished_flag, op=dist.ReduceOp.SUM)
                # did all peers finish? the reduced sum will be 0.0 then
                if this_peer_finished_flag.item() == 0.0:
                    break

            model_inputs = self.prepare_inputs_for_generation(input_ids, **model_kwargs)

            hpu_graphs_kwargs = self._get_hpu_graphs_kwargs(model_kwargs)

            outputs = self(
                **model_inputs,
                return_dict=True,
                output_attentions=output_attentions,
                output_hidden_states=output_hidden_states,
                **hpu_graphs_kwargs,
            )

            if synced_gpus and this_peer_finished:
                cur_len = cur_len + 1
                continue  # don't waste resources running the code we don't need

            if token_idx is not None and outputs.logits.shape[-2] > 1:
                next_token_logits = torch.index_select(outputs.logits, -2, token_idx - 1).squeeze(-2)
            else:
                next_token_logits = outputs.logits[:, -1, :]

            next_token_scores = torch.nn.functional.log_softmax(
                next_token_logits, dim=-1
            )  # (batch_size * num_beams, vocab_size)

            next_token_scores_processed = logits_processor(input_ids, next_token_scores)

            next_token_scores = next_token_scores_processed + beam_scores[:, None].expand_as(
                next_token_scores_processed
            )

            scores_for_all_vocab = next_token_scores.clone()

            # Store scores, attentions and hidden_states when required
            if return_dict_in_generate:
                if output_scores:
                    scores += (next_token_scores,)
                if output_logits:
                    raw_logits += (next_token_logits,)
                if output_attentions:
                    decoder_attentions += (
                        (outputs.decoder_attentions,) if self.config.is_encoder_decoder else (outputs.attentions,)
                    )
                    if self.config.is_encoder_decoder:
                        cross_attentions += (outputs.cross_attentions,)
                if output_hidden_states:
                    decoder_hidden_states += (
                        (outputs.decoder_hidden_states,)
                        if self.config.is_encoder_decoder
                        else (outputs.hidden_states,)
                    )

            # reshape for beam search
            vocab_size = next_token_scores.shape[-1]
            next_token_scores = next_token_scores.view(batch_size, num_beams * vocab_size)

            # Sample 1 + len(eos_token_id) next tokens for each beam so we have at least 1 non eos token per beam.
            n_eos_tokens = len(eos_token_id) if eos_token_id else 0
            next_token_scores, next_tokens = torch.topk(
                next_token_scores, max(2, 1 + n_eos_tokens) * num_beams, dim=1, largest=True, sorted=True
            )

            next_indices = (next_tokens / vocab_size).long()
            next_tokens = next_tokens % vocab_size

            # stateless
            beam_outputs = constrained_beam_scorer.process(
                input_ids[:, :cur_len],
                next_token_scores,
                next_tokens,
                next_indices,
                scores_for_all_vocab,
                pad_token_id=pad_token_id,
                eos_token_id=eos_token_id,
                beam_indices=beam_indices,
                decoder_prompt_len=decoder_prompt_len,
            )
            beam_scores = beam_outputs["next_beam_scores"]
            beam_next_tokens = beam_outputs["next_beam_tokens"]
            beam_idx = beam_outputs["next_beam_indices"]

            if token_idx is not None:
                input_ids = input_ids[beam_idx, :]
                input_ids.index_copy_(
                    1, token_idx, beam_next_tokens.unsqueeze(-1) if beam_next_tokens.dim() == 1 else beam_next_tokens
                )
            else:
                input_ids = torch.cat([input_ids[beam_idx, :], beam_next_tokens.unsqueeze(-1)], dim=-1)
            model_kwargs = self._update_model_kwargs_for_generation(
                outputs, model_kwargs, is_encoder_decoder=self.config.is_encoder_decoder
            )
            if model_kwargs["past_key_values"] is not None:
                model_kwargs["past_key_values"] = self._temporary_reorder_cache(
                    model_kwargs["past_key_values"], beam_idx
                )

            if return_dict_in_generate and output_scores:
                beam_indices = tuple((beam_indices[beam_idx[i]] + (beam_idx[i],) for i in range(len(beam_indices))))

            # increase cur_len
            cur_len = cur_len + 1

            hb_profer.step()

            if constrained_beam_scorer.is_done or stopping_criteria(input_ids, scores, token_idx=cur_len):
                if not synced_gpus:
                    break
                else:
                    this_peer_finished = True

        hb_profer.stop()
        sequence_outputs = constrained_beam_scorer.finalize(
            input_ids,
            beam_scores,
            next_tokens,
            next_indices,
            pad_token_id=pad_token_id,
            eos_token_id=eos_token_id,
            max_length=stopping_criteria.max_length,
            beam_indices=beam_indices,
            decoder_prompt_len=decoder_prompt_len,
        )

        if return_dict_in_generate:
            if not output_scores:
                sequence_outputs["sequence_scores"] = None
            if self.config.is_encoder_decoder:
                return GenerateBeamEncoderDecoderOutput(
                    sequences=sequence_outputs["sequences"],
                    sequences_scores=sequence_outputs["sequence_scores"],
                    scores=scores,
                    logits=raw_logits,
                    beam_indices=sequence_outputs["beam_indices"],
                    encoder_attentions=encoder_attentions,
                    encoder_hidden_states=encoder_hidden_states,
                    decoder_attentions=decoder_attentions,
                    cross_attentions=cross_attentions,
                    decoder_hidden_states=decoder_hidden_states,
                    past_key_values=model_kwargs.get("past_key_values"),
                )
            else:
                return GenerateBeamDecoderOnlyOutput(
                    sequences=sequence_outputs["sequences"],
                    sequences_scores=sequence_outputs["sequence_scores"],
                    scores=scores,
                    logits=raw_logits,
                    beam_indices=sequence_outputs["beam_indices"],
                    attentions=decoder_attentions,
                    hidden_states=decoder_hidden_states,
                    past_key_values=model_kwargs.get("past_key_values"),
                )
        else:
            return sequence_outputs["sequences"]

    def assisted_decoding(
        self,
        input_ids: torch.LongTensor,
        assistant_model: Optional["PreTrainedModel"] = None,
        candidate_generator: Optional["CandidateGenerator"] = None,
        do_sample: bool = False,
        logits_processor: Optional[LogitsProcessorList] = None,
        logits_warper: Optional[LogitsProcessorList] = None,
        stopping_criteria: Optional[StoppingCriteriaList] = None,
        pad_token_id: Optional[int] = None,
        eos_token_id: Optional[Union[int, List[int]]] = None,
        output_attentions: Optional[bool] = None,
        output_hidden_states: Optional[bool] = None,
        output_scores: Optional[bool] = None,
        output_logits: Optional[bool] = None,
        return_dict_in_generate: Optional[bool] = None,
        synced_gpus: bool = False,
        lazy_mode: Optional[bool] = False,
        profiling_warmup_steps: Optional[int] = 0,
        profiling_steps: Optional[int] = 0,
        streamer: Optional["BaseStreamer"] = None,
        **model_kwargs,
    ) -> Union[GenerateNonBeamOutput, torch.LongTensor]:
        r"""
        Generates sequences of token ids for models with a language modeling head using **greedy decoding** or
        **sample** (depending on `do_sample`), assisted by candidate sequences. Assisted generation is an example of a
        candidate decoding strategy. Can be used for text-decoder, text-to-text, speech-to-text, and vision-to-text
        models.

        <Tip warning={true}>

        In most cases, you do not need to call [`transformers.generation.GenerationMixin.candidate_decoding`] directly. Use
        generate() instead. For an overview of generation strategies and code examples, check the [following
        guide](../generation_strategies).

        </Tip>

        Parameters:
            input_ids (`torch.LongTensor` of shape `(batch_size, sequence_length)`):
                The sequence used as a prompt for the generation.
            candidate_generator (`CandidateGenerator`, *optional*):
                A derived instance of [`CandidateGenerator`] that defines how candidate sequences are generated. For
                more information, the documentation of [`CandidateGenerator`] should be read. Only one of `assistant_model` or `candidate_generator` should be passed as input to this function.
            assistant_model (`PreTrainedModel`, *optional*):
                An assistant model that can be used to accelerate generation. The assistant model must have the exact
                same tokenizer. The acceleration is achieved when forecasting candidate tokens with the assistent model
                is much faster than running generation with the model you're calling generate from. As such, the
                assistant model should be much smaller.
            do_sample (`bool`, *optional*, defaults to `False`):
                Whether or not to use sampling ; use greedy decoding otherwise.
            logits_processor (`LogitsProcessorList`, *optional*):
                An instance of [`LogitsProcessorList`]. List of instances of class derived from [`LogitsProcessor`]
                used to modify the prediction scores of the language modeling head applied at each generation step.
            logits_warper (`LogitsProcessorList`, *optional*):
                An instance of [`LogitsProcessorList`]. List of instances of class derived from [`LogitsWarper`] used
                to warp the prediction score distribution of the language modeling head applied before multinomial
                sampling at each generation step.
            stopping_criteria (`StoppingCriteriaList`, *optional*):
                An instance of [`StoppingCriteriaList`]. List of instances of class derived from [`StoppingCriteria`]
                used to tell if the generation loop should stop.
            pad_token_id (`int`, *optional*):
                The id of the *padding* token.
            eos_token_id (`Union[int, List[int]]`, *optional*):
                The id of the *end-of-sequence* token. Optionally, use a list to set multiple *end-of-sequence* tokens.
            output_attentions (`bool`, *optional*, defaults to `False`):
                Whether or not to return the attentions tensors of all attention layers. See `attentions` under
                returned tensors for more details.
            output_hidden_states (`bool`, *optional*, defaults to `False`):
                Whether or not to return the hidden states of all layers. See `hidden_states` under returned tensors
                for more details.
            output_scores (`bool`, *optional*, defaults to `False`):
                Whether or not to return the prediction scores. See `scores` under returned tensors for more details.
            output_logits (`bool`, *optional*, defaults to `False`):
                Whether or not to return the raw prediction logit scores. See `logits` under returned tensors for
                more details.
            return_dict_in_generate (`bool`, *optional*, defaults to `False`):
                Whether or not to return a [`~utils.ModelOutput`] instead of a plain tuple.
            synced_gpus (`bool`, *optional*, defaults to `False`):
                Whether to continue running the while loop until max_length (needed for ZeRO stage 3)
            lazy_mode (`bool`, *optional*, defaults to `False`):
                Whether the run is executed in lazy mode or not (i.e. eager mode).
            profiling_warmup_steps (`int`, *optional*, defaults to 0):
                Number of steps to ignore for profling.
            profiling_steps (`int`, *optional*, defaults to 0):
                Number of steps to be captured when enabling profiling.
            streamer (`BaseStreamer`, *optional*):
                Streamer object that will be used to stream the generated sequences. Generated tokens are passed
                through `streamer.put(token_ids)` and the streamer is responsible for any further processing.
            model_kwargs:
                Additional model specific keyword arguments will be forwarded to the `forward` function of the model.
                If model is an encoder-decoder model the kwargs should include `encoder_outputs`.

        Return:
            [`transformers.generation.GenerateDecoderOnlyOutput`], [`transformers.generation.GenerateEncoderDecoderOutput`] or
            `torch.LongTensor`: A `torch.LongTensor` containing the generated tokens (default behaviour) or a
            [`transformers.generation.GenerateDecoderOnlyOutput`] if `model.config.is_encoder_decoder=False` and
            `return_dict_in_generate=True` or a [`transformers.generation.GenerateEncoderDecoderOutput`] if
            `model.config.is_encoder_decoder=True`.

        Examples:

        ```python
        >>> from transformers import (
        ...     AutoTokenizer,
        ...     AutoModelForCausalLM,
        ...     LogitsProcessorList,
        ...     MinLengthLogitsProcessor,
        ...     StoppingCriteriaList,
        ...     MaxLengthCriteria,
        ... )

        >>> tokenizer = AutoTokenizer.from_pretrained("gpt2")
        >>> model = AutoModelForCausalLM.from_pretrained("gpt2")
        >>> assistant_model = AutoModelForCausalLM.from_pretrained("distilgpt2")
        >>> # set pad_token_id to eos_token_id because GPT2 does not have a PAD token
        >>> model.generation_config.pad_token_id = model.generation_config.eos_token_id
        >>> input_prompt = "It might be possible to"
        >>> input_ids = tokenizer(input_prompt, return_tensors="pt").input_ids
        >>> # instantiate logits processors
        >>> logits_processor = LogitsProcessorList(
        ...     [
        ...         MinLengthLogitsProcessor(10, eos_token_id=model.generation_config.eos_token_id),
        ...     ]
        ... )
        >>> stopping_criteria = StoppingCriteriaList([MaxLengthCriteria(max_length=20)])
        >>> outputs = model.assisted_decoding(
        ...     input_ids,
        ...     assistant_model=assistant_model,
        ...     logits_processor=logits_processor,
        ...     stopping_criteria=stopping_criteria,
        ... )
        >>> tokenizer.batch_decode(outputs, skip_special_tokens=True)
        ["It might be possible to get a better understanding of the nature of the problem, but it's not"]
        ```"""
        raise NotImplementedError("Assisted decoding is not supported by optimum-habana yet.")<|MERGE_RESOLUTION|>--- conflicted
+++ resolved
@@ -584,13 +584,8 @@
             assert self.config.model_type in [
                 "llama",
                 "mistral",
-<<<<<<< HEAD
-                "mixtral",
-            ], "reuse_cache only supported by llama, mistral and mixtral at the moment"
-=======
                 "falcon",
-            ], "reuse_cache only supported by llama, mistral and falcon at the moment"
->>>>>>> 753da20f
+            ], "reuse_cache only supported by llama, mistral, falcon and mixtral at the moment"
             if not generation_config.bucket_internal:
                 assert (
                     generation_config.bucket_size <= 0
