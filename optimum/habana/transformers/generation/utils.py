--- conflicted
+++ resolved
@@ -1468,16 +1468,14 @@
         if token_idx is not None:
             # Update cur_len in case of static shapes
             cur_len = token_idx.item()
-<<<<<<< HEAD
+
         if iteration_times is not None:
             hb_gen_time = HabanaGenerationtime(iteration_times=iteration_times)
             hb_gen_time.start()
-=======
 
         model_kwargs["pad_done"] = False
         model_kwargs["lazy_mode"] = lazy_mode
 
->>>>>>> 7af3dce9
         while True:
             if lazy_mode:
                 self.htcore_generation.mark_step()
