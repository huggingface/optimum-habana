--- conflicted
+++ resolved
@@ -3,10 +3,7 @@
     gaudi_EosTokenCriteria_call,
     gaudi_MaxLengthCriteria_call,
     gaudi_MaxNewTokensCriteria_call,
-<<<<<<< HEAD
-=======
     gaudi_MaxTimeCriteria_call,
->>>>>>> dd3cc089
     gaudi_StoppingCriteriaList_call,
 )
 from .utils import MODELS_OPTIMIZED_WITH_STATIC_SHAPES, GaudiGenerationMixin