# coding=utf-8
# Copyright 2023 Mistral AI and the HuggingFace Inc. team. All rights reserved.
#
# This code is based on EleutherAI's GPT-NeoX library and the GPT-NeoX
# and OPT implementations in this library. It has been modified from its
# original forms to accommodate minor architectural differences compared
# to GPT-NeoX and OPT used by the Meta AI team that trained the model.
#
# Licensed under the Apache License, Version 2.0 (the "License");
# you may not use this file except in compliance with the License.
# You may obtain a copy of the License at
#
#     http://www.apache.org/licenses/LICENSE-2.0
#
# Unless required by applicable law or agreed to in writing, software
# distributed under the License is distributed on an "AS IS" BASIS,
# WITHOUT WARRANTIES OR CONDITIONS OF ANY KIND, either express or implied.
# See the License for the specific language governing permissions and
# limitations under the License.
"""PyTorch Gemma model."""

import math
import os
from typing import Optional, Union

import torch
import torch.nn.functional as F
from transformers.cache_utils import Cache
from transformers.modeling_outputs import BaseModelOutputWithPast, CausalLMOutputWithPast
from transformers.models.gemma.modeling_gemma import (
    GemmaAttention,
    GemmaConfig,
    GemmaDecoderLayer,
    GemmaForCausalLM,
    GemmaMLP,
    GemmaModel,
    apply_rotary_pos_emb,
)
from transformers.processing_utils import Unpack
from transformers.utils import TransformersKwargs, logging

from ...modeling_attn_mask_utils import (
    _gaudi_prepare_4d_causal_attention_mask,
)
from ...modeling_rope_utils import GaudiRotaryEmbedding


try:
    from habana_frameworks.torch.hpex.kernels import FusedSDPA
except ImportError:
    print("Not using HPU fused scaled dot-product attention kernel.")
    FusedSDPA = None

import habana_frameworks.torch.core as htcore


logger = logging.get_logger(__name__)


def gaudi_gemma_repeat_kv(
    query_states: torch.Tensor,
    key_states: torch.Tensor,
    value_states: torch.Tensor,
    attention_mask: torch.Tensor,
    n_rep: int,
):
    batch, num_key_value_heads, kv_len, head_dim = key_states.shape
    if n_rep == 1 or num_key_value_heads == 1:
        return query_states, key_states, value_states, attention_mask

    new_kv_shape = (batch, num_key_value_heads, 1, kv_len, head_dim)
    key_states = key_states.reshape(new_kv_shape)
    value_states = value_states.reshape(new_kv_shape)

    batch, _, q_len, head_dim = query_states.shape
    new_q_shape = (batch, num_key_value_heads, n_rep, q_len, head_dim)
    query_states = query_states.reshape(new_q_shape)

    if attention_mask is not None:
        # Add groups dim and set to 1
        attention_mask = attention_mask.unsqueeze(1)

    return query_states, key_states, value_states, attention_mask


class ModuleFusedSDPA(torch.nn.Module):
    def __init__(self, fusedSDPA):
        super().__init__()
        self._hpu_kernel_fsdpa = fusedSDPA

    def forward(
        self,
        query,
        key,
        value,
        attn_mask,
        dropout_p,
        is_casual,
        scale,
        enable_recompute,
    ):
        import habana_frameworks.torch.hpu as ht

        with ht.sdp_kernel(enable_recompute=enable_recompute):
            return self._hpu_kernel_fsdpa.apply(
                query,
                key,
                value,
                attn_mask,
                dropout_p,
                is_casual,
                scale,
            )


class Matmul(torch.nn.Module):
    def __init__(self):
        super().__init__()

    def forward(self, x, y):
        return torch.matmul(x, y)


class KVCache(torch.nn.Module):
    def __init__(self):
        super(KVCache, self).__init__()
        self.cache = None
        self.inp_seq_len = -1

    def allocate(self, inp_seq_len, dtype, device, shape):
        if self.cache is None or self.cache.shape != shape:
            self.inp_seq_len = inp_seq_len
            self.cache = torch.zeros(shape, dtype=dtype, device=device)
        else:
            assert self.inp_seq_len == inp_seq_len, (
                f"inp_seq_len must be the same. self.inp_seq_len:{self.inp_seq_len} inp_seq_len:{inp_seq_len}"
            )
            self.cache.fill_(0)

    def update(self, prev, cur, dim, idx, inp_seq_len):
        orig_cur = cur
        if prev.shape == cur.shape:
            prev.copy_(cur)
            return orig_cur
        if cur.shape[2] > 1 and cur.shape[2] <= prev.shape[2]:
            # Initialize
            prev[:, :, :inp_seq_len, :].copy_(cur)
            return orig_cur
        assert cur.shape[2] == 1, f"Cannot update kv-cache. Unsupported shapes. prev:{prev.shape} cur:{cur.shape}"
        if idx is not None:
            prev.index_copy_(dim, idx - 1, cur)
            return prev
        else:
            return torch.cat((prev, cur), dim=dim)

    def get_shape(self):
        if self.cache is None:
            return None
        return self.cache.shape

    def forward(self, cur, dim, idx):
        return self.update(self.cache, cur, dim, idx, self.inp_seq_len)


def gaudi_eager_attention_forward(
    module: torch.nn.Module,
    query: torch.Tensor,
    key: torch.Tensor,
    value: torch.Tensor,
    attention_mask: Optional[torch.Tensor],
    scaling: float,
    dropout: float = 0.0,
    attn_softmax_bf16: bool = False,
    **kwargs,
):
    bsz, q_len = kwargs["input_shape"]
    query_states, key_states, value_states, attention_mask = gaudi_gemma_repeat_kv(
        query, key, value, attention_mask, module.num_key_value_groups
    )

    attn_weights = module.matmul_qk(query_states, key_states.transpose(-2, -1)) * scaling
    if attention_mask is not None:
        causal_mask = attention_mask[:, :, :, : key_states.shape[-2]]
        attn_weights = attn_weights + causal_mask

    if attn_softmax_bf16:
        attn_weights = torch.nn.functional.softmax(attn_weights, dim=-1, dtype=query_states.dtype)
    else:
        # upcast attention to fp32
        attn_weights = torch.nn.functional.softmax(attn_weights, dim=-1, dtype=torch.float32).to(query_states.dtype)

    attn_weights = torch.nn.functional.dropout(attn_weights, p=dropout, training=module.training)
    attn_output = module.matmul_av(attn_weights, value_states)
    attn_output = attn_output.reshape(bsz, -1, q_len, module.head_dim)

    return attn_output, attn_weights


class GaudiGemmaAttention(GemmaAttention):
    def __init__(self, config: GemmaConfig, layer_idx: Optional[int] = None):
        super().__init__(config, layer_idx)
        config.rope_scaling = config.rope_scaling if hasattr(config, "rope_scaling") else None
        self.matmul_qk = Matmul()
        self.matmul_av = Matmul()
        self.k_cache = KVCache()
        self.v_cache = KVCache()
        self.inp_seq_len = -1
        self.block_size = 4096
        self.num_key_value_heads = config.num_key_value_heads
        self.rotary_emb = GaudiRotaryEmbedding(config=self.config)

        self.fused_scaled_dot_product_attention = ModuleFusedSDPA(FusedSDPA) if FusedSDPA else None

    def allocate_kv_cache(self, batch_size, max_seq_len, inp_seq_len):
        cache_shape = (batch_size, self.num_key_value_heads, max_seq_len, self.head_dim)
        device = self.k_proj.weight.device
        dtype = self.config.torch_dtype
        self.k_cache.allocate(inp_seq_len, dtype, device, cache_shape)
        self.v_cache.allocate(inp_seq_len, dtype, device, cache_shape)

    def update_sincos_cache(self, seq_len):
        # Call rotary emb forward() to update cos/sin cache when infering more than self.max_position_embeddings
        # This helps in avoiding creation of these caches during actual model forward pass and
        # reduce memory consumption and improve performance.
        if seq_len > self.max_position_embeddings:
            self.max_position_embeddings = seq_len
            self.rotary_emb._set_cos_sin_cache(seq_len, self.k_proj.weight.device, self.k_proj.weight.dtype)

    def reorder(self, tensor, beam_idx, dim_a, dim_b):
        updated = tensor.index_select(0, beam_idx)
        tensor.copy_(updated)

    def reorder_kv_cache(self, beam_idx: torch.LongTensor):
        if self.k_cache.cache is None:
            return (None, None)

        head_dim = self.k_cache.cache.size(-1)
        seq_length = self.k_cache.cache.size(-2)
        self.reorder(self.k_cache.cache, beam_idx, seq_length, head_dim)
        self.reorder(self.v_cache.cache, beam_idx, seq_length, head_dim)
        return (self.k_cache.cache.shape, self.v_cache.cache.shape)

    def gaudi_flash_attn_v1(
        self, query_layer, key_layer, value_layer, attention_mask, dropout_rate, q_block_size, enable_recompute
    ):
        """
        Gaudi version of Flash Attention V1 to support long sequence at prompt phase
        Causal mask is not supported in this optimization
        """
        q_len = query_layer.size(-2)
        q_tiles = (q_len // q_block_size) if (q_len % q_block_size == 0) else math.ceil(q_len / q_block_size)
        q_padding = q_tiles * q_block_size - q_len
        query_layer = F.pad(query_layer, (0, 0, 0, q_padding), "constant", 0)
        attention_mask = F.pad(attention_mask, (0, 0, 0, q_padding), "constant", -10000.0)

        row_o_list = []
        for i in range(q_tiles):
            s, e = i * q_block_size, (i + 1) * q_block_size
            row_q = query_layer[:, :, s:e, :]
            row_mask = attention_mask[:, :, s:e, :]
            attn_output_partial = self.fused_scaled_dot_product_attention(
                row_q, key_layer, value_layer, row_mask, dropout_rate, False, None, enable_recompute
            )
            row_o_list.append(attn_output_partial)
        attn_output = torch.cat(row_o_list, dim=-2)

        if q_padding != 0:
            attn_output = attn_output[:, :, :-q_padding, :]

        return attn_output

    def pre_attn_forward(
        self,
        hidden_states: torch.Tensor,
        position_embeddings: tuple[torch.Tensor, torch.Tensor],
        attention_mask: Optional[torch.Tensor],
        past_key_value: Optional[Cache] = None,
        use_cache: bool = False,
        cache_position: Optional[torch.LongTensor] = None,
        token_idx: Optional[torch.Tensor] = None,
        attn_softmax_bf16: Optional[bool] = False,
        reuse_cache: Optional[bool] = False,
        use_flash_attention: Optional[bool] = False,
        flash_attention_recompute: Optional[bool] = False,
        flash_attention_causal_mask: Optional[bool] = False,
        cache_idx: Optional[int] = None,
        **kwargs,
    ) -> tuple[torch.Tensor, Optional[torch.Tensor], Optional[tuple[torch.Tensor]]]:
        """
        The only differences are:
        - add new args token_idx
        - optimize KV cache
        - add new args attn_softmax_bf16
        - add new args reuse_cache
        - add new args use_flash_attention
        - add new arg flash_attention_recompute
        """
        input_shape = hidden_states.shape[:-1]
        q_len = input_shape[1]
        hidden_shape = (*input_shape, -1, self.head_dim)

        query_states = self.q_proj(hidden_states).view(hidden_shape).transpose(1, 2)
        key_states = self.k_proj(hidden_states).view(hidden_shape).transpose(1, 2)
        value_states = self.v_proj(hidden_states).view(hidden_shape).transpose(1, 2)

        kv_seq_len = key_states.shape[-2]
        if past_key_value is not None:
            if token_idx is None:
                if hasattr(past_key_value, "get_usable_length"):
                    kv_seq_len += past_key_value.get_usable_length(kv_seq_len, self.layer_idx)
                else:
                    kv_seq_len += past_key_value[0].shape[-2]
            else:
                if reuse_cache:
                    kv_seq_len = past_key_value[0][-2]
                else:
                    kv_seq_len = past_key_value[0].shape[-2]

        cos, sin = self.rotary_emb(value_states, seq_len=kv_seq_len)
        query_states, key_states = apply_rotary_pos_emb(
            query_states, key_states, cos[kwargs["position_ids"]], sin[kwargs["position_ids"]]
        )

        if use_cache:
            # reuse k, v, self_attention
            if reuse_cache:
                key_states = self.k_cache(key_states, 2, token_idx)
                value_states = self.v_cache(value_states, 2, token_idx)
                past_key_value = (self.k_cache.get_shape(), self.v_cache.get_shape())
            else:
                if past_key_value is None:
                    past_key = torch.zeros(key_states.shape, dtype=self.k_proj.weight.dtype, device=key_states.device)
                    past_value = torch.zeros(
                        key_states.shape, dtype=self.k_proj.weight.dtype, device=key_states.device
                    )
                    past_key_value = (past_key, past_value)
                key_states = self.k_cache.update(past_key_value[0], key_states, 2, token_idx, self.inp_seq_len)
                value_states = self.v_cache.update(past_key_value[1], value_states, 2, token_idx, self.inp_seq_len)
                if token_idx is None:
                    past_key_value = (key_states, value_states)

            if cache_idx is not None and q_len == 1:
                key_states = key_states[:, :, :cache_idx, :]
                value_states = value_states[:, :, :cache_idx, :]
                if attention_mask is not None:
                    attention_mask = attention_mask[:, :, :, :cache_idx]
                kv_seq_len = key_states.shape[-2]
        else:
            past_key_value = None

        if use_flash_attention and FusedSDPA:
            attn_weights = None
            if q_len == 1:
                # next token
                use_recompute = True if os.getenv("QUANT_CONFIG", "") else False
                attn_output = self.fused_scaled_dot_product_attention(
                    query_states, key_states, value_states, attention_mask, 0.0, False, None, use_recompute
                )
            else:
                # first token
                if flash_attention_causal_mask:
                    # causal masking on first token requires inputs to be of the same length
                    attn_output = self.fused_scaled_dot_product_attention(
                        query_states, key_states, value_states, None, 0.0, True, None, flash_attention_recompute
                    )
                else:
                    if q_len > 16384:
                        attn_output = self.gaudi_flash_attn_v1(
                            query_states,
                            key_states,
                            value_states,
                            attention_mask,
                            0.0,
                            self.block_size,
                            flash_attention_recompute,
                        )
                        htcore.mark_step()
                    else:
                        attn_output = self.fused_scaled_dot_product_attention(
                            query_states,
                            key_states,
                            value_states,
                            attention_mask,
                            0.0,
                            False,
                            None,
                            flash_attention_recompute,
                        )

        else:
            attn_output, attn_weights = gaudi_eager_attention_forward(
                self,
                query_states,
                key_states,
                value_states,
                attention_mask,
                dropout=0.0 if not self.training else self.attention_dropout,
                scaling=self.scaling,
                attn_softmax_bf16=attn_softmax_bf16,
                input_shape=input_shape,
            )

        attn_output = attn_output.transpose(1, 2).contiguous()
        attn_output = attn_output.reshape(*input_shape, -1).contiguous()
        attn_output = self.o_proj(attn_output)

        return attn_output, attn_weights, past_key_value

    def attention_all_reduce(self, attn_output):
        if hasattr(self.o_proj, "all_reduce"):
            self.o_proj.all_reduce(attn_output)

    def post_attn_forward(self, attn_output):
        if hasattr(self.o_proj, "post_all_reduce"):
            return self.o_proj.post_all_reduce(attn_output)
        return attn_output


class GaudiGemmaMLP(GemmaMLP):
    def pre_mlp_forward(self, x):
        inputs = self.act_fn(self.gate_proj(x)) * self.up_proj(x)
        output = self.down_proj(inputs)
        return output

    def mlp_all_reduce(self, x):
        if hasattr(self.down_proj, "all_reduce"):
            self.down_proj.all_reduce(x)

    def post_mlp_forward(self, x):
        if hasattr(self.down_proj, "post_all_reduce"):
            return self.down_proj.post_all_reduce(x)
        return x


class GaudiGemmaDecoderLayer(GemmaDecoderLayer):
    def __init__(self, config: GemmaConfig, layer_idx: int):
        super().__init__(config, layer_idx)
        self.self_attn = GaudiGemmaAttention(config, layer_idx)
        self.mlp = GaudiGemmaMLP(config)

    def allocate_kv_cache(self, batch_size, max_seq_len, inp_seq_len):
        self.self_attn.allocate_kv_cache(batch_size, max_seq_len, inp_seq_len)

    def reorder_kv_cache(self, beam_idx: torch.LongTensor):
        return self.self_attn.reorder_kv_cache(beam_idx)

    def update_sincos_cache(self, seq_len):
        self.self_attn.update_sincos_cache(seq_len)

    def pre_attn(
        self,
        hidden_states: torch.Tensor,
        attention_mask: Optional[torch.Tensor] = None,
        position_ids: Optional[torch.LongTensor] = None,
        past_key_value: Optional[tuple[torch.Tensor]] = None,
        use_cache: Optional[bool] = False,
        cache_position: Optional[torch.LongTensor] = None,
        position_embeddings: Optional[tuple[torch.Tensor, torch.Tensor]] = None,  # necessary, but kept here for BC
        token_idx: Optional[torch.Tensor] = None,
        attn_softmax_bf16: Optional[bool] = False,
        reuse_cache: Optional[bool] = False,
        use_flash_attention: Optional[bool] = False,
        flash_attention_recompute: Optional[bool] = False,
        flash_attention_causal_mask: Optional[bool] = False,
        cache_idx: Optional[int] = None,
    ) -> tuple[torch.FloatTensor, Optional[tuple[torch.FloatTensor, torch.FloatTensor]]]:
        hidden_states = self.input_layernorm(hidden_states)
        hidden_states, attn_weights, present_key_value = self.self_attn.pre_attn_forward(
            hidden_states=hidden_states,
            attention_mask=attention_mask,
            position_ids=position_ids,
            past_key_value=past_key_value,
            use_cache=use_cache,
            cache_position=cache_position,
            position_embeddings=position_embeddings,
            token_idx=token_idx,
            attn_softmax_bf16=attn_softmax_bf16,
            reuse_cache=reuse_cache,
            use_flash_attention=use_flash_attention,
            flash_attention_recompute=flash_attention_recompute,
            flash_attention_causal_mask=flash_attention_causal_mask,
            cache_idx=cache_idx,
        )
        return hidden_states, attn_weights, present_key_value

    def forward(
        self,
        hidden_states: torch.Tensor,
        attention_mask: Optional[torch.Tensor] = None,
        position_ids: Optional[torch.LongTensor] = None,
        past_key_value: Optional[Cache] = None,
        use_cache: Optional[bool] = False,
        cache_position: Optional[torch.LongTensor] = None,
        token_idx: Optional[torch.Tensor] = None,
        attn_softmax_bf16: Optional[bool] = False,
        reuse_cache: Optional[bool] = False,
        use_flash_attention: Optional[bool] = False,
        flash_attention_recompute: Optional[bool] = False,
        flash_attention_causal_mask: Optional[bool] = False,
        cache_idx: Optional[int] = None,
    ) -> tuple[torch.FloatTensor, Optional[tuple[torch.FloatTensor, torch.FloatTensor]]]:
        """
        Copied from GemmaDecoderLayer.forward: https://github.com/huggingface/transformers/blob/v4.38.1/src/transformers/models/gemma/modeling_gemma.py
        The only differences are:
        - add new args token_idx
        - add new args attn_softmax_bf16
        """
        residual = hidden_states

        hidden_states, self_attn_weights, present_key_value = self.pre_attn(
            hidden_states=hidden_states,
            attention_mask=attention_mask,
            position_ids=position_ids,
            past_key_value=past_key_value,
            use_cache=use_cache,
            cache_position=cache_position,
            token_idx=token_idx,
            attn_softmax_bf16=attn_softmax_bf16,
            reuse_cache=reuse_cache,
            use_flash_attention=use_flash_attention,
            flash_attention_recompute=flash_attention_recompute,
            flash_attention_causal_mask=flash_attention_causal_mask,
            cache_idx=cache_idx,
        )

        self.self_attn.attention_all_reduce(hidden_states)

        hidden_states, residual = self.post_attn_pre_mlp(hidden_states, residual)

        self.mlp.mlp_all_reduce(hidden_states)

        hidden_states = self.post_mlp(hidden_states, residual)

        outputs = (hidden_states,)
        if use_cache:
            outputs += (present_key_value,)

        return outputs

    def post_attn_pre_mlp(self, hidden_states, residual):
        hidden_states = self.self_attn.post_attn_forward(hidden_states)

        if self.training:
            hidden_states = hidden_states + residual
            residual = hidden_states
        else:
            residual.add_(hidden_states)
            hidden_states = residual

        hidden_states = self.post_attention_layernorm(hidden_states)

        hidden_states = self.mlp.pre_mlp_forward(hidden_states)
        return hidden_states, residual

    def post_mlp(self, hidden_states, residual):
        hidden_states = self.mlp.post_mlp_forward(hidden_states)

        if self.training:
            hidden_states = hidden_states + residual
        else:
            residual.add_(hidden_states)
            hidden_states = residual

        return hidden_states


class GaudiGemmaModel(GemmaModel):
    def allocate_kv_cache(self, batch_size, max_seq_len, inp_seq_len):
        for layer in self.layers:
            layer.allocate_kv_cache(batch_size, max_seq_len, inp_seq_len)

    def reorder_kv_cache(self, beam_idx: torch.LongTensor):
        return tuple(layer.reorder_kv_cache(beam_idx) for layer in self.layers)

    def update_sincos_cache(self, seq_len):
        for layer in self.layers:
            layer.update_sincos_cache(seq_len)

    def forward(
        self,
        input_ids: Optional[torch.LongTensor] = None,
        attention_mask: Optional[torch.Tensor] = None,
        position_ids: Optional[torch.LongTensor] = None,
        past_key_values: Optional[list[torch.FloatTensor]] = None,
        inputs_embeds: Optional[torch.FloatTensor] = None,
        use_cache: Optional[bool] = None,
        cache_position: Optional[torch.LongTensor] = None,
        token_idx: Optional[torch.Tensor] = None,
        attn_softmax_bf16: Optional[bool] = False,
        reuse_cache: Optional[bool] = False,
        use_flash_attention: Optional[bool] = False,
        flash_attention_recompute: Optional[bool] = False,
        flash_attention_causal_mask: Optional[bool] = False,
        cache_idx: int = None,
        lazy_mode: Optional[bool] = True,
        **kwargs,
    ) -> BaseModelOutputWithPast:
        """
        Copied from GemmaModel.forward: https://github.com/huggingface/transformers/blob/v4.38.1/src/transformers/models/gemma/modeling_gemma.py
        The only differences are:
        - add new args token_idx
        """
        use_cache = use_cache if use_cache is not None else self.config.use_cache

        self._attn_implementation = "eager"

        if input_ids is not None and inputs_embeds is not None:
            raise ValueError("You must specify exactly one of input_ids or inputs_embeds")
        elif input_ids is not None:
            batch_size, seq_length = input_ids.shape[:2]
        elif inputs_embeds is not None:
            batch_size, seq_length = inputs_embeds.shape[:2]
        else:
            raise ValueError("You have to specify either input_ids or inputs_embeds")

        if inputs_embeds is None:
            inputs_embeds = self.embed_tokens(input_ids)

        use_new_cache = False  # Ignoring new Cache path for HPU
        past_seen_tokens = 0

        if past_key_values is not None and use_cache:  # kept for BC (cache positions)
            if reuse_cache:
                past_seen_tokens = past_key_values[0][0][2]
            else:
                # HPU uses legacy cache path (use_new_cache = False)
                past_seen_tokens = past_key_values[0][0].shape[2]

        cache_position = None

        if position_ids is None:
            position_ids = torch.arange(
                past_seen_tokens, seq_length + past_seen_tokens, dtype=torch.long, device=inputs_embeds.device
            )
            position_ids = position_ids.unsqueeze(0)

        # HPU specific mask generation
        if attention_mask is None or attention_mask.dim() != 4:
            attention_mask = _gaudi_prepare_4d_causal_attention_mask(
                attention_mask,
                input_ids.shape if input_ids is not None else (batch_size, seq_length),
                inputs_embeds,
                past_seen_tokens,
            )
        # embed positions
        hidden_states = inputs_embeds

        normalizer = torch.tensor(self.config.hidden_size**0.5, dtype=hidden_states.dtype, device=inputs_embeds.device)
        hidden_states = hidden_states * normalizer

        next_decoder_cache = () if not use_new_cache else None

        if lazy_mode:
            htcore.mark_step()

        for layer_idx, decoder_layer in enumerate(self.layers[: self.config.num_hidden_layers]):
            if (
                lazy_mode
                and not self.training
                and (torch.distributed.is_initialized() is False or torch.distributed.get_world_size() == 1)
            ):
                htcore.mark_step()

<<<<<<< HEAD
            layer_outputs = decoder_layer(
=======
            hidden_states = decoder_layer(
>>>>>>> f88e4877
                hidden_states,
                attention_mask=attention_mask,
                position_ids=position_ids,
                past_key_value=None if past_key_values is None else past_key_values[layer_idx],
                use_cache=use_cache,
                cache_position=cache_position,
                token_idx=token_idx,
                attn_softmax_bf16=attn_softmax_bf16,
                reuse_cache=reuse_cache,
                use_flash_attention=use_flash_attention,
                flash_attention_recompute=flash_attention_recompute,
                flash_attention_causal_mask=flash_attention_causal_mask,
                cache_idx=cache_idx,
                **kwargs,
            )
<<<<<<< HEAD

            hidden_states = layer_outputs[0]

            if use_cache:
                next_decoder_cache += (layer_outputs[1],)
=======

            if use_cache:
                next_decoder_cache += (hidden_states[1],)
>>>>>>> f88e4877

        hidden_states = self.norm(hidden_states)

        next_cache = None
        if use_cache:
            next_cache = (
                next_decoder_cache.to_legacy_cache() if isinstance(next_decoder_cache, Cache) else next_decoder_cache
            )

        return BaseModelOutputWithPast(
            last_hidden_state=hidden_states,
            past_key_values=next_cache,
        )


class GaudiGemmaForCausalLM(GemmaForCausalLM):
    def allocate_kv_cache(self, batch_size, max_seq_len, inp_seq_len):
        self.model.allocate_kv_cache(batch_size, max_seq_len, inp_seq_len)

    def reorder_kv_cache(self, beam_idx: torch.LongTensor):
        return self.model.reorder_kv_cache(beam_idx)

    def update_sincos_cache(self, seq_len):
        self.model.update_sincos_cache(seq_len)

    def forward(
        self,
        input_ids: Optional[torch.LongTensor] = None,
        attention_mask: Optional[torch.Tensor] = None,
        position_ids: Optional[torch.LongTensor] = None,
        past_key_values: Optional[Union[Cache, list[torch.FloatTensor]]] = None,
        inputs_embeds: Optional[torch.FloatTensor] = None,
        labels: Optional[torch.LongTensor] = None,
        use_cache: Optional[bool] = None,
        reuse_cache: Optional[bool] = None,
        cache_position: Optional[torch.LongTensor] = None,
        logits_to_keep: Union[int, torch.Tensor] = 0,
        token_idx: Optional[torch.Tensor] = None,
        use_flash_attention: Optional[bool] = False,
        flash_attention_recompute: Optional[bool] = False,
        flash_attention_causal_mask: Optional[bool] = False,
        attn_softmax_bf16: Optional[bool] = False,
        **kwargs: Unpack[TransformersKwargs],
    ) -> CausalLMOutputWithPast:
        """
        Inherits from GemmaForCausalLM: https://github.com/huggingface/transformers/blob/v4.38.1/src/transformers/models/gemma/modeling_gemma.py
        The only differences are:
        - add new args token_idx
        - add new args attn_softmax_bf16
        """
        outputs: BaseModelOutputWithPast = self.model(
            input_ids=input_ids,
            attention_mask=attention_mask,
            position_ids=position_ids,
            past_key_values=past_key_values,
            inputs_embeds=inputs_embeds,
            use_cache=use_cache,
            reuse_cache=reuse_cache,
            cache_position=cache_position,
            token_idx=token_idx,
            use_flash_attention=use_flash_attention,
            flash_attention_recompute=flash_attention_recompute,
            flash_attention_causal_mask=flash_attention_causal_mask,
            attn_softmax_bf16=attn_softmax_bf16,
        )

        hidden_states = outputs.last_hidden_state
        # Only compute necessary logits, and do not upcast them to float if we are not computing the loss
        slice_indices = slice(-logits_to_keep, None) if isinstance(logits_to_keep, int) else logits_to_keep
        logits = self.lm_head(hidden_states[:, slice_indices, :]).float()

        loss = None
        if labels is not None:
            loss = self.loss_function(logits=logits, labels=labels, vocab_size=self.config.vocab_size, **kwargs)

        return CausalLMOutputWithPast(
            loss=loss,
            logits=logits,
            past_key_values=outputs.past_key_values,
            hidden_states=outputs.hidden_states,
            attentions=outputs.attentions,
        )

    def prepare_inputs_for_generation(
        self,
        input_ids,
        past_key_values=None,
        attention_mask=None,
        inputs_embeds=None,
        cache_position=None,
        position_ids=None,
        use_cache=True,
        num_logits_to_keep=0,
        **kwargs,
    ):
        """
        Inherits from GemmaForCausalLM: https://github.com/huggingface/transformers/blob/v4.38.1/src/transformers/models/gemma/modeling_gemma.py
        The only differences are:
        - add new args token_idx
        - add token_idx into model_inputs
        - from step2 when enable KV cache, slice next_input_ids from input_ids base on the token_idx
        - from step2 when enable KV cache, slice next_position_ids from position_ids base on the token_idx
        """

        token_idx = kwargs.get("token_idx", None)

        if past_key_values is not None:
            if token_idx is None:
                if inputs_embeds is not None:  # Exception 1
                    input_ids = input_ids[:, -cache_position.shape[0] :]
                elif (
                    input_ids.shape[1] != cache_position.shape[0]
                ):  # Default case (the "else", a no op, is Exception 2)
                    input_ids = input_ids[:, cache_position]
            else:
                # past_length += token_idx
                idx = token_idx + kwargs.get("inputs_embeds_offset", 0) - 1
                input_ids = torch.index_select(input_ids, 1, idx)

        if attention_mask is not None and position_ids is None:
            # create position_ids on the fly for batch generation
            position_ids = attention_mask.long().cumsum(-1) - 1
            position_ids.masked_fill_(attention_mask == 0, 1)
            if past_key_values:
                if token_idx is not None:
                    position_ids = torch.index_select(position_ids, 1, token_idx - 1)
                else:
                    position_ids = position_ids[:, -input_ids.shape[1] :]
                # This `clone` call is needed to avoid recapturing cuda graphs with `torch.compile`'s  `mode="reduce-overhead`, as otherwise the input `position_ids` would have various stride during the decoding. Here, simply using `.contiguous()` is not sufficient as in the batch size = 1 case, `position_ids` is already contiguous but with varying stride which retriggers a capture.
                position_ids = position_ids.clone(memory_format=torch.contiguous_format)

        if token_idx is None:
            if past_key_value := getattr(self.model.layers[0].self_attn, "past_key_value", None):
                # generation with static cache
                past_length = past_key_value.get_seq_length()
                input_ids = input_ids[:, past_length:]
                position_ids = position_ids[:, past_length:]

        # if `inputs_embeds` are passed, we only want to use them in the 1st generation step
        if inputs_embeds is not None and past_key_values is None:
            model_inputs = {"inputs_embeds": inputs_embeds}
        else:
            model_inputs = {"input_ids": input_ids.clone(memory_format=torch.contiguous_format)}

        model_inputs.update(
            {
                "position_ids": position_ids,
                "cache_position": cache_position,
                "past_key_values": past_key_values,
                "use_cache": use_cache,
                "reuse_cache": kwargs.get("reuse_cache"),
                "attention_mask": attention_mask,
                "num_logits_to_keep": num_logits_to_keep,
                "token_idx": token_idx,
                "use_flash_attention": kwargs.get("use_flash_attention"),
                "flash_attention_recompute": kwargs.get("flash_attention_recompute"),
                "flash_attention_causal_mask": kwargs.get("flash_attention_causal_mask"),
                "attn_softmax_bf16": kwargs.get("attn_softmax_bf16"),
            }
        )
        return model_inputs<|MERGE_RESOLUTION|>--- conflicted
+++ resolved
@@ -661,11 +661,7 @@
             ):
                 htcore.mark_step()
 
-<<<<<<< HEAD
             layer_outputs = decoder_layer(
-=======
-            hidden_states = decoder_layer(
->>>>>>> f88e4877
                 hidden_states,
                 attention_mask=attention_mask,
                 position_ids=position_ids,
@@ -681,17 +677,11 @@
                 cache_idx=cache_idx,
                 **kwargs,
             )
-<<<<<<< HEAD
 
             hidden_states = layer_outputs[0]
 
             if use_cache:
                 next_decoder_cache += (layer_outputs[1],)
-=======
-
-            if use_cache:
-                next_decoder_cache += (hidden_states[1],)
->>>>>>> f88e4877
 
         hidden_states = self.norm(hidden_states)
 
