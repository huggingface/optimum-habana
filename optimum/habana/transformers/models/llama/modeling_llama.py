--- conflicted
+++ resolved
@@ -15,8 +15,6 @@
     logger,
 )
 
-from ..modeling_all_models import ScopedLinearAllReduce
-
 
 try:
     from habana_frameworks.torch.hpex.kernels import RotaryPosEmbeddingHelperV2 as FusedRoPE
@@ -41,6 +39,7 @@
     orig_cur = cur
     if prev.dtype == torch.float8_e4m3fn:
         from habana_frameworks.torch.hpex.kernels.Fp8Ops import cast_to_fp8_v2
+
         cur = cast_to_fp8_v2(cur, None, False, False, prev.dtype)[0]
     if cur.shape[2] > 1 and cur.shape[2] <= prev.shape[2]:
         # Initialize
@@ -94,8 +93,8 @@
     def forward(self, x, y):
         return torch.matmul(x, y)
 
+
 class KVCache(torch.nn.Module):
-
     def __init__(self):
         super(KVCache, self).__init__()
         self.cache = None
@@ -121,6 +120,7 @@
     def forward(self, cur, dim, idx):
         return update(self.cache, cur, dim, idx, self.inp_seq_len)
 
+
 class GaudiLlamaAttention(LlamaAttention):
     def __init__(self, config: LlamaConfig):
         super().__init__(config)
@@ -130,13 +130,7 @@
         self.k_cache = KVCache()
         self.v_cache = KVCache()
         self.inp_seq_len = -1
-<<<<<<< HEAD
-
-        self.register_buffer("norm_factor", torch.tensor(1.0 / math.sqrt(self.head_dim)), persistent=False)
-=======
         self.norm_factor = 1.0 / math.sqrt(self.head_dim)
->>>>>>> 04de0f59
-
 
     def allocate_kv_cache(self, batch_size, max_seq_len, inp_seq_len, kv_cache_fp8):
         cache_shape = (batch_size, self.num_key_value_heads, max_seq_len, self.head_dim)
