--- conflicted
+++ resolved
@@ -270,18 +270,11 @@
                     )
 
         else:
-<<<<<<< HEAD
             query_states, key_states, value_states, attention_mask = gaudi_llama_repeat_kv(
                 query_states, key_states, value_states, attention_mask, self.num_key_value_groups
             )
 
             attn_weights = self.matmul_qk(query_states, key_states.transpose(-2, -1)) * self.norm_factor
-=======
-            key_states = gaudi_llama_repeat_kv(key_states, self.num_key_value_groups)
-            value_states = gaudi_llama_repeat_kv(value_states, self.num_key_value_groups)
-
-            attn_weights = self.matmul_qk(query_states, key_states.transpose(2, 3)) * self.norm_factor
->>>>>>> 1ecc7321
 
             if attn_weights.size() not in [
                 (bsz, self.num_heads, q_len, kv_seq_len),
