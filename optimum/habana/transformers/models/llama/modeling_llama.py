--- conflicted
+++ resolved
@@ -380,11 +380,8 @@
         output_hidden_states: Optional[bool] = None,
         return_dict: Optional[bool] = None,
         token_idx: Optional[torch.Tensor] = None,
-<<<<<<< HEAD
         trim_logits: Optional[bool] = None,
-=======
         attn_softmax_bf16: Optional[bool] = False,
->>>>>>> 45752d61
     ) -> Union[Tuple, CausalLMOutputWithPast]:
         output_attentions = output_attentions if output_attentions is not None else self.config.output_attentions
         output_hidden_states = (
@@ -479,11 +476,8 @@
                 "use_cache": kwargs.get("use_cache"),
                 "attention_mask": attention_mask,
                 "token_idx": token_idx,
-<<<<<<< HEAD
                 "trim_logits": kwargs.get("trim_logits"),
-=======
                 "attn_softmax_bf16": kwargs.get("attn_softmax_bf16"),
->>>>>>> 45752d61
             }
         )
         return model_inputs
