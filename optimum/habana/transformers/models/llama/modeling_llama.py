import math
import warnings
from typing import List, Optional, Tuple, Union

import torch
import torch.nn.functional as F
from transformers.cache_utils import Cache, DynamicCache, StaticCache
from transformers.modeling_outputs import BaseModelOutputWithPast, CausalLMOutputWithPast
from transformers.models.llama.configuration_llama import LlamaConfig
from transformers.models.llama.modeling_llama import (
    LlamaAttention,
    LlamaDecoderLayer,
    LlamaForCausalLM,
    LlamaMLP,
    LlamaModel,
    LlamaRMSNorm,
    apply_rotary_pos_emb,
    logger,
)

from ...modeling_attn_mask_utils import (
    _gaudi_prepare_4d_causal_attention_mask,
)


try:
    from habana_frameworks.torch.hpex.kernels import RotaryPosEmbeddingHelperV2 as FusedRoPE

    has_fused_rope = True
except ImportError:
    has_fused_rope = False
    print("Not using HPU fused kernel for apply_rotary_pos_emb")

try:
    from habana_frameworks.torch.hpex.normalization import FusedRMSNorm as FusedRMSNorm

    has_fused_rms_norm = True
except ImportError:
    has_fused_rms_norm = False
    print("Not using HPU fused kernel for RMSNorm")

try:
    from habana_frameworks.torch.hpex.kernels import FusedSDPA
except ImportError:
    print("Not using HPU fused scaled dot-product attention kernel.")
    FusedSDPA = None

import habana_frameworks.torch.core as htcore


def gaudi_llama_rmsnorm_forward(self, hidden_states):
    """
    Copied from LlamaRMSNorm.forward: https://github.com/huggingface/transformers/blob/main/src/transformers/models/llama/modeling_llama.py
    The only differences are:
        - override RMSNorm with Habana fused RMSNorm
    """
    if hidden_states.device.type == "hpu" and has_fused_rms_norm:
        # mixed dtypes are not good for FusedRMSNorm, both inputs need to have same dtype
        if hidden_states.dtype != self.weight.dtype:
            orig_dtype = hidden_states.dtype
            hidden_states = FusedRMSNorm.apply(hidden_states.to(self.weight.dtype), self.weight, self.variance_epsilon)
            return hidden_states.to(orig_dtype)
        else:
            hidden_states = FusedRMSNorm.apply(hidden_states, self.weight, self.variance_epsilon)
            return hidden_states
    else:
        input_dtype = hidden_states.dtype
        hidden_states = hidden_states.to(torch.float32)
        variance = hidden_states.pow(2).mean(-1, keepdim=True)
        hidden_states = hidden_states * torch.rsqrt(variance + self.variance_epsilon)
        return self.weight * hidden_states.to(input_dtype)


class GaudiLlamaMLP(LlamaMLP):
    def pre_mlp_forward(self, x):
        if self.config.pretraining_tp > 1:
            slice = self.intermediate_size // self.config.pretraining_tp
            gate_proj_slices = self.gate_proj.weight.split(slice, dim=0)
            up_proj_slices = self.up_proj.weight.split(slice, dim=0)
            down_proj_slices = self.down_proj.weight.split(slice, dim=1)

            gate_proj = torch.cat(
                [F.linear(x, gate_proj_slices[i]) for i in range(self.config.pretraining_tp)], dim=-1
            )
            up_proj = torch.cat([F.linear(x, up_proj_slices[i]) for i in range(self.config.pretraining_tp)], dim=-1)

            intermediate_states = (self.act_fn(gate_proj) * up_proj).split(slice, dim=2)
            down_proj = [
                F.linear(intermediate_states[i], down_proj_slices[i]) for i in range(self.config.pretraining_tp)
            ]
            output = sum(down_proj)
        else:
            input = self.act_fn(self.gate_proj(x)) * self.up_proj(x)
            output = self.down_proj(input)
        return output

    def mlp_all_reduce(self, x):
        if hasattr(self.down_proj, "all_reduce"):
            self.down_proj.all_reduce(x)

    def post_mlp_forward(self, x):
        if self.config.pretraining_tp > 1:
            return x
        if hasattr(self.down_proj, "post_all_reduce"):
            return self.down_proj.post_all_reduce(x)
        return x


def gaudi_llama_repeat_kv(
    query_states: torch.Tensor,
    key_states: torch.Tensor,
    value_states: torch.Tensor,
    attention_mask: torch.Tensor,
    n_rep: int,
):
    """
    Copied from repeat_kv: https://github.com/huggingface/transformers/blob/main/src/transformers/models/llama/modeling_llama.py
    The only differences are:
        - Append num_key_value_heads == 1 check as kv states can be broadcasted during matmuls so need to expand and reshape them.
        - Add new args query_states, key_states, value_states and attention_mask and update the logic for expansion.
    The query states go from (batch, num_heads, seqlen, head_dim) to (batch, num_key_value_heads, n_rep, seqlen, head_dim)
    The key/value states go from (batch, num_key_value_heads, seqlen, head_dim) to (batch, num_key_value_heads, 1, seqlen, head_dim)
    """
    batch, num_key_value_heads, kv_len, head_dim = key_states.shape
    if n_rep == 1 or num_key_value_heads == 1:
        return query_states, key_states, value_states, attention_mask

    new_kv_shape = (batch, num_key_value_heads, 1, kv_len, head_dim)
    key_states = key_states.reshape(new_kv_shape)
    value_states = value_states.reshape(new_kv_shape)

    batch, _, q_len, head_dim = query_states.shape
    new_q_shape = (batch, num_key_value_heads, n_rep, q_len, head_dim)
    query_states = query_states.reshape(new_q_shape)

    if attention_mask is not None:
        # Add groups dim and set to 1
        attention_mask = attention_mask.unsqueeze(1)

    return query_states, key_states, value_states, attention_mask


class Matmul(torch.nn.Module):
    def __init__(self):
        super().__init__()

    def forward(self, x, y):
        return torch.matmul(x, y)


class KVCache(torch.nn.Module):
    def __init__(self):
        super(KVCache, self).__init__()
        self.cache = None
        self.inp_seq_len = -1

    def allocate(self, inp_seq_len, dtype, device, shape):
        if self.cache is None or self.cache.shape != shape:
            self.inp_seq_len = inp_seq_len
            self.cache = torch.zeros(shape, dtype=dtype, device=device)
        else:
            assert (
                self.inp_seq_len == inp_seq_len
            ), f"inp_seq_len must be the same. self.inp_seq_len:{self.inp_seq_len} inp_seq_len:{inp_seq_len}"
            self.cache.fill_(0)

    def update(self, prev, cur, dim, idx, inp_seq_len):
        orig_cur = cur
        if prev.shape == cur.shape:
            prev.copy_(cur)
            return orig_cur
        if cur.shape[2] > 1 and cur.shape[2] <= prev.shape[2]:
            # Initialize
            prev[:, :, :inp_seq_len, :].copy_(cur)
            return orig_cur
        assert cur.shape[2] == 1, f"Cannot update kv-cache. Unsupported shapes. prev:{prev.shape} cur:{cur.shape}"
        if idx is not None:
            prev.index_copy_(dim, idx - 1, cur)
            return prev
        else:
            return torch.cat((prev, cur), dim=dim)

    def get_shape(self):
        if self.cache is None:
            return None
        return self.cache.shape

    def forward(self, cur, dim, idx):
        return self.update(self.cache, cur, dim, idx, self.inp_seq_len)


class GaudiLlamaRotaryEmbedding(torch.nn.Module):
    def __init__(self, dim, max_position_embeddings=2048, base=10000, device=None, scaling_factor=1.0):
        super().__init__()

        self.scaling_factor = scaling_factor
        self.dim = dim
        self.max_position_embeddings = max_position_embeddings
        self.base = base
        inv_freq = 1.0 / (self.base ** (torch.arange(0, self.dim, 2).float().to(device) / self.dim))
        self.register_buffer("inv_freq", inv_freq, persistent=False)

        # Build here to make `torch.jit.trace` work.
        self._set_cos_sin_cache(
            seq_len=max_position_embeddings, device=self.inv_freq.device, dtype=torch.get_default_dtype()
        )

    def _set_cos_sin_cache(self, seq_len, device, dtype):
        self.max_seq_len_cached = seq_len
        t = torch.arange(self.max_seq_len_cached, device=device, dtype=self.inv_freq.dtype)

        freqs = torch.outer(t, self.inv_freq)
        # Different from paper, but it uses a different permutation in order to obtain the same calculation
        emb = torch.cat((freqs, freqs), dim=-1)
        self.register_buffer("_cos_cached", emb.cos().to(dtype), persistent=False)
        self.register_buffer("_sin_cached", emb.sin().to(dtype), persistent=False)

    def forward(self, x, seq_len=None):
        # x: [bs, num_attention_heads, seq_len, head_size]
        if seq_len > self.max_seq_len_cached:
            self._set_cos_sin_cache(seq_len=seq_len, device=x.device, dtype=x.dtype)

        return (
            self._cos_cached[:seq_len].to(dtype=x.dtype),
            self._sin_cached[:seq_len].to(dtype=x.dtype),
        )


class GaudiLlamaLinearScalingRotaryEmbedding(GaudiLlamaRotaryEmbedding):
    def _set_cos_sin_cache(self, seq_len, device, dtype):
        self.max_seq_len_cached = seq_len
        t = torch.arange(self.max_seq_len_cached, device=device, dtype=self.inv_freq.dtype)
        t = t / self.scaling_factor

        freqs = torch.outer(t, self.inv_freq)
        # Different from paper, but it uses a different permutation in order to obtain the same calculation
        emb = torch.cat((freqs, freqs), dim=-1)
        self.register_buffer("_cos_cached", emb.cos().to(dtype), persistent=False)
        self.register_buffer("_sin_cached", emb.sin().to(dtype), persistent=False)


class GaudiLlamaDynamicNTKScalingRotaryEmbedding(GaudiLlamaRotaryEmbedding):
    def _set_cos_sin_cache(self, seq_len, device, dtype):
        self.max_seq_len_cached = seq_len

        if seq_len > self.max_position_embeddings:
            base = self.base * (
                (self.scaling_factor * seq_len / self.max_position_embeddings) - (self.scaling_factor - 1)
            ) ** (self.dim / (self.dim - 2))
            inv_freq = 1.0 / (base ** (torch.arange(0, self.dim, 2).float().to(device) / self.dim))
            self.register_buffer("inv_freq", inv_freq, persistent=False)

        t = torch.arange(self.max_seq_len_cached, device=device, dtype=self.inv_freq.dtype)

        freqs = torch.outer(t, self.inv_freq)
        # Different from paper, but it uses a different permutation in order to obtain the same calculation
        emb = torch.cat((freqs, freqs), dim=-1)
        self.register_buffer("_cos_cached", emb.cos().to(dtype), persistent=False)
        self.register_buffer("_sin_cached", emb.sin().to(dtype), persistent=False)


class GaudiLlamaAttention(LlamaAttention):
    def __init__(self, config: LlamaConfig, layer_idx: Optional[int] = None):
        super().__init__(config, layer_idx)

        self.matmul_qk = Matmul()
        self.matmul_av = Matmul()
        self.k_cache = KVCache()
        self.v_cache = KVCache()
        self.inp_seq_len = -1
        self.norm_factor = 1.0 / math.sqrt(self.head_dim)

    def allocate_kv_cache(self, batch_size, max_seq_len, inp_seq_len):
        cache_shape = (batch_size, self.num_key_value_heads, max_seq_len, self.head_dim)
        device = self.k_proj.weight.device
        dtype = self.config.torch_dtype
        self.k_cache.allocate(inp_seq_len, dtype, device, cache_shape)
        self.v_cache.allocate(inp_seq_len, dtype, device, cache_shape)

    def update_sincos_cache(self, seq_len):
        # Call rotary emb forward() to update cos/sin cache when infering more than self.max_position_embeddings
        # This helps in avoiding creation of these caches during actual model forward pass and
        # reduce memory consumption and improve performance.
        if seq_len > self.max_position_embeddings:
            self.max_position_embeddings = seq_len
            _, _ = self.rotary_emb(self.k_proj.weight, seq_len=seq_len)

    def reorder(self, tensor, beam_idx, dim_a, dim_b):
        updated = tensor.index_select(0, beam_idx)
        tensor.copy_(updated)

    def reorder_kv_cache(self, beam_idx: torch.LongTensor):
        if self.k_cache.cache is None:
            return (None, None)

        head_dim = self.k_cache.cache.size(-1)
        seq_length = self.k_cache.cache.size(-2)
        self.reorder(self.k_cache.cache, beam_idx, seq_length, head_dim)
        self.reorder(self.v_cache.cache, beam_idx, seq_length, head_dim)
        return (self.k_cache.cache.shape, self.v_cache.cache.shape)

    def pre_attn_forward(
        self,
        hidden_states: torch.Tensor,
        attention_mask: Optional[torch.Tensor] = None,
        position_ids: Optional[torch.LongTensor] = None,
        past_key_value: Optional[Cache] = None,
        output_attentions: bool = False,
        use_cache: bool = False,
        cache_position: Optional[torch.LongTensor] = None,
        token_idx: Optional[torch.Tensor] = None,
        attn_softmax_bf16: Optional[bool] = False,
        reuse_cache: Optional[bool] = False,
        use_flash_attention: Optional[bool] = False,
        flash_attention_recompute: Optional[bool] = False,
        flash_attention_causal_mask: Optional[bool] = False,
        cache_idx: int = None,
        **kwargs,
    ) -> Tuple[torch.Tensor, Optional[torch.Tensor], Optional[Tuple[torch.Tensor]]]:
        """
        Copied from LlamaAttention.forward: https://github.com/huggingface/transformers/blob/main/src/transformers/models/llama/modeling_llama.py
        The only differences are:
        - add new args token_idx
        - optimize KV cache
        - add new args attn_softmax_bf16
        - add new args reuse_cache
        - add new args use_flash_attention
        - add new arg flash_attention_recompute
        - add new arg flash_attention_causal_mask
        """
        bsz, q_len, _ = hidden_states.size()

        if self.config.pretraining_tp > 1:
            key_value_slicing = (self.num_key_value_heads * self.head_dim) // self.config.pretraining_tp
            query_slices = self.q_proj.weight.split(
                (self.num_heads * self.head_dim) // self.config.pretraining_tp, dim=0
            )
            key_slices = self.k_proj.weight.split(key_value_slicing, dim=0)
            value_slices = self.v_proj.weight.split(key_value_slicing, dim=0)

            query_states = [F.linear(hidden_states, query_slices[i]) for i in range(self.config.pretraining_tp)]
            query_states = torch.cat(query_states, dim=-1)

            key_states = [F.linear(hidden_states, key_slices[i]) for i in range(self.config.pretraining_tp)]
            key_states = torch.cat(key_states, dim=-1)

            value_states = [F.linear(hidden_states, value_slices[i]) for i in range(self.config.pretraining_tp)]
            value_states = torch.cat(value_states, dim=-1)

        else:
            query_states = self.q_proj(hidden_states)
            key_states = self.k_proj(hidden_states)
            value_states = self.v_proj(hidden_states)
        query_states = query_states.view(bsz, q_len, self.num_heads, self.head_dim).transpose(1, 2)
        # TODO: update when auto mp params is enabled in DeepSpeed (cf. https://github.com/HabanaAI/DeepSpeed/blob/94309c7b5dfc1a69858f5c9f25737b2f81a332a5/deepspeed/module_inject/replace_module.py#L440)
        key_states = key_states.view(bsz, q_len, -1, self.head_dim).transpose(1, 2)
        value_states = value_states.view(bsz, q_len, -1, self.head_dim).transpose(1, 2)

        kv_seq_len = key_states.shape[-2]
        if past_key_value is not None:
            if token_idx is None:
                if hasattr(past_key_value, "get_usable_length"):
                    kv_seq_len += past_key_value.get_usable_length(kv_seq_len, self.layer_idx)
                else:
                    kv_seq_len += past_key_value[0].shape[-2]
            else:
                if reuse_cache:
                    kv_seq_len = past_key_value[0][-2]
                else:
                    kv_seq_len = past_key_value[0].shape[-2]

        cos, sin = self.rotary_emb(value_states, seq_len=kv_seq_len)
        query_states, key_states = apply_customized_rope(query_states, key_states, cos, sin, position_ids)

        if use_cache:
            # reuse k, v, self_attention
            if reuse_cache:
                key_states = self.k_cache(key_states, 2, token_idx)
                value_states = self.v_cache(value_states, 2, token_idx)
                past_key_value = (self.k_cache.get_shape(), self.v_cache.get_shape())
            else:
                if past_key_value is None:
                    past_key = torch.zeros(key_states.shape, dtype=self.k_proj.weight.dtype, device=key_states.device)
                    past_value = torch.zeros(
                        key_states.shape, dtype=self.k_proj.weight.dtype, device=key_states.device
                    )
                    past_key_value = (past_key, past_value)
                key_states = self.k_cache.update(past_key_value[0], key_states, 2, token_idx, self.inp_seq_len)
                value_states = self.v_cache.update(past_key_value[1], value_states, 2, token_idx, self.inp_seq_len)
                if token_idx is None:
                    past_key_value = (key_states, value_states)

            if cache_idx is not None and q_len == 1:
                key_states = key_states[:, :, :cache_idx, :]
                value_states = value_states[:, :, :cache_idx, :]
                if attention_mask is not None:
                    attention_mask = attention_mask[:, :, :, :cache_idx]
                kv_seq_len = key_states.shape[-2]
        else:
            past_key_value = None

        if use_flash_attention and FusedSDPA:
            import habana_frameworks.torch.hpu as ht

            if q_len == 1:
                # next token
                with ht.sdp_kernel(enable_recompute=False):
                    attn_output = FusedSDPA.apply(
                        query_states, key_states, value_states, attention_mask, 0.0, False, None
                    )
            else:
                # first token
                if flash_attention_causal_mask:
                    # causal masking on first token requires inputs to be of the same length
                    with ht.sdp_kernel(enable_recompute=flash_attention_recompute):
                        attn_output = FusedSDPA.apply(query_states, key_states, value_states, None, 0.0, True, None)
                else:
                    with ht.sdp_kernel(enable_recompute=flash_attention_recompute):
                        attn_output = FusedSDPA.apply(
                            query_states, key_states, value_states, attention_mask, 0.0, False, None
                        )

        else:
            query_states, key_states, value_states, attention_mask = gaudi_llama_repeat_kv(
                query_states, key_states, value_states, attention_mask, self.num_key_value_groups
            )

            attn_weights = self.matmul_qk(query_states, key_states.transpose(-2, -1)) * self.norm_factor

            if attention_mask is not None:  # no matter the length, we just slice it
                causal_mask = attention_mask
                if cache_position is not None:
                    causal_mask = attention_mask[:, :, cache_position, : key_states.shape[-2]]
                attn_weights = attn_weights + causal_mask

            if attn_softmax_bf16:
                attn_weights = torch.nn.functional.softmax(attn_weights, dim=-1, dtype=query_states.dtype)
            else:
                # upcast attention to fp32
                attn_weights = torch.nn.functional.softmax(attn_weights, dim=-1, dtype=torch.float32).to(
                    query_states.dtype
                )
            attn_weights = torch.nn.functional.dropout(attn_weights, p=self.attention_dropout, training=self.training)
            attn_output = self.matmul_av(attn_weights, value_states)
            attn_output = attn_output.reshape(bsz, -1, q_len, self.head_dim)

        if attn_output.size() != (bsz, self.num_heads, q_len, self.head_dim):
            raise ValueError(
                f"`attn_output` should be of size {(bsz, self.num_heads, q_len, self.head_dim)}, but is"
                f" {attn_output.size()}"
            )

        attn_output = attn_output.transpose(1, 2).contiguous()

        attn_output = attn_output.reshape(bsz, q_len, self.hidden_size)

        attn_output = self.o_proj(attn_output)

        if not output_attentions:
            attn_weights = None

        return attn_output, attn_weights, past_key_value

    def attention_all_reduce(self, attn_output):
        if hasattr(self.o_proj, "all_reduce"):
            self.o_proj.all_reduce(attn_output)

    def post_attn_forward(self, attn_output):
        if hasattr(self.o_proj, "post_all_reduce"):
            self.o_proj.post_all_reduce(attn_output)
        return attn_output


class GaudiLlamaDecoderLayer(LlamaDecoderLayer):
    def __init__(self, config: LlamaConfig, layer_idx: int):
        super(LlamaDecoderLayer, self).__init__()
        self.hidden_size = config.hidden_size

        self.self_attn = GaudiLlamaAttention(config=config, layer_idx=layer_idx)

        self.mlp = GaudiLlamaMLP(config)
        self.input_layernorm = LlamaRMSNorm(config.hidden_size, eps=config.rms_norm_eps)
        self.post_attention_layernorm = LlamaRMSNorm(config.hidden_size, eps=config.rms_norm_eps)

    def allocate_kv_cache(self, batch_size, max_seq_len, inp_seq_len):
        self.self_attn.allocate_kv_cache(batch_size, max_seq_len, inp_seq_len)

    def reorder_kv_cache(self, beam_idx: torch.LongTensor):
        return self.self_attn.reorder_kv_cache(beam_idx)

    def update_sincos_cache(self, seq_len):
        self.self_attn.update_sincos_cache(seq_len)

    def forward(
        self,
        hidden_states: torch.Tensor,
        attention_mask: Optional[torch.Tensor] = None,
        position_ids: Optional[torch.LongTensor] = None,
        past_key_value: Optional[Tuple[torch.Tensor]] = None,
        output_attentions: Optional[bool] = False,
        use_cache: Optional[bool] = False,
        cache_position: Optional[torch.LongTensor] = None,
        token_idx: Optional[torch.Tensor] = None,
        attn_softmax_bf16: Optional[bool] = False,
        reuse_cache: Optional[bool] = False,
        use_flash_attention: Optional[bool] = False,
        flash_attention_recompute: Optional[bool] = False,
        flash_attention_causal_mask: Optional[bool] = False,
        cache_idx: int = None,
        **kwargs,
    ) -> Tuple[torch.FloatTensor, Optional[Tuple[torch.FloatTensor, torch.FloatTensor]]]:
        """
        Copied from LlamaDecoderLayer.forward: https://github.com/huggingface/transformers/blob/main/src/transformers/models/llama/modeling_llama.py
        The only differences are:
        - add new args token_idx
        - add new args attn_softmax_bf16
        - add new args reuse_cache
        - add new args use_flash_attention
        - add new arg flash_attention_recompute
        - add new arg flash_attention_causal_mask
        """
        if "padding_mask" in kwargs:
            warnings.warn(
                "Passing `padding_mask` is deprecated and will be removed in v4.37. Please make sure use `attention_mask` instead.`"
            )

        residual = hidden_states
        hidden_states, self_attn_weights, present_key_value = self.pre_attn(
            hidden_states,
            attention_mask,
            position_ids,
            past_key_value,
            output_attentions,
            use_cache,
            cache_position,
            token_idx,
            attn_softmax_bf16,
            reuse_cache,
            use_flash_attention=use_flash_attention,
            flash_attention_recompute=flash_attention_recompute,
            flash_attention_causal_mask=flash_attention_causal_mask,
            cache_idx=cache_idx,
            **kwargs,
        )
        self.self_attn.attention_all_reduce(hidden_states)
        hidden_states, residual = self.post_attn_pre_mlp(hidden_states, residual)
        self.mlp.mlp_all_reduce(hidden_states)
        hidden_states = self.post_mlp(hidden_states, residual)

        outputs = (hidden_states,)

        if output_attentions:
            outputs += (self_attn_weights,)
        if use_cache:
            outputs += (present_key_value,)

        return outputs

    def pre_attn(
        self,
        hidden_states: torch.Tensor,
        attention_mask: Optional[torch.Tensor] = None,
        position_ids: Optional[torch.LongTensor] = None,
        past_key_value: Optional[Tuple[torch.Tensor]] = None,
        output_attentions: Optional[bool] = False,
        use_cache: Optional[bool] = False,
        cache_position: Optional[torch.LongTensor] = None,
        token_idx: Optional[torch.Tensor] = None,
        attn_softmax_bf16: Optional[bool] = False,
        reuse_cache: Optional[bool] = False,
        use_flash_attention: Optional[bool] = False,
        flash_attention_recompute: Optional[bool] = False,
        flash_attention_causal_mask: Optional[bool] = False,
        cache_idx: int = None,
    ) -> Tuple[torch.FloatTensor, Optional[Tuple[torch.FloatTensor, torch.FloatTensor]]]:
        hidden_states = self.input_layernorm(hidden_states)
        hidden_states, attn_weights, present_key_value = self.self_attn.pre_attn_forward(
            hidden_states,
            attention_mask,
            position_ids,
            past_key_value,
            output_attentions,
            use_cache,
            cache_position,
            token_idx,
            attn_softmax_bf16,
            reuse_cache,
            use_flash_attention,
            flash_attention_recompute,
            flash_attention_causal_mask,
            cache_idx=cache_idx,
        )
        return hidden_states, attn_weights, present_key_value

    def post_attn_pre_mlp(self, hidden_states, residual):
        hidden_states = self.self_attn.post_attn_forward(hidden_states)

        if self.training:
            hidden_states = hidden_states + residual
            residual = hidden_states
        else:
            residual.add_(hidden_states)
            hidden_states = residual

        hidden_states = self.post_attention_layernorm(hidden_states)

        hidden_states = self.mlp.pre_mlp_forward(hidden_states)
        return hidden_states, residual

    def post_mlp(self, hidden_states, residual):
        hidden_states = self.mlp.post_mlp_forward(hidden_states)

        if self.training:
            hidden_states = hidden_states + residual
        else:
            residual.add_(hidden_states)
            hidden_states = residual

        return hidden_states


class GaudiLlamaModel(LlamaModel):
    """
    Copied from https://github.com/huggingface/transformers/blob/v4.38.2/src/transformers/models/llama/modeling_llama.py#L909
    """

    def __init__(self, config: LlamaConfig):
        """
        Copied from https://github.com/huggingface/transformers/blob/v4.38.2/src/transformers/models/llama/modeling_llama.py#L917
        1. set fill_value to 1 instead of True
        2. add device=self.device
        """
        super(LlamaModel, self).__init__(config)
        self.padding_idx = config.pad_token_id
        self.vocab_size = config.vocab_size

        self.embed_tokens = torch.nn.Embedding(config.vocab_size, config.hidden_size, self.padding_idx)
        self.layers = torch.nn.ModuleList(
            [GaudiLlamaDecoderLayer(config, layer_idx) for layer_idx in range(config.num_hidden_layers)]
        )
        self.norm = LlamaRMSNorm(config.hidden_size, eps=config.rms_norm_eps)
        self.gradient_checkpointing = False

        # Register a causal mask to separate causal and padding mask creation. Merging happens in the attention class.
        # NOTE: This is not friendly with TorchScript, ONNX, ExportedProgram serialization for very large `max_position_embeddings`.
        causal_mask = torch.full(
            (config.max_position_embeddings, config.max_position_embeddings),
            fill_value=1,
            dtype=torch.bool,
        )
        self.register_buffer("causal_mask", torch.triu(causal_mask, diagonal=1), persistent=False)
        # Initialize weights and apply final processing
        self.post_init()

    def allocate_kv_cache(self, batch_size, max_seq_len, inp_seq_len):
        for layer in self.layers:
            layer.allocate_kv_cache(batch_size, max_seq_len, inp_seq_len)

    def reorder_kv_cache(self, beam_idx: torch.LongTensor):
        return tuple(layer.reorder_kv_cache(beam_idx) for layer in self.layers)

    def update_sincos_cache(self, seq_len):
        for layer in self.layers:
            layer.update_sincos_cache(seq_len)

    def forward(
        self,
        input_ids: torch.LongTensor = None,
        attention_mask: Optional[torch.Tensor] = None,
        position_ids: Optional[torch.LongTensor] = None,
        past_key_values: Optional[List[torch.FloatTensor]] = None,
        inputs_embeds: Optional[torch.FloatTensor] = None,
        use_cache: Optional[bool] = None,
        output_attentions: Optional[bool] = None,
        output_hidden_states: Optional[bool] = None,
        return_dict: Optional[bool] = None,
        cache_position: Optional[torch.LongTensor] = None,
        token_idx: Optional[torch.Tensor] = None,
        attn_softmax_bf16: Optional[bool] = False,
        reuse_cache: Optional[bool] = False,
        use_flash_attention: Optional[bool] = False,
        flash_attention_recompute: Optional[bool] = False,
        flash_attention_causal_mask: Optional[bool] = False,
        cache_idx: int = None,
        lazy_mode: Optional[bool] = True,
    ) -> Union[Tuple, BaseModelOutputWithPast]:
        """
        Copied from LlamaModel.forward: https://github.com/huggingface/transformers/blob/main/src/transformers/models/llama/modeling_llama.py
        The only differences are:
        - add new args token_idx
        - add new args attn_softmax_bf16
        - add new args reuse_cache
        - add new args use_flash_attention
        - add new arg flash_attention_recompute
<<<<<<< HEAD
        - add new arg flash_attention_causal_mask
=======
        - add new arg lazy_mode
>>>>>>> 090627d3
        """
        output_attentions = output_attentions if output_attentions is not None else self.config.output_attentions
        output_hidden_states = (
            output_hidden_states if output_hidden_states is not None else self.config.output_hidden_states
        )
        use_cache = use_cache if use_cache is not None else self.config.use_cache
        return_dict = return_dict if return_dict is not None else self.config.use_return_dict

        if (input_ids is None) ^ (inputs_embeds is not None):
            raise ValueError(
                "You cannot specify both input_ids and inputs_embeds at the same time, and must specify either one"
            )
        elif input_ids is not None:
            batch_size, seq_length = input_ids.shape[:2]
        elif inputs_embeds is not None:
            batch_size, seq_length = inputs_embeds.shape[:2]
        else:
            raise ValueError("You have to specify either input_ids or inputs_embeds")

        if self.gradient_checkpointing and self.training and use_cache:
            logger.warning_once(
                "`use_cache=True` is incompatible with gradient checkpointing. Setting `use_cache=False`."
            )
            use_cache = False

        if inputs_embeds is None:
            inputs_embeds = self.embed_tokens(input_ids)
        ignore_cache_position = True  # Ignoring cache position for HPU
        use_new_cache = False  # Ignoring new Cache path for HPU
        past_seen_tokens = 0

        if past_key_values is not None and use_cache:  # kept for BC (cache positions)
            if reuse_cache:
                past_seen_tokens = past_key_values[0][0][2]
            else:
                if use_new_cache:
                    if not isinstance(past_key_values, StaticCache):
                        past_key_values = DynamicCache.from_legacy_cache(past_key_values)
                    past_seen_tokens = past_key_values.get_seq_length()
                else:
                    past_seen_tokens = past_key_values[0][0].shape[2]

        if ignore_cache_position is False:
            if cache_position is None:
                cache_position = torch.arange(
                    past_seen_tokens, past_seen_tokens + inputs_embeds.shape[1], device=inputs_embeds.device
                )
            if position_ids is None and cache_position:
                position_ids = cache_position.unsqueeze(0)

        else:
            if position_ids is None:
                position_ids = torch.arange(
                    past_seen_tokens, seq_length + past_seen_tokens, dtype=torch.long, device=inputs_embeds.device
                )
                position_ids = position_ids.unsqueeze(0)
            cache_position = None

        # HPU specific mask generation
        if ignore_cache_position:
            causal_mask = _gaudi_prepare_4d_causal_attention_mask(
                attention_mask,
                input_ids.shape if input_ids is not None else (batch_size, seq_length),
                inputs_embeds,
                past_seen_tokens,
            )
        else:
            causal_mask = self._update_causal_mask(attention_mask, inputs_embeds)
        # embed positions
        hidden_states = inputs_embeds

        # decoder layers
        all_hidden_states = () if output_hidden_states else None
        all_self_attns = () if output_attentions else None
        next_decoder_cache = () if not use_new_cache else None

        if lazy_mode:
            htcore.mark_step()

        for layer_idx, decoder_layer in enumerate(self.layers):
            if output_hidden_states:
                all_hidden_states += (hidden_states,)

            if self.gradient_checkpointing and self.training:
                layer_outputs = self._gradient_checkpointing_func(
                    decoder_layer.__call__,
                    hidden_states,
                    causal_mask,
                    position_ids,
                    past_key_values,
                    output_attentions,
                    use_cache,
                    cache_position,
                    None,
                    attn_softmax_bf16,
                    False,
                    use_flash_attention,
                    flash_attention_recompute,
                    flash_attention_causal_mask,
                )
            else:
                layer_outputs = decoder_layer(
                    hidden_states,
                    attention_mask=causal_mask,
                    position_ids=position_ids,
                    past_key_value=None if past_key_values is None else past_key_values[layer_idx],
                    output_attentions=output_attentions,
                    use_cache=use_cache,
                    cache_position=cache_position,
                    token_idx=token_idx,
                    attn_softmax_bf16=attn_softmax_bf16,
                    reuse_cache=reuse_cache,
                    use_flash_attention=use_flash_attention,
                    flash_attention_recompute=flash_attention_recompute,
                    flash_attention_causal_mask=flash_attention_causal_mask,
                    cache_idx=cache_idx,
                )
            hidden_states = layer_outputs[0]

            if use_cache:
                next_decoder_cache += (layer_outputs[2 if output_attentions else 1],)

            if output_attentions:
                all_self_attns += (layer_outputs[1],)

        hidden_states = self.norm(hidden_states)

        # add hidden states from the last decoder layer
        if output_hidden_states:
            all_hidden_states += (hidden_states,)

        next_cache = None
        if use_cache:
            next_cache = (
                next_decoder_cache.to_legacy_cache() if isinstance(next_decoder_cache, Cache) else next_decoder_cache
            )
        if not return_dict:
            return tuple(v for v in [hidden_states, next_cache, all_hidden_states, all_self_attns] if v is not None)
        return BaseModelOutputWithPast(
            last_hidden_state=hidden_states,
            past_key_values=next_cache,
            hidden_states=all_hidden_states,
            attentions=all_self_attns,
        )


class GaudiLlamaForCausalLM(LlamaForCausalLM):
    """
    Inherits from LlamaForCausalLM: https://github.com/huggingface/transformers/blob/main/src/transformers/models/llama/modeling_llama.py
    The only differences are:
    - add new args token_idx
    - add token_idx into model_inputs
    - from step2 when enable KV cache, slice next_input_ids from input_ids base on the token_idx
    - from step2 when enable KV cache, slice next_position_ids from position_ids base on the token_idx
    - add new args attn_softmax_bf16
    - add new args reuse_cache
    """

    def allocate_kv_cache(self, batch_size, max_seq_len, inp_seq_len):
        self.model.allocate_kv_cache(batch_size, max_seq_len, inp_seq_len)

    def reorder_kv_cache(self, beam_idx: torch.LongTensor):
        return self.model.reorder_kv_cache(beam_idx)

    def update_sincos_cache(self, seq_len):
        self.model.update_sincos_cache(seq_len)

    def forward(
        self,
        input_ids: torch.LongTensor = None,
        attention_mask: Optional[torch.Tensor] = None,
        position_ids: Optional[torch.LongTensor] = None,
        past_key_values: Optional[List[torch.FloatTensor]] = None,
        inputs_embeds: Optional[torch.FloatTensor] = None,
        labels: Optional[torch.LongTensor] = None,
        use_cache: Optional[bool] = None,
        output_attentions: Optional[bool] = None,
        output_hidden_states: Optional[bool] = None,
        return_dict: Optional[bool] = None,
        cache_position: Optional[torch.LongTensor] = None,
        token_idx: Optional[torch.Tensor] = None,
        trim_logits: Optional[bool] = False,
        attn_softmax_bf16: Optional[bool] = False,
        reuse_cache: Optional[bool] = False,
        use_flash_attention: Optional[bool] = False,
        flash_attention_recompute: Optional[bool] = False,
        flash_attention_causal_mask: Optional[bool] = False,
        cache_idx: int = None,
        lazy_mode: Optional[bool] = True,
    ) -> Union[Tuple, CausalLMOutputWithPast]:
        output_attentions = output_attentions if output_attentions is not None else self.config.output_attentions
        output_hidden_states = (
            output_hidden_states if output_hidden_states is not None else self.config.output_hidden_states
        )
        return_dict = return_dict if return_dict is not None else self.config.use_return_dict
        if self.generation_config.use_fused_rope is False:
            global has_fused_rope
            has_fused_rope = False

        # decoder outputs consists of (dec_features, layer_state, dec_hidden, dec_attn)
        outputs = self.model(
            input_ids=input_ids,
            attention_mask=attention_mask,
            position_ids=position_ids,
            past_key_values=past_key_values,
            inputs_embeds=inputs_embeds,
            use_cache=use_cache,
            output_attentions=output_attentions,
            output_hidden_states=output_hidden_states,
            return_dict=return_dict,
            cache_position=cache_position,
            token_idx=token_idx,
            attn_softmax_bf16=attn_softmax_bf16,
            reuse_cache=reuse_cache,
            use_flash_attention=use_flash_attention,
            flash_attention_recompute=flash_attention_recompute,
            flash_attention_causal_mask=flash_attention_causal_mask,
            cache_idx=cache_idx,
            lazy_mode=lazy_mode,
        )
        hidden_states = outputs[0]
        _, seq_len, _ = hidden_states.shape
        if seq_len > 1 and trim_logits and not self.training:
            if token_idx is not None:
                hidden_states = hidden_states.index_select(1, token_idx - 1)
            else:
                hidden_states = hidden_states[:, -1, :]

        if self.config.pretraining_tp > 1:
            lm_head_slices = self.lm_head.weight.split(self.vocab_size // self.config.pretraining_tp, dim=0)
            logits = [F.linear(hidden_states, lm_head_slices[i]) for i in range(self.config.pretraining_tp)]
            logits = torch.cat(logits, dim=-1)
        else:
            logits = self.lm_head(hidden_states)
        logits = logits.float()

        loss = None
        if labels is not None:
            # Shift so that tokens < n predict n
            shift_logits = logits[..., :-1, :].contiguous()
            shift_labels = labels[..., 1:].contiguous()
            # Flatten the tokens
            loss_fct = torch.nn.CrossEntropyLoss()
            shift_logits = shift_logits.view(-1, self.config.vocab_size)
            shift_labels = shift_labels.view(-1)
            # Enable model parallelism
            shift_labels = shift_labels.to(shift_logits.device)
            loss = loss_fct(shift_logits, shift_labels)

        if not return_dict:
            output = (logits,) + outputs[1:]
            return (loss,) + output if loss is not None else output

        return CausalLMOutputWithPast(
            loss=loss,
            logits=logits,
            past_key_values=outputs.past_key_values,
            hidden_states=outputs.hidden_states,
            attentions=outputs.attentions,
        )

    def prepare_inputs_for_generation(
        self, input_ids, past_key_values=None, attention_mask=None, inputs_embeds=None, token_idx=None, **kwargs
    ):
        past_length = 0

        reuse_cache = kwargs.get("reuse_cache")
        if past_key_values is not None:
            if token_idx is not None:
                input_ids = torch.index_select(input_ids, 1, token_idx - 1)
            else:
                if isinstance(past_key_values, Cache):
                    cache_length = past_key_values.get_seq_length()
                    past_length = past_key_values.seen_tokens
                    max_cache_length = past_key_values.get_max_length()
                else:
                    cache_length = past_length = past_key_values[0][0].shape[2]
                    max_cache_length = None

                # Keep only the unprocessed tokens:
                # 1 - If the length of the attention_mask exceeds the length of input_ids, then we are in a setting where
                # some of the inputs are exclusively passed as part of the cache (e.g. when passing input_embeds as
                # input)
                if attention_mask is not None and attention_mask.shape[1] > input_ids.shape[1]:
                    input_ids = input_ids[:, -(attention_mask.shape[1] - past_length) :]
                # 2 - If the past_length is smaller than input_ids', then input_ids holds all input tokens. We can discard
                # input_ids based on the past_length.
                elif past_length < input_ids.shape[1]:
                    input_ids = input_ids[:, past_length:]
                # 3 - Otherwise (past_length >= input_ids.shape[1]), let's assume input_ids only has unprocessed tokens.

                # If we are about to go beyond the maximum cache length, we need to crop the input attention mask.
                if (
                    max_cache_length is not None
                    and attention_mask is not None
                    and cache_length + input_ids.shape[1] > max_cache_length
                ):
                    attention_mask = attention_mask[:, -max_cache_length:]
        elif reuse_cache and token_idx is not None:
            # With reuse_cache, KV cache is pre allocated hence for the 1st token we can slice the inputs till token idx for the fwd pass
            input_ids = input_ids[:, :token_idx]
            attention_mask = attention_mask[:, :token_idx]

        position_ids = kwargs.get("position_ids", None)
        if attention_mask is not None and position_ids is None:
            # create position_ids on the fly for batch generation
            position_ids = attention_mask.long().cumsum(-1) - 1
            position_ids.masked_fill_(attention_mask == 0, 1)
            if past_key_values:
                if token_idx is not None:
                    position_ids = torch.index_select(position_ids, 1, token_idx - 1)
                else:
                    position_ids = position_ids[:, -input_ids.shape[1] :]
        # TODO: we are using token_idx, disable this for now
        # if self.generation_config.cache_implementation == "static":
        # generation with static cache
        # cache_position = kwargs.get("cache_position", None)
        # if cache_position is None:
        # past_length = 0
        # else:
        # past_length = cache_position[-1] + 1
        # input_ids = input_ids[:, past_length:]
        # position_ids = position_ids[:, past_length:]

        # TODO @gante we should only keep a `cache_position` in generate, and do +=1.
        # same goes for position ids. Could also help with continued generation.
        # cache_position = torch.arange(past_length, past_length + position_ids.shape[-1], device=position_ids.device)
        # keep cache_position implementation as None for HPU
        cache_position = None
        # if `inputs_embeds` are passed, we only want to use them in the 1st generation step
        if inputs_embeds is not None and past_key_values is None:
            model_inputs = {"inputs_embeds": inputs_embeds}
        else:
            # The `contiguous()` here is necessary to have a static stride during decoding. torchdynamo otherwise
            # recompiles graphs as the stride of the inputs is a guard. Ref: https://github.com/huggingface/transformers/pull/29114
            # TODO: use `next_tokens` directly instead.
            model_inputs = {"input_ids": input_ids.contiguous()}

        model_inputs.update(
            {
                "position_ids": position_ids.contiguous(),
                "cache_position": cache_position,
                "past_key_values": past_key_values,
                "use_cache": kwargs.get("use_cache"),
                "attention_mask": attention_mask,
                "token_idx": token_idx,
                "trim_logits": kwargs.get("trim_logits"),
                "attn_softmax_bf16": kwargs.get("attn_softmax_bf16"),
                "reuse_cache": reuse_cache,
                "use_flash_attention": kwargs.get("use_flash_attention"),
                "flash_attention_recompute": kwargs.get("flash_attention_recompute"),
                "flash_attention_causal_mask": kwargs.get("flash_attention_causal_mask"),
                "cache_idx": kwargs.get("cache_idx"),
                "lazy_mode": kwargs.get("lazy_mode"),
            }
        )
        return model_inputs


def apply_customized_rope(q, k, cos, sin, position_ids):
    if q.device.type == "hpu" and has_fused_rope:
        # TODO: remove `.clone()` when it is fixed in SynapseAI
        return FusedRoPE.apply(
            q, cos.unsqueeze(0).unsqueeze(0).clone(), sin.unsqueeze(0).unsqueeze(0).clone(), position_ids
        ), FusedRoPE.apply(
            k, cos.unsqueeze(0).unsqueeze(0).clone(), sin.unsqueeze(0).unsqueeze(0).clone(), position_ids
        )
    else:
        # keep the same implementation as Transformers v4.37.2
        return apply_rotary_pos_emb(q, k, cos[position_ids], sin[position_ids])<|MERGE_RESOLUTION|>--- conflicted
+++ resolved
@@ -692,11 +692,8 @@
         - add new args reuse_cache
         - add new args use_flash_attention
         - add new arg flash_attention_recompute
-<<<<<<< HEAD
         - add new arg flash_attention_causal_mask
-=======
         - add new arg lazy_mode
->>>>>>> 090627d3
         """
         output_attentions = output_attentions if output_attentions is not None else self.config.output_attentions
         output_hidden_states = (
