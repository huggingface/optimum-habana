--- conflicted
+++ resolved
@@ -1351,9 +1351,6 @@
         )
         return model_inputs
 
-<<<<<<< HEAD
-def apply_customized_rope(q, k, cos, sin, position_ids, training = True):
-=======
     # Transformer4.43 use new Cache mechanism while Gaudi is not.
     # Adding _reorder_cache back to support HPU.
     @staticmethod
@@ -1366,8 +1363,7 @@
         return reordered_past
 
 
-def apply_customized_rope(q, k, cos, sin, position_ids):
->>>>>>> fc2e671b
+def apply_customized_rope(q, k, cos, sin, position_ids, training = True):
     if q.device.type == "hpu" and has_fused_rope:
         return apply_customized_rope_module(q, k, cos, sin, position_ids, training)
     else:
