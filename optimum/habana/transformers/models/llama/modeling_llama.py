import copy
from functools import partial
from typing import List, Optional, Tuple, Union

import torch
from torch.distributed.distributed_c10d import ProcessGroup
from transformers.activations import ACT2FN
from transformers.cache_utils import Cache, DynamicCache, StaticCache
from transformers.modeling_outputs import BaseModelOutputWithPast, CausalLMOutputWithPast
from transformers.modeling_rope_utils import ROPE_INIT_FUNCTIONS
from transformers.models.llama.modeling_llama import (
    KwargsForCausalLM,
    LlamaAttention,
    LlamaDecoderLayer,
    LlamaForCausalLM,
    LlamaMLP,
    LlamaModel,
    LlamaRMSNorm,
    apply_rotary_pos_emb,
    logger,
)
from transformers.processing_utils import Unpack

from .... import distributed
from ....distributed import parallel_state
from ....distributed.strategy import DistributedStrategy, NoOpStrategy
from ....distributed.tensorparallel import (
    reduce_from_tensor_model_parallel_region,
)
from ....distributed.tp import TPModule
from ...modeling_attn_mask_utils import (
    _gaudi_prepare_4d_causal_attention_mask,
)
from ..modeling_all_models import Matmul, apply_customized_rope_module
from .configuration_llama import LlamaConfig


try:
    from habana_frameworks.torch.hpex.kernels import RotaryPosEmbeddingHelperV2 as FusedRoPE  # noqa

    has_fused_rope = True
except ImportError:
    has_fused_rope = False
    print("Not using HPU fused kernel for apply_rotary_pos_emb")

try:
    from habana_frameworks.torch.hpex.normalization import FusedRMSNorm as FusedRMSNorm

    has_fused_rms_norm = True
except ImportError:
    has_fused_rms_norm = False
    print("Not using HPU fused kernel for RMSNorm")

try:
    from habana_frameworks.torch.hpex.kernels import FusedSDPA
except ImportError:
    print("Not using HPU fused scaled dot-product attention kernel.")
    FusedSDPA = None

import habana_frameworks.torch.core as htcore


def gaudi_llama_rmsnorm_forward(self, hidden_states):
    """
    Copied from LlamaRMSNorm.forward: https://github.com/huggingface/transformers/blob/main/src/transformers/models/llama/modeling_llama.py
    The only differences are:
        - override RMSNorm with Habana fused RMSNorm
    """
    if hidden_states.device.type == "hpu" and has_fused_rms_norm:
        # mixed dtypes are not good for FusedRMSNorm, both inputs need to have same dtype
        if hidden_states.dtype != self.weight.dtype:
            orig_dtype = hidden_states.dtype
            hidden_states = FusedRMSNorm.apply(hidden_states.to(self.weight.dtype), self.weight, self.variance_epsilon)
            return hidden_states.to(orig_dtype)
        else:
            hidden_states = FusedRMSNorm.apply(hidden_states, self.weight, self.variance_epsilon)
            return hidden_states
    else:
        input_dtype = hidden_states.dtype
        hidden_states = hidden_states.to(torch.float32)
        variance = hidden_states.pow(2).mean(-1, keepdim=True)
        hidden_states = hidden_states * torch.rsqrt(variance + self.variance_epsilon)
        return self.weight * hidden_states.to(input_dtype)


class GaudiLlamaRotaryEmbedding(torch.nn.Module):
    def __init__(self, config: LlamaConfig, device=None):
        super().__init__()

        # BC: "rope_type" was originally "type"
        if hasattr(config, "rope_scaling") and config.rope_scaling is not None:
            self.rope_type = config.rope_scaling.get("rope_type", config.rope_scaling.get("type"))
        else:
            self.rope_type = "default"
        self.max_seq_len_cached = config.max_position_embeddings
        self.original_max_seq_len = config.max_position_embeddings

        if self.rope_type == "linear":
            self.scaling_factor = config.rope_scaling["factor"]
        elif self.rope_type == "dynamic":
            self.scaling_factor = config.rope_scaling["factor"]
            self.base = config.rope_theta
            partial_rotary_factor = config.partial_rotary_factor if hasattr(config, "partial_rotary_factor") else 1.0
            head_dim = getattr(config, "head_dim", config.hidden_size // config.num_attention_heads)
            self.dim = int(head_dim * partial_rotary_factor)

        self.config = config
        self.rope_init_fn = ROPE_INIT_FUNCTIONS[self.rope_type]

        inv_freq, self.attention_scaling = self.rope_init_fn(self.config, device)
        self.register_buffer("inv_freq", inv_freq, persistent=False)
        self.original_inv_freq = self.inv_freq

        # Build here to make `torch.jit.trace` work.
        self._set_cos_sin_cache(
            seq_len=self.max_seq_len_cached, device=self.inv_freq.device, dtype=torch.get_default_dtype()
        )

    def _set_cos_sin_cache(self, seq_len, device, dtype):
        self.max_seq_len_cached = seq_len

        if self.rope_type == "dynamic" and seq_len > self.config.max_position_embeddings:
            base = self.base * (
                (self.scaling_factor * seq_len / self.config.max_position_embeddings) - (self.scaling_factor - 1)
            ) ** (self.dim / (self.dim - 2))
            inv_freq = 1.0 / (base ** (torch.arange(0, self.dim, 2).float().to(device) / self.dim))
            self.register_buffer("inv_freq", inv_freq, persistent=False)

        # Use torch.int32 to avoid loss due to low precision with BF16 (refer to SW-215204)
        t = torch.arange(self.max_seq_len_cached, device=device, dtype=torch.int32)

        if self.rope_type == "linear":
            t = t / self.scaling_factor

        freqs = torch.outer(t, self.inv_freq)
        # Different from paper, but it uses a different permutation in order to obtain the same calculation
        emb = torch.cat((freqs, freqs), dim=-1)
        self.register_buffer("_cos_cached", emb.cos().to(dtype), persistent=False)
        self.register_buffer("_sin_cached", emb.sin().to(dtype), persistent=False)

    def _dynamic_frequency_update(self, seq_len, device):
        """
        dynamic RoPE layers should recompute `inv_freq` in the following situations:
        1 - growing beyond the cached sequence length (allow scaling)
        2 - the current sequence length is in the original scale (avoid losing precision with small sequences)
        """
        # seq_len = torch.max(position_ids) + 1
        if seq_len > self.max_seq_len_cached:  # growth
            inv_freq, self.attention_scaling = self.rope_init_fn(self.config, device, seq_len=seq_len)
            self.register_buffer("inv_freq", inv_freq, persistent=False)  # TODO joao: may break with compilation
            self.max_seq_len_cached = seq_len

        if seq_len < self.original_max_seq_len and self.max_seq_len_cached > self.original_max_seq_len:  # reset
            # This .to() is needed if the model has been moved to a device after being initialized (because
            # the buffer is automatically moved, but not the original copy)
            self.original_inv_freq = self.original_inv_freq.to(device)
            self.register_buffer("inv_freq", self.original_inv_freq, persistent=False)
            self.max_seq_len_cached = self.original_max_seq_len

    @torch.no_grad()
    def forward(self, x, seq_len=None):
        # x: [bs, num_attention_heads, seq_len, head_size]

        if "dynamic" in self.rope_type:
            self._dynamic_frequency_update(seq_len, device=x.device)

        if seq_len > self.max_seq_len_cached:
            self._set_cos_sin_cache(seq_len=seq_len, device=x.device, dtype=x.dtype)

        if self.attention_scaling == 1.0:
            return (
                self._cos_cached[:seq_len].to(dtype=x.dtype),
                self._sin_cached[:seq_len].to(dtype=x.dtype),
            )
        else:
            return (
                self._cos_cached[:seq_len].to(dtype=x.dtype) * self.attention_scaling,
                self._sin_cached[:seq_len].to(dtype=x.dtype) * self.attention_scaling,
            )


class GaudiLlamaMLP(LlamaMLP):
    def __init__(self, config):
        super(LlamaMLP, self).__init__()
        self.config = config
        self.hidden_size = config.hidden_size
        self.intermediate_size = config.intermediate_size
        self.gate_proj = torch.nn.Linear(self.hidden_size, self.intermediate_size, bias=config.mlp_bias)
        self.up_proj = torch.nn.Linear(self.hidden_size, self.intermediate_size, bias=config.mlp_bias)
        self.down_proj = torch.nn.Linear(self.intermediate_size, self.hidden_size, bias=config.mlp_bias)
        self.act_fn = ACT2FN[config.hidden_act]

    def pre_mlp_forward(self, x):
        input = self.act_fn(self.gate_proj(x)) * self.up_proj(x)
        output = self.down_proj(input)
        return output

    def mlp_all_reduce(self, x):
        if hasattr(self.down_proj, "all_reduce"):
            self.down_proj.all_reduce(x)

    def post_mlp_forward(self, x):
        if hasattr(self.down_proj, "post_all_reduce"):
            return self.down_proj.post_all_reduce(x)
        return x


class TPGaudiLlamaMLP(GaudiLlamaMLP, TPModule):
    def __init__(
        self,
        config,
        group: Optional[ProcessGroup] = None,
    ):
        assert torch.distributed.is_initialized()
        rank, world_size = distributed.rank_and_world(group)
        hidden_dim = int(config.hidden_grow_factor * config.hidden_size)
        assert hidden_dim % world_size == 0, "Hidden dim must be divisible by world size"

        self.config = copy.deepcopy(config)
        self.config.intermediate_size = int((config.hidden_grow_factor / world_size) * config.hidden_size)
        GaudiLlamaMLP.__init__(self, self.config)
        self.setup_tp(rank, world_size)

    def colwise_param_names(self) -> List[str]:
        return ["up_proj", "gate_proj"]

    def rowwise_param_names(self) -> List[str]:
        return ["down_proj"]

    @staticmethod
    def import_module(glu: GaudiLlamaMLP, group: ProcessGroup) -> "TPGaudiLlamaMLP":
        config = copy.deepcopy(glu.config)
        config.hidden_grow_factor = glu.config.intermediate_size / glu.config.hidden_size
        tp_glu = TPGaudiLlamaMLP(config=config, group=group)
        return tp_glu

    def pre_mlp_forward(self, x):
        out_par = GaudiLlamaMLP.pre_mlp_forward(self, x)
        return reduce_from_tensor_model_parallel_region(out_par)


def gaudi_llama_repeat_kv(
    query_states: torch.Tensor,
    key_states: torch.Tensor,
    value_states: torch.Tensor,
    attention_mask: torch.Tensor,
    n_rep: int,
):
    """
    Copied from repeat_kv: https://github.com/huggingface/transformers/blob/main/src/transformers/models/llama/modeling_llama.py
    The only differences are:
        - Append num_key_value_heads == 1 check as kv states can be broadcasted during matmuls so need to expand and reshape them.
        - Add new args query_states, key_states, value_states and attention_mask and update the logic for expansion.
    The query states go from (batch, num_heads, seqlen, head_dim) to (batch, num_key_value_heads, n_rep, seqlen, head_dim)
    The key/value states go from (batch, num_key_value_heads, seqlen, head_dim) to (batch, num_key_value_heads, 1, seqlen, head_dim)
    """
    batch, num_key_value_heads, kv_len, head_dim = key_states.shape
    if n_rep == 1 or num_key_value_heads == 1:
        return query_states, key_states, value_states, attention_mask

    new_kv_shape = (batch, num_key_value_heads, 1, kv_len, head_dim)
    key_states = key_states.reshape(new_kv_shape)
    value_states = value_states.reshape(new_kv_shape)

    batch, _, q_len, head_dim = query_states.shape
    new_q_shape = (batch, num_key_value_heads, n_rep, q_len, head_dim)
    query_states = query_states.reshape(new_q_shape)

    if attention_mask is not None:
        # Add groups dim and set to 1
        attention_mask = attention_mask.unsqueeze(1)

    return query_states, key_states, value_states, attention_mask


# FusedScaledDotProductAttention
class ModuleFusedSDPA(torch.nn.Module):
    def __init__(self, fusedSDPA, scale, attention_dropout, enable_recompute, flash_attention_fp8):
        super().__init__()
        self._hpu_kernel_fsdpa = fusedSDPA
        self.scale = scale
        self.attention_dropout = attention_dropout
        self.enable_recompute = enable_recompute
        self.flash_attention_fp8 = flash_attention_fp8

    def forward(
        self,
        query,
        key,
        value,
        attn_mask,
        dropout_p,
        is_causal,
        scale,
        softmax_mode,
        recompute_mode,
        valid_sequence_lengths,
        padding_side="left",
    ):
        return self._hpu_kernel_fsdpa.apply(
            query,
            key,
            value,
            attn_mask,
            dropout_p,
            is_causal,
            scale,
            softmax_mode,
            recompute_mode,
            valid_sequence_lengths,
            padding_side,
        )


class KVCache(torch.nn.Module):
    def __init__(self):
        super(KVCache, self).__init__()
        self.cache = None
        self.inp_seq_len = -1

    def allocate(self, inp_seq_len, dtype, device, shape):
        if self.cache is None or self.cache.shape != shape:
            self.inp_seq_len = inp_seq_len
            self.cache = torch.zeros(shape, dtype=dtype, device=device)
        else:
            assert self.inp_seq_len == inp_seq_len, (
                f"inp_seq_len must be the same. self.inp_seq_len:{self.inp_seq_len} inp_seq_len:{inp_seq_len}"
            )
            self.cache.fill_(0)

    @staticmethod
    def update(prev, cur, dim, idx, inp_seq_len):
        if inp_seq_len != -1:
            # reuse cache logic
            orig_cur = cur
            if prev.shape == cur.shape:
                prev.copy_(cur)
                return orig_cur
            if cur.shape[2] > 1 and cur.shape[2] <= prev.shape[2]:
                # Initialize
                prev[:, :, :inp_seq_len, :].copy_(cur)
                return orig_cur
        if idx is not None:
            # 2+ tokenizer logic if model is static shape optimized
            prev.index_copy_(dim, idx - 1, cur)
            return prev
        else:
            return torch.cat((prev, cur), dim=dim)

    def get_shape(self):
        if self.cache is None:
            return None
        return self.cache.shape

    def forward(self, cur, dim, idx):
        return self.update(self.cache, cur, dim, idx, self.inp_seq_len)


class GaudiDistributedAttention(torch.nn.Module):
    def __init__(
        self, hpu_module_fsdpa: ModuleFusedSDPA, scale, attention_dropout, enable_recompute, flash_attention_fp8
    ):
        super().__init__()
        self._hpu_module_fsdpa = hpu_module_fsdpa
        if parallel_state.sequence_parallel_is_initialized() and parallel_state.get_sequence_parallel_world_size() > 1:
            from deepspeed.sequence.layer import DistributedAttention

            self._hpu_module_fsdpa_distributed = DistributedAttention(
                self._hpu_module_fsdpa, parallel_state.get_sequence_parallel_group(), 1, 2
            )

    def forward(
        self,
        query: torch.Tensor,
        key: torch.Tensor,
        value: torch.Tensor,
        attn_mask: torch.Tensor,
        dropout_p: float,
        is_casual,
        scale,
        softmax_mode,
        recompute_mode,
        valid_sequence_lengths,
        padding_side="left",
    ):
        if parallel_state.sequence_parallel_is_initialized() and parallel_state.get_sequence_parallel_world_size() > 1:
            return self._hpu_module_fsdpa_distributed(
                query,
                key,
                value,
                0,  # As the shape for inputs is [B, N, S, H]
                None,
                attn_mask,
                dropout_p,
                is_casual,
                scale,
                softmax_mode,
                recompute_mode,
                valid_sequence_lengths,
                padding_side,
            )
        else:
            return self._hpu_module_fsdpa(
                query,
                key,
                value,
                attn_mask,
                dropout_p,
                is_casual,
                scale,
                softmax_mode,
                recompute_mode,
                valid_sequence_lengths,
                padding_side,
            )


def get_gaudi_distributed_attention(
    fused_scaled_dot_product_attention, fused_scaled_dot_product_attention_distributed
):
    if parallel_state.sequence_parallel_is_initialized() and parallel_state.get_sequence_parallel_world_size() > 1:
        return fused_scaled_dot_product_attention_distributed
    else:
        return fused_scaled_dot_product_attention


def gaudi_eager_attention_forward(
    module: torch.nn.Module,
    query: torch.Tensor,
    key: torch.Tensor,
    value: torch.Tensor,
    attention_mask: Optional[torch.Tensor],
    scaling: float,
    dropout: float = 0.0,
    attn_softmax_bf16: bool = False,
    **kwargs,
):
    bsz, q_len = kwargs["input_shape"]
    query_states, key_states, value_states, attention_mask = gaudi_llama_repeat_kv(
        query, key, value, attention_mask, module.num_key_value_groups
    )

    attn_weights = module.matmul_qk(query_states, key_states.transpose(-2, -1)) * scaling
    if attention_mask is not None:
        causal_mask = attention_mask[:, :, :, : key_states.shape[-2]]
        attn_weights = attn_weights + causal_mask

    if attn_softmax_bf16:
        attn_weights = torch.nn.functional.softmax(attn_weights, dim=-1, dtype=query_states.dtype)
    else:
        # upcast attention to fp32
        attn_weights = torch.nn.functional.softmax(attn_weights, dim=-1, dtype=torch.float32).to(query_states.dtype)
    attn_weights = torch.nn.functional.dropout(attn_weights, p=dropout, training=module.training)
    attn_output = module.matmul_av(attn_weights, value_states)
    attn_output = attn_output.reshape(bsz, -1, q_len, module.head_dim)

    return attn_output, attn_weights


class GaudiLlamaAttention(LlamaAttention):
    def __init__(self, config: LlamaConfig, layer_idx: Optional[int] = None):
        super().__init__(config, layer_idx)

        self.matmul_qk = Matmul()
        self.matmul_av = Matmul()
        self.k_cache = KVCache()
        self.v_cache = KVCache()

        self.rotary_emb = GaudiLlamaRotaryEmbedding(config=config)
        self.num_key_value_heads = config.num_key_value_heads
        self.hidden_size = config.hidden_size
        self.num_heads = config.num_attention_heads
        self.head_dim = getattr(config, "head_dim", self.hidden_size // self.num_heads)

        if hasattr(config, "fused_qkv") and config.fused_qkv:
            self.num_heads = config.num_attention_heads
            self.head_dim = config.hidden_size // self.num_heads
            self.dim1 = self.num_heads * self.head_dim
            self.dim2 = config.num_key_value_heads * self.head_dim
            self.qkv_proj = torch.nn.Linear(
                self.hidden_size,
                self.dim1 + 2 * self.dim2,
                bias=config.attention_bias,
            )
            self.q_proj = None
            self.k_proj = None
            self.v_proj = None
        self.inp_seq_len = -1
        self.fused_scaled_dot_product_attention = (
            ModuleFusedSDPA(
                FusedSDPA,
                scale=self.scaling,
                attention_dropout=self.attention_dropout,
                enable_recompute=False,
                flash_attention_fp8=getattr(config, "flash_attention_fp8", False),
            )
            if FusedSDPA
            else None
        )
        # for all2all comm, Distributed Attention cares about sequence (s) and number of heads (h) dimensions. In HPU, they are at 1 and 2 indices
        self.fused_scaled_dot_product_attention_distributed = None
        if parallel_state.sequence_parallel_is_initialized() and parallel_state.get_sequence_parallel_world_size() > 1:
            self.fused_scaled_dot_product_attention_distributed = (
                GaudiDistributedAttention(
                    self.fused_scaled_dot_product_attention,
                    scale=self.scaling,
                    attention_dropout=self.attention_dropout,
                    enable_recompute=False,
                    flash_attention_fp8=getattr(config, "flash_attention_fp8", False),
                )
                if FusedSDPA
                else None
            )

    def get_k_proj_weight(self):
        """4bit quantization in GPTQ replaces the k_proj.weight with qweight."""
        if hasattr(self.k_proj, "qweight"):
            return self.k_proj.qweight
        return self.k_proj.weight

    def get_k_proj_weight_dtype(self):
        """4bit quantization in GPTQ replaces the k_proj.weight with qweight.
        Scales tensor gets the weight dtype."""
        if hasattr(self.k_proj, "qweight"):
            return self.k_proj.scales.dtype
<<<<<<< HEAD
        elif isinstance(self.k_cache, KVCache) and "float8" in str(self.k_proj.weight.dtype):
            return self.k_proj.hp_dtype
=======
        elif hasattr(self.k_proj, "use_qdq") and self.k_proj.use_qdq:
            return self.k_proj.dequant_weights.hp_dtype
>>>>>>> ee0dcd6e
        return self.k_proj.weight.dtype

    def allocate_kv_cache(self, batch_size, max_seq_len, inp_seq_len):
        cache_shape = (batch_size, self.num_key_value_heads, max_seq_len, self.head_dim)
        device = self.get_k_proj_weight().device
        dtype = self.config.torch_dtype
        self.k_cache.allocate(inp_seq_len, dtype, device, cache_shape)
        self.v_cache.allocate(inp_seq_len, dtype, device, cache_shape)

    def update_sincos_cache(self, seq_len):
        # Call rotary emb forward() to update cos/sin cache when infering more than self.rotary_emb.original_max_seq_len
        # This helps in avoiding creation of these caches during actual model forward pass and
        # reduce memory consumption and improve performance.
        if seq_len > self.rotary_emb.original_max_seq_len:
            self.rotary_emb.original_max_seq_len = seq_len
            _, _ = self.rotary_emb(self.get_k_proj_weight(), seq_len=seq_len)

    def reorder(self, tensor, beam_idx, dim_a, dim_b):
        updated = tensor.index_select(0, beam_idx)
        tensor.copy_(updated)

    def reorder_kv_cache(self, beam_idx: torch.LongTensor):
        if self.k_cache.cache is None:
            return (None, None)

        head_dim = self.k_cache.cache.size(-1)
        seq_length = self.k_cache.cache.size(-2)
        self.reorder(self.k_cache.cache, beam_idx, seq_length, head_dim)
        self.reorder(self.v_cache.cache, beam_idx, seq_length, head_dim)
        return (self.k_cache.cache.shape, self.v_cache.cache.shape)

    def pre_attn_forward(
        self,
        hidden_states: torch.Tensor,
        position_embeddings: Tuple[torch.Tensor, torch.Tensor],
        attention_mask: Optional[torch.Tensor],
        past_key_value: Optional[Cache] = None,
        output_attentions: bool = False,
        use_cache: bool = False,
        cache_position: Optional[torch.LongTensor] = None,
        position_ids: Optional[torch.LongTensor] = None,
        token_idx: Optional[torch.Tensor] = None,
        attn_softmax_bf16: Optional[bool] = False,
        reuse_cache: Optional[bool] = False,
        use_flash_attention: Optional[bool] = False,
        flash_attention_recompute: Optional[bool] = False,
        flash_attention_causal_mask: Optional[bool] = False,
        flash_attention_fast_softmax: Optional[bool] = False,
        valid_sequence_lengths: Optional[torch.Tensor] = None,
        cache_idx: int = None,
        num_virtual_tokens: int = None,
        **kwargs,
    ) -> Tuple[torch.Tensor, Optional[torch.Tensor], Optional[Tuple[torch.Tensor]]]:
        """
        Copied from LlamaAttention.forward: https://github.com/huggingface/transformers/blob/main/src/transformers/models/llama/modeling_llama.py
        The only differences are:
        - add new args token_idx
        - optimize KV cache
        - add new args attn_softmax_bf16
        - add new args reuse_cache
        - add new args use_flash_attention
        - add new arg flash_attention_recompute
        - add new arg flash_attention_causal_mask
        - add new arg flash_attention_fast_softmax
        - add new arg num_virtual_tokens
        """
        input_shape = hidden_states.shape[:-1]
        q_len = input_shape[1]
        hidden_shape = (*input_shape, -1, self.head_dim)

        if hasattr(self.config, "fused_qkv") and self.config.fused_qkv:
            qkv_states = self.qkv_proj(hidden_states)
            query_states, key_states, value_states = torch.split(qkv_states, [self.dim1, self.dim2, self.dim2], dim=-1)
        else:
            query_states = self.q_proj(hidden_states)
            key_states = self.k_proj(hidden_states)
            value_states = self.v_proj(hidden_states)

        # use -1 to infer num_heads and num_key_value_heads as they may vary if tensor parallel is used
        query_states = query_states.view(hidden_shape).transpose(1, 2)
        # TODO: update when auto mp params is enabled in DeepSpeed (cf. https://github.com/HabanaAI/DeepSpeed/blob/94309c7b5dfc1a69858f5c9f25737b2f81a332a5/deepspeed/module_inject/replace_module.py#L440)
        key_states = key_states.view(hidden_shape).transpose(1, 2)
        value_states = value_states.view(hidden_shape).transpose(1, 2)

        kv_seq_len = key_states.shape[-2]
        if past_key_value is not None:
            if token_idx is None:
                if hasattr(past_key_value, "get_usable_length"):
                    kv_seq_len += past_key_value.get_usable_length(kv_seq_len, self.layer_idx)
                else:
                    kv_seq_len += past_key_value[0].shape[-2]
            else:
                if reuse_cache and not isinstance(past_key_value[0], torch.Tensor):
                    kv_seq_len = past_key_value[0][-2]
                else:
                    if num_virtual_tokens is not None and num_virtual_tokens == past_key_value[0].shape[-2]:
                        kv_seq_len = past_key_value[0].shape[-2] + kv_seq_len
                    else:
                        kv_seq_len = past_key_value[0].shape[-2]

        # TODO: the following section cause torch.compile performance issue with graph recompilation
        # as we are not using position_embeddings, disable it for now
        # if position_embeddings is None:
        # logger.warning_once(
        # "The attention layers in this model are transitioning from computing the RoPE embeddings internally "
        # "through `position_ids` (2D tensor with the indexes of the tokens), to using externally computed "
        # "`position_embeddings` (Tuple of tensors, containing cos and sin). In v4.46 `position_ids` will be "
        # "removed and `position_embeddings` will be mandatory."
        # )
        # cos, sin = self.rotary_emb(value_states, seq_len=kv_seq_len)
        # else:
        # cos, sin = position_embeddings
        seq_len = kv_seq_len
        if parallel_state.sequence_parallel_is_initialized():
            seq_len = kv_seq_len * parallel_state.get_sequence_parallel_world_size()

        cos, sin = self.rotary_emb(value_states, seq_len=seq_len)
        # If sequence parallel in enabled, position_ids should be based on which part of the sequence is present in the rank
        # As we divide the inputs based on ranks, position_ids are generated to suit that part of the sequence
        if parallel_state.sequence_parallel_is_initialized() and parallel_state.get_sequence_parallel_rank() > 0:
            position_ids = torch.arange(
                kv_seq_len * parallel_state.get_sequence_parallel_rank(),
                kv_seq_len * (parallel_state.get_sequence_parallel_rank() + 1),
                dtype=torch.long,
                device=query_states.device,
            )
            position_ids = position_ids.unsqueeze(0)

        query_states, key_states = apply_customized_rope(
            query_states, key_states, cos, sin, position_ids, self.training
        )

        if use_cache:
            # reuse k, v, self_attention
            if reuse_cache:
                if past_key_value is not None and isinstance(past_key_value[0], torch.Tensor):
                    # prefix tuning case. attach past_key_value to generate first token.
                    key_states = torch.cat((past_key_value[0], key_states), -2)
                    value_states = torch.cat((past_key_value[1], value_states), -2)
                key_states = self.k_cache(key_states, 2, token_idx)
                value_states = self.v_cache(value_states, 2, token_idx)
                past_key_value = (self.k_cache.get_shape(), self.v_cache.get_shape())
            else:
                if past_key_value is None:
                    past_key = torch.zeros(
                        key_states.shape,
                        dtype=self.get_k_proj_weight_dtype()
                        if self.get_k_proj_weight_dtype() != torch.uint8
                        else key_states.dtype,
                        device=key_states.device,
                    )
                    past_value = torch.zeros(
                        key_states.shape,
                        dtype=self.get_k_proj_weight_dtype()
                        if self.get_k_proj_weight_dtype() != torch.uint8
                        else key_states.dtype,
                        device=key_states.device,
                    )
                    # Return list instead of tuple
                    past_key_value = [past_key, past_value]
                    key_states = self.k_cache.update(past_key_value[0], key_states, 2, token_idx, key_states.shape[-2])
                    value_states = self.v_cache.update(
                        past_key_value[1], value_states, 2, token_idx, value_states.shape[-2]
                    )

                elif (
                    token_idx is not None
                    and num_virtual_tokens is not None
                    and num_virtual_tokens == past_key_value[0].shape[-2]
                ):
                    # prefix tuning case. attach past_key_value to generate first token.
                    key_states = self.k_cache.update(past_key_value[0], key_states, 2, None, -1)
                    value_states = self.v_cache.update(past_key_value[1], value_states, 2, None, -1)
                    past_key_value = (key_states, value_states)
                else:
                    key_states = self.k_cache.update(past_key_value[0], key_states, 2, token_idx, self.inp_seq_len)
                    value_states = self.v_cache.update(past_key_value[1], value_states, 2, token_idx, self.inp_seq_len)

                if token_idx is None:
                    past_key_value = (key_states, value_states)

            if cache_idx is not None and q_len == 1:
                key_states = key_states[:, :, :cache_idx, :]
                value_states = value_states[:, :, :cache_idx, :]
                if attention_mask is not None:
                    attention_mask = attention_mask[:, :, :, :cache_idx]
                kv_seq_len = key_states.shape[-2]
        else:
            past_key_value = None
        fused_scaled_dot_product_attention = get_gaudi_distributed_attention(
            self.fused_scaled_dot_product_attention, self.fused_scaled_dot_product_attention_distributed
        )
        if use_flash_attention and FusedSDPA is not None:
            attn_weights = None
            if q_len == 1:
                # next token
                attn_output = fused_scaled_dot_product_attention(
                    query_states,
                    key_states,
                    value_states,
                    attention_mask,
                    0.0,
                    False,
                    None,
                    "None",
                    False,
                    None,
                    "None",
                )
            else:
                # first token
                softmax_mode = "fast" if flash_attention_fast_softmax else "None"
                if flash_attention_causal_mask:
                    # causal masking on first token requires inputs to be of the same length
                    attn_output = fused_scaled_dot_product_attention(
                        query_states,
                        key_states,
                        value_states,
                        None,
                        0.0,
                        True,
                        None,
                        softmax_mode,
                        flash_attention_recompute,
                        valid_sequence_lengths,
                        "left",
                    )
                else:
                    attn_output = fused_scaled_dot_product_attention(
                        query_states,
                        key_states,
                        value_states,
                        attention_mask,
                        0.0,
                        False,
                        None,
                        softmax_mode,
                        flash_attention_recompute,
                        None,
                        "None",
                    )

        else:
            attn_output, attn_weights = gaudi_eager_attention_forward(
                self,
                query_states,
                key_states,
                value_states,
                attention_mask,
                dropout=0.0 if not self.training else self.attention_dropout,
                scaling=self.scaling,
                attn_softmax_bf16=attn_softmax_bf16,
                input_shape=input_shape,
            )

        attn_output = attn_output.transpose(1, 2).contiguous()
        attn_output = attn_output.reshape(*input_shape, -1).contiguous()
        attn_output = self.o_proj(attn_output)
        if not output_attentions:
            attn_weights = None

        if not reuse_cache and token_idx is not None and cache_idx is not None and q_len == 1:
            # Return only past key value shapes and not the tensors during decode phase (q len is 1)
            # to avoid making past key values as persistent output tensors of HPU graphs.
            past_key_value = (past_key_value[0].shape, past_key_value[1].shape)

        return attn_output, attn_weights, past_key_value

    def attention_all_reduce(self, attn_output):
        if hasattr(self.o_proj, "all_reduce"):
            self.o_proj.all_reduce(attn_output)

    def post_attn_forward(self, attn_output):
        if hasattr(self.o_proj, "post_all_reduce"):
            return self.o_proj.post_all_reduce(attn_output)
        return attn_output


class TPGaudiLlamaAttention(GaudiLlamaAttention, TPModule):
    def __init__(
        self,
        config: LlamaConfig,
        layer_idx: Optional[int] = None,
        group: Optional[ProcessGroup] = None,
    ):
        super().__init__(config, layer_idx)

        assert torch.distributed.is_initialized()
        rank, world_size = distributed.rank_and_world(group)
        assert config.num_attention_heads % world_size == 0, "The number of heads must be divisible by world size"
        self.config = copy.deepcopy(config)

        self.pre_tp_kvheads = config.num_key_value_heads
        GaudiLlamaAttention.__init__(self, self.config, layer_idx)
        self.config.num_attention_heads = self.config.num_attention_heads // world_size
        self.config.num_key_value_heads = (
            (self.config.num_key_value_heads // world_size)
            if self.config.num_key_value_heads > 1
            else self.config.num_key_value_heads
        )
        self.head_dim = config.hidden_size // config.num_attention_heads
        self.hidden_size = self.config.hidden_size // world_size
        self.num_heads = self.config.num_attention_heads

        self.q_proj = torch.nn.Linear(
            config.hidden_size, self.config.num_attention_heads * self.head_dim, bias=config.attention_bias
        )
        self.k_proj = torch.nn.Linear(
            config.hidden_size, self.config.num_key_value_heads * self.head_dim, bias=config.attention_bias
        )
        self.v_proj = torch.nn.Linear(
            config.hidden_size, self.config.num_key_value_heads * self.head_dim, bias=config.attention_bias
        )
        self.o_proj = torch.nn.Linear(
            self.config.num_attention_heads * self.head_dim, config.hidden_size, bias=config.attention_bias
        )
        self.setup_tp(rank, world_size)

    def colwise_param_names(self) -> List[str]:
        colwise_weights = ["q_proj"]
        if self.pre_tp_kvheads != 1:
            colwise_weights.append("k_proj")
            colwise_weights.append("v_proj")
        return colwise_weights

    def rowwise_param_names(self) -> List[str]:
        return ["o_proj"]

    @staticmethod
    def import_module(mha: GaudiLlamaAttention, layer_idx, group: ProcessGroup) -> "TPGaudiLlamaAttention":
        tp_mha = TPGaudiLlamaAttention(config=mha.config, layer_idx=layer_idx, group=group)
        return tp_mha

    def pre_attn_forward(
        self,
        hidden_states: torch.Tensor,
        attention_mask: Optional[torch.Tensor] = None,
        position_ids: Optional[torch.LongTensor] = None,
        past_key_value: Optional[Cache] = None,
        output_attentions: bool = False,
        use_cache: bool = False,
        cache_position: Optional[torch.LongTensor] = None,
        position_embeddings: Optional[Tuple[torch.Tensor, torch.Tensor]] = None,  # will become mandatory in v4.45
        token_idx: Optional[torch.Tensor] = None,
        attn_softmax_bf16: Optional[bool] = False,
        reuse_cache: Optional[bool] = False,
        use_flash_attention: Optional[bool] = False,
        flash_attention_recompute: Optional[bool] = False,
        flash_attention_causal_mask: Optional[bool] = False,
        flash_attention_fast_softmax: Optional[bool] = False,
        cache_idx: int = None,
        **kwargs,
    ) -> Tuple[torch.Tensor, Optional[torch.Tensor], Optional[Tuple[torch.Tensor]]]:
        hidden_states, attn_weights, present_key_value = GaudiLlamaAttention.pre_attn_forward(
            self,
            hidden_states=hidden_states,
            attention_mask=attention_mask,
            position_ids=position_ids,
            past_key_value=past_key_value,
            output_attentions=output_attentions,
            use_cache=use_cache,
            cache_position=cache_position,
            position_embeddings=position_embeddings,
            token_idx=token_idx,
            attn_softmax_bf16=attn_softmax_bf16,
            reuse_cache=reuse_cache,
            use_flash_attention=use_flash_attention,
            flash_attention_recompute=flash_attention_recompute,
            flash_attention_causal_mask=flash_attention_causal_mask,
            flash_attention_fast_softmax=flash_attention_fast_softmax,
            cache_idx=cache_idx,
            **kwargs,
        )

        hidden_states = reduce_from_tensor_model_parallel_region(hidden_states)
        return hidden_states, attn_weights, present_key_value


class GaudiLlamaDecoderLayer(LlamaDecoderLayer):
    def __init__(self, config: LlamaConfig, layer_idx: int):
        super(LlamaDecoderLayer, self).__init__()
        self.hidden_size = config.hidden_size
        self.self_attn = GaudiLlamaAttention(config=config, layer_idx=layer_idx)

        self.mlp = GaudiLlamaMLP(config)
        self.input_layernorm = LlamaRMSNorm(config.hidden_size, eps=config.rms_norm_eps)
        self.post_attention_layernorm = LlamaRMSNorm(config.hidden_size, eps=config.rms_norm_eps)

    def allocate_kv_cache(self, batch_size, max_seq_len, inp_seq_len):
        self.self_attn.allocate_kv_cache(batch_size, max_seq_len, inp_seq_len)

    def reorder_kv_cache(self, beam_idx: torch.LongTensor):
        return self.self_attn.reorder_kv_cache(beam_idx)

    def update_sincos_cache(self, seq_len):
        self.self_attn.update_sincos_cache(seq_len)

    def forward(
        self,
        hidden_states: torch.Tensor,
        attention_mask: Optional[torch.Tensor] = None,
        position_ids: Optional[torch.LongTensor] = None,
        past_key_value: Optional[Cache] = None,
        output_attentions: Optional[bool] = False,
        use_cache: Optional[bool] = False,
        cache_position: Optional[torch.LongTensor] = None,
        position_embeddings: Optional[Tuple[torch.Tensor, torch.Tensor]] = None,  # necessary, but kept here for BC
        token_idx: Optional[torch.Tensor] = None,
        attn_softmax_bf16: Optional[bool] = False,
        reuse_cache: Optional[bool] = False,
        use_flash_attention: Optional[bool] = False,
        flash_attention_recompute: Optional[bool] = False,
        flash_attention_causal_mask: Optional[bool] = False,
        flash_attention_fast_softmax: Optional[bool] = False,
        valid_sequence_lengths: Optional[torch.Tensor] = None,
        cache_idx: int = None,
        num_virtual_tokens: int = None,
        attn_batch_split: int = 1,
        prev_layer_residual: Optional[torch.Tensor] = None,
        **kwargs,
    ) -> Tuple[torch.FloatTensor, Optional[Tuple[torch.FloatTensor, torch.FloatTensor]]]:
        """
        Copied from LlamaDecoderLayer.forward: https://github.com/huggingface/transformers/blob/main/src/transformers/models/llama/modeling_llama.py
        The only differences are:
        - add new args token_idx
        - add new args attn_softmax_bf16
        - add new args reuse_cache
        - add new args use_flash_attention
        - add new arg flash_attention_recompute
        - add new arg flash_attention_causal_mask
        - add new arg flash_attention_fast_softmax
        """
        if attn_batch_split > 1 and past_key_value is None:
            # Calculate split sizes to handle cases where batch size is not divisible by attn_batch_split
            batch_size = attention_mask.size(0)
            base_split_size = batch_size // attn_batch_split
            remainder = batch_size % attn_batch_split

            split_sizes = [base_split_size + 1 if i < remainder else base_split_size for i in range(attn_batch_split)]

            # Split tensors using the calculated sizes
            sub_attention_mask = torch.split(attention_mask, split_sizes, dim=0)
            sub_position_ids = torch.split(position_ids, split_sizes, dim=0)
            sub_valid_sequence_lengths = torch.split(valid_sequence_lengths, split_sizes, dim=0)
            split_attn_weights = []
            split_present_key_values = []
            split_hidden_states = [None] * attn_batch_split
            residual = [None] * attn_batch_split

            for i in range(attn_batch_split):
                split_hidden_states[i] = hidden_states[i]
                if self.self_attn.layer_idx != 0:
                    # Add the residual from the previous layer
                    split_hidden_states[i] = self.post_mlp(hidden_states[i], prev_layer_residual[i])

                residual[i] = split_hidden_states[i]
                split_hidden_states[i], self_attn_weights, present_key_value = self.pre_attn(
                    hidden_states=split_hidden_states[i],
                    attention_mask=sub_attention_mask[i],
                    position_ids=sub_position_ids[i],
                    past_key_value=past_key_value,
                    output_attentions=output_attentions,
                    use_cache=use_cache,
                    cache_position=cache_position,
                    position_embeddings=position_embeddings,
                    token_idx=token_idx,
                    attn_softmax_bf16=attn_softmax_bf16,
                    reuse_cache=reuse_cache,
                    use_flash_attention=use_flash_attention,
                    flash_attention_recompute=flash_attention_recompute,
                    flash_attention_causal_mask=flash_attention_causal_mask,
                    flash_attention_fast_softmax=flash_attention_fast_softmax,
                    valid_sequence_lengths=sub_valid_sequence_lengths[i],
                    cache_idx=cache_idx,
                    num_virtual_tokens=num_virtual_tokens,
                    **kwargs,
                )
                self.self_attn.attention_all_reduce(split_hidden_states[i])
                if output_attentions:
                    split_attn_weights.append(self_attn_weights)
                if use_cache:
                    split_present_key_values.append(present_key_value)

            self_attn_weights = torch.cat(split_attn_weights, dim=0) if split_attn_weights else None
            present_key_value = [torch.cat(tensors, dim=0) for tensors in zip(*split_present_key_values)]

            int_residual_splits = []
            for i in range(attn_batch_split):
                split_hidden_states[i], int_residual = self.post_attn_pre_mlp(split_hidden_states[i], residual[i])
                self.mlp.mlp_all_reduce(split_hidden_states[i])
                int_residual_splits.append(int_residual)

            if self.self_attn.layer_idx == (self.self_attn.config.num_hidden_layers - 1):
                for i in range(attn_batch_split):
                    split_hidden_states[i] = self.post_mlp(split_hidden_states[i], int_residual_splits[i])

            hidden_states = split_hidden_states

        else:
            residual = hidden_states
            hidden_states, self_attn_weights, present_key_value = self.pre_attn(
                hidden_states=hidden_states,
                attention_mask=attention_mask,
                position_ids=position_ids,
                past_key_value=past_key_value,
                output_attentions=output_attentions,
                use_cache=use_cache,
                cache_position=cache_position,
                position_embeddings=position_embeddings,
                token_idx=token_idx,
                attn_softmax_bf16=attn_softmax_bf16,
                reuse_cache=reuse_cache,
                use_flash_attention=use_flash_attention,
                flash_attention_recompute=flash_attention_recompute,
                flash_attention_causal_mask=flash_attention_causal_mask,
                flash_attention_fast_softmax=flash_attention_fast_softmax,
                valid_sequence_lengths=valid_sequence_lengths,
                cache_idx=cache_idx,
                num_virtual_tokens=num_virtual_tokens,
                **kwargs,
            )
            self.self_attn.attention_all_reduce(hidden_states)
            hidden_states, residual = self.post_attn_pre_mlp(hidden_states, residual)
            self.mlp.mlp_all_reduce(hidden_states)
            hidden_states = self.post_mlp(hidden_states, residual)

        outputs = (hidden_states,)
        if output_attentions:
            outputs += (self_attn_weights,)
        if use_cache:
            outputs += (present_key_value,)
        # Store the residual splits to add them in the beginning of the next layer
        if attn_batch_split > 1 and past_key_value is None:
            outputs += (int_residual_splits,)

        return outputs

    def pre_attn(
        self,
        hidden_states: torch.Tensor,
        attention_mask: Optional[torch.Tensor] = None,
        position_ids: Optional[torch.LongTensor] = None,
        past_key_value: Optional[Tuple[torch.Tensor]] = None,
        output_attentions: Optional[bool] = False,
        use_cache: Optional[bool] = False,
        cache_position: Optional[torch.LongTensor] = None,
        position_embeddings: Optional[Tuple[torch.Tensor, torch.Tensor]] = None,  # will become mandatory in v4.45
        token_idx: Optional[torch.Tensor] = None,
        attn_softmax_bf16: Optional[bool] = False,
        reuse_cache: Optional[bool] = False,
        use_flash_attention: Optional[bool] = False,
        flash_attention_recompute: Optional[bool] = False,
        flash_attention_causal_mask: Optional[bool] = False,
        flash_attention_fast_softmax: Optional[bool] = False,
        valid_sequence_lengths: Optional[torch.Tensor] = None,
        cache_idx: int = None,
        num_virtual_tokens: int = None,
    ) -> Tuple[torch.FloatTensor, Optional[Tuple[torch.FloatTensor, torch.FloatTensor]]]:
        hidden_states = self.input_layernorm(hidden_states)
        hidden_states, attn_weights, present_key_value = self.self_attn.pre_attn_forward(
            hidden_states=hidden_states,
            attention_mask=attention_mask,
            position_ids=position_ids,
            past_key_value=past_key_value,
            output_attentions=output_attentions,
            use_cache=use_cache,
            cache_position=cache_position,
            position_embeddings=position_embeddings,
            token_idx=token_idx,
            attn_softmax_bf16=attn_softmax_bf16,
            reuse_cache=reuse_cache,
            use_flash_attention=use_flash_attention,
            flash_attention_recompute=flash_attention_recompute,
            flash_attention_causal_mask=flash_attention_causal_mask,
            flash_attention_fast_softmax=flash_attention_fast_softmax,
            valid_sequence_lengths=valid_sequence_lengths,
            cache_idx=cache_idx,
            num_virtual_tokens=num_virtual_tokens,
        )

        return hidden_states, attn_weights, present_key_value

    def post_attn_pre_mlp(self, hidden_states, residual):
        hidden_states = self.self_attn.post_attn_forward(hidden_states)

        if self.training:
            hidden_states = hidden_states + residual
            residual = hidden_states
        else:
            residual.add_(hidden_states)
            hidden_states = residual

        hidden_states = self.post_attention_layernorm(hidden_states)

        hidden_states = self.mlp.pre_mlp_forward(hidden_states)
        return hidden_states, residual

    def post_mlp(self, hidden_states, residual):
        hidden_states = self.mlp.post_mlp_forward(hidden_states)

        if self.training:
            hidden_states = hidden_states + residual
        else:
            residual.add_(hidden_states)
            hidden_states = residual

        return hidden_states


class GaudiLlamaModel(LlamaModel):
    """
    Copied from https://github.com/huggingface/transformers/blob/v4.38.2/src/transformers/models/llama/modeling_llama.py#L909
    """

    def __init__(self, config: LlamaConfig):
        """
        Copied from https://github.com/huggingface/transformers/blob/v4.38.2/src/transformers/models/llama/modeling_llama.py#L917
        1. set fill_value to 1 instead of True
        2. add device=self.device
        """
        super(LlamaModel, self).__init__(config)
        self.padding_idx = config.pad_token_id
        self.vocab_size = config.vocab_size
        self.embed_tokens = torch.nn.Embedding(config.vocab_size, config.hidden_size, self.padding_idx)
        layers = []
        for layer_idx in range(config.num_hidden_layers):
            layer = GaudiLlamaDecoderLayer(config, layer_idx)
            if hasattr(config, "parallel_strategy") and config.parallel_strategy is not None:
                layer = config.parallel_strategy.distribute_layer(layer, layer_idx)
            layers.append(layer)
        self.layers = torch.nn.ModuleList(layers)
        # parallel_strategy is not JSON serializable
        config.parallel_strategy = None

        self.norm = LlamaRMSNorm(config.hidden_size, eps=config.rms_norm_eps)
        self.gradient_checkpointing = False

        # Initialize weights and apply final processing
        self.post_init()

    def allocate_kv_cache(self, batch_size, max_seq_len, inp_seq_len):
        for layer in self.layers:
            layer.allocate_kv_cache(batch_size, max_seq_len, inp_seq_len)

    def reorder_kv_cache(self, beam_idx: torch.LongTensor):
        return tuple(layer.reorder_kv_cache(beam_idx) for layer in self.layers)

    def update_sincos_cache(self, seq_len):
        for layer in self.layers:
            layer.update_sincos_cache(seq_len)

    def forward(
        self,
        input_ids: Optional[torch.LongTensor] = None,
        attention_mask: Optional[torch.Tensor] = None,
        position_ids: Optional[torch.LongTensor] = None,
        past_key_values: Optional[Union[Cache, List[torch.FloatTensor]]] = None,
        inputs_embeds: Optional[torch.FloatTensor] = None,
        use_cache: Optional[bool] = None,
        output_attentions: Optional[bool] = None,
        output_hidden_states: Optional[bool] = None,
        cache_position: Optional[torch.LongTensor] = None,
        token_idx: Optional[torch.Tensor] = None,
        attn_softmax_bf16: Optional[bool] = False,
        reuse_cache: Optional[bool] = False,
        use_flash_attention: Optional[bool] = False,
        flash_attention_recompute: Optional[bool] = False,
        flash_attention_causal_mask: Optional[bool] = False,
        flash_attention_fast_softmax: Optional[bool] = False,
        valid_sequence_lengths: torch.Tensor = None,
        cache_idx: int = None,
        lazy_mode: Optional[bool] = True,
        num_virtual_tokens: int = None,
        attn_batch_split: int = 1,
        **kwargs,
    ) -> BaseModelOutputWithPast:
        """
        Copied from LlamaModel.forward: https://github.com/huggingface/transformers/blob/main/src/transformers/models/llama/modeling_llama.py
        The only differences are:
        - add new args token_idx
        - add new args attn_softmax_bf16
        - add new args reuse_cache
        - add new args use_flash_attention
        - add new arg flash_attention_recompute
        - add new arg flash_attention_causal_mask
        - add new arg flash_attention_fast_softmax
        - add new arg lazy_mode
        """
        output_attentions = output_attentions if output_attentions is not None else self.config.output_attentions
        output_hidden_states = (
            output_hidden_states if output_hidden_states is not None else self.config.output_hidden_states
        )
        use_cache = use_cache if use_cache is not None else self.config.use_cache

        if (input_ids is None) ^ (inputs_embeds is not None):
            raise ValueError("You must specify exactly one of input_ids or inputs_embeds")
        elif input_ids is not None:
            batch_size, seq_length = input_ids.shape[:2]
        elif inputs_embeds is not None:
            batch_size, seq_length = inputs_embeds.shape[:2]
        else:
            raise ValueError("You have to specify either input_ids or inputs_embeds")

        if hasattr(self.config, "use_fused_rope") and self.config.use_fused_rope is False:
            global has_fused_rope
            has_fused_rope = False
        if hasattr(self.config, "use_fused_rms_norm") and self.config.use_fused_rms_norm is False:
            global has_fused_rms_norm
            has_fused_rms_norm = False

        if self.gradient_checkpointing and self.training and use_cache:
            logger.warning_once(
                "`use_cache=True` is incompatible with gradient checkpointing. Setting `use_cache=False`."
            )
            use_cache = False

        if inputs_embeds is None:
            inputs_embeds = self.embed_tokens(input_ids)

        ignore_cache_position = True  # Ignoring cache position for HPU
        use_new_cache = False  # Ignoring new Cache path for HPU

        past_seen_tokens = 0

        if past_key_values is not None and use_cache:  # kept for BC (cache positions)
            if reuse_cache:
                if isinstance(past_key_values[0][0], torch.Tensor):
                    past_seen_tokens = past_key_values[0][0].shape[2]
                else:
                    past_seen_tokens = past_key_values[0][0][2]
            else:
                if use_new_cache:
                    if not isinstance(past_key_values, StaticCache):
                        past_key_values = DynamicCache.from_legacy_cache(past_key_values)
                    past_seen_tokens = past_key_values.get_seq_length()
                else:
                    past_seen_tokens = past_key_values[0][0].shape[2]

        if ignore_cache_position is False:
            if cache_position is None:
                past_seen_tokens = past_key_values.get_seq_length() if past_key_values is not None else 0
                cache_position = torch.arange(
                    past_seen_tokens, past_seen_tokens + inputs_embeds.shape[1], device=inputs_embeds.device
                )
            if position_ids is None and cache_position:
                position_ids = cache_position.unsqueeze(0)
        else:
            if position_ids is None:
                position_ids = torch.arange(
                    past_seen_tokens, seq_length + past_seen_tokens, dtype=torch.long, device=inputs_embeds.device
                )
                position_ids = position_ids.unsqueeze(0)
            cache_position = None

        # HPU specific mask generation
        if ignore_cache_position:
            causal_mask = _gaudi_prepare_4d_causal_attention_mask(
                attention_mask,
                input_ids.shape if input_ids is not None else (batch_size, seq_length),
                inputs_embeds,
                past_seen_tokens,
            )
        else:
            causal_mask = self._update_causal_mask(attention_mask, inputs_embeds, cache_position, past_seen_tokens)

        # embed positions
        hidden_states = inputs_embeds

        # create position embeddings to be shared across the decoder layers
        position_embeddings = None  # self.rotary_emb(hidden_states, position_ids)

        # decoder layers
        all_hidden_states = () if output_hidden_states else None
        all_self_attns = () if output_attentions else None
        next_decoder_cache = () if not use_new_cache else None

        if lazy_mode:
            htcore.mark_step()

        split_prompt = False
        prev_layer_residual = None
        if attn_batch_split > 1 and past_key_values is None:
            # Calculate split sizes to handle cases where batch size is not divisible by attn_batch_split
            batch_size = hidden_states.size(0)
            base_split_size = batch_size // attn_batch_split
            remainder = batch_size % attn_batch_split
            split_sizes = [base_split_size + 1 if i < remainder else base_split_size for i in range(attn_batch_split)]
            # Split tensors using the calculated sizes
            hidden_states_split = torch.split(hidden_states, split_sizes, dim=0)
            split_prompt = True

        for layer_idx, decoder_layer in enumerate(self.layers[: self.config.num_hidden_layers]):
            if (
                lazy_mode
                and not self.training
                and (torch.distributed.is_initialized() is False or torch.distributed.get_world_size() == 1)
            ):
                htcore.mark_step()

            if output_hidden_states:
                all_hidden_states += (hidden_states,)

            if self.gradient_checkpointing and self.training:
                layer_outputs = self._gradient_checkpointing_func(
                    partial(decoder_layer.__call__, **kwargs),
                    hidden_states,
                    causal_mask,
                    position_ids,
                    past_key_values,
                    output_attentions,
                    use_cache,
                    cache_position,
                    position_embeddings,
                    None,
                    attn_softmax_bf16,
                    False,
                    use_flash_attention,
                    flash_attention_recompute,
                    flash_attention_causal_mask,
                    flash_attention_fast_softmax,
                    valid_sequence_lengths,
                    None,
                )
                hidden_states = layer_outputs[0]
            else:
                # Calling the layer with positional arguments
                # This is a workaround for an issue with DeepSpeed where
                # it cannot handle keyword arguments and throws a RuntimError
                use_prev_layer_residual = attn_batch_split > 1 and past_key_values is None
                layer_prev_layer_residual = prev_layer_residual if use_prev_layer_residual else None
                layer_hidden_states = hidden_states_split if split_prompt else hidden_states
                past_key_value = None if past_key_values is None else past_key_values[layer_idx]
                layer_outputs = decoder_layer(
                    layer_hidden_states,
                    causal_mask,
                    position_ids,
                    past_key_value,
                    output_attentions,
                    use_cache,
                    cache_position,
                    position_embeddings,
                    token_idx,
                    attn_softmax_bf16,
                    reuse_cache,
                    use_flash_attention,
                    flash_attention_recompute,
                    flash_attention_causal_mask,
                    flash_attention_fast_softmax,
                    valid_sequence_lengths,
                    cache_idx,
                    num_virtual_tokens,
                    attn_batch_split,
                    layer_prev_layer_residual,
                )
                if use_prev_layer_residual:
                    index = 1 + int(use_cache) + int(output_attentions)
                    prev_layer_residual = layer_outputs[index]
                if split_prompt:
                    hidden_states_split = layer_outputs[0]
                else:
                    hidden_states = layer_outputs[0]

            if use_cache:
                next_decoder_cache += (layer_outputs[2 if output_attentions else 1],)

            if output_attentions:
                all_self_attns += (layer_outputs[1],)

        hidden_states = self.norm(hidden_states)

        # add hidden states from the last decoder layer
        if output_hidden_states:
            all_hidden_states += (hidden_states,)

        next_cache = next_decoder_cache if use_cache else None
        if not use_new_cache and isinstance(next_cache, Cache):
            next_cache = next_cache.to_legacy_cache()

        return BaseModelOutputWithPast(
            last_hidden_state=hidden_states,
            past_key_values=next_cache,
            hidden_states=all_hidden_states,
            attentions=all_self_attns,
        )


class GaudiLlamaForCausalLM(LlamaForCausalLM):
    """
    Inherits from LlamaForCausalLM: https://github.com/huggingface/transformers/blob/main/src/transformers/models/llama/modeling_llama.py
    The only differences are:
    - add new args token_idx
    - add token_idx into model_inputs
    - from step2 when enable KV cache, slice next_input_ids from input_ids base on the token_idx
    - from step2 when enable KV cache, slice next_position_ids from position_ids base on the token_idx
    - add new args attn_softmax_bf16
    - add new args reuse_cache
    """

    def __init__(self, config, parallel_strategy: DistributedStrategy = NoOpStrategy):
        config.parallel_strategy = parallel_strategy
        super().__init__(config)
        if parallel_state.sequence_parallel_is_initialized() and parallel_state.get_sequence_parallel_world_size() > 1:
            from ....distributed.contextparallel import ForCausalLMContextParallelLoss

            self._loss_function = ForCausalLMContextParallelLoss

    def allocate_kv_cache(self, batch_size, max_seq_len, inp_seq_len):
        self.model.allocate_kv_cache(batch_size, max_seq_len, inp_seq_len)

    def reorder_kv_cache(self, beam_idx: torch.LongTensor):
        return self.model.reorder_kv_cache(beam_idx)

    def update_sincos_cache(self, seq_len):
        self.model.update_sincos_cache(seq_len)

    def forward(
        self,
        input_ids: Optional[torch.LongTensor] = None,
        attention_mask: Optional[torch.Tensor] = None,
        position_ids: Optional[torch.LongTensor] = None,
        past_key_values: Optional[Union[Cache, List[torch.FloatTensor]]] = None,
        inputs_embeds: Optional[torch.FloatTensor] = None,
        labels: Optional[torch.LongTensor] = None,
        use_cache: Optional[bool] = None,
        output_attentions: Optional[bool] = None,
        output_hidden_states: Optional[bool] = None,
        cache_position: Optional[torch.LongTensor] = None,
        logits_to_keep: Union[int, torch.Tensor] = 0,
        token_idx: Optional[torch.Tensor] = None,
        trim_logits: Optional[bool] = False,
        attn_softmax_bf16: Optional[bool] = False,
        reuse_cache: Optional[bool] = False,
        use_flash_attention: Optional[bool] = False,
        flash_attention_recompute: Optional[bool] = False,
        flash_attention_causal_mask: Optional[bool] = False,
        flash_attention_fast_softmax: Optional[bool] = False,
        valid_sequence_lengths: torch.Tensor = None,
        cache_idx: int = None,
        lazy_mode: Optional[bool] = True,
        num_virtual_tokens: int = None,
        attn_batch_split: int = 1,
        **kwargs: Unpack[KwargsForCausalLM],
    ) -> CausalLMOutputWithPast:
        output_attentions = output_attentions if output_attentions is not None else self.config.output_attentions
        output_hidden_states = (
            output_hidden_states if output_hidden_states is not None else self.config.output_hidden_states
        )
        if self.generation_config.use_fused_rope is False:
            global has_fused_rope
            has_fused_rope = False

        # decoder outputs consists of (dec_features, layer_state, dec_hidden, dec_attn)
        outputs: BaseModelOutputWithPast = self.model(
            input_ids=input_ids,
            attention_mask=attention_mask,
            position_ids=position_ids,
            past_key_values=past_key_values,
            inputs_embeds=inputs_embeds,
            use_cache=use_cache,
            output_attentions=output_attentions,
            output_hidden_states=output_hidden_states,
            cache_position=cache_position,
            token_idx=token_idx,
            attn_softmax_bf16=attn_softmax_bf16,
            reuse_cache=reuse_cache,
            use_flash_attention=use_flash_attention,
            flash_attention_recompute=flash_attention_recompute,
            flash_attention_causal_mask=flash_attention_causal_mask,
            flash_attention_fast_softmax=flash_attention_fast_softmax,
            valid_sequence_lengths=valid_sequence_lengths,
            cache_idx=cache_idx,
            lazy_mode=lazy_mode,
            num_virtual_tokens=num_virtual_tokens,
            attn_batch_split=attn_batch_split,
            **kwargs,
        )

        hidden_states = outputs.last_hidden_state
        _, seq_len, _ = hidden_states.shape
        if seq_len > 1 and trim_logits and not self.training:
            if token_idx is not None:
                hidden_states = hidden_states.index_select(1, token_idx - 1)
            else:
                hidden_states = hidden_states[:, -1, :]

        # Only compute necessary logits, and do not upcast them to float if we are not computing the loss
        slice_indices = slice(-logits_to_keep, None) if isinstance(logits_to_keep, int) else logits_to_keep
        logits = self.lm_head(hidden_states[:, slice_indices, :]).float()

        loss = None
        if labels is not None:
            loss = self.loss_function(logits=logits, labels=labels, vocab_size=self.config.vocab_size, **kwargs)

        return CausalLMOutputWithPast(
            loss=loss,
            logits=logits,
            past_key_values=outputs.past_key_values,
            hidden_states=outputs.hidden_states,
            attentions=outputs.attentions,
        )

    @staticmethod
    def _reorder_cache(
        past: Tuple[Tuple[torch.Tensor, torch.Tensor], ...], beam_idx: torch.LongTensor
    ) -> Tuple[Tuple[torch.Tensor, torch.Tensor], ...]:
        """
        This function is used to re-order the `past_key_values` cache if [`~PreTrainedModel.beam_search`] or
        [`~PreTrainedModel.beam_sample`] is called. This is required to match `past_key_values` with the correct
        beam_idx at every generation step.

        Output shares the same memory storage as `past`.
        """
        return tuple(
            (
                layer_past[0].index_select(0, beam_idx.to(layer_past[0].device)),
                layer_past[1].index_select(0, beam_idx.to(layer_past[1].device)),
            )
            for layer_past in past
        )

    def prepare_inputs_for_generation(
        self,
        input_ids,
        past_key_values=None,
        attention_mask=None,
        inputs_embeds=None,
        cache_position=None,
        position_ids=None,
        use_cache=True,
        num_logits_to_keep=None,
        token_idx=None,
        **kwargs,
    ):
        reuse_cache = kwargs.get("reuse_cache")
        bucket_internal = kwargs.get("bucket_internal")
        if past_key_values is not None:
            if token_idx is not None:
                idx = token_idx + kwargs.get("inputs_embeds_offset", 0) - 1
                input_ids = torch.index_select(input_ids, 1, idx)
            else:
                if inputs_embeds is not None:  # Exception 1
                    input_ids = input_ids[:, -cache_position.shape[0] :]
                elif (
                    input_ids.shape[1] != cache_position.shape[0]
                ):  # Default case (the "else", a no op, is Exception 2)
                    input_ids = input_ids[:, cache_position]
        elif (reuse_cache or bucket_internal) and token_idx is not None:
            # KV cache is pre allocated with reuse cache or will be padded with bucket internal
            # hence for the 1st token we can slice the inputs till token idx for the fwd pass.
            input_ids = input_ids[:, :token_idx]
            attention_mask = attention_mask[:, :token_idx]

        if attention_mask is not None and position_ids is None:
            # create position_ids on the fly for batch generation
            position_ids = attention_mask.long().cumsum(-1) - 1
            position_ids.masked_fill_(attention_mask == 0, 1)
            if past_key_values:
                if token_idx is not None:
                    position_ids = torch.index_select(position_ids, 1, token_idx - 1)
                else:
                    position_ids = position_ids[:, -input_ids.shape[1] :]
                # This `clone` call is needed to avoid recapturing cuda graphs with `torch.compile`'s  `mode="reduce-overhead`, as otherwise the input `position_ids` would have various stride during the decoding. Here, simply using `.contiguous()` is not sufficient as in the batch size = 1 case, `position_ids` is already contiguous but with varying stride which retriggers a capture.
                position_ids = position_ids.clone(memory_format=torch.contiguous_format)

        # keep cache_position implementation as None for HPU
        cache_position = None

        # if `inputs_embeds` are passed, we only want to use them in the 1st generation step
        if inputs_embeds is not None and past_key_values is None:
            model_inputs = {"inputs_embeds": inputs_embeds}
        else:
            model_inputs = {"input_ids": input_ids.clone(memory_format=torch.contiguous_format)}

        if num_logits_to_keep is not None:
            model_inputs["num_logits_to_keep"] = num_logits_to_keep

        if bucket_internal and reuse_cache is not True:
            # update input with kv cache len to capture padding changes during internal bucketing without cache reuse
            model_inputs["kv_cache_len"] = kwargs.get("kv_cache_len")

        model_inputs.update(
            {
                "position_ids": position_ids,
                "cache_position": cache_position,
                "past_key_values": past_key_values,
                "use_cache": use_cache,
                "attention_mask": attention_mask,
                "token_idx": token_idx,
                "trim_logits": kwargs.get("trim_logits"),
                "attn_softmax_bf16": kwargs.get("attn_softmax_bf16"),
                "reuse_cache": reuse_cache,
                "use_flash_attention": kwargs.get("use_flash_attention"),
                "flash_attention_recompute": kwargs.get("flash_attention_recompute"),
                "flash_attention_causal_mask": kwargs.get("flash_attention_causal_mask"),
                "flash_attention_fast_softmax": kwargs.get("flash_attention_fast_softmax"),
                "valid_sequence_lengths": kwargs.get("valid_sequence_lengths"),
                "cache_idx": kwargs.get("cache_idx"),
                "lazy_mode": kwargs.get("lazy_mode"),
                "num_virtual_tokens": kwargs.get("num_virtual_tokens"),
                "attn_batch_split": kwargs.get("attn_batch_split"),
            }
        )
        return model_inputs

    # Transformer4.43 use new Cache mechanism while Gaudi is not.
    # Adding _reorder_cache back to support HPU.
    @staticmethod
    def _reorder_cache(past_key_values, beam_idx):
        reordered_past = ()
        for layer_past in past_key_values:
            reordered_past += (
                tuple(past_state.index_select(0, beam_idx.to(past_state.device)) for past_state in layer_past),
            )
        return reordered_past


def apply_customized_rope(q, k, cos, sin, position_ids, training=True):
    if q.device.type == "hpu" and has_fused_rope:
        return apply_customized_rope_module(q, k, cos, sin, position_ids, training)
    else:
        return apply_rotary_pos_emb(q, k, cos[position_ids], sin[position_ids])<|MERGE_RESOLUTION|>--- conflicted
+++ resolved
@@ -523,13 +523,10 @@
         Scales tensor gets the weight dtype."""
         if hasattr(self.k_proj, "qweight"):
             return self.k_proj.scales.dtype
-<<<<<<< HEAD
+        elif hasattr(self.k_proj, "use_qdq") and self.k_proj.use_qdq:
+            return self.k_proj.dequant_weights.hp_dtype
         elif isinstance(self.k_cache, KVCache) and "float8" in str(self.k_proj.weight.dtype):
             return self.k_proj.hp_dtype
-=======
-        elif hasattr(self.k_proj, "use_qdq") and self.k_proj.use_qdq:
-            return self.k_proj.dequant_weights.hp_dtype
->>>>>>> ee0dcd6e
         return self.k_proj.weight.dtype
 
     def allocate_kv_cache(self, batch_size, max_seq_len, inp_seq_len):
