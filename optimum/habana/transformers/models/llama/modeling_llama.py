import copy
from typing import List, Optional, Tuple, Union

import torch
from torch.distributed.distributed_c10d import ProcessGroup
from transformers.activations import ACT2FN
from transformers.cache_utils import Cache, DynamicCache, StaticCache
from transformers.modeling_outputs import BaseModelOutputWithPast, CausalLMOutputWithPast
from transformers.modeling_rope_utils import ROPE_INIT_FUNCTIONS
from transformers.models.llama.modeling_llama import (
    KwargsForCausalLM,
    LlamaAttention,
    LlamaDecoderLayer,
    LlamaForCausalLM,
    LlamaMLP,
    LlamaModel,
    LlamaRMSNorm,
    apply_rotary_pos_emb,
    logger,
)
from transformers.processing_utils import Unpack

from .... import distributed
from ....distributed import parallel_state
from ....distributed.strategy import DistributedStrategy, NoOpStrategy
from ....distributed.tensorparallel import (
    reduce_from_tensor_model_parallel_region,
)
from ....distributed.tp import TPModule
from ...modeling_attn_mask_utils import (
    _gaudi_prepare_4d_causal_attention_mask,
)
from ..modeling_all_models import Matmul, apply_customized_rope_module
from .configuration_llama import LlamaConfig


try:
    from habana_frameworks.torch.hpex.kernels import RotaryPosEmbeddingHelperV2 as FusedRoPE  # noqa

    has_fused_rope = True
except ImportError:
    has_fused_rope = False
    print("Not using HPU fused kernel for apply_rotary_pos_emb")

try:
    from habana_frameworks.torch.hpex.normalization import FusedRMSNorm as FusedRMSNorm

    has_fused_rms_norm = True
except ImportError:
    has_fused_rms_norm = False
    print("Not using HPU fused kernel for RMSNorm")

try:
    from habana_frameworks.torch.hpex.kernels import FusedSDPA
except ImportError:
    print("Not using HPU fused scaled dot-product attention kernel.")
    FusedSDPA = None

import habana_frameworks.torch.core as htcore


def gaudi_llama_rmsnorm_forward(self, hidden_states):
    """
    Copied from LlamaRMSNorm.forward: https://github.com/huggingface/transformers/blob/main/src/transformers/models/llama/modeling_llama.py
    The only differences are:
        - override RMSNorm with Habana fused RMSNorm
    """
    if hidden_states.device.type == "hpu" and has_fused_rms_norm:
        # mixed dtypes are not good for FusedRMSNorm, both inputs need to have same dtype
        if hidden_states.dtype != self.weight.dtype:
            orig_dtype = hidden_states.dtype
            hidden_states = FusedRMSNorm.apply(hidden_states.to(self.weight.dtype), self.weight, self.variance_epsilon)
            return hidden_states.to(orig_dtype)
        else:
            hidden_states = FusedRMSNorm.apply(hidden_states, self.weight, self.variance_epsilon)
            return hidden_states
    else:
        input_dtype = hidden_states.dtype
        hidden_states = hidden_states.to(torch.float32)
        variance = hidden_states.pow(2).mean(-1, keepdim=True)
        hidden_states = hidden_states * torch.rsqrt(variance + self.variance_epsilon)
        return self.weight * hidden_states.to(input_dtype)


class GaudiLlamaRotaryEmbedding(torch.nn.Module):
    def __init__(self, config: LlamaConfig, device=None):
        super().__init__()

        # BC: "rope_type" was originally "type"
        if hasattr(config, "rope_scaling") and config.rope_scaling is not None:
            self.rope_type = config.rope_scaling.get("rope_type", config.rope_scaling.get("type"))
        else:
            self.rope_type = "default"
        self.max_seq_len_cached = config.max_position_embeddings
        self.original_max_seq_len = config.max_position_embeddings

        if self.rope_type == "linear":
            self.scaling_factor = config.rope_scaling["factor"]
        elif self.rope_type == "dynamic":
            self.scaling_factor = config.rope_scaling["factor"]
            self.base = config.rope_theta
            partial_rotary_factor = config.partial_rotary_factor if hasattr(config, "partial_rotary_factor") else 1.0
            head_dim = getattr(config, "head_dim", config.hidden_size // config.num_attention_heads)
            self.dim = int(head_dim * partial_rotary_factor)

        self.config = config
        self.rope_init_fn = ROPE_INIT_FUNCTIONS[self.rope_type]

        inv_freq, self.attention_scaling = self.rope_init_fn(self.config, device)
        self.register_buffer("inv_freq", inv_freq, persistent=False)
        self.original_inv_freq = self.inv_freq

        # Build here to make `torch.jit.trace` work.
        self._set_cos_sin_cache(
            seq_len=self.max_seq_len_cached, device=self.inv_freq.device, dtype=torch.get_default_dtype()
        )

    def _set_cos_sin_cache(self, seq_len, device, dtype):
        self.max_seq_len_cached = seq_len
<<<<<<< HEAD

        if self.rope_type == "dynamic" and seq_len > self.config.max_position_embeddings:
            base = self.base * (
                (self.scaling_factor * seq_len / self.config.max_position_embeddings) - (self.scaling_factor - 1)
            ) ** (self.dim / (self.dim - 2))
            inv_freq = 1.0 / (base ** (torch.arange(0, self.dim, 2).float().to(device) / self.dim))
            self.register_buffer("inv_freq", inv_freq, persistent=False)

        t = torch.arange(self.max_seq_len_cached, device=device, dtype=self.inv_freq.dtype)
=======
        # Use torch.int32 to avoid loss due to low precision with BF16 (refer to SW-215204)
        t = torch.arange(self.max_seq_len_cached, device=device, dtype=torch.int32)
>>>>>>> fc6a92b7

        if self.rope_type == "linear":
            t = t / self.scaling_factor

        freqs = torch.outer(t, self.inv_freq)
        # Different from paper, but it uses a different permutation in order to obtain the same calculation
        emb = torch.cat((freqs, freqs), dim=-1)
        self.register_buffer("_cos_cached", emb.cos().to(dtype), persistent=False)
        self.register_buffer("_sin_cached", emb.sin().to(dtype), persistent=False)

    def _dynamic_frequency_update(self, seq_len, device):
        """
        dynamic RoPE layers should recompute `inv_freq` in the following situations:
        1 - growing beyond the cached sequence length (allow scaling)
        2 - the current sequence length is in the original scale (avoid losing precision with small sequences)
        """
        # seq_len = torch.max(position_ids) + 1
        if seq_len > self.max_seq_len_cached:  # growth
            inv_freq, self.attention_scaling = self.rope_init_fn(self.config, device, seq_len=seq_len)
            self.register_buffer("inv_freq", inv_freq, persistent=False)  # TODO joao: may break with compilation
            self.max_seq_len_cached = seq_len

        if seq_len < self.original_max_seq_len and self.max_seq_len_cached > self.original_max_seq_len:  # reset
            # This .to() is needed if the model has been moved to a device after being initialized (because
            # the buffer is automatically moved, but not the original copy)
            self.original_inv_freq = self.original_inv_freq.to(device)
            self.register_buffer("inv_freq", self.original_inv_freq, persistent=False)
            self.max_seq_len_cached = self.original_max_seq_len

    @torch.no_grad()
    def forward(self, x, seq_len=None):
        # x: [bs, num_attention_heads, seq_len, head_size]

        if "dynamic" in self.rope_type:
            self._dynamic_frequency_update(seq_len, device=x.device)

        if seq_len > self.max_seq_len_cached:
            self._set_cos_sin_cache(seq_len=seq_len, device=x.device, dtype=x.dtype)

        if self.attention_scaling == 1.0:
            return (
                self._cos_cached[:seq_len].to(dtype=x.dtype),
                self._sin_cached[:seq_len].to(dtype=x.dtype),
            )
        else:
            return (
                self._cos_cached[:seq_len].to(dtype=x.dtype) * self.attention_scaling,
                self._sin_cached[:seq_len].to(dtype=x.dtype) * self.attention_scaling,
            )


class GaudiLlamaMLP(LlamaMLP):
    def __init__(self, config):
        super(LlamaMLP, self).__init__()
        self.config = config
        self.hidden_size = config.hidden_size
        self.intermediate_size = config.intermediate_size
        self.gate_proj = torch.nn.Linear(self.hidden_size, self.intermediate_size, bias=config.mlp_bias)
        self.up_proj = torch.nn.Linear(self.hidden_size, self.intermediate_size, bias=config.mlp_bias)
        self.down_proj = torch.nn.Linear(self.intermediate_size, self.hidden_size, bias=config.mlp_bias)
        self.act_fn = ACT2FN[config.hidden_act]

    def pre_mlp_forward(self, x):
        input = self.act_fn(self.gate_proj(x)) * self.up_proj(x)
        output = self.down_proj(input)
        return output

    def mlp_all_reduce(self, x):
        if hasattr(self.down_proj, "all_reduce"):
            self.down_proj.all_reduce(x)

    def post_mlp_forward(self, x):
        if hasattr(self.down_proj, "post_all_reduce"):
            return self.down_proj.post_all_reduce(x)
        return x


class TPGaudiLlamaMLP(GaudiLlamaMLP, TPModule):
    def __init__(
        self,
        config,
        group: Optional[ProcessGroup] = None,
    ):
        assert torch.distributed.is_initialized()
        rank, world_size = distributed.rank_and_world(group)
        hidden_dim = int(config.hidden_grow_factor * config.hidden_size)
        assert hidden_dim % world_size == 0, "Hidden dim must be divisible by world size"

        self.config = copy.deepcopy(config)
        self.config.intermediate_size = int((config.hidden_grow_factor / world_size) * config.hidden_size)
        GaudiLlamaMLP.__init__(self, self.config)
        self.setup_tp(rank, world_size)

    def colwise_param_names(self) -> List[str]:
        return ["up_proj", "gate_proj"]

    def rowwise_param_names(self) -> List[str]:
        return ["down_proj"]

    @staticmethod
    def import_module(glu: GaudiLlamaMLP, group: ProcessGroup) -> "TPGaudiLlamaMLP":
        config = copy.deepcopy(glu.config)
        config.hidden_grow_factor = glu.config.intermediate_size / glu.config.hidden_size
        tp_glu = TPGaudiLlamaMLP(config=config, group=group)
        return tp_glu

    def pre_mlp_forward(self, x):
        out_par = GaudiLlamaMLP.pre_mlp_forward(self, x)
        return reduce_from_tensor_model_parallel_region(out_par)


def gaudi_llama_repeat_kv(
    query_states: torch.Tensor,
    key_states: torch.Tensor,
    value_states: torch.Tensor,
    attention_mask: torch.Tensor,
    n_rep: int,
):
    """
    Copied from repeat_kv: https://github.com/huggingface/transformers/blob/main/src/transformers/models/llama/modeling_llama.py
    The only differences are:
        - Append num_key_value_heads == 1 check as kv states can be broadcasted during matmuls so need to expand and reshape them.
        - Add new args query_states, key_states, value_states and attention_mask and update the logic for expansion.
    The query states go from (batch, num_heads, seqlen, head_dim) to (batch, num_key_value_heads, n_rep, seqlen, head_dim)
    The key/value states go from (batch, num_key_value_heads, seqlen, head_dim) to (batch, num_key_value_heads, 1, seqlen, head_dim)
    """
    batch, num_key_value_heads, kv_len, head_dim = key_states.shape
    if n_rep == 1 or num_key_value_heads == 1:
        return query_states, key_states, value_states, attention_mask

    new_kv_shape = (batch, num_key_value_heads, 1, kv_len, head_dim)
    key_states = key_states.reshape(new_kv_shape)
    value_states = value_states.reshape(new_kv_shape)

    batch, _, q_len, head_dim = query_states.shape
    new_q_shape = (batch, num_key_value_heads, n_rep, q_len, head_dim)
    query_states = query_states.reshape(new_q_shape)

    if attention_mask is not None:
        # Add groups dim and set to 1
        attention_mask = attention_mask.unsqueeze(1)

    return query_states, key_states, value_states, attention_mask


# FusedScaledDotProductAttention
class ModuleFusedSDPA(torch.nn.Module):
    def __init__(self, fusedSDPA, scale, attention_dropout, enable_recompute, flash_attention_fp8):
        super().__init__()
        self._hpu_kernel_fsdpa = fusedSDPA
        self.scale = scale
        self.attention_dropout = attention_dropout
        self.enable_recompute = enable_recompute
        self.flash_attention_fp8 = flash_attention_fp8

    def forward(
        self,
        query,
        key,
        value,
        attn_mask,
        dropout_p,
        is_causal,
        scale,
        softmax_mode,
        recompute_mode,
        valid_sequence_lengths,
        padding_side="left",
    ):
        return self._hpu_kernel_fsdpa.apply(
            query,
            key,
            value,
            attn_mask,
            dropout_p,
            is_causal,
            scale,
            softmax_mode,
            recompute_mode,
            valid_sequence_lengths,
            padding_side,
        )


class KVCache(torch.nn.Module):
    def __init__(self):
        super(KVCache, self).__init__()
        self.cache = None
        self.inp_seq_len = -1

    def allocate(self, inp_seq_len, dtype, device, shape):
        if self.cache is None or self.cache.shape != shape:
            self.inp_seq_len = inp_seq_len
            self.cache = torch.zeros(shape, dtype=dtype, device=device)
        else:
            assert self.inp_seq_len == inp_seq_len, (
                f"inp_seq_len must be the same. self.inp_seq_len:{self.inp_seq_len} inp_seq_len:{inp_seq_len}"
            )
            self.cache.fill_(0)

    @staticmethod
    def update(prev, cur, dim, idx, inp_seq_len):
        if inp_seq_len != -1:
            # reuse cache logic
            orig_cur = cur
            if prev.shape == cur.shape:
                prev.copy_(cur)
                return orig_cur
            if cur.shape[2] > 1 and cur.shape[2] <= prev.shape[2]:
                # Initialize
                prev[:, :, :inp_seq_len, :].copy_(cur)
                return orig_cur
        if idx is not None:
            # 2+ tokenizer logic if model is static shape optimized
            prev.index_copy_(dim, idx - 1, cur)
            return prev
        else:
            return torch.cat((prev, cur), dim=dim)

    def get_shape(self):
        if self.cache is None:
            return None
        return self.cache.shape

    def forward(self, cur, dim, idx):
        return self.update(self.cache, cur, dim, idx, self.inp_seq_len)


class GaudiDistributedAttention(torch.nn.Module):
    def __init__(
        self, hpu_module_fsdpa: ModuleFusedSDPA, scale, attention_dropout, enable_recompute, flash_attention_fp8
    ):
        super().__init__()
        self._hpu_module_fsdpa = hpu_module_fsdpa
        if parallel_state.sequence_parallel_is_initialized() and parallel_state.get_sequence_parallel_world_size() > 1:
            from deepspeed.sequence.layer import DistributedAttention

            self._hpu_module_fsdpa_distributed = DistributedAttention(
                self._hpu_module_fsdpa, parallel_state.get_sequence_parallel_group(), 1, 2
            )

    def forward(
        self,
        query: torch.Tensor,
        key: torch.Tensor,
        value: torch.Tensor,
        attn_mask: torch.Tensor,
        dropout_p: float,
        is_casual,
        scale,
        softmax_mode,
        recompute_mode,
        valid_sequence_lengths,
        padding_side="left",
    ):
        if parallel_state.sequence_parallel_is_initialized() and parallel_state.get_sequence_parallel_world_size() > 1:
            return self._hpu_module_fsdpa_distributed(
                query,
                key,
                value,
                0,  # As the shape for inputs is [B, N, S, H]
                None,
                attn_mask,
                dropout_p,
                is_casual,
                scale,
                softmax_mode,
                recompute_mode,
                valid_sequence_lengths,
                padding_side,
            )
        else:
            return self._hpu_module_fsdpa(
                query,
                key,
                value,
                attn_mask,
                dropout_p,
                is_casual,
                scale,
                softmax_mode,
                recompute_mode,
                valid_sequence_lengths,
                padding_side,
            )


def get_gaudi_distributed_attention(
    fused_scaled_dot_product_attention, fused_scaled_dot_product_attention_distributed
):
    if parallel_state.sequence_parallel_is_initialized() and parallel_state.get_sequence_parallel_world_size() > 1:
        return fused_scaled_dot_product_attention_distributed
    else:
        return fused_scaled_dot_product_attention


def gaudi_eager_attention_forward(
    module: torch.nn.Module,
    query: torch.Tensor,
    key: torch.Tensor,
    value: torch.Tensor,
    attention_mask: Optional[torch.Tensor],
    scaling: float,
    dropout: float = 0.0,
    attn_softmax_bf16: bool = False,
    **kwargs,
):
    bsz, q_len = kwargs["input_shape"]
    query_states, key_states, value_states, attention_mask = gaudi_llama_repeat_kv(
        query, key, value, attention_mask, module.num_key_value_groups
    )

    attn_weights = module.matmul_qk(query_states, key_states.transpose(-2, -1)) * scaling
    if attention_mask is not None:
        causal_mask = attention_mask[:, :, :, : key_states.shape[-2]]
        attn_weights = attn_weights + causal_mask

    if attn_softmax_bf16:
        attn_weights = torch.nn.functional.softmax(attn_weights, dim=-1, dtype=query_states.dtype)
    else:
        # upcast attention to fp32
        attn_weights = torch.nn.functional.softmax(attn_weights, dim=-1, dtype=torch.float32).to(query_states.dtype)
    attn_weights = torch.nn.functional.dropout(attn_weights, p=dropout, training=module.training)
    attn_output = module.matmul_av(attn_weights, value_states)
    attn_output = attn_output.reshape(bsz, -1, q_len, module.head_dim)

    return attn_output, attn_weights


class GaudiLlamaAttention(LlamaAttention):
    def __init__(self, config: LlamaConfig, layer_idx: Optional[int] = None):
        super().__init__(config, layer_idx)

        self.matmul_qk = Matmul()
        self.matmul_av = Matmul()
        self.k_cache = KVCache()
        self.v_cache = KVCache()

        self.rotary_emb = GaudiLlamaRotaryEmbedding(config=config)
        self.num_key_value_heads = config.num_key_value_heads
        self.hidden_size = config.hidden_size
        self.num_heads = config.num_attention_heads
        self.head_dim = getattr(config, "head_dim", self.hidden_size // self.num_heads)

        if hasattr(config, "fused_qkv") and config.fused_qkv:
            self.num_heads = config.num_attention_heads
            self.head_dim = config.hidden_size // self.num_heads
            self.dim1 = self.num_heads * self.head_dim
            self.dim2 = config.num_key_value_heads * self.head_dim
            self.qkv_proj = torch.nn.Linear(
                self.hidden_size,
                self.dim1 + 2 * self.dim2,
                bias=config.attention_bias,
            )
            self.q_proj = None
            self.k_proj = None
            self.v_proj = None
        self.inp_seq_len = -1
        self.fused_scaled_dot_product_attention = (
            ModuleFusedSDPA(
                FusedSDPA,
                scale=self.scaling,
                attention_dropout=self.attention_dropout,
                enable_recompute=False,
                flash_attention_fp8=getattr(config, "flash_attention_fp8", False),
            )
            if FusedSDPA
            else None
        )
        # for all2all comm, Distributed Attention cares about sequence (s) and number of heads (h) dimensions. In HPU, they are at 1 and 2 indices
        self.fused_scaled_dot_product_attention_distributed = None
        if parallel_state.sequence_parallel_is_initialized() and parallel_state.get_sequence_parallel_world_size() > 1:
            self.fused_scaled_dot_product_attention_distributed = (
                GaudiDistributedAttention(
                    self.fused_scaled_dot_product_attention,
                    scale=self.norm_factor,
                    attention_dropout=self.attention_dropout,
                    enable_recompute=False,
                    flash_attention_fp8=getattr(config, "flash_attention_fp8", False),
                )
                if FusedSDPA
                else None
            )

    def get_k_proj_weight(self):
        """4bit quantization in GPTQ replaces the k_proj.weight with qweight."""
        if hasattr(self.k_proj, "qweight"):
            return self.k_proj.qweight
        return self.k_proj.weight

    def get_k_proj_weight_dtype(self):
        """4bit quantization in GPTQ replaces the k_proj.weight with qweight.
        Scales tensor gets the weight dtype."""
        if hasattr(self.k_proj, "qweight"):
            return self.k_proj.scales.dtype
        return self.k_proj.weight.dtype

    def allocate_kv_cache(self, batch_size, max_seq_len, inp_seq_len):
        cache_shape = (batch_size, self.num_key_value_heads, max_seq_len, self.head_dim)
        device = self.get_k_proj_weight().device
        dtype = self.config.torch_dtype
        self.k_cache.allocate(inp_seq_len, dtype, device, cache_shape)
        self.v_cache.allocate(inp_seq_len, dtype, device, cache_shape)

    def update_sincos_cache(self, seq_len):
        # Call rotary emb forward() to update cos/sin cache when infering more than self.max_position_embeddings
        # This helps in avoiding creation of these caches during actual model forward pass and
        # reduce memory consumption and improve performance.
        if seq_len > self.max_position_embeddings:
            self.max_position_embeddings = seq_len
            _, _ = self.rotary_emb(self.get_k_proj_weight(), seq_len=seq_len)

    def reorder(self, tensor, beam_idx, dim_a, dim_b):
        updated = tensor.index_select(0, beam_idx)
        tensor.copy_(updated)

    def reorder_kv_cache(self, beam_idx: torch.LongTensor):
        if self.k_cache.cache is None:
            return (None, None)

        head_dim = self.k_cache.cache.size(-1)
        seq_length = self.k_cache.cache.size(-2)
        self.reorder(self.k_cache.cache, beam_idx, seq_length, head_dim)
        self.reorder(self.v_cache.cache, beam_idx, seq_length, head_dim)
        return (self.k_cache.cache.shape, self.v_cache.cache.shape)

    def pre_attn_forward(
        self,
        hidden_states: torch.Tensor,
        position_embeddings: Tuple[torch.Tensor, torch.Tensor],
        attention_mask: Optional[torch.Tensor],
        past_key_value: Optional[Cache] = None,
        use_cache: bool = False,
        cache_position: Optional[torch.LongTensor] = None,
        position_ids: Optional[torch.LongTensor] = None,
        token_idx: Optional[torch.Tensor] = None,
        attn_softmax_bf16: Optional[bool] = False,
        reuse_cache: Optional[bool] = False,
        use_flash_attention: Optional[bool] = False,
        flash_attention_recompute: Optional[bool] = False,
        flash_attention_causal_mask: Optional[bool] = False,
        flash_attention_fast_softmax: Optional[bool] = False,
        valid_sequence_lengths: Optional[torch.Tensor] = None,
        cache_idx: int = None,
        num_virtual_tokens: int = None,
        **kwargs,
    ) -> Tuple[torch.Tensor, Optional[torch.Tensor], Optional[Tuple[torch.Tensor]]]:
        """
        Copied from LlamaAttention.forward: https://github.com/huggingface/transformers/blob/main/src/transformers/models/llama/modeling_llama.py
        The only differences are:
        - add new args token_idx
        - optimize KV cache
        - add new args attn_softmax_bf16
        - add new args reuse_cache
        - add new args use_flash_attention
        - add new arg flash_attention_recompute
        - add new arg flash_attention_causal_mask
        - add new arg flash_attention_fast_softmax
        - add new arg num_virtual_tokens
        """
        input_shape = hidden_states.shape[:-1]
        q_len = input_shape[1]
        hidden_shape = (*input_shape, -1, self.head_dim)

        if hasattr(self.config, "fused_qkv") and self.config.fused_qkv:
            qkv_states = self.qkv_proj(hidden_states)
            query_states, key_states, value_states = torch.split(qkv_states, [self.dim1, self.dim2, self.dim2], dim=-1)
        else:
            query_states = self.q_proj(hidden_states)
            key_states = self.k_proj(hidden_states)
            value_states = self.v_proj(hidden_states)

        # use -1 to infer num_heads and num_key_value_heads as they may vary if tensor parallel is used
        query_states = query_states.view(hidden_shape).transpose(1, 2)
        # TODO: update when auto mp params is enabled in DeepSpeed (cf. https://github.com/HabanaAI/DeepSpeed/blob/94309c7b5dfc1a69858f5c9f25737b2f81a332a5/deepspeed/module_inject/replace_module.py#L440)
        key_states = key_states.view(hidden_shape).transpose(1, 2)
        value_states = value_states.view(hidden_shape).transpose(1, 2)

        kv_seq_len = key_states.shape[-2]
        if past_key_value is not None:
            if token_idx is None:
                if hasattr(past_key_value, "get_usable_length"):
                    kv_seq_len += past_key_value.get_usable_length(kv_seq_len, self.layer_idx)
                else:
                    kv_seq_len += past_key_value[0].shape[-2]
            else:
                if reuse_cache and not isinstance(past_key_value[0], torch.Tensor):
                    kv_seq_len = past_key_value[0][-2]
                else:
                    if num_virtual_tokens is not None and num_virtual_tokens == past_key_value[0].shape[-2]:
                        kv_seq_len = past_key_value[0].shape[-2] + kv_seq_len
                    else:
                        kv_seq_len = past_key_value[0].shape[-2]

        # TODO: the following section cause torch.compile performance issue with graph recompilation
        # as we are not using position_embeddings, disable it for now
        # if position_embeddings is None:
        # logger.warning_once(
        # "The attention layers in this model are transitioning from computing the RoPE embeddings internally "
        # "through `position_ids` (2D tensor with the indexes of the tokens), to using externally computed "
        # "`position_embeddings` (Tuple of tensors, containing cos and sin). In v4.46 `position_ids` will be "
        # "removed and `position_embeddings` will be mandatory."
        # )
        # cos, sin = self.rotary_emb(value_states, seq_len=kv_seq_len)
        # else:
        # cos, sin = position_embeddings
        seq_len = kv_seq_len
        if parallel_state.sequence_parallel_is_initialized():
            seq_len = kv_seq_len * parallel_state.get_sequence_parallel_world_size()

        cos, sin = self.rotary_emb(value_states, seq_len=seq_len)
        # If sequence parallel in enabled, position_ids should be based on which part of the sequence is present in the rank
        # As we divide the inputs based on ranks, position_ids are generated to suit that part of the sequence
        if parallel_state.sequence_parallel_is_initialized() and parallel_state.get_sequence_parallel_rank() > 0:
            position_ids = torch.arange(
                kv_seq_len * parallel_state.get_sequence_parallel_rank(),
                kv_seq_len * (parallel_state.get_sequence_parallel_rank() + 1),
                dtype=torch.long,
                device=query_states.device,
            )
            position_ids = position_ids.unsqueeze(0)

        query_states, key_states = apply_customized_rope(
            query_states, key_states, cos, sin, position_ids, self.training
        )

        if use_cache:
            # reuse k, v, self_attention
            if reuse_cache:
                if past_key_value is not None and isinstance(past_key_value[0], torch.Tensor):
                    # prefix tuning case. attach past_key_value to generate first token.
                    key_states = torch.cat((past_key_value[0], key_states), -2)
                    value_states = torch.cat((past_key_value[1], value_states), -2)
                key_states = self.k_cache(key_states, 2, token_idx)
                value_states = self.v_cache(value_states, 2, token_idx)
                past_key_value = (self.k_cache.get_shape(), self.v_cache.get_shape())
            else:
                if past_key_value is None:
                    past_key = torch.zeros(
                        key_states.shape,
                        dtype=self.get_k_proj_weight_dtype()
                        if self.get_k_proj_weight_dtype() != torch.uint8
                        else key_states.dtype,
                        device=key_states.device,
                    )
                    past_value = torch.zeros(
                        key_states.shape,
                        dtype=self.get_k_proj_weight_dtype()
                        if self.get_k_proj_weight_dtype() != torch.uint8
                        else key_states.dtype,
                        device=key_states.device,
                    )
                    # Return list instead of tuple
                    past_key_value = [past_key, past_value]
                    key_states = self.k_cache.update(past_key_value[0], key_states, 2, token_idx, key_states.shape[-2])
                    value_states = self.v_cache.update(
                        past_key_value[1], value_states, 2, token_idx, value_states.shape[-2]
                    )

                elif (
                    token_idx is not None
                    and num_virtual_tokens is not None
                    and num_virtual_tokens == past_key_value[0].shape[-2]
                ):
                    # prefix tuning case. attach past_key_value to generate first token.
                    key_states = self.k_cache.update(past_key_value[0], key_states, 2, None, -1)
                    value_states = self.v_cache.update(past_key_value[1], value_states, 2, None, -1)
                    past_key_value = (key_states, value_states)
                else:
                    key_states = self.k_cache.update(past_key_value[0], key_states, 2, token_idx, self.inp_seq_len)
                    value_states = self.v_cache.update(past_key_value[1], value_states, 2, token_idx, self.inp_seq_len)

                if token_idx is None:
                    past_key_value = (key_states, value_states)

            if cache_idx is not None and q_len == 1:
                key_states = key_states[:, :, :cache_idx, :]
                value_states = value_states[:, :, :cache_idx, :]
                if attention_mask is not None:
                    attention_mask = attention_mask[:, :, :, :cache_idx]
                kv_seq_len = key_states.shape[-2]
        else:
            past_key_value = None
        fused_scaled_dot_product_attention = get_gaudi_distributed_attention(
            self.fused_scaled_dot_product_attention, self.fused_scaled_dot_product_attention_distributed
        )
        if use_flash_attention and FusedSDPA is not None:
            attn_weights = None
            if q_len == 1:
                # next token
                attn_output = fused_scaled_dot_product_attention(
                    query_states,
                    key_states,
                    value_states,
                    attention_mask,
                    0.0,
                    False,
                    None,
                    "None",
                    False,
                    None,
                    "None",
                )
            else:
                # first token
                softmax_mode = "fast" if flash_attention_fast_softmax else "None"
                if flash_attention_causal_mask:
                    # causal masking on first token requires inputs to be of the same length
                    attn_output = fused_scaled_dot_product_attention(
                        query_states,
                        key_states,
                        value_states,
                        None,
                        0.0,
                        True,
                        None,
                        softmax_mode,
                        flash_attention_recompute,
                        valid_sequence_lengths,
                        "left",
                    )
                else:
                    attn_output = fused_scaled_dot_product_attention(
                        query_states,
                        key_states,
                        value_states,
                        attention_mask,
                        0.0,
                        False,
                        None,
                        softmax_mode,
                        flash_attention_recompute,
                        None,
                        "None",
                    )

        else:
<<<<<<< HEAD
            attn_output, attn_weights = gaudi_eager_attention_forward(
                self,
                query_states,
                key_states,
                value_states,
                attention_mask,
                dropout=0.0 if not self.training else self.attention_dropout,
                scaling=self.scaling,
                attn_softmax_bf16=attn_softmax_bf16,
                input_shape=input_shape,
=======
            query_states, key_states, value_states, attention_mask = gaudi_llama_repeat_kv(
                query_states, key_states, value_states, attention_mask, self.num_key_value_groups
            )

            attn_weights = self.matmul_qk(query_states, key_states.transpose(-2, -1)) * self.norm_factor

            if attention_mask is not None:  # no matter the length, we just slice it
                causal_mask = attention_mask
                if cache_position is not None:
                    causal_mask = attention_mask[:, :, cache_position, : key_states.shape[-2]]
                else:
                    causal_mask = attention_mask[:, :, :, : key_states.shape[-2]]
                attn_weights = attn_weights + causal_mask

            if attn_softmax_bf16:
                attn_weights = torch.nn.functional.softmax(attn_weights, dim=-1, dtype=query_states.dtype)
            else:
                # upcast attention to fp32
                attn_weights = torch.nn.functional.softmax(attn_weights, dim=-1, dtype=torch.float32).to(
                    query_states.dtype
                )
            attn_weights = torch.nn.functional.dropout(attn_weights, p=self.attention_dropout, training=self.training)
            attn_output = self.matmul_av(attn_weights, value_states)
            attn_output = attn_output.reshape(bsz, -1, q_len, self.head_dim)

        if attn_output.size() != (bsz, self.num_heads, q_len, self.head_dim):
            raise ValueError(
                f"`attn_output` should be of size {(bsz, self.num_heads, q_len, self.head_dim)}, but is"
                f" {attn_output.size()}"
>>>>>>> fc6a92b7
            )

        attn_output = attn_output.transpose(1, 2).contiguous()
        attn_output = attn_output.reshape(*input_shape, -1).contiguous()
        attn_output = self.o_proj(attn_output)

        if not reuse_cache and token_idx is not None and cache_idx is not None and q_len == 1:
            # Return only past key value shapes and not the tensors during decode phase (q len is 1)
            # to avoid making past key values as persistent output tensors of HPU graphs.
            past_key_value = (past_key_value[0].shape, past_key_value[1].shape)

        return attn_output, attn_weights, past_key_value

    def attention_all_reduce(self, attn_output):
        if hasattr(self.o_proj, "all_reduce"):
            self.o_proj.all_reduce(attn_output)

    def post_attn_forward(self, attn_output):
        if hasattr(self.o_proj, "post_all_reduce"):
            return self.o_proj.post_all_reduce(attn_output)
        return attn_output


class TPGaudiLlamaAttention(GaudiLlamaAttention, TPModule):
    def __init__(
        self,
        config: LlamaConfig,
        layer_idx: Optional[int] = None,
        group: Optional[ProcessGroup] = None,
    ):
        super().__init__(config, layer_idx)

        assert torch.distributed.is_initialized()
        rank, world_size = distributed.rank_and_world(group)
        assert config.num_attention_heads % world_size == 0, "The number of heads must be divisible by world size"
        self.config = copy.deepcopy(config)

        self.pre_tp_kvheads = config.num_key_value_heads
        GaudiLlamaAttention.__init__(self, self.config, layer_idx)
        self.config.num_attention_heads = self.config.num_attention_heads // world_size
        self.config.num_key_value_heads = (
            (self.config.num_key_value_heads // world_size)
            if self.config.num_key_value_heads > 1
            else self.config.num_key_value_heads
        )
        self.head_dim = config.hidden_size // config.num_attention_heads
        self.hidden_size = self.config.hidden_size // world_size
        self.num_heads = self.config.num_attention_heads

        self.q_proj = torch.nn.Linear(
            config.hidden_size, self.config.num_attention_heads * self.head_dim, bias=config.attention_bias
        )
        self.k_proj = torch.nn.Linear(
            config.hidden_size, self.config.num_key_value_heads * self.head_dim, bias=config.attention_bias
        )
        self.v_proj = torch.nn.Linear(
            config.hidden_size, self.config.num_key_value_heads * self.head_dim, bias=config.attention_bias
        )
        self.o_proj = torch.nn.Linear(
            self.config.num_attention_heads * self.head_dim, config.hidden_size, bias=config.attention_bias
        )
        self.setup_tp(rank, world_size)

    def colwise_param_names(self) -> List[str]:
        colwise_weights = ["q_proj"]
        if self.pre_tp_kvheads != 1:
            colwise_weights.append("k_proj")
            colwise_weights.append("v_proj")
        return colwise_weights

    def rowwise_param_names(self) -> List[str]:
        return ["o_proj"]

    @staticmethod
    def import_module(mha: GaudiLlamaAttention, layer_idx, group: ProcessGroup) -> "TPGaudiLlamaAttention":
        tp_mha = TPGaudiLlamaAttention(config=mha.config, layer_idx=layer_idx, group=group)
        return tp_mha

    def pre_attn_forward(
        self,
        hidden_states: torch.Tensor,
        attention_mask: Optional[torch.Tensor] = None,
        position_ids: Optional[torch.LongTensor] = None,
        past_key_value: Optional[Cache] = None,
        output_attentions: bool = False,
        use_cache: bool = False,
        cache_position: Optional[torch.LongTensor] = None,
        position_embeddings: Optional[Tuple[torch.Tensor, torch.Tensor]] = None,  # will become mandatory in v4.45
        token_idx: Optional[torch.Tensor] = None,
        attn_softmax_bf16: Optional[bool] = False,
        reuse_cache: Optional[bool] = False,
        use_flash_attention: Optional[bool] = False,
        flash_attention_recompute: Optional[bool] = False,
        flash_attention_causal_mask: Optional[bool] = False,
        flash_attention_fast_softmax: Optional[bool] = False,
        cache_idx: int = None,
        **kwargs,
    ) -> Tuple[torch.Tensor, Optional[torch.Tensor], Optional[Tuple[torch.Tensor]]]:
        hidden_states, attn_weights, present_key_value = GaudiLlamaAttention.pre_attn_forward(
            self,
            hidden_states=hidden_states,
            attention_mask=attention_mask,
            position_ids=position_ids,
            past_key_value=past_key_value,
            output_attentions=output_attentions,
            use_cache=use_cache,
            cache_position=cache_position,
            position_embeddings=position_embeddings,
            token_idx=token_idx,
            attn_softmax_bf16=attn_softmax_bf16,
            reuse_cache=reuse_cache,
            use_flash_attention=use_flash_attention,
            flash_attention_recompute=flash_attention_recompute,
            flash_attention_causal_mask=flash_attention_causal_mask,
            flash_attention_fast_softmax=flash_attention_fast_softmax,
            cache_idx=cache_idx,
            **kwargs,
        )

        hidden_states = reduce_from_tensor_model_parallel_region(hidden_states)
        return hidden_states, attn_weights, present_key_value


class GaudiLlamaDecoderLayer(LlamaDecoderLayer):
    def __init__(self, config: LlamaConfig, layer_idx: int):
        super(LlamaDecoderLayer, self).__init__()
        self.hidden_size = config.hidden_size
        self.self_attn = GaudiLlamaAttention(config=config, layer_idx=layer_idx)

        self.mlp = GaudiLlamaMLP(config)
        self.input_layernorm = LlamaRMSNorm(config.hidden_size, eps=config.rms_norm_eps)
        self.post_attention_layernorm = LlamaRMSNorm(config.hidden_size, eps=config.rms_norm_eps)

    def allocate_kv_cache(self, batch_size, max_seq_len, inp_seq_len):
        self.self_attn.allocate_kv_cache(batch_size, max_seq_len, inp_seq_len)

    def reorder_kv_cache(self, beam_idx: torch.LongTensor):
        return self.self_attn.reorder_kv_cache(beam_idx)

    def update_sincos_cache(self, seq_len):
        self.self_attn.update_sincos_cache(seq_len)

    def forward(
        self,
        hidden_states: torch.Tensor,
        attention_mask: Optional[torch.Tensor] = None,
        position_ids: Optional[torch.LongTensor] = None,
        past_key_value: Optional[Cache] = None,
        output_attentions: Optional[bool] = False,
        use_cache: Optional[bool] = False,
        cache_position: Optional[torch.LongTensor] = None,
        position_embeddings: Optional[Tuple[torch.Tensor, torch.Tensor]] = None,  # necessary, but kept here for BC
        token_idx: Optional[torch.Tensor] = None,
        attn_softmax_bf16: Optional[bool] = False,
        reuse_cache: Optional[bool] = False,
        use_flash_attention: Optional[bool] = False,
        flash_attention_recompute: Optional[bool] = False,
        flash_attention_causal_mask: Optional[bool] = False,
        flash_attention_fast_softmax: Optional[bool] = False,
        valid_sequence_lengths: Optional[torch.Tensor] = None,
        cache_idx: int = None,
        num_virtual_tokens: int = None,
        attn_batch_split: int = 1,
        prev_layer_residual: Optional[torch.Tensor] = None,
        **kwargs,
    ) -> Tuple[torch.FloatTensor, Optional[Tuple[torch.FloatTensor, torch.FloatTensor]]]:
        """
        Copied from LlamaDecoderLayer.forward: https://github.com/huggingface/transformers/blob/main/src/transformers/models/llama/modeling_llama.py
        The only differences are:
        - add new args token_idx
        - add new args attn_softmax_bf16
        - add new args reuse_cache
        - add new args use_flash_attention
        - add new arg flash_attention_recompute
        - add new arg flash_attention_causal_mask
        - add new arg flash_attention_fast_softmax
        """
        if attn_batch_split > 1 and past_key_value is None:
            # Calculate split sizes to handle cases where batch size is not divisible by attn_batch_split
            batch_size = attention_mask.size(0)
            base_split_size = batch_size // attn_batch_split
            remainder = batch_size % attn_batch_split

            split_sizes = [base_split_size + 1 if i < remainder else base_split_size for i in range(attn_batch_split)]

            # Split tensors using the calculated sizes
            sub_attention_mask = torch.split(attention_mask, split_sizes, dim=0)
            sub_position_ids = torch.split(position_ids, split_sizes, dim=0)
            sub_valid_sequence_lengths = torch.split(valid_sequence_lengths, split_sizes, dim=0)
            split_attn_weights = []
            split_present_key_values = []
            split_hidden_states = [None] * attn_batch_split
            residual = [None] * attn_batch_split

            for i in range(attn_batch_split):
                split_hidden_states[i] = hidden_states[i]
                if self.self_attn.layer_idx != 0:
                    # Add the residual from the previous layer
                    split_hidden_states[i] = self.post_mlp(hidden_states[i], prev_layer_residual[i])

                residual[i] = split_hidden_states[i]
                split_hidden_states[i], self_attn_weights, present_key_value = self.pre_attn(
                    hidden_states=split_hidden_states[i],
                    attention_mask=sub_attention_mask[i],
                    position_ids=sub_position_ids[i],
                    past_key_value=past_key_value,
                    output_attentions=output_attentions,
                    use_cache=use_cache,
                    cache_position=cache_position,
                    position_embeddings=position_embeddings,
                    token_idx=token_idx,
                    attn_softmax_bf16=attn_softmax_bf16,
                    reuse_cache=reuse_cache,
                    use_flash_attention=use_flash_attention,
                    flash_attention_recompute=flash_attention_recompute,
                    flash_attention_causal_mask=flash_attention_causal_mask,
                    flash_attention_fast_softmax=flash_attention_fast_softmax,
                    valid_sequence_lengths=sub_valid_sequence_lengths[i],
                    cache_idx=cache_idx,
                    num_virtual_tokens=num_virtual_tokens,
                    **kwargs,
                )
                self.self_attn.attention_all_reduce(split_hidden_states[i])
                if output_attentions:
                    split_attn_weights.append(self_attn_weights)
                if use_cache:
                    split_present_key_values.append(present_key_value)

            self_attn_weights = torch.cat(split_attn_weights, dim=0) if split_attn_weights else None
            present_key_value = [torch.cat(tensors, dim=0) for tensors in zip(*split_present_key_values)]

            int_residual_splits = []
            for i in range(attn_batch_split):
                split_hidden_states[i], int_residual = self.post_attn_pre_mlp(split_hidden_states[i], residual[i])
                self.mlp.mlp_all_reduce(split_hidden_states[i])
                int_residual_splits.append(int_residual)

            if self.self_attn.layer_idx == (self.self_attn.config.num_hidden_layers - 1):
                for i in range(attn_batch_split):
                    split_hidden_states[i] = self.post_mlp(split_hidden_states[i], int_residual_splits[i])

            hidden_states = split_hidden_states

        else:
            residual = hidden_states
            hidden_states, self_attn_weights, present_key_value = self.pre_attn(
                hidden_states=hidden_states,
                attention_mask=attention_mask,
                position_ids=position_ids,
                past_key_value=past_key_value,
                output_attentions=output_attentions,
                use_cache=use_cache,
                cache_position=cache_position,
                position_embeddings=position_embeddings,
                token_idx=token_idx,
                attn_softmax_bf16=attn_softmax_bf16,
                reuse_cache=reuse_cache,
                use_flash_attention=use_flash_attention,
                flash_attention_recompute=flash_attention_recompute,
                flash_attention_causal_mask=flash_attention_causal_mask,
                flash_attention_fast_softmax=flash_attention_fast_softmax,
                valid_sequence_lengths=valid_sequence_lengths,
                cache_idx=cache_idx,
                num_virtual_tokens=num_virtual_tokens,
                **kwargs,
            )
            self.self_attn.attention_all_reduce(hidden_states)
            hidden_states, residual = self.post_attn_pre_mlp(hidden_states, residual)
            self.mlp.mlp_all_reduce(hidden_states)
            hidden_states = self.post_mlp(hidden_states, residual)

        outputs = (hidden_states,)
        if output_attentions:
            outputs += (self_attn_weights,)
        if use_cache:
            outputs += (present_key_value,)
        # Store the residual splits to add them in the beginning of the next layer
        if attn_batch_split > 1 and past_key_value is None:
            outputs += (int_residual_splits,)

        return outputs

    def pre_attn(
        self,
        hidden_states: torch.Tensor,
        attention_mask: Optional[torch.Tensor] = None,
        position_ids: Optional[torch.LongTensor] = None,
        past_key_value: Optional[Tuple[torch.Tensor]] = None,
        output_attentions: Optional[bool] = False,
        use_cache: Optional[bool] = False,
        cache_position: Optional[torch.LongTensor] = None,
        position_embeddings: Optional[Tuple[torch.Tensor, torch.Tensor]] = None,  # will become mandatory in v4.45
        token_idx: Optional[torch.Tensor] = None,
        attn_softmax_bf16: Optional[bool] = False,
        reuse_cache: Optional[bool] = False,
        use_flash_attention: Optional[bool] = False,
        flash_attention_recompute: Optional[bool] = False,
        flash_attention_causal_mask: Optional[bool] = False,
        flash_attention_fast_softmax: Optional[bool] = False,
        valid_sequence_lengths: Optional[torch.Tensor] = None,
        cache_idx: int = None,
        num_virtual_tokens: int = None,
    ) -> Tuple[torch.FloatTensor, Optional[Tuple[torch.FloatTensor, torch.FloatTensor]]]:
        hidden_states = self.input_layernorm(hidden_states)
        hidden_states, attn_weights, present_key_value = self.self_attn.pre_attn_forward(
            hidden_states=hidden_states,
            attention_mask=attention_mask,
            position_ids=position_ids,
            past_key_value=past_key_value,
            output_attentions=output_attentions,
            use_cache=use_cache,
            cache_position=cache_position,
            position_embeddings=position_embeddings,
            token_idx=token_idx,
            attn_softmax_bf16=attn_softmax_bf16,
            reuse_cache=reuse_cache,
            use_flash_attention=use_flash_attention,
            flash_attention_recompute=flash_attention_recompute,
            flash_attention_causal_mask=flash_attention_causal_mask,
            flash_attention_fast_softmax=flash_attention_fast_softmax,
            valid_sequence_lengths=valid_sequence_lengths,
            cache_idx=cache_idx,
            num_virtual_tokens=num_virtual_tokens,
        )

        return hidden_states, attn_weights, present_key_value

    def post_attn_pre_mlp(self, hidden_states, residual):
        hidden_states = self.self_attn.post_attn_forward(hidden_states)

        if self.training:
            hidden_states = hidden_states + residual
            residual = hidden_states
        else:
            residual.add_(hidden_states)
            hidden_states = residual

        hidden_states = self.post_attention_layernorm(hidden_states)

        hidden_states = self.mlp.pre_mlp_forward(hidden_states)
        return hidden_states, residual

    def post_mlp(self, hidden_states, residual):
        hidden_states = self.mlp.post_mlp_forward(hidden_states)

        if self.training:
            hidden_states = hidden_states + residual
        else:
            residual.add_(hidden_states)
            hidden_states = residual

        return hidden_states


class GaudiLlamaModel(LlamaModel):
    """
    Copied from https://github.com/huggingface/transformers/blob/v4.38.2/src/transformers/models/llama/modeling_llama.py#L909
    """

    def __init__(self, config: LlamaConfig):
        """
        Copied from https://github.com/huggingface/transformers/blob/v4.38.2/src/transformers/models/llama/modeling_llama.py#L917
        1. set fill_value to 1 instead of True
        2. add device=self.device
        """
        super(LlamaModel, self).__init__(config)
        self.padding_idx = config.pad_token_id
        self.vocab_size = config.vocab_size
        self.embed_tokens = torch.nn.Embedding(config.vocab_size, config.hidden_size, self.padding_idx)
        layers = []
        for layer_idx in range(config.num_hidden_layers):
            layer = GaudiLlamaDecoderLayer(config, layer_idx)
            if config.parallel_strategy is not None:
                layer = config.parallel_strategy.distribute_layer(layer, layer_idx)
            layers.append(layer)
        self.layers = torch.nn.ModuleList(layers)
        # parallel_strategy is not JSON serializable
        config.parallel_strategy = None

        self.norm = LlamaRMSNorm(config.hidden_size, eps=config.rms_norm_eps)
        self.gradient_checkpointing = False

        # Initialize weights and apply final processing
        self.post_init()

    def allocate_kv_cache(self, batch_size, max_seq_len, inp_seq_len):
        for layer in self.layers:
            layer.allocate_kv_cache(batch_size, max_seq_len, inp_seq_len)

    def reorder_kv_cache(self, beam_idx: torch.LongTensor):
        return tuple(layer.reorder_kv_cache(beam_idx) for layer in self.layers)

    def update_sincos_cache(self, seq_len):
        for layer in self.layers:
            layer.update_sincos_cache(seq_len)

    def forward(
        self,
        input_ids: torch.LongTensor = None,
        attention_mask: Optional[torch.Tensor] = None,
        position_ids: Optional[torch.LongTensor] = None,
        past_key_values: Optional[Union[Cache, List[torch.FloatTensor]]] = None,
        inputs_embeds: Optional[torch.FloatTensor] = None,
        use_cache: Optional[bool] = None,
        output_attentions: Optional[bool] = None,
        output_hidden_states: Optional[bool] = None,
        return_dict: Optional[bool] = None,
        cache_position: Optional[torch.LongTensor] = None,
        token_idx: Optional[torch.Tensor] = None,
        attn_softmax_bf16: Optional[bool] = False,
        reuse_cache: Optional[bool] = False,
        use_flash_attention: Optional[bool] = False,
        flash_attention_recompute: Optional[bool] = False,
        flash_attention_causal_mask: Optional[bool] = False,
        flash_attention_fast_softmax: Optional[bool] = False,
        valid_sequence_lengths: torch.Tensor = None,
        cache_idx: int = None,
        lazy_mode: Optional[bool] = True,
        num_virtual_tokens: int = None,
<<<<<<< HEAD
        **kwargs,
=======
        attn_batch_split: int = 1,
>>>>>>> fc6a92b7
    ) -> Union[Tuple, BaseModelOutputWithPast]:
        """
        Copied from LlamaModel.forward: https://github.com/huggingface/transformers/blob/main/src/transformers/models/llama/modeling_llama.py
        The only differences are:
        - add new args token_idx
        - add new args attn_softmax_bf16
        - add new args reuse_cache
        - add new args use_flash_attention
        - add new arg flash_attention_recompute
        - add new arg flash_attention_causal_mask
        - add new arg flash_attention_fast_softmax
        - add new arg lazy_mode
        """
        output_attentions = output_attentions if output_attentions is not None else self.config.output_attentions
        output_hidden_states = (
            output_hidden_states if output_hidden_states is not None else self.config.output_hidden_states
        )
        use_cache = use_cache if use_cache is not None else self.config.use_cache
        return_dict = return_dict if return_dict is not None else self.config.use_return_dict

        if (input_ids is None) ^ (inputs_embeds is not None):
            raise ValueError("You must specify exactly one of input_ids or inputs_embeds")
        elif input_ids is not None:
            batch_size, seq_length = input_ids.shape[:2]
        elif inputs_embeds is not None:
            batch_size, seq_length = inputs_embeds.shape[:2]
        else:
            raise ValueError("You have to specify either input_ids or inputs_embeds")

        if hasattr(self.config, "use_fused_rope") and self.config.use_fused_rope is False:
            global has_fused_rope
            has_fused_rope = False
        if hasattr(self.config, "use_fused_rms_norm") and self.config.use_fused_rms_norm is False:
            global has_fused_rms_norm
            has_fused_rms_norm = False

        if self.gradient_checkpointing and self.training and use_cache:
            logger.warning_once(
                "`use_cache=True` is incompatible with gradient checkpointing. Setting `use_cache=False`."
            )
            use_cache = False

        if inputs_embeds is None:
            inputs_embeds = self.embed_tokens(input_ids)

        ignore_cache_position = True  # Ignoring cache position for HPU
        use_new_cache = False  # Ignoring new Cache path for HPU

        past_seen_tokens = 0

        if past_key_values is not None and use_cache:  # kept for BC (cache positions)
            if reuse_cache:
                if isinstance(past_key_values[0][0], torch.Tensor):
                    past_seen_tokens = past_key_values[0][0].shape[2]
                else:
                    past_seen_tokens = past_key_values[0][0][2]
            else:
                if use_new_cache:
                    if not isinstance(past_key_values, StaticCache):
                        past_key_values = DynamicCache.from_legacy_cache(past_key_values)
                    past_seen_tokens = past_key_values.get_seq_length()
                else:
                    past_seen_tokens = past_key_values[0][0].shape[2]

        if ignore_cache_position is False:
            if cache_position is None:
                past_seen_tokens = past_key_values.get_seq_length() if past_key_values is not None else 0
                cache_position = torch.arange(
                    past_seen_tokens, past_seen_tokens + inputs_embeds.shape[1], device=inputs_embeds.device
                )
            if position_ids is None and cache_position:
                position_ids = cache_position.unsqueeze(0)
        else:
            if position_ids is None:
                position_ids = torch.arange(
                    past_seen_tokens, seq_length + past_seen_tokens, dtype=torch.long, device=inputs_embeds.device
                )
                position_ids = position_ids.unsqueeze(0)
            cache_position = None

        # HPU specific mask generation
        if ignore_cache_position:
            causal_mask = _gaudi_prepare_4d_causal_attention_mask(
                attention_mask,
                input_ids.shape if input_ids is not None else (batch_size, seq_length),
                inputs_embeds,
                past_seen_tokens,
            )
        else:
            causal_mask = self._update_causal_mask(attention_mask, inputs_embeds, cache_position, past_seen_tokens)

        # embed positions
        hidden_states = inputs_embeds

        # create position embeddings to be shared across the decoder layers
        position_embeddings = None  # self.rotary_emb(hidden_states, position_ids)

        # decoder layers
        all_hidden_states = () if output_hidden_states else None
        all_self_attns = () if output_attentions else None
        next_decoder_cache = () if not use_new_cache else None

        if lazy_mode:
            htcore.mark_step()

<<<<<<< HEAD
        for layer_idx, decoder_layer in enumerate(self.layers[: self.config.num_hidden_layers]):
=======
        split_prompt = False
        prev_layer_residual = None
        if attn_batch_split > 1 and past_key_values is None:
            # Calculate split sizes to handle cases where batch size is not divisible by attn_batch_split
            batch_size = hidden_states.size(0)
            base_split_size = batch_size // attn_batch_split
            remainder = batch_size % attn_batch_split
            split_sizes = [base_split_size + 1 if i < remainder else base_split_size for i in range(attn_batch_split)]
            # Split tensors using the calculated sizes
            hidden_states_split = torch.split(hidden_states, split_sizes, dim=0)
            split_prompt = True

        for layer_idx, decoder_layer in enumerate(self.layers):
>>>>>>> fc6a92b7
            if (
                lazy_mode
                and not self.training
                and (torch.distributed.is_initialized() is False or torch.distributed.get_world_size() == 1)
            ):
                htcore.mark_step()

            if output_hidden_states:
                all_hidden_states += (hidden_states,)

            if self.gradient_checkpointing and self.training:
                layer_outputs = self._gradient_checkpointing_func(
                    decoder_layer.__call__,
                    hidden_states,
                    causal_mask,
                    position_ids,
                    past_key_values,
                    output_attentions,
                    use_cache,
                    cache_position,
                    position_embeddings,
                    None,
                    attn_softmax_bf16,
                    False,
                    use_flash_attention,
                    flash_attention_recompute,
                    flash_attention_causal_mask,
                    flash_attention_fast_softmax,
                    valid_sequence_lengths,
                    None,
                )
                hidden_states = layer_outputs[0]
            else:
                use_prev_layer_residual = attn_batch_split > 1 and past_key_values is None
                layer_outputs = decoder_layer(
                    hidden_states=hidden_states_split if split_prompt else hidden_states,
                    attention_mask=causal_mask,
                    position_ids=position_ids,
                    past_key_value=None if past_key_values is None else past_key_values[layer_idx],
                    output_attentions=output_attentions,
                    use_cache=use_cache,
                    cache_position=cache_position,
                    position_embeddings=position_embeddings,
                    token_idx=token_idx,
                    attn_softmax_bf16=attn_softmax_bf16,
                    reuse_cache=reuse_cache,
                    use_flash_attention=use_flash_attention,
                    flash_attention_recompute=flash_attention_recompute,
                    flash_attention_causal_mask=flash_attention_causal_mask,
                    flash_attention_fast_softmax=flash_attention_fast_softmax,
                    valid_sequence_lengths=valid_sequence_lengths,
                    cache_idx=cache_idx,
                    num_virtual_tokens=num_virtual_tokens,
                    attn_batch_split=attn_batch_split,
                    prev_layer_residual=prev_layer_residual if use_prev_layer_residual else None,
                )
                if use_prev_layer_residual:
                    index = 1 + int(use_cache) + int(output_attentions)
                    prev_layer_residual = layer_outputs[index]
                if split_prompt:
                    hidden_states_split = layer_outputs[0]
                else:
                    hidden_states = layer_outputs[0]

            if use_cache:
                next_decoder_cache += (layer_outputs[2 if output_attentions else 1],)

            if output_attentions:
                all_self_attns += (layer_outputs[1],)

        hidden_states = self.norm(hidden_states)

        # add hidden states from the last decoder layer
        if output_hidden_states:
            all_hidden_states += (hidden_states,)

        next_cache = next_decoder_cache if use_cache else None
        if not use_new_cache and isinstance(next_cache, Cache):
            next_cache = next_cache.to_legacy_cache()

        if not return_dict:
            return tuple(v for v in [hidden_states, next_cache, all_hidden_states, all_self_attns] if v is not None)
        return BaseModelOutputWithPast(
            last_hidden_state=hidden_states,
            past_key_values=next_cache,
            hidden_states=all_hidden_states,
            attentions=all_self_attns,
        )


class GaudiLlamaForCausalLM(LlamaForCausalLM):
    """
    Inherits from LlamaForCausalLM: https://github.com/huggingface/transformers/blob/main/src/transformers/models/llama/modeling_llama.py
    The only differences are:
    - add new args token_idx
    - add token_idx into model_inputs
    - from step2 when enable KV cache, slice next_input_ids from input_ids base on the token_idx
    - from step2 when enable KV cache, slice next_position_ids from position_ids base on the token_idx
    - add new args attn_softmax_bf16
    - add new args reuse_cache
    """

    def __init__(self, config, parallel_strategy: DistributedStrategy = NoOpStrategy):
        config.parallel_strategy = parallel_strategy
        super().__init__(config)

    def allocate_kv_cache(self, batch_size, max_seq_len, inp_seq_len):
        self.model.allocate_kv_cache(batch_size, max_seq_len, inp_seq_len)

    def reorder_kv_cache(self, beam_idx: torch.LongTensor):
        return self.model.reorder_kv_cache(beam_idx)

    def update_sincos_cache(self, seq_len):
        self.model.update_sincos_cache(seq_len)

    def forward(
        self,
        input_ids: torch.LongTensor = None,
        attention_mask: Optional[torch.Tensor] = None,
        position_ids: Optional[torch.LongTensor] = None,
        past_key_values: Optional[Union[Cache, List[torch.FloatTensor]]] = None,
        inputs_embeds: Optional[torch.FloatTensor] = None,
        labels: Optional[torch.LongTensor] = None,
        use_cache: Optional[bool] = None,
        output_attentions: Optional[bool] = None,
        output_hidden_states: Optional[bool] = None,
        return_dict: Optional[bool] = None,
        cache_position: Optional[torch.LongTensor] = None,
        num_logits_to_keep: int = 0,
        token_idx: Optional[torch.Tensor] = None,
        trim_logits: Optional[bool] = False,
        attn_softmax_bf16: Optional[bool] = False,
        reuse_cache: Optional[bool] = False,
        use_flash_attention: Optional[bool] = False,
        flash_attention_recompute: Optional[bool] = False,
        flash_attention_causal_mask: Optional[bool] = False,
        flash_attention_fast_softmax: Optional[bool] = False,
        valid_sequence_lengths: torch.Tensor = None,
        cache_idx: int = None,
        lazy_mode: Optional[bool] = True,
        num_virtual_tokens: int = None,
<<<<<<< HEAD
        **kwargs: Unpack[KwargsForCausalLM],
=======
        attn_batch_split: int = 1,
>>>>>>> fc6a92b7
    ) -> Union[Tuple, CausalLMOutputWithPast]:
        output_attentions = output_attentions if output_attentions is not None else self.config.output_attentions
        output_hidden_states = (
            output_hidden_states if output_hidden_states is not None else self.config.output_hidden_states
        )
        return_dict = return_dict if return_dict is not None else self.config.use_return_dict
        if self.generation_config.use_fused_rope is False:
            global has_fused_rope
            has_fused_rope = False

        # decoder outputs consists of (dec_features, layer_state, dec_hidden, dec_attn)
        outputs = self.model(
            input_ids=input_ids,
            attention_mask=attention_mask,
            position_ids=position_ids,
            past_key_values=past_key_values,
            inputs_embeds=inputs_embeds,
            use_cache=use_cache,
            output_attentions=output_attentions,
            output_hidden_states=output_hidden_states,
            return_dict=return_dict,
            cache_position=cache_position,
            token_idx=token_idx,
            attn_softmax_bf16=attn_softmax_bf16,
            reuse_cache=reuse_cache,
            use_flash_attention=use_flash_attention,
            flash_attention_recompute=flash_attention_recompute,
            flash_attention_causal_mask=flash_attention_causal_mask,
            flash_attention_fast_softmax=flash_attention_fast_softmax,
            valid_sequence_lengths=valid_sequence_lengths,
            cache_idx=cache_idx,
            lazy_mode=lazy_mode,
            num_virtual_tokens=num_virtual_tokens,
<<<<<<< HEAD
            **kwargs,
=======
            attn_batch_split=attn_batch_split,
>>>>>>> fc6a92b7
        )
        hidden_states = outputs[0]
        _, seq_len, _ = hidden_states.shape
        if seq_len > 1 and trim_logits and not self.training:
            if token_idx is not None:
                hidden_states = hidden_states.index_select(1, token_idx - 1)
            else:
                hidden_states = hidden_states[:, -1, :]

        # Only compute necessary logits, and do not upcast them to float if we are not computing the loss
        logits = self.lm_head(hidden_states[:, -num_logits_to_keep:, :])

        loss = None
        if labels is not None:
            # Upcast to float if we need to compute the loss to avoid potential precision issues
            logits = logits.float()
            # Shift so that tokens < n predict n
            shift_logits = logits[..., :-1, :].contiguous()
            shift_labels = labels[..., 1:].contiguous()
            # Flatten the tokens
            loss_fct = torch.nn.CrossEntropyLoss()
            shift_logits = shift_logits.view(-1, self.config.vocab_size)
            shift_labels = shift_labels.view(-1)
            # Enable model parallelism
            shift_labels = shift_labels.to(shift_logits.device)
            # Collect losses from context parallel group
            # Each rank in group calculates loss on partial outputs
            if (
                parallel_state.sequence_parallel_is_initialized()
                and parallel_state.get_sequence_parallel_world_size() > 1
            ):
                from optimum.habana.distributed.contextparallel import _get_loss_from_context_parallel

                loss_fct = torch.nn.CrossEntropyLoss(reduction="none")
                loss_all = _get_loss_from_context_parallel(loss_fct(shift_logits, shift_labels))
                loss = torch.mean(loss_all)
            else:
                loss = loss_fct(shift_logits, shift_labels)

        if not return_dict:
            output = (logits,) + outputs[1:]
            return (loss,) + output if loss is not None else output

        return CausalLMOutputWithPast(
            loss=loss,
            logits=logits,
            past_key_values=outputs.past_key_values,
            hidden_states=outputs.hidden_states,
            attentions=outputs.attentions,
        )

    @staticmethod
    def _reorder_cache(
        past: Tuple[Tuple[torch.Tensor, torch.Tensor], ...], beam_idx: torch.LongTensor
    ) -> Tuple[Tuple[torch.Tensor, torch.Tensor], ...]:
        """
        This function is used to re-order the `past_key_values` cache if [`~PreTrainedModel.beam_search`] or
        [`~PreTrainedModel.beam_sample`] is called. This is required to match `past_key_values` with the correct
        beam_idx at every generation step.

        Output shares the same memory storage as `past`.
        """
        return tuple(
            (
                layer_past[0].index_select(0, beam_idx.to(layer_past[0].device)),
                layer_past[1].index_select(0, beam_idx.to(layer_past[1].device)),
            )
            for layer_past in past
        )

    def prepare_inputs_for_generation(
        self,
        input_ids,
        past_key_values=None,
        attention_mask=None,
        inputs_embeds=None,
        cache_position=None,
        position_ids=None,
        use_cache=True,
        num_logits_to_keep=None,
        token_idx=None,
        **kwargs,
    ):
        reuse_cache = kwargs.get("reuse_cache")
        bucket_internal = kwargs.get("bucket_internal")
        if past_key_values is not None:
            if token_idx is not None:
                idx = token_idx + kwargs.get("inputs_embeds_offset", 0) - 1
                input_ids = torch.index_select(input_ids, 1, idx)
            else:
                if inputs_embeds is not None:  # Exception 1
                    input_ids = input_ids[:, -cache_position.shape[0] :]
                elif (
                    input_ids.shape[1] != cache_position.shape[0]
                ):  # Default case (the "else", a no op, is Exception 2)
                    input_ids = input_ids[:, cache_position]
        elif (reuse_cache or bucket_internal) and token_idx is not None:
            # KV cache is pre allocated with reuse cache or will be padded with bucket internal
            # hence for the 1st token we can slice the inputs till token idx for the fwd pass.
            input_ids = input_ids[:, :token_idx]
            attention_mask = attention_mask[:, :token_idx]

        if attention_mask is not None and position_ids is None:
            # create position_ids on the fly for batch generation
            position_ids = attention_mask.long().cumsum(-1) - 1
            position_ids.masked_fill_(attention_mask == 0, 1)
            if past_key_values:
                if token_idx is not None:
                    position_ids = torch.index_select(position_ids, 1, token_idx - 1)
                else:
                    position_ids = position_ids[:, -input_ids.shape[1] :]
                # This `clone` call is needed to avoid recapturing cuda graphs with `torch.compile`'s  `mode="reduce-overhead`, as otherwise the input `position_ids` would have various stride during the decoding. Here, simply using `.contiguous()` is not sufficient as in the batch size = 1 case, `position_ids` is already contiguous but with varying stride which retriggers a capture.
                position_ids = position_ids.clone(memory_format=torch.contiguous_format)

        # keep cache_position implementation as None for HPU
        cache_position = None

        # if `inputs_embeds` are passed, we only want to use them in the 1st generation step
        if inputs_embeds is not None and past_key_values is None:
            model_inputs = {"inputs_embeds": inputs_embeds}
        else:
            model_inputs = {"input_ids": input_ids.clone(memory_format=torch.contiguous_format)}

        if num_logits_to_keep is not None:
            model_inputs["num_logits_to_keep"] = num_logits_to_keep

        model_inputs.update(
            {
                "position_ids": position_ids,
                "cache_position": cache_position,
                "past_key_values": past_key_values,
                "use_cache": use_cache,
                "attention_mask": attention_mask,
                "token_idx": token_idx,
                "trim_logits": kwargs.get("trim_logits"),
                "attn_softmax_bf16": kwargs.get("attn_softmax_bf16"),
                "reuse_cache": reuse_cache,
                "use_flash_attention": kwargs.get("use_flash_attention"),
                "flash_attention_recompute": kwargs.get("flash_attention_recompute"),
                "flash_attention_causal_mask": kwargs.get("flash_attention_causal_mask"),
                "flash_attention_fast_softmax": kwargs.get("flash_attention_fast_softmax"),
                "valid_sequence_lengths": kwargs.get("valid_sequence_lengths"),
                "cache_idx": kwargs.get("cache_idx"),
                "lazy_mode": kwargs.get("lazy_mode"),
                "num_virtual_tokens": kwargs.get("num_virtual_tokens"),
                "attn_batch_split": kwargs.get("attn_batch_split"),
            }
        )
        return model_inputs

    # Transformer4.43 use new Cache mechanism while Gaudi is not.
    # Adding _reorder_cache back to support HPU.
    @staticmethod
    def _reorder_cache(past_key_values, beam_idx):
        reordered_past = ()
        for layer_past in past_key_values:
            reordered_past += (
                tuple(past_state.index_select(0, beam_idx.to(past_state.device)) for past_state in layer_past),
            )
        return reordered_past


def apply_customized_rope(q, k, cos, sin, position_ids, training=True):
    if q.device.type == "hpu" and has_fused_rope:
        return apply_customized_rope_module(q, k, cos, sin, position_ids, training)
    else:
        return apply_rotary_pos_emb(q, k, cos[position_ids], sin[position_ids])<|MERGE_RESOLUTION|>--- conflicted
+++ resolved
@@ -117,7 +117,6 @@
 
     def _set_cos_sin_cache(self, seq_len, device, dtype):
         self.max_seq_len_cached = seq_len
-<<<<<<< HEAD
 
         if self.rope_type == "dynamic" and seq_len > self.config.max_position_embeddings:
             base = self.base * (
@@ -126,11 +125,8 @@
             inv_freq = 1.0 / (base ** (torch.arange(0, self.dim, 2).float().to(device) / self.dim))
             self.register_buffer("inv_freq", inv_freq, persistent=False)
 
-        t = torch.arange(self.max_seq_len_cached, device=device, dtype=self.inv_freq.dtype)
-=======
         # Use torch.int32 to avoid loss due to low precision with BF16 (refer to SW-215204)
         t = torch.arange(self.max_seq_len_cached, device=device, dtype=torch.int32)
->>>>>>> fc6a92b7
 
         if self.rope_type == "linear":
             t = t / self.scaling_factor
@@ -768,7 +764,6 @@
                     )
 
         else:
-<<<<<<< HEAD
             attn_output, attn_weights = gaudi_eager_attention_forward(
                 self,
                 query_states,
@@ -779,37 +774,6 @@
                 scaling=self.scaling,
                 attn_softmax_bf16=attn_softmax_bf16,
                 input_shape=input_shape,
-=======
-            query_states, key_states, value_states, attention_mask = gaudi_llama_repeat_kv(
-                query_states, key_states, value_states, attention_mask, self.num_key_value_groups
-            )
-
-            attn_weights = self.matmul_qk(query_states, key_states.transpose(-2, -1)) * self.norm_factor
-
-            if attention_mask is not None:  # no matter the length, we just slice it
-                causal_mask = attention_mask
-                if cache_position is not None:
-                    causal_mask = attention_mask[:, :, cache_position, : key_states.shape[-2]]
-                else:
-                    causal_mask = attention_mask[:, :, :, : key_states.shape[-2]]
-                attn_weights = attn_weights + causal_mask
-
-            if attn_softmax_bf16:
-                attn_weights = torch.nn.functional.softmax(attn_weights, dim=-1, dtype=query_states.dtype)
-            else:
-                # upcast attention to fp32
-                attn_weights = torch.nn.functional.softmax(attn_weights, dim=-1, dtype=torch.float32).to(
-                    query_states.dtype
-                )
-            attn_weights = torch.nn.functional.dropout(attn_weights, p=self.attention_dropout, training=self.training)
-            attn_output = self.matmul_av(attn_weights, value_states)
-            attn_output = attn_output.reshape(bsz, -1, q_len, self.head_dim)
-
-        if attn_output.size() != (bsz, self.num_heads, q_len, self.head_dim):
-            raise ValueError(
-                f"`attn_output` should be of size {(bsz, self.num_heads, q_len, self.head_dim)}, but is"
-                f" {attn_output.size()}"
->>>>>>> fc6a92b7
             )
 
         attn_output = attn_output.transpose(1, 2).contiguous()
@@ -1229,11 +1193,8 @@
         cache_idx: int = None,
         lazy_mode: Optional[bool] = True,
         num_virtual_tokens: int = None,
-<<<<<<< HEAD
+        attn_batch_split: int = 1,
         **kwargs,
-=======
-        attn_batch_split: int = 1,
->>>>>>> fc6a92b7
     ) -> Union[Tuple, BaseModelOutputWithPast]:
         """
         Copied from LlamaModel.forward: https://github.com/huggingface/transformers/blob/main/src/transformers/models/llama/modeling_llama.py
@@ -1339,9 +1300,6 @@
         if lazy_mode:
             htcore.mark_step()
 
-<<<<<<< HEAD
-        for layer_idx, decoder_layer in enumerate(self.layers[: self.config.num_hidden_layers]):
-=======
         split_prompt = False
         prev_layer_residual = None
         if attn_batch_split > 1 and past_key_values is None:
@@ -1354,8 +1312,7 @@
             hidden_states_split = torch.split(hidden_states, split_sizes, dim=0)
             split_prompt = True
 
-        for layer_idx, decoder_layer in enumerate(self.layers):
->>>>>>> fc6a92b7
+        for layer_idx, decoder_layer in enumerate(self.layers[: self.config.num_hidden_layers]):
             if (
                 lazy_mode
                 and not self.training
@@ -1497,11 +1454,8 @@
         cache_idx: int = None,
         lazy_mode: Optional[bool] = True,
         num_virtual_tokens: int = None,
-<<<<<<< HEAD
+        attn_batch_split: int = 1,
         **kwargs: Unpack[KwargsForCausalLM],
-=======
-        attn_batch_split: int = 1,
->>>>>>> fc6a92b7
     ) -> Union[Tuple, CausalLMOutputWithPast]:
         output_attentions = output_attentions if output_attentions is not None else self.config.output_attentions
         output_hidden_states = (
@@ -1535,12 +1489,10 @@
             cache_idx=cache_idx,
             lazy_mode=lazy_mode,
             num_virtual_tokens=num_virtual_tokens,
-<<<<<<< HEAD
+            attn_batch_split=attn_batch_split,
             **kwargs,
-=======
-            attn_batch_split=attn_batch_split,
->>>>>>> fc6a92b7
-        )
+        )
+
         hidden_states = outputs[0]
         _, seq_len, _ = hidden_states.shape
         if seq_len > 1 and trim_logits and not self.training:
