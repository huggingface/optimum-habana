--- conflicted
+++ resolved
@@ -21,10 +21,6 @@
 """PyTorch Mixtral model."""
 
 import math
-<<<<<<< HEAD
-=======
-from functools import partial
->>>>>>> 2e8f7724
 from typing import Optional, Union
 
 import habana_frameworks.torch.core as htcore
@@ -494,11 +490,6 @@
         attention_mask: Optional[torch.Tensor] = None,
         position_ids: Optional[torch.LongTensor] = None,
         past_key_value: Optional[tuple[torch.Tensor]] = None,
-<<<<<<< HEAD
-=======
-        output_attentions: Optional[bool] = False,
-        output_router_logits: Optional[bool] = False,
->>>>>>> 2e8f7724
         use_cache: Optional[bool] = False,
         cache_position: Optional[torch.LongTensor] = None,
         position_embeddings: Optional[tuple[torch.Tensor, torch.Tensor]] = None,  # necessary, but kept here for BC
