--- conflicted
+++ resolved
@@ -297,12 +297,8 @@
         else:
             past_key_value = None
 
-<<<<<<< HEAD
-        if FusedSDPA:
+        if FusedSDPA is not None:
             attn_weights = None
-=======
-        if FusedSDPA is not None:
->>>>>>> fc6a92b7
             if query_states.dtype != key_states.dtype:
                 key_states = key_states.type(query_states.dtype)
                 value_states = value_states.type(query_states.dtype)
@@ -347,12 +343,6 @@
         attn_output = attn_output.reshape(*input_shape, -1).contiguous()
         attn_output = self.o_proj(attn_output)
 
-<<<<<<< HEAD
-=======
-        if not output_attentions or FusedSDPA is not None:
-            attn_weights = None
-
->>>>>>> fc6a92b7
         return attn_output, attn_weights, past_key_value
 
 
