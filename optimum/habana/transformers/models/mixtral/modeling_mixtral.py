# coding=utf-8
# Copyright 2023 Mistral AI and the HuggingFace Inc. team. All rights reserved.
#
# This code is based on EleutherAI's GPT-NeoX library and the GPT-NeoX
# and OPT implementations in this library. It has been modified from its
# original forms to accommodate minor architectural differences compared
# to GPT-NeoX and OPT used by the Meta AI team that trained the model.
#
# Licensed under the Apache License, Version 2.0 (the "License");
# you may not use this file except in compliance with the License.
# You may obtain a copy of the License at
#
#     http://www.apache.org/licenses/LICENSE-2.0
#
# Unless required by applicable law or agreed to in writing, software
# distributed under the License is distributed on an "AS IS" BASIS,
# WITHOUT WARRANTIES OR CONDITIONS OF ANY KIND, either express or implied.
# See the License for the specific language governing permissions and
# limitations under the License.

"""PyTorch Mixtral model."""

import math
import warnings
from typing import List, Optional, Tuple, Union

import habana_frameworks.torch.core as htcore
import torch
import torch.nn.functional as F
from torch import nn
from torch.nn import CrossEntropyLoss
from transformers.cache_utils import Cache, DynamicCache, StaticCache
from transformers.integrations.deepspeed import is_deepspeed_available
from transformers.modeling_attn_mask_utils import (
    _prepare_4d_causal_attention_mask,
    _prepare_4d_causal_attention_mask_for_sdpa,
)
from transformers.modeling_outputs import MoeCausalLMOutputWithPast, MoeModelOutputWithPast
from transformers.models.mixtral.modeling_mixtral import (
    MixtralAttention,
    MixtralDecoderLayer,
    MixtralForCausalLM,
    MixtralModel,
    apply_rotary_pos_emb,
    load_balancing_loss_func,
)
from transformers.utils import logging

from ..llama.modeling_llama import (
    GaudiLlamaDynamicNTKScalingRotaryEmbedding,
    GaudiLlamaLinearScalingRotaryEmbedding,
    GaudiLlamaRotaryEmbedding,
)
from .configuration_mixtral import MixtralConfig


try:
    from habana_frameworks.torch.hpex.kernels import RotaryPosEmbeddingHelperV2 as FusedRoPE
except ImportError:
    print("Not using HPU fused kernel for apply_rotary_pos_emb")
    FusedRoPE = None

try:
    from habana_frameworks.torch.hpex.normalization import FusedRMSNorm
except ImportError:
    print("Not using HPU fused kernel for RMSNorm")
    FusedRMSNorm = None

try:
    from habana_frameworks.torch.hpex.kernels import FusedSDPA
except ImportError:
    print("Not using HPU fused scaled dot-product attention kernel.")
    FusedSDPA = None

logger = logging.get_logger(__name__)


def apply_customized_rope(q, k, cos, sin, position_ids):
    if q.device.type == "hpu" and FusedRoPE:
        return FusedRoPE.apply(
            q, cos.unsqueeze(0).unsqueeze(0), sin.unsqueeze(0).unsqueeze(0), position_ids
        ), FusedRoPE.apply(k, cos.unsqueeze(0).unsqueeze(0), sin.unsqueeze(0).unsqueeze(0), position_ids)
    else:
        return apply_rotary_pos_emb(q, k, cos, sin, position_ids)


def gaudi_mixtral_rmsnorm_forward(self, hidden_states):
    """
    Copied from MixtralRMSNorm.forward: https://github.com/huggingface/transformers/blob/v4.37.0/src/transformers/models/mixtral/modeling_mixtral.py
    The only differences are:
        - override RMSNorm with Habana fused RMSNorm
    """
    if hidden_states.device.type == "hpu" and FusedRMSNorm:
        # mixed dtypes are not good for FusedRMSNorm, both inputs need to have same dtype
        if hidden_states.dtype != self.weight.dtype:
            orig_dtype = hidden_states.dtype
            hidden_states = FusedRMSNorm.apply(hidden_states.to(self.weight.dtype), self.weight, self.variance_epsilon)
            return hidden_states.to(orig_dtype)
        else:
            hidden_states = FusedRMSNorm.apply(hidden_states, self.weight, self.variance_epsilon)
            return hidden_states
    else:
        input_dtype = hidden_states.dtype
        hidden_states = hidden_states.to(torch.float32)
        variance = hidden_states.pow(2).mean(-1, keepdim=True)
        hidden_states = hidden_states * torch.rsqrt(variance + self.variance_epsilon)
        return self.weight * hidden_states.to(input_dtype)


def gaudi_mixtral_repeat_kv(
    query_states: torch.Tensor,
    key_states: torch.Tensor,
    value_states: torch.Tensor,
    attention_mask: torch.Tensor,
    n_rep: int,
):
    """
    Copied from repeat_kv: https://github.com/huggingface/transformers/blob/v4.37.0/src/transformers/models/mixtral/modeling_mixtral.py
    The only differences are:
    - Append num_key_value_heads == 1 check as kv states can be broadcasted during matmuls so need to expand and reshape them.
    - Add new args query_states, key_states, value_states and attention_mask and update the logic for expansion.
    The query states go from (batch, num_heads, seqlen, head_dim) to (batch, num_key_value_heads, n_rep, seqlen, head_dim)
    The key/value states go from (batch, num_key_value_heads, seqlen, head_dim) to (batch, num_key_value_heads, 1, seqlen, head_dim)
    """
    batch, num_key_value_heads, kv_len, head_dim = key_states.shape
    if n_rep == 1 or num_key_value_heads == 1:
        return query_states, key_states, value_states, attention_mask

    new_kv_shape = (batch, num_key_value_heads, 1, kv_len, head_dim)
    key_states = key_states.reshape(new_kv_shape)
    value_states = value_states.reshape(new_kv_shape)

    batch, _, q_len, head_dim = query_states.shape
    new_q_shape = (batch, num_key_value_heads, n_rep, q_len, head_dim)
    query_states = query_states.reshape(new_q_shape)

    if attention_mask is not None:
        # Add groups dim and set to 1
        attention_mask = attention_mask.unsqueeze(1)

    return query_states, key_states, value_states, attention_mask


class KVCache(torch.nn.Module):
    def __init__(self):
        super(KVCache, self).__init__()
        self.cache = None
        self.inp_seq_len = -1

    def allocate(self, inp_seq_len, dtype, device, shape):
        if self.cache is None or self.cache.shape != shape:
            self.inp_seq_len = inp_seq_len
            self.cache = torch.zeros(shape, dtype=dtype, device=device)
        else:
            assert (
                self.inp_seq_len == inp_seq_len
            ), f"inp_seq_len must be the same. self.inp_seq_len:{self.inp_seq_len} inp_seq_len:{inp_seq_len}"
            self.cache.fill_(0)

    def update(self, prev, cur, dim, idx, inp_seq_len):
        orig_cur = cur
        if prev.shape == cur.shape:
            prev.copy_(cur)
            return orig_cur
        if cur.shape[2] > 1 and cur.shape[2] <= prev.shape[2]:
            # Initialize
            prev[:, :, :inp_seq_len, :].copy_(cur)
            return orig_cur
        assert cur.shape[2] == 1, f"Cannot update kv-cache. Unsupported shapes. prev:{prev.shape} cur:{cur.shape}"
        if idx is not None:
            prev.index_copy_(dim, idx - 1, cur)
            return prev
        else:
            return torch.cat((prev, cur), dim=dim)

    def get_shape(self):
        if self.cache is None:
            return None
        return self.cache.shape

    def forward(self, cur, dim, idx):
<<<<<<< HEAD
        return self.update(self.cache, cur, dim, idx, self.inp_seq_len)
=======
        return update(self.cache, cur, dim, idx, self.inp_seq_len)
>>>>>>> c0fb13ce


class GaudiMixtralAttention(MixtralAttention):
    def __init__(self, config: MixtralConfig, layer_idx: Optional[int] = None):
        super().__init__(config, layer_idx)
        self._init_rope()
<<<<<<< HEAD
        self.k_cache = KVCache()
        self.v_cache = KVCache()
        self.inp_seq_len = -1
        self.norm_factor = 1.0 / math.sqrt(self.head_dim)
=======
>>>>>>> c0fb13ce

    def _init_rope(self):
        """
        Copied from: https://github.com/huggingface/transformers/blob/v4.38.2/src/transformers/models/llama/modeling_llama.py#L294
        """
        if self.config.rope_scaling is None:
            self.rotary_emb = GaudiLlamaRotaryEmbedding(
                self.head_dim,
                max_position_embeddings=self.max_position_embeddings,
                base=self.rope_theta,
            )
        else:
            scaling_type = self.config.rope_scaling["type"]
            scaling_factor = self.config.rope_scaling["factor"]
            if scaling_type == "linear":
                self.rotary_emb = GaudiLlamaLinearScalingRotaryEmbedding(
                    self.head_dim,
                    max_position_embeddings=self.max_position_embeddings,
                    scaling_factor=scaling_factor,
                    base=self.rope_theta,
                )
            elif scaling_type == "dynamic":
                self.rotary_emb = GaudiLlamaDynamicNTKScalingRotaryEmbedding(
                    self.head_dim,
                    max_position_embeddings=self.max_position_embeddings,
                    scaling_factor=scaling_factor,
                    base=self.rope_theta,
                )
            else:
                raise ValueError(f"Unknown RoPE scaling type {scaling_type}")
<<<<<<< HEAD

    def allocate_kv_cache(self, batch_size, max_seq_len, inp_seq_len):
        cache_shape = (batch_size, self.num_key_value_heads, max_seq_len, self.head_dim)
        device = self.k_proj.weight.device
        dtype = self.config.torch_dtype
        self.k_cache.allocate(inp_seq_len, dtype, device, cache_shape)
        self.v_cache.allocate(inp_seq_len, dtype, device, cache_shape)

    def forward(
        self,
        hidden_states: torch.Tensor,
        attention_mask: Optional[torch.Tensor] = None,
        position_ids: Optional[torch.LongTensor] = None,
        past_key_value: Optional[Cache] = None,
        output_attentions: bool = False,
        use_cache: bool = False,
        token_idx: Optional[torch.Tensor] = None,
        reuse_cache: Optional[bool] = False,
        flash_attention_recompute: Optional[bool] = False,
        cache_idx: int = None,
        **kwargs,
    ) -> Tuple[torch.Tensor, Optional[torch.Tensor], Optional[Tuple[torch.Tensor]]]:
        """
        Copied from MixtralAttention.forward: https://github.com/huggingface/transformers/blob/v4.37.0/src/transformers/models/mixtral/modeling_mixtral.py
        The only differences are:
        - add new args token_idx
        - optimize KV cache
        - add new args reuse_cache
        - add new args flash_attention_recompute
        - add new args cache_idx
        """
        if "padding_mask" in kwargs:
            warnings.warn(
                "Passing `padding_mask` is deprecated and will be removed in v4.37. Please make sure use `attention_mask` instead.`"
            )
        bsz, q_len, _ = hidden_states.size()

        query_states = self.q_proj(hidden_states)
        key_states = self.k_proj(hidden_states)
        value_states = self.v_proj(hidden_states)

        query_states = query_states.view(bsz, q_len, self.num_heads, self.head_dim).transpose(1, 2)
        key_states = key_states.view(bsz, q_len, self.num_key_value_heads, self.head_dim).transpose(1, 2)
        value_states = value_states.view(bsz, q_len, self.num_key_value_heads, self.head_dim).transpose(1, 2)

        kv_seq_len = key_states.shape[-2]
        if past_key_value is not None:
            if self.layer_idx is None:
                raise ValueError(
                    f"The cache structure has changed since version v4.36. If you are using {self.__class__.__name__} "
                    "for auto-regressive decoding with k/v caching, please make sure to initialize the attention class "
                    "with a layer index."
                )
            if token_idx is None:
                if hasattr(past_key_value, "get_usable_length"):
                    kv_seq_len += past_key_value.get_usable_length(kv_seq_len, self.layer_idx)
                else:
                    kv_seq_len += past_key_value[0].shape[-2]
            else:
                if reuse_cache:
                    kv_seq_len = past_key_value[0][-2]
                else:
                    kv_seq_len = past_key_value[0].shape[-2]
        cos, sin = self.rotary_emb(value_states, seq_len=kv_seq_len)
        query_states, key_states = apply_customized_rope(query_states, key_states, cos, sin, position_ids)

        if use_cache:
            if reuse_cache:
                key_states = self.k_cache(key_states, 2, token_idx)
                value_states = self.v_cache(value_states, 2, token_idx)
                past_key_value = (self.k_cache.get_shape(), self.v_cache.get_shape())
            else:
                if past_key_value is None:
                    past_key = torch.zeros(key_states.shape, dtype=self.k_proj.weight.dtype, device=key_states.device)
                    past_value = torch.zeros(
                        key_states.shape, dtype=self.k_proj.weight.dtype, device=key_states.device
                    )
                    past_key_value = (past_key, past_value)
                key_states = self.k_cache.update(past_key_value[0], key_states, 2, token_idx, self.inp_seq_len)
                value_states = self.k_cache.update(past_key_value[1], value_states, 2, token_idx, self.inp_seq_len)
                if token_idx is None:
                    past_key_value = (key_states, value_states)

            if cache_idx is not None and q_len == 1:
                key_states = key_states[:, :, :cache_idx, :]
                value_states = value_states[:, :, :cache_idx, :]
                if attention_mask is not None:
                    attention_mask = attention_mask[:, :, :, :cache_idx]
                kv_seq_len = key_states.shape[-2]
        else:
            past_key_value = None

        if FusedSDPA:
            import habana_frameworks.torch.hpu as ht

=======

    def forward(
        self,
        hidden_states: torch.Tensor,
        attention_mask: Optional[torch.Tensor] = None,
        position_ids: Optional[torch.LongTensor] = None,
        past_key_value: Optional[Cache] = None,
        output_attentions: bool = False,
        use_cache: bool = False,
        token_idx: Optional[torch.Tensor] = None,
        **kwargs,
    ) -> Tuple[torch.Tensor, Optional[torch.Tensor], Optional[Tuple[torch.Tensor]]]:
        """
        Copied from MixtralAttention.forward: https://github.com/huggingface/transformers/blob/v4.37.0/src/transformers/models/mixtral/modeling_mixtral.py
        The only differences are:
        - add new args token_idx
        - optimize KV cache
        """
        if "padding_mask" in kwargs:
            warnings.warn(
                "Passing `padding_mask` is deprecated and will be removed in v4.37. Please make sure use `attention_mask` instead.`"
            )
        bsz, q_len, _ = hidden_states.size()

        query_states = self.q_proj(hidden_states)
        key_states = self.k_proj(hidden_states)
        value_states = self.v_proj(hidden_states)

        query_states = query_states.view(bsz, q_len, self.num_heads, self.head_dim).transpose(1, 2)
        key_states = key_states.view(bsz, q_len, self.num_key_value_heads, self.head_dim).transpose(1, 2)
        value_states = value_states.view(bsz, q_len, self.num_key_value_heads, self.head_dim).transpose(1, 2)

        kv_seq_len = key_states.shape[-2]
        if past_key_value is not None:
            if self.layer_idx is None:
                raise ValueError(
                    f"The cache structure has changed since version v4.36. If you are using {self.__class__.__name__} "
                    "for auto-regressive decoding with k/v caching, please make sure to initialize the attention class "
                    "with a layer index."
                )
            if token_idx is not None:
                if 0 <= self.layer_idx < len(past_key_value.key_cache):
                    kv_seq_len = past_key_value.key_cache[self.layer_idx].shape[-2]
            else:
                kv_seq_len += past_key_value.get_usable_length(kv_seq_len, self.layer_idx)
        cos, sin = self.rotary_emb(value_states, seq_len=kv_seq_len)
        query_states, key_states = apply_customized_rope(query_states, key_states, cos, sin, position_ids)

        if past_key_value is not None:
            cache_kwargs = {"sin": sin, "cos": cos}  # Specific to RoPE models
            if token_idx is not None:
                if 0 <= self.layer_idx < len(past_key_value.key_cache):
                    past_key_value.key_cache[self.layer_idx].index_copy_(2, token_idx - 1, key_states)
                    past_key_value.value_cache[self.layer_idx].index_copy_(2, token_idx - 1, value_states)
                    key_states = past_key_value.key_cache[self.layer_idx]
                    value_states = past_key_value.value_cache[self.layer_idx]
                else:
                    past_key_value.key_cache.append(key_states)
                    past_key_value.value_cache.append(value_states)
            else:
                key_states, value_states = past_key_value.update(
                    key_states, value_states, self.layer_idx, cache_kwargs
                )

        if FusedSDPA:
            import habana_frameworks.torch.hpu as ht

>>>>>>> c0fb13ce
            if q_len == 1:
                # next token
                with ht.sdp_kernel(enable_recompute=False):
                    attn_output = FusedSDPA.apply(
                        query_states, key_states, value_states, attention_mask, 0.0, False, None
                    )
            else:
                # first token
                with ht.sdp_kernel(enable_recompute=False):  # inference: flash_attention_recompute = False
                    attn_output = FusedSDPA.apply(
                        query_states, key_states, value_states, attention_mask, 0.0, False, None
                    )
        else:
            query_states, key_states, value_states, attention_mask = gaudi_mixtral_repeat_kv(
                query_states, key_states, value_states, attention_mask, self.num_key_value_groups
            )

<<<<<<< HEAD
            attn_weights = torch.matmul(query_states, key_states.transpose(-2, -1)) * self.norm_factor
=======
            attn_weights = torch.matmul(query_states, key_states.transpose(-2, -1)) / math.sqrt(self.head_dim)
>>>>>>> c0fb13ce

            if attention_mask is not None:
                attention_mask = attention_mask.unsqueeze(2)
                attn_weights = attn_weights + attention_mask

            # upcast attention to fp32
            attn_weights = nn.functional.softmax(attn_weights, dim=-1, dtype=torch.float32).to(query_states.dtype)
            attn_weights = nn.functional.dropout(attn_weights, p=self.attention_dropout, training=self.training)
            attn_output = torch.matmul(attn_weights, value_states)

            attn_output = attn_output.reshape(bsz, self.num_heads, q_len, self.head_dim).contiguous()

        attn_output = attn_output.transpose(1, 2).contiguous()
        attn_output = attn_output.reshape(bsz, q_len, self.hidden_size)

        attn_output = self.o_proj(attn_output)

        if not output_attentions:
            attn_weights = None

        return attn_output, attn_weights, past_key_value


def gaudi_mixtral_block_sparse_moe_forward(self, hidden_states: torch.Tensor) -> Tuple[torch.Tensor, torch.Tensor]:
    """
    Copied from MixtralSparseMoeBlock.forward: https://github.com/huggingface/transformers/blob/v4.37.0/src/transformers/models/mixtral/modeling_mixtral.py
    The only differences are:
    - optimize expert forward, remove dynamic control and dynamic shape
    """
    batch_size, sequence_length, hidden_dim = hidden_states.shape
    hidden_states = hidden_states.view(-1, hidden_dim)
    # router_logits: (batch * sequence_length, n_experts)
    router_logits = self.gate(hidden_states)

    if is_deepspeed_available():
        from deepspeed import comm as dist

        if dist.is_initialized():
            output_tensors = [router_logits.clone() for _ in range(dist.get_world_size())]
            dist.all_gather(output_tensors, router_logits)
            router_logits = torch.cat(output_tensors, dim=1)

    routing_weights = F.softmax(router_logits, dim=1, dtype=torch.float)
    routing_weights, selected_experts = torch.topk(routing_weights, self.top_k, dim=-1)
    routing_weights /= routing_weights.sum(dim=-1, keepdim=True)
    # we cast back to the input dtype
    routing_weights = routing_weights.to(hidden_states.dtype)

    final_hidden_states = torch.zeros(
        (batch_size, sequence_length, hidden_dim), dtype=hidden_states.dtype, device=hidden_states.device
    )

    padded_weights = torch.zeros(
        (batch_size * sequence_length, self.num_experts), dtype=hidden_states.dtype, device=hidden_states.device
    )
    padded_weights.scatter_(-1, selected_experts, routing_weights)
    padded_weights = padded_weights.reshape(-1, sequence_length, self.num_experts)
    padded_weights = padded_weights.permute(2, 0, 1).unsqueeze(-1)

    # Loop over all available experts in the model and perform the computation on each expert
    for expert_idx in range(self.num_experts):
        expert_layer = self.experts[expert_idx]
        padded_weight = padded_weights[expert_idx]
        current_state_static = hidden_states.reshape(-1, hidden_dim)
        current_hidden_states_static = (
            expert_layer(current_state_static).reshape(-1, sequence_length, hidden_dim) * padded_weight
        )
        final_hidden_states += current_hidden_states_static

    return final_hidden_states, router_logits


class GaudiMixtralDecoderLayer(MixtralDecoderLayer):
    def __init__(self, config: MixtralConfig, layer_idx: int):
        super().__init__(config, layer_idx)
        self.self_attn = GaudiMixtralAttention(config, layer_idx)
<<<<<<< HEAD

    def allocate_kv_cache(self, batch_size, max_seq_len, inp_seq_len):
        self.self_attn.allocate_kv_cache(batch_size, max_seq_len, inp_seq_len)

    def forward(
        self,
        hidden_states: torch.Tensor,
        attention_mask: Optional[torch.Tensor] = None,
        position_ids: Optional[torch.LongTensor] = None,
        past_key_value: Optional[Tuple[torch.Tensor]] = None,
        output_attentions: Optional[bool] = False,
        output_router_logits: Optional[bool] = False,
        use_cache: Optional[bool] = False,
        token_idx: Optional[torch.Tensor] = None,
        reuse_cache: Optional[bool] = False,
        flash_attention_recompute: Optional[bool] = False,
        cache_idx: int = None,
        **kwargs,
    ) -> Tuple[torch.FloatTensor, Optional[Tuple[torch.FloatTensor, torch.FloatTensor]]]:
        """
        Copied from MixtralDecoderLayer.forward: https://github.com/huggingface/transformers/blob/v4.37.0/src/transformers/models/mixtral/modeling_mixtral.py
        The only differences are:
        - add new args token_idx
        - add new args reuse_cache
        - add new args flash_attention_recompute
        - add new args cache_idx
        """
        if "padding_mask" in kwargs:
            warnings.warn(
                "Passing `padding_mask` is deprecated and will be removed in v4.37. Please make sure use `attention_mask` instead.`"
            )

        htcore.mark_step()
        residual = hidden_states
=======

    def forward(
        self,
        hidden_states: torch.Tensor,
        attention_mask: Optional[torch.Tensor] = None,
        position_ids: Optional[torch.LongTensor] = None,
        past_key_value: Optional[Tuple[torch.Tensor]] = None,
        output_attentions: Optional[bool] = False,
        output_router_logits: Optional[bool] = False,
        use_cache: Optional[bool] = False,
        token_idx: Optional[torch.Tensor] = None,
        **kwargs,
    ) -> Tuple[torch.FloatTensor, Optional[Tuple[torch.FloatTensor, torch.FloatTensor]]]:
        """
        Copied from MixtralDecoderLayer.forward: https://github.com/huggingface/transformers/blob/v4.37.0/src/transformers/models/mixtral/modeling_mixtral.py
        The only differences are:
        - add new args token_idx
        """
        if "padding_mask" in kwargs:
            warnings.warn(
                "Passing `padding_mask` is deprecated and will be removed in v4.37. Please make sure use `attention_mask` instead.`"
            )

        htcore.mark_step()
        residual = hidden_states

        hidden_states = self.input_layernorm(hidden_states)

        # Self Attention
        hidden_states, self_attn_weights, present_key_value = self.self_attn(
            hidden_states=hidden_states,
            attention_mask=attention_mask,
            position_ids=position_ids,
            past_key_value=past_key_value,
            output_attentions=output_attentions,
            use_cache=use_cache,
            token_idx=token_idx,
        )
        hidden_states = residual + hidden_states
        htcore.mark_step()

        # Fully Connected
        residual = hidden_states
        hidden_states = self.post_attention_layernorm(hidden_states)
        hidden_states, router_logits = self.block_sparse_moe(hidden_states)
        hidden_states = residual + hidden_states
        htcore.mark_step()

        outputs = (hidden_states,)

        if output_attentions:
            outputs += (self_attn_weights,)

        if use_cache:
            outputs += (present_key_value,)

        if output_router_logits:
            outputs += (router_logits,)

        return outputs


def gaudi_mixtral_model_forward(
    self,
    input_ids: torch.LongTensor = None,
    attention_mask: Optional[torch.Tensor] = None,
    position_ids: Optional[torch.LongTensor] = None,
    past_key_values: Optional[List[torch.FloatTensor]] = None,
    inputs_embeds: Optional[torch.FloatTensor] = None,
    use_cache: Optional[bool] = None,
    output_attentions: Optional[bool] = None,
    output_hidden_states: Optional[bool] = None,
    output_router_logits: Optional[bool] = None,
    return_dict: Optional[bool] = None,
    token_idx: Optional[torch.Tensor] = None,
) -> Union[Tuple, MoeModelOutputWithPast]:
    """
    Copied from MixtralModel.forward: https://github.com/huggingface/transformers/blob/v4.37.0/src/transformers/models/mixtral/modeling_mixtral.py#L1069
    The only differences are:
    - add new args token_idx
    """
    output_attentions = output_attentions if output_attentions is not None else self.config.output_attentions
    output_router_logits = (
        output_router_logits if output_router_logits is not None else self.config.output_router_logits
    )
    output_hidden_states = (
        output_hidden_states if output_hidden_states is not None else self.config.output_hidden_states
    )
    use_cache = use_cache if use_cache is not None else self.config.use_cache
>>>>>>> c0fb13ce

        hidden_states = self.input_layernorm(hidden_states)

        # Self Attention
        hidden_states, self_attn_weights, present_key_value = self.self_attn(
            hidden_states=hidden_states,
            attention_mask=attention_mask,
            position_ids=position_ids,
            past_key_value=past_key_value,
            output_attentions=output_attentions,
            use_cache=use_cache,
            token_idx=token_idx,
            reuse_cache=reuse_cache,
            flash_attention_recompute=flash_attention_recompute,
            cache_idx=cache_idx,
        )
        hidden_states = residual + hidden_states
        htcore.mark_step()

        # Fully Connected
        residual = hidden_states
        hidden_states = self.post_attention_layernorm(hidden_states)
        hidden_states, router_logits = self.block_sparse_moe(hidden_states)
        hidden_states = residual + hidden_states
        htcore.mark_step()

        outputs = (hidden_states,)

        if output_attentions:
            outputs += (self_attn_weights,)

        if use_cache:
            outputs += (present_key_value,)

        if output_router_logits:
            outputs += (router_logits,)

        return outputs


class GaudiMixtralModel(MixtralModel):
    def __init__(self, config: MixtralConfig):
        super().__init__(config)

    def allocate_kv_cache(self, batch_size, max_seq_len, inp_seq_len):
        for layer in self.layers:
            layer.allocate_kv_cache(batch_size, max_seq_len, inp_seq_len)

    def forward(
        self,
        input_ids: torch.LongTensor = None,
        attention_mask: Optional[torch.Tensor] = None,
        position_ids: Optional[torch.LongTensor] = None,
        past_key_values: Optional[List[torch.FloatTensor]] = None,
        inputs_embeds: Optional[torch.FloatTensor] = None,
        use_cache: Optional[bool] = None,
        output_attentions: Optional[bool] = None,
        output_hidden_states: Optional[bool] = None,
        output_router_logits: Optional[bool] = None,
        return_dict: Optional[bool] = None,
        token_idx: Optional[torch.Tensor] = None,
        reuse_cache: Optional[bool] = False,
        flash_attention_recompute: Optional[bool] = False,
        cache_idx: int = None,
    ) -> Union[Tuple, MoeModelOutputWithPast]:
        """
        Copied from MixtralModel.forward: https://github.com/huggingface/transformers/blob/v4.37.0/src/transformers/models/mixtral/modeling_mixtral.py#L1069
        The only differences are:
        - add new args token_idx
        - add new args reuse_cache
        - add new args flash_attention_recompute
        - add new args cache_idx
        """
        output_attentions = output_attentions if output_attentions is not None else self.config.output_attentions
        output_router_logits = (
            output_router_logits if output_router_logits is not None else self.config.output_router_logits
        )
        output_hidden_states = (
            output_hidden_states if output_hidden_states is not None else self.config.output_hidden_states
        )
        use_cache = use_cache if use_cache is not None else self.config.use_cache

        return_dict = return_dict if return_dict is not None else self.config.use_return_dict

        # retrieve input_ids and inputs_embeds
        if input_ids is not None and inputs_embeds is not None:
            raise ValueError("You cannot specify both decoder_input_ids and decoder_inputs_embeds at the same time")
        elif input_ids is not None:
            batch_size, seq_length = input_ids.shape
        elif inputs_embeds is not None:
            batch_size, seq_length, _ = inputs_embeds.shape
        else:
            raise ValueError("You have to specify either decoder_input_ids or decoder_inputs_embeds")

        past_key_values_length = 0
        use_new_cache = False  # Ignoring new Cache path for HPU

        if self.gradient_checkpointing and self.training:
            if use_cache:
                logger.warning_once(
                    "`use_cache=True` is incompatible with gradient checkpointing. Setting `use_cache=False`..."
                )
                use_cache = False

        if past_key_values is not None and use_cache:
            if reuse_cache:
                past_key_values_length = past_key_values[0][0][2]
            else:
                if use_new_cache:
                    if not isinstance(past_key_values, StaticCache):
                        past_key_values = DynamicCache.from_legacy_cache(past_key_values)
                    past_key_values_length = past_key_values.get_usable_length()
                else:
                    past_key_values_length = past_key_values[0][0].shape[2]

        if position_ids is None:
            device = input_ids.device if input_ids is not None else inputs_embeds.device
            position_ids = torch.arange(
                past_key_values_length, seq_length + past_key_values_length, dtype=torch.long, device=device
            )
            position_ids = position_ids.unsqueeze(0).view(-1, seq_length)
        else:
            position_ids = position_ids.view(-1, seq_length).long()

        if inputs_embeds is None:
            inputs_embeds = self.embed_tokens(input_ids)

        if attention_mask is not None and self.config._attn_implementation == "flash_attention_2" and use_cache:
            is_padding_right = attention_mask[:, -1].sum().item() != batch_size
            if is_padding_right:
                raise ValueError(
                    "You are attempting to perform batched generation with padding_side='right'"
                    " this may lead to unexpected behaviour for Flash Attention version of Mixtral. Make sure to "
                    " call `tokenizer.padding_side  = 'left'` before tokenizing the input. "
                )

        if self.config._attn_implementation == "flash_attention_2":
            # 2d mask is passed through the layers
            attention_mask = attention_mask if (attention_mask is not None and 0 in attention_mask) else None
        elif self.config._attn_implementation == "sdpa" and not output_attentions:
            # output_attentions=True can not be supported when using SDPA, and we fall back on
            # the manual implementation that requires a 4D causal mask in all cases.
            attention_mask = _prepare_4d_causal_attention_mask_for_sdpa(
                attention_mask,
                (batch_size, seq_length),
                inputs_embeds,
                past_key_values_length,
            )
        else:
            # 4d mask is passed through the layers
            attention_mask = _prepare_4d_causal_attention_mask(
                attention_mask,
                (batch_size, seq_length),
                inputs_embeds,
                past_key_values_length,
                sliding_window=self.config.sliding_window,
            )

        hidden_states = inputs_embeds

        # decoder layers
        all_hidden_states = () if output_hidden_states else None
        all_self_attns = () if output_attentions else None
        all_router_logits = () if output_router_logits else None
        next_decoder_cache = () if not use_new_cache else None

        for layer_idx, decoder_layer in enumerate(self.layers):
            if output_hidden_states:
                all_hidden_states += (hidden_states,)

            if self.gradient_checkpointing and self.training:
                layer_outputs = self._gradient_checkpointing_func(
                    decoder_layer.__call__,
                    hidden_states,
                    attention_mask,
                    position_ids,
                    past_key_values,
                    output_attentions,
                    output_router_logits,
                    use_cache,
                )
            else:
                layer_outputs = decoder_layer(
                    hidden_states,
                    attention_mask=attention_mask,
                    position_ids=position_ids,
                    past_key_value=None if past_key_values is None else past_key_values[layer_idx],
                    output_attentions=output_attentions,
                    output_router_logits=output_router_logits,
                    use_cache=use_cache,
                    token_idx=token_idx,
                    reuse_cache=reuse_cache,
                    flash_attention_recompute=flash_attention_recompute,
                    cache_idx=cache_idx,
                )

            hidden_states = layer_outputs[0]

            if use_cache:
                next_decoder_cache += (layer_outputs[2 if output_attentions else 1],)

            if output_attentions:
                all_self_attns += (layer_outputs[1],)

            if output_router_logits:
                all_router_logits += (layer_outputs[-1],)

        hidden_states = self.norm(hidden_states)

        # add hidden states from the last decoder layer
        if output_hidden_states:
            all_hidden_states += (hidden_states,)

        next_cache = None
        if use_cache:
            next_cache = (
                next_decoder_cache.to_legacy_cache() if isinstance(next_decoder_cache, Cache) else next_decoder_cache
            )

        if not return_dict:
            return tuple(
                v
                for v in [hidden_states, next_cache, all_hidden_states, all_self_attns, all_router_logits]
                if v is not None
            )
        return MoeModelOutputWithPast(
            last_hidden_state=hidden_states,
            past_key_values=next_cache,
            hidden_states=all_hidden_states,
            attentions=all_self_attns,
            router_logits=all_router_logits,
        )


class GaudiMixtralForCausalLM(MixtralForCausalLM):
    """
    Inherits from MixtralForCausalLM: https://github.com/huggingface/transformers/blob/v4.37.0/src/transformers/models/mixtral/modeling_mixtral.py#L1231
    The only differences are:
    - add new args token_idx
    - add token_idx into model_inputs
    - from step2 when enable KV cache, slice next_input_ids from input_ids base on the token_idx
    - from step2 when enable KV cache, slice next_position_ids from position_ids base on the token_idx
    """

    def allocate_kv_cache(self, batch_size, max_seq_len, inp_seq_len):
        self.model.allocate_kv_cache(batch_size, max_seq_len, inp_seq_len)
        self.kv_cache_len = max_seq_len

    def forward(
        self,
        input_ids: torch.LongTensor = None,
        attention_mask: Optional[torch.Tensor] = None,
        position_ids: Optional[torch.LongTensor] = None,
        past_key_values: Optional[List[torch.FloatTensor]] = None,
        inputs_embeds: Optional[torch.FloatTensor] = None,
        labels: Optional[torch.LongTensor] = None,
        use_cache: Optional[bool] = None,
        output_attentions: Optional[bool] = None,
        output_hidden_states: Optional[bool] = None,
        output_router_logits: Optional[bool] = None,
        return_dict: Optional[bool] = None,
        token_idx: Optional[torch.Tensor] = None,
        reuse_cache: Optional[bool] = None,
        flash_attention_recompute: Optional[bool] = False,
        cache_idx: int = None,
    ) -> Union[Tuple, MoeCausalLMOutputWithPast]:
        output_attentions = output_attentions if output_attentions is not None else self.config.output_attentions
        output_router_logits = (
            output_router_logits if output_router_logits is not None else self.config.output_router_logits
        )

        output_hidden_states = (
            output_hidden_states if output_hidden_states is not None else self.config.output_hidden_states
        )
        return_dict = return_dict if return_dict is not None else self.config.use_return_dict

        # decoder outputs consists of (dec_features, layer_state, dec_hidden, dec_attn)
        outputs = self.model(
            input_ids=input_ids,
            attention_mask=attention_mask,
            position_ids=position_ids,
            past_key_values=past_key_values,
            inputs_embeds=inputs_embeds,
            use_cache=use_cache,
            output_attentions=output_attentions,
            output_hidden_states=output_hidden_states,
            output_router_logits=output_router_logits,
            return_dict=return_dict,
            token_idx=token_idx,
            reuse_cache=reuse_cache,
            flash_attention_recompute=flash_attention_recompute,
            cache_idx=cache_idx,
        )

        hidden_states = outputs[0]
        logits = self.lm_head(hidden_states)
        logits = logits.float()

        loss = None
        if labels is not None:
            # Shift so that tokens < n predict n
            shift_logits = logits[..., :-1, :].contiguous()
            shift_labels = labels[..., 1:].contiguous()
            # Flatten the tokens
            loss_fct = CrossEntropyLoss()
            shift_logits = shift_logits.view(-1, self.config.vocab_size)
            shift_labels = shift_labels.view(-1)
            # Enable model parallelism
            shift_labels = shift_labels.to(shift_logits.device)
            loss = loss_fct(shift_logits, shift_labels)

        aux_loss = None
        if output_router_logits:
            aux_loss = load_balancing_loss_func(
                outputs.router_logits if return_dict else outputs[-1],
                self.num_experts,
                self.num_experts_per_tok,
                attention_mask,
            )
            if labels is not None:
                loss += self.router_aux_loss_coef * aux_loss.to(loss.device)  # make sure to reside in the same device

        if not return_dict:
            output = (logits,) + outputs[1:]
            if output_router_logits:
                output = (aux_loss,) + output
            return (loss,) + output if loss is not None else output

        return MoeCausalLMOutputWithPast(
            loss=loss,
            aux_loss=aux_loss,
            logits=logits,
            past_key_values=outputs.past_key_values,
            hidden_states=outputs.hidden_states,
            attentions=outputs.attentions,
            router_logits=outputs.router_logits,
        )

    def prepare_inputs_for_generation(
        self, input_ids, past_key_values=None, attention_mask=None, inputs_embeds=None, **kwargs
    ):
        past_length = 0
        reuse_cache = kwargs.get("reuse_cache")
        token_idx = kwargs.get("token_idx", None)

        # Omit tokens covered by past_key_values
        if past_key_values is not None:
            if token_idx is not None:
                input_ids = torch.index_select(input_ids, 1, token_idx - 1)
            else:
                if isinstance(past_key_values, Cache):
                    cache_length = past_key_values.get_seq_length()
                    past_length = past_key_values.seen_tokens
                    max_cache_length = past_key_values.get_max_length()
                else:
                    cache_length = past_length = past_key_values[0][0].shape[2]
                    max_cache_length = None

                # Keep only the unprocessed tokens:
                # 1 - If the length of the attention_mask exceeds the length of input_ids, then we are in a setting where
                # some of the inputs are exclusively passed as part of the cache (e.g. when passing input_embeds as
                # input)
                if attention_mask is not None and attention_mask.shape[1] > input_ids.shape[1]:
                    input_ids = input_ids[:, -(attention_mask.shape[1] - past_length) :]
                # 2 - If the past_length is smaller than input_ids', then input_ids holds all input tokens. We can discard
                # input_ids based on the past_length.
                elif past_length < input_ids.shape[1]:
                    input_ids = input_ids[:, past_length:]
                # 3 - Otherwise (past_length >= input_ids.shape[1]), let's assume input_ids only has unprocessed tokens.

                # If we are about to go beyond the maximum cache length, we need to crop the input attention mask.
                if (
                    max_cache_length is not None
                    and attention_mask is not None
                    and cache_length + input_ids.shape[1] > max_cache_length
                ):
                    attention_mask = attention_mask[:, -max_cache_length:]
        elif reuse_cache and token_idx is not None:
            # With reuse_cache, KV cache is pre allocated hence for the 1st token we can slice the inputs till token idx for the fwd pass
            input_ids = input_ids[:, :token_idx]
            attention_mask = attention_mask[:, :token_idx]

        position_ids = kwargs.get("position_ids", None)
        if attention_mask is not None and position_ids is None:
            # create position_ids on the fly for batch generation
            position_ids = attention_mask.long().cumsum(-1) - 1
            position_ids.masked_fill_(attention_mask == 0, 1)
            if past_key_values:
                if token_idx is not None:
                    position_ids = torch.index_select(position_ids, 1, token_idx - 1)
                else:
                    position_ids = position_ids[:, -input_ids.shape[1] :]

        # if `inputs_embeds` are passed, we only want to use them in the 1st generation step
        if inputs_embeds is not None and past_key_values is None:
            model_inputs = {"inputs_embeds": inputs_embeds}
        else:
            model_inputs = {"input_ids": input_ids}

        model_inputs.update(
            {
                "position_ids": position_ids,
                "past_key_values": past_key_values,
                "use_cache": kwargs.get("use_cache"),
                "attention_mask": attention_mask,
                "token_idx": token_idx,
                "reuse_cache": reuse_cache,
                "flash_attention_recompute": kwargs.get("flash_attention_recompute"),
                "cache_idx": kwargs.get("cache_idx"),
            }
        )
        return model_inputs<|MERGE_RESOLUTION|>--- conflicted
+++ resolved
@@ -179,24 +179,17 @@
         return self.cache.shape
 
     def forward(self, cur, dim, idx):
-<<<<<<< HEAD
         return self.update(self.cache, cur, dim, idx, self.inp_seq_len)
-=======
-        return update(self.cache, cur, dim, idx, self.inp_seq_len)
->>>>>>> c0fb13ce
 
 
 class GaudiMixtralAttention(MixtralAttention):
     def __init__(self, config: MixtralConfig, layer_idx: Optional[int] = None):
         super().__init__(config, layer_idx)
         self._init_rope()
-<<<<<<< HEAD
         self.k_cache = KVCache()
         self.v_cache = KVCache()
         self.inp_seq_len = -1
         self.norm_factor = 1.0 / math.sqrt(self.head_dim)
-=======
->>>>>>> c0fb13ce
 
     def _init_rope(self):
         """
@@ -227,7 +220,6 @@
                 )
             else:
                 raise ValueError(f"Unknown RoPE scaling type {scaling_type}")
-<<<<<<< HEAD
 
     def allocate_kv_cache(self, batch_size, max_seq_len, inp_seq_len):
         cache_shape = (batch_size, self.num_key_value_heads, max_seq_len, self.head_dim)
@@ -323,75 +315,6 @@
         if FusedSDPA:
             import habana_frameworks.torch.hpu as ht
 
-=======
-
-    def forward(
-        self,
-        hidden_states: torch.Tensor,
-        attention_mask: Optional[torch.Tensor] = None,
-        position_ids: Optional[torch.LongTensor] = None,
-        past_key_value: Optional[Cache] = None,
-        output_attentions: bool = False,
-        use_cache: bool = False,
-        token_idx: Optional[torch.Tensor] = None,
-        **kwargs,
-    ) -> Tuple[torch.Tensor, Optional[torch.Tensor], Optional[Tuple[torch.Tensor]]]:
-        """
-        Copied from MixtralAttention.forward: https://github.com/huggingface/transformers/blob/v4.37.0/src/transformers/models/mixtral/modeling_mixtral.py
-        The only differences are:
-        - add new args token_idx
-        - optimize KV cache
-        """
-        if "padding_mask" in kwargs:
-            warnings.warn(
-                "Passing `padding_mask` is deprecated and will be removed in v4.37. Please make sure use `attention_mask` instead.`"
-            )
-        bsz, q_len, _ = hidden_states.size()
-
-        query_states = self.q_proj(hidden_states)
-        key_states = self.k_proj(hidden_states)
-        value_states = self.v_proj(hidden_states)
-
-        query_states = query_states.view(bsz, q_len, self.num_heads, self.head_dim).transpose(1, 2)
-        key_states = key_states.view(bsz, q_len, self.num_key_value_heads, self.head_dim).transpose(1, 2)
-        value_states = value_states.view(bsz, q_len, self.num_key_value_heads, self.head_dim).transpose(1, 2)
-
-        kv_seq_len = key_states.shape[-2]
-        if past_key_value is not None:
-            if self.layer_idx is None:
-                raise ValueError(
-                    f"The cache structure has changed since version v4.36. If you are using {self.__class__.__name__} "
-                    "for auto-regressive decoding with k/v caching, please make sure to initialize the attention class "
-                    "with a layer index."
-                )
-            if token_idx is not None:
-                if 0 <= self.layer_idx < len(past_key_value.key_cache):
-                    kv_seq_len = past_key_value.key_cache[self.layer_idx].shape[-2]
-            else:
-                kv_seq_len += past_key_value.get_usable_length(kv_seq_len, self.layer_idx)
-        cos, sin = self.rotary_emb(value_states, seq_len=kv_seq_len)
-        query_states, key_states = apply_customized_rope(query_states, key_states, cos, sin, position_ids)
-
-        if past_key_value is not None:
-            cache_kwargs = {"sin": sin, "cos": cos}  # Specific to RoPE models
-            if token_idx is not None:
-                if 0 <= self.layer_idx < len(past_key_value.key_cache):
-                    past_key_value.key_cache[self.layer_idx].index_copy_(2, token_idx - 1, key_states)
-                    past_key_value.value_cache[self.layer_idx].index_copy_(2, token_idx - 1, value_states)
-                    key_states = past_key_value.key_cache[self.layer_idx]
-                    value_states = past_key_value.value_cache[self.layer_idx]
-                else:
-                    past_key_value.key_cache.append(key_states)
-                    past_key_value.value_cache.append(value_states)
-            else:
-                key_states, value_states = past_key_value.update(
-                    key_states, value_states, self.layer_idx, cache_kwargs
-                )
-
-        if FusedSDPA:
-            import habana_frameworks.torch.hpu as ht
-
->>>>>>> c0fb13ce
             if q_len == 1:
                 # next token
                 with ht.sdp_kernel(enable_recompute=False):
@@ -409,11 +332,7 @@
                 query_states, key_states, value_states, attention_mask, self.num_key_value_groups
             )
 
-<<<<<<< HEAD
             attn_weights = torch.matmul(query_states, key_states.transpose(-2, -1)) * self.norm_factor
-=======
-            attn_weights = torch.matmul(query_states, key_states.transpose(-2, -1)) / math.sqrt(self.head_dim)
->>>>>>> c0fb13ce
 
             if attention_mask is not None:
                 attention_mask = attention_mask.unsqueeze(2)
@@ -433,8 +352,6 @@
 
         if not output_attentions:
             attn_weights = None
-
-        return attn_output, attn_weights, past_key_value
 
 
 def gaudi_mixtral_block_sparse_moe_forward(self, hidden_states: torch.Tensor) -> Tuple[torch.Tensor, torch.Tensor]:
@@ -490,7 +407,6 @@
     def __init__(self, config: MixtralConfig, layer_idx: int):
         super().__init__(config, layer_idx)
         self.self_attn = GaudiMixtralAttention(config, layer_idx)
-<<<<<<< HEAD
 
     def allocate_kv_cache(self, batch_size, max_seq_len, inp_seq_len):
         self.self_attn.allocate_kv_cache(batch_size, max_seq_len, inp_seq_len)
@@ -525,97 +441,6 @@
 
         htcore.mark_step()
         residual = hidden_states
-=======
-
-    def forward(
-        self,
-        hidden_states: torch.Tensor,
-        attention_mask: Optional[torch.Tensor] = None,
-        position_ids: Optional[torch.LongTensor] = None,
-        past_key_value: Optional[Tuple[torch.Tensor]] = None,
-        output_attentions: Optional[bool] = False,
-        output_router_logits: Optional[bool] = False,
-        use_cache: Optional[bool] = False,
-        token_idx: Optional[torch.Tensor] = None,
-        **kwargs,
-    ) -> Tuple[torch.FloatTensor, Optional[Tuple[torch.FloatTensor, torch.FloatTensor]]]:
-        """
-        Copied from MixtralDecoderLayer.forward: https://github.com/huggingface/transformers/blob/v4.37.0/src/transformers/models/mixtral/modeling_mixtral.py
-        The only differences are:
-        - add new args token_idx
-        """
-        if "padding_mask" in kwargs:
-            warnings.warn(
-                "Passing `padding_mask` is deprecated and will be removed in v4.37. Please make sure use `attention_mask` instead.`"
-            )
-
-        htcore.mark_step()
-        residual = hidden_states
-
-        hidden_states = self.input_layernorm(hidden_states)
-
-        # Self Attention
-        hidden_states, self_attn_weights, present_key_value = self.self_attn(
-            hidden_states=hidden_states,
-            attention_mask=attention_mask,
-            position_ids=position_ids,
-            past_key_value=past_key_value,
-            output_attentions=output_attentions,
-            use_cache=use_cache,
-            token_idx=token_idx,
-        )
-        hidden_states = residual + hidden_states
-        htcore.mark_step()
-
-        # Fully Connected
-        residual = hidden_states
-        hidden_states = self.post_attention_layernorm(hidden_states)
-        hidden_states, router_logits = self.block_sparse_moe(hidden_states)
-        hidden_states = residual + hidden_states
-        htcore.mark_step()
-
-        outputs = (hidden_states,)
-
-        if output_attentions:
-            outputs += (self_attn_weights,)
-
-        if use_cache:
-            outputs += (present_key_value,)
-
-        if output_router_logits:
-            outputs += (router_logits,)
-
-        return outputs
-
-
-def gaudi_mixtral_model_forward(
-    self,
-    input_ids: torch.LongTensor = None,
-    attention_mask: Optional[torch.Tensor] = None,
-    position_ids: Optional[torch.LongTensor] = None,
-    past_key_values: Optional[List[torch.FloatTensor]] = None,
-    inputs_embeds: Optional[torch.FloatTensor] = None,
-    use_cache: Optional[bool] = None,
-    output_attentions: Optional[bool] = None,
-    output_hidden_states: Optional[bool] = None,
-    output_router_logits: Optional[bool] = None,
-    return_dict: Optional[bool] = None,
-    token_idx: Optional[torch.Tensor] = None,
-) -> Union[Tuple, MoeModelOutputWithPast]:
-    """
-    Copied from MixtralModel.forward: https://github.com/huggingface/transformers/blob/v4.37.0/src/transformers/models/mixtral/modeling_mixtral.py#L1069
-    The only differences are:
-    - add new args token_idx
-    """
-    output_attentions = output_attentions if output_attentions is not None else self.config.output_attentions
-    output_router_logits = (
-        output_router_logits if output_router_logits is not None else self.config.output_router_logits
-    )
-    output_hidden_states = (
-        output_hidden_states if output_hidden_states is not None else self.config.output_hidden_states
-    )
-    use_cache = use_cache if use_cache is not None else self.config.use_cache
->>>>>>> c0fb13ce
 
         hidden_states = self.input_layernorm(hidden_states)
 
