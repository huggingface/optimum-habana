--- conflicted
+++ resolved
@@ -341,14 +341,10 @@
         token_idx: Optional[torch.Tensor] = None,
         reuse_cache: Optional[bool] = False,
         cache_idx: Optional[int] = None,
-<<<<<<< HEAD
         lazy_mode: Optional[bool] = True,
         attn_softmax_bf16: Optional[bool] = False,
-    ) -> Union[Tuple, BaseModelOutputWithPast]:
-=======
         **kwargs,
     ) -> BaseModelOutputWithPast:
->>>>>>> 232c8cfd
         """
         Copied from PhiModel.forward: https://github.com/huggingface/transformers/blob/v4.37.1/src/transformers/models/phi/modeling_phi.py
         The only differences are:
@@ -427,7 +423,7 @@
                 lazy_mode
                 and not self.training
                 and (torch.distributed.is_initialized() is False or torch.distributed.get_world_size() == 1)
-                and hthpu.get_device_name() != "GAUDI3"
+                and hthpu.get_device_name() != "GAUDI3" # mark_step improves gaudi 2 performance but impacts gaudi 3
             ):
                 htcore.mark_step()
 
