--- conflicted
+++ resolved
@@ -21,6 +21,7 @@
 import torch
 import torch.nn.functional as F
 from transformers.cache_utils import Cache, DynamicCache, StaticCache
+from transformers.masking_utils import create_causal_mask, create_sliding_window_causal_mask
 from transformers.modeling_outputs import BaseModelOutputWithPast, CausalLMOutputWithPast
 from transformers.models.gemma2.modeling_gemma2 import (
     Gemma2Attention,
@@ -141,7 +142,6 @@
 class GaudiGemma2Attention(Gemma2Attention):
     def __init__(self, config: Gemma2Config, layer_idx: Optional[int] = None):
         super().__init__(config, layer_idx)
-        self.layer_type = "sliding_attention" if self.sliding_window else "full_attention"
 
         self.rotary_emb = GaudiGemma2RotaryEmbedding(config=self.config)
 
@@ -371,8 +371,6 @@
     def __init__(self, config: Gemma2Config, layer_idx: int):
         super().__init__(config, layer_idx)
         self.self_attn = GaudiGemma2Attention(config, layer_idx)
-        # in ver 4.55 onward, here we can use config.layer_types[layer_idx]: https://github.com/huggingface/transformers/blob/v4.55.0/src/transformers/models/gemma2/modeling_gemma2.py#L245
-        self.attention_type = self.self_attn.layer_type
         self.mlp = GaudiGemma2MLP(config)
 
     def allocate_kv_cache(self, batch_size, max_seq_len, inp_seq_len):
@@ -627,15 +625,9 @@
 
         # HPU specific mask generation
         if ignore_cache_position:
-            causal_mask = _gaudi_prepare_4d_causal_attention_mask(
-                attention_mask,
-                input_ids.shape if input_ids is not None else (batch_size, seq_length),
-                inputs_embeds,
-                past_seen_tokens,
-            )
             if not isinstance(causal_mask_mapping := attention_mask, dict):
                 """
-                IG: Addapted from here: https://github.com/huggingface/transformers/blob/v4.55.0/src/transformers/models/gemma2/modeling_gemma2.py#L416-L430
+                taken from here: https://github.com/huggingface/transformers/blob/v4.55.4/src/transformers/models/gemma2/modeling_gemma2.py#L416-L430
                 with _gaudi_prepare_4d_causal_attention_mask
                 """
                 causal_mask_mapping = {
@@ -654,9 +646,21 @@
                     ),
                 }
         else:
-            causal_mask = self._update_causal_mask(
-                attention_mask, inputs_embeds, cache_position, past_key_values, output_attentions
-            )
+            if not isinstance(causal_mask_mapping := attention_mask, dict):
+                # Prepare mask arguments
+                mask_kwargs = {
+                    "config": self.config,
+                    "input_embeds": inputs_embeds,
+                    "attention_mask": attention_mask,
+                    "cache_position": cache_position,
+                    "past_key_values": past_key_values,
+                    "position_ids": position_ids,
+                }
+                # Create the masks
+                causal_mask_mapping = {
+                    "full_attention": create_causal_mask(**mask_kwargs),
+                    "sliding_attention": create_sliding_window_causal_mask(**mask_kwargs),
+                }
 
         # embed positions
         hidden_states = inputs_embeds
@@ -686,53 +690,10 @@
             if output_hidden_states:
                 all_hidden_states += (hidden_states,)
 
-<<<<<<< HEAD
-            if self.gradient_checkpointing and self.training:
-                layer_outputs = self._gradient_checkpointing_func(
-                    partial(decoder_layer.__call__, **kwargs),
-                    hidden_states,
-                    position_embeddings,
-                    causal_mask,
-                    position_ids,
-                    past_key_values,
-                    output_attentions,
-                    use_cache,
-                    cache_position,
-                    last_cache_position,
-                    None,
-                    attn_softmax_bf16,
-                    False,
-                    use_flash_attention,
-                    flash_attention_recompute,
-                    flash_attention_causal_mask,
-                    flash_attention_fast_softmax,
-                    None,
-                )
-            else:
-                layer_outputs = decoder_layer(
-                    hidden_states,
-                    position_embeddings=position_embeddings,
-                    attention_mask=causal_mask_mapping[decoder_layer.attention_type],
-                    position_ids=position_ids,
-                    past_key_value=None if past_key_values is None else past_key_values[layer_idx],
-                    output_attentions=output_attentions,
-                    use_cache=use_cache,
-                    cache_position=cache_position,
-                    last_cache_position=last_cache_position,
-                    token_idx=token_idx,
-                    attn_softmax_bf16=attn_softmax_bf16,
-                    reuse_cache=reuse_cache,
-                    use_flash_attention=use_flash_attention,
-                    flash_attention_recompute=flash_attention_recompute,
-                    flash_attention_causal_mask=flash_attention_causal_mask,
-                    flash_attention_fast_softmax=flash_attention_fast_softmax,
-                    cache_idx=cache_idx,
-                )
-=======
             layer_outputs = decoder_layer(
                 hidden_states,
                 position_embeddings=position_embeddings,
-                attention_mask=causal_mask,
+                attention_mask=causal_mask_mapping[decoder_layer.attention_type],
                 position_ids=position_ids,
                 past_key_value=None if past_key_values is None else past_key_values[layer_idx],
                 output_attentions=output_attentions,
@@ -749,7 +710,6 @@
                 cache_idx=cache_idx,
                 **kwargs,
             )
->>>>>>> e5afbde5
 
             hidden_states = layer_outputs[0]
 
