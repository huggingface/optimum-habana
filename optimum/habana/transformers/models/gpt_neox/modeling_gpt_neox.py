--- conflicted
+++ resolved
@@ -381,7 +381,6 @@
         if attention_mask is None:
             attention_mask = input_ids.new_ones(input_shape)
 
-<<<<<<< HEAD
         # if `inputs_embeds` are passed, we only want to use them in the 1st generation step
         if inputs_embeds is not None and past_key_values is None:
             model_inputs = {"inputs_embeds": inputs_embeds}
@@ -398,19 +397,10 @@
         )
 
         return model_inputs
-=======
-        return {
-            "input_ids": input_ids,
-            "attention_mask": attention_mask,
-            "position_ids": position_ids,
-            "past_key_values": past_key_values,
-            "token_idx": token_idx,
-        }
 
 
 def apply_customized_rope(q, k, cos, sin, position_ids):
     if q.device.type == "hpu" and FusedRoPE:
         return FusedRoPE.apply(q, cos, sin, position_ids), FusedRoPE.apply(k, cos, sin, position_ids)
     else:
-        return apply_rotary_pos_emb(q, k, cos, sin, position_ids)
->>>>>>> 9570fb8f
+        return apply_rotary_pos_emb(q, k, cos, sin, position_ids)