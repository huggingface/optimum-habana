import contextlib
import math
import os
import warnings
from typing import Optional, Tuple, Union

import torch


try:
    from habana_frameworks.torch.hpex.kernels import FusedSDPA
except ImportError:
    print("Not using HPU fused kernel for scaled_dot_product_attention")
    FusedSDPA = None

try:
    from habana_frameworks.torch.hpu import sdp_kernel

    SDPContext = True
except ImportError:
    SDPContext = False

try:
    from habana_frameworks.torch.hpex.kernels import RotaryPosEmbeddingHelperV2 as FusedRoPE
except ImportError:
    print("Not using HPU fused kernel for apply_rotary_pos_emb")
    FusedRoPE = None


import habana_frameworks.torch.core as htcore
from torch import nn
from torch.nn import CrossEntropyLoss
from torch.nn import functional as F
from transformers.modeling_attn_mask_utils import _prepare_4d_causal_attention_mask_for_sdpa
from transformers.modeling_outputs import (
    BaseModelOutputWithPastAndCrossAttentions,
    CausalLMOutputWithCrossAttentions,
)
from transformers.models.falcon.configuration_falcon import FalconConfig
from transformers.models.falcon.modeling_falcon import (
    FalconAttention,
    FalconDecoderLayer,
    FalconForCausalLM,
    FalconMLP,
    FalconModel,
    apply_rotary_pos_emb,
    build_alibi_tensor,
)
from transformers.utils import logging

from ...modeling_attn_mask_utils import (
    GaudiAttentionMaskConverter,
    _gaudi_prepare_4d_causal_attention_mask,
)


logger = logging.get_logger(__name__)


def dropout_add(x: torch.Tensor, residual: torch.Tensor, prob: float, training: bool) -> torch.Tensor:
    """
    Copied from transformers.models.falcon.modeling_falcon/dropout_add
    https://github.com/huggingface/transformers/blob/b338a6c3b8eda29610d4d472cad8cd87cbfdaaed/src/transformers/models/falcon/modeling_falcon.py#L248
    """
    out = F.dropout(x, p=prob, training=training)
    if training:
        out = residual + out
        return out
    else:
        residual.add_(out)
        return residual


def apply_customized_rope(q, k, cos, sin, position_ids):
    if q.device.type == "hpu" and FusedRoPE:
        # TODO: remove `.clone()` when it is fixed in SynapseAI
        return FusedRoPE.apply(
            q, cos.unsqueeze(0).unsqueeze(0).clone(), sin.unsqueeze(0).unsqueeze(0).clone(), position_ids
        ), FusedRoPE.apply(
            k, cos.unsqueeze(0).unsqueeze(0).clone(), sin.unsqueeze(0).unsqueeze(0).clone(), position_ids
        )
    else:
        return apply_rotary_pos_emb(q, k, cos, sin, position_ids)


def gaudi_falcon_linear_forward(self, input: torch.Tensor) -> torch.Tensor:
    hidden_states = F.linear(input, self.weight, bias=self.bias)
    return hidden_states


#  FusedScaledDotProductAttention
class ModuleFusedSDPA(torch.nn.Module):
    def __init__(self, fusedSDPA):
        super().__init__()
        self._hpu_kernel_fsdpa = fusedSDPA

    def forward(self, query, key, value, attn_mask, dropout_p, is_casual, scale, softmax_mode):
        return self._hpu_kernel_fsdpa.apply(query, key, value, attn_mask, dropout_p, is_casual, scale, softmax_mode)


class Softmax(nn.Module):
    def __init__(self):
        super().__init__()

    def forward(self, x, dim=None, invAttnHead=None):
        return torch.ops.hpu.softmax_fp8(x, dim, None, None, invAttnHead)


class Matmul(nn.Module):
    def __init__(self):
        super().__init__()

    def forward(self, *args, **kwargs):
        return torch.matmul(*args, **kwargs)


# ScaledDotProductAttention is based on torch.nn.functional.scaled_dot_product_attention
class ScaledDotProductAttention(nn.Module):
    def __init__(self, config: FalconConfig):
        super().__init__()
        self.head_dim = config.hidden_size // config.num_attention_heads
        self.bmm1 = Matmul()
        self.bmm2 = Matmul()
        self.softmax = Softmax()
        self.num_key_value_groups = config.num_attention_heads // config.num_kv_heads

    def repeat_kv(
        self,
        query_states: torch.Tensor,
        key_states: torch.Tensor,
        value_states: torch.Tensor,
        attention_mask: torch.Tensor,
        n_rep: int,
    ):
        """
        Copied from repeat_kv: https://github.com/huggingface/transformers/blob/main/src/transformers/models/llama/modeling_llama.py
        The only differences are:
            - Append num_key_value_heads == 1 check as kv states can be broadcasted during matmuls so need to expand and reshape them.
            - Add new args query_states, key_states, value_states and attention_mask and update the logic for expansion.
        The query states go from (batch, num_heads, seqlen, head_dim) to (batch, num_key_value_heads, n_rep, seqlen, head_dim)
        The key/value states go from (batch, num_key_value_heads, seqlen, head_dim) to (batch, num_key_value_heads, 1, seqlen, head_dim)
        """
        batch, num_key_value_heads, kv_len, head_dim = key_states.shape
        if n_rep == 1 or num_key_value_heads == 1:
            return query_states, key_states, value_states, attention_mask

        new_kv_shape = (batch, num_key_value_heads, 1, kv_len, head_dim)
        key_states = key_states.reshape(new_kv_shape)
        value_states = value_states.reshape(new_kv_shape)

        batch, _, q_len, head_dim = query_states.shape
        new_q_shape = (batch, num_key_value_heads, n_rep, q_len, head_dim)
        query_states = query_states.reshape(new_q_shape)

        if attention_mask is not None:
            # Add groups dim and set to 1
            attention_mask = attention_mask.unsqueeze(1)

        return query_states, key_states, value_states, attention_mask

    def forward(self, query, key, value, attn_mask=None, dropout_p=0.0, is_causal=False, scale=None) -> torch.Tensor:
        L, S = query.size(-2), key.size(-2)
        scale_factor = 1 / math.sqrt(self.head_dim)
        invAttnHead = torch.tensor(scale_factor, dtype=torch.float32).to("hpu")

        if is_causal:
            assert attn_mask is None
            attn_bias = torch.zeros(L, S, dtype=query.dtype)
            temp_mask = torch.ones(L, S, dtype=torch.bool).tril(diagonal=0)
            attn_bias.masked_fill_(temp_mask.logical_not(), float("-inf"))
            attn_bias.to(query.dtype)

        if attn_mask is not None:
            if attn_mask.dtype == torch.bool:
                attn_mask.masked_fill_(attn_mask.logical_not(), float("-inf"))

        query, key, value, attn_mask = self.repeat_kv(query, key, value, attn_mask, self.num_key_value_groups)

        attn_weight = self.bmm1(query, key.transpose(-2, -1))
        attn_weight += attn_mask
        attn_weight = self.softmax(attn_weight, dim=-1, invAttnHead=invAttnHead)
        attn_weight = torch.dropout(attn_weight, dropout_p, train=True)
        attn_output = self.bmm2(attn_weight, value)
        return attn_output


def update(prev, cur, dim, idx, inp_seq_len):
    orig_cur = cur
    cur = cur.to(dtype=prev.dtype)

    if prev.shape == cur.shape:
        prev.copy_(cur)
        return orig_cur

    if cur.shape[-2] > 1 and cur.shape[-2] <= prev.shape[-2]:
        # Initialize
        prev[:, :, :inp_seq_len, :].copy_(cur)
        return orig_cur
    assert cur.shape[2] == 1, f"Cannot update kv-cache. Unsupported shapes. prev:{prev.shape} cur:{cur.shape}"
    if idx is not None:
        prev.index_copy_(dim, idx - 1, cur)
        prev_cast = prev.to(orig_cur.dtype)
        return prev_cast
    else:
        return torch.cat((prev, cur), dim=dim)


class KVCache(torch.nn.Module):
    def __init__(self):
        super(KVCache, self).__init__()
        self.cache = None
        self.inp_seq_len = -1

    def allocate(self, inp_seq_len, dtype, device, shape):
        if self.cache is None or self.cache.shape != shape:
            self.inp_seq_len = inp_seq_len
            self.cache = torch.zeros(shape, dtype=dtype, device=device)
        else:
            assert (
                self.inp_seq_len == inp_seq_len
            ), f"inp_seq_len must be the same. self.inp_seq_len:{self.inp_seq_len} inp_seq_len:{inp_seq_len}"
            self.cache.fill_(0)

    def get_shape(self):
        if self.cache is None:
            return None
        return self.cache.shape

    def forward(self, cur, dim, idx):
        return self.update(self.cache, cur, dim, idx, self.inp_seq_len)

    def update(self, prev, cur, dim, idx, inp_seq_len):
        return update(prev, cur, dim, idx, inp_seq_len)


class GaudiFalconAttention(FalconAttention):
    """
    Inherits from FalconAttention: https://github.com/huggingface/transformers/blob/838b87abe231fd70be5132088d0dee72a7bb8d62/src/transformers/models/falcon/modeling_falcon.py#L267
    The only differences are:
    - add new args token_idx and position_ids
    - replace F.scaled_dot_product_attention with Habana torch's version for BF16
    - use ScaledDotProductAttention for FP8 quantization
    - add new arg reuse_cache
    - add new args use_flash_attention
    - add new arg flash_attention_recompute
    - add new arg flash_attention_causal_mask
    Choice of SDPA:
        There are these variables: use_flash_attention and datatype (bf16/fp8)
        datatype is determined by presence of QUANT_CONFIG env var, presence of which indicates fp8
        1. use_flash_attention, fp8: use ModuleFusedSDPA. most optimal
        2. use_flash_attention, bf16: use FusedSDPA
        3. not use_flash_attention, fp8: Use ScaledDotProductAttention, along with QUANT_CONFIG. This is the case before this PR
        4. not use_flash_attention, bf16: F.scaled_dot_product_attention. Slowest option
    """

    def __init__(self, config: FalconConfig):
        super().__init__(config)

        self.is_fp8 = os.getenv("QUANT_CONFIG", "") != ""

        # In the constructor we do not know which one we will need later in the forward, so creating both
        # TODO, Does this affect memory usage?
        if self.is_fp8:
            self.fused_scaled_dot_product_attention = ModuleFusedSDPA(FusedSDPA)
        self.unfused_scaled_dot_product_attention = ScaledDotProductAttention(config)

        self.k_cache = KVCache()
        self.v_cache = KVCache()
        self.inp_seq_len = -1
        self.max_position_embeddings = config.max_position_embeddings

    def _split_heads(
        self, fused_qkv: torch.Tensor, broadcast: Optional[bool] = True
    ) -> Tuple[torch.Tensor, torch.Tensor, torch.Tensor]:
        if self.new_decoder_architecture:
            batch, seq_len, _ = fused_qkv.shape

            if self.config.num_attention_heads != self.num_heads:  # When DS divides heads for TP
                num_heads = self.config.num_attention_heads
                num_kv_heads = self.config.num_kv_heads
            else:  # When DS not in use
                num_heads = self.num_heads
                num_kv_heads = self.num_kv_heads

            qkv = fused_qkv.view(batch, seq_len, -1, num_heads // num_kv_heads + 2, self.head_dim)
            # query = qkv[:, :, :, :-2]
            # key = qkv[:, :, :, [-2]]
            # value = qkv[:, :, :, [-1]]
            d3 = qkv.shape[3] - 2
            query = torch.index_select(qkv, 3, index=torch.arange(d3, device=qkv.device))
            key = torch.index_select(qkv, 3, index=torch.tensor([d3], device=qkv.device))
            value = torch.index_select(qkv, 3, index=torch.tensor([d3 + 1], device=qkv.device))
            if broadcast:
                key = torch.broadcast_to(key, query.shape)
                value = torch.broadcast_to(value, query.shape)

            query, key, value = [x.flatten(2, 3) for x in (query, key, value)]
            return query, key, value
        elif not self.multi_query:
            batch_size, seq_length, three_times_hidden_size = fused_qkv.shape
            fused_qkv = fused_qkv.view(batch_size, seq_length, self.num_heads, 3, self.head_dim)
            # TODO : Need to be fixed to use index_select()
            return fused_qkv[..., 0, :], fused_qkv[..., 1, :], fused_qkv[..., 2, :]
        else:
            batch_size, seq_length, three_times_hidden_size = fused_qkv.shape
            fused_qkv = fused_qkv.view(batch_size, seq_length, self.num_heads + 2, self.head_dim)
            # return fused_qkv[..., :-2, :], fused_qkv[..., [-2], :], fused_qkv[..., [-1], :]
            d2 = fused_qkv.shape[2] - 2
            query = torch.index_select(fused_qkv, 2, index=torch.arange(d2, device=fused_qkv.device))
            key = torch.index_select(fused_qkv, 2, index=torch.tensor([d2], device=fused_qkv.device))
            value = torch.index_select(fused_qkv, 2, index=torch.tensor([d2 + 1], device=fused_qkv.device))
            return query, key, value

    def allocate_kv_cache(self, batch_size, max_seq_len, inp_seq_len):
        if self.config.new_decoder_architecture:
            cache_shape = (batch_size, self.num_kv_heads, max_seq_len, self.head_dim)
        else:
            cache_shape = (batch_size, 1, max_seq_len, self.head_dim)
        device = self.query_key_value.weight.device
        dtype = self.config.torch_dtype
        self.k_cache.allocate(inp_seq_len, dtype, device, cache_shape)
        self.v_cache.allocate(inp_seq_len, dtype, device, cache_shape)

    def update_sincos_cache(self, seq_len):
        # Call rotary emb forward() to update cos/sin cache when infering more than self.max_position_embeddings
        # This helps in avoiding creation of these caches during actual model forward pass and
        # reduce memory consumption and improve performance.
        if seq_len > self.max_position_embeddings:
            self.max_position_embeddings = seq_len
            self.rotary_emb._set_cos_sin_cache(
                seq_len, self.query_key_value.weight.device, self.query_key_value.weight.dtype
            )

    def pre_attn_forward(
        self,
        hidden_states: torch.Tensor,
        alibi: Optional[torch.Tensor],
        attention_mask: torch.Tensor,
        position_ids: Optional[torch.LongTensor] = None,
        layer_past: Optional[Tuple[torch.Tensor, torch.Tensor]] = None,
        head_mask: Optional[torch.Tensor] = None,
        use_cache: bool = False,
        output_attentions: bool = False,
        token_idx: Optional[torch.Tensor] = None,
        reuse_cache: Optional[bool] = False,
        cache_idx: int = None,
        use_flash_attention: Optional[bool] = False,
        flash_attention_recompute: Optional[bool] = False,
        flash_attention_causal_mask: Optional[bool] = False,
        **kwargs,
    ):
        if "padding_mask" in kwargs:
            warnings.warn(
                "Passing `padding_mask` is deprecated and will be removed in v4.37. Please make sure use `attention_mask` instead.`"
            )
        fused_qkv = self.query_key_value(hidden_states)  # [batch_size, seq_length, 3 x hidden_size]
        # 3 x [batch_size, seq_length, num_heads, head_dim]

        train_with_flash_attention = self.training and self._use_sdpa and not output_attentions and head_mask is None
        (query_layer, key_layer, value_layer) = self._split_heads(
            fused_qkv, not use_flash_attention and not self.is_fp8 and not train_with_flash_attention
        )

        batch_size, query_length, _, _ = query_layer.shape

        query_layer = query_layer.transpose(1, 2).reshape(batch_size, -1, query_length, self.head_dim)
        key_layer = key_layer.transpose(1, 2).reshape(batch_size, -1, query_length, self.head_dim)
        value_layer = value_layer.transpose(1, 2).reshape(batch_size, -1, query_length, self.head_dim)

        kv_seq_len = key_layer.shape[-2]
        if layer_past is not None:
            if token_idx is not None:
                if reuse_cache:
                    kv_seq_len = layer_past[0][-2]
                else:
                    kv_seq_len = layer_past[0].shape[-2]
            else:
                kv_seq_len += layer_past[0].shape[-2]

        if alibi is None:
            cos, sin = self.rotary_emb(value_layer, seq_len=kv_seq_len)
            query_layer, key_layer = apply_customized_rope(query_layer, key_layer, cos, sin, position_ids)

        if use_cache:
            if self.training:
                present = None
            else:
                if reuse_cache:
                    key_layer = self.k_cache(key_layer, -2, token_idx)
                    value_layer = self.v_cache(value_layer, -2, token_idx)
                    present = (self.k_cache.get_shape(), self.v_cache.get_shape())
                else:
                    if layer_past is None:
                        past_key = torch.zeros(
                            key_layer.shape,
                            dtype=self.query_key_value.weight.dtype,
                            device=self.query_key_value.weight.device,
                        )
                        past_value = torch.zeros(
                            key_layer.shape,
                            dtype=self.query_key_value.weight.dtype,
                            device=self.query_key_value.weight.device,
                        )
                        layer_past = [past_key, past_value]
                    key_layer = self.k_cache.update(
                        layer_past[0], key_layer, -2, token_idx, self.inp_seq_len
                    )  # k_layer bs*1, q_len, head_dim
                    value_layer = self.v_cache.update(layer_past[1], value_layer, -2, token_idx, self.inp_seq_len)
                    if token_idx is None:
                        layer_past = (key_layer, value_layer)
                    present = layer_past

                if cache_idx is not None and query_length == 1:
                    key_layer = key_layer[:, :, :cache_idx, :]
                    value_layer = value_layer[:, :, :cache_idx, :]
                    attention_mask = attention_mask[:, :, :, :cache_idx]
        else:
            present = None

        if self.training or present is None:
            kv_length = key_layer.shape[-2]
        else:
            kv_length = present[0][-2] if reuse_cache else present[0].shape[-2]

<<<<<<< HEAD
        if alibi is None:  # both train/inference
=======
        if (not reuse_cache) and (token_idx is not None) and (cache_idx is not None) and (query_length == 1):
            # Return only past key value shapes and not the tensors during decode phase (q len is 1)
            # to avoid making past key values as persistent output tensors of HPU graphs.
            present = (present[0].shape, present[1].shape)

        if alibi is None:
>>>>>>> 10c0e9d4
            if output_attentions:
                attention_scores = query_layer @ key_layer.transpose(-1, -2)
                attention_scores /= math.sqrt(self.head_dim)

                attention_scores = F.softmax(attention_scores + attention_mask, dim=-1, dtype=hidden_states.dtype)
                # It is unclear why neither dropout nor head_mask is applied here (while it is with alibi).
                attn_output = attention_scores @ value_layer
            else:
                if use_flash_attention or train_with_flash_attention:
                    is_causal = self.is_causal and query_length > 1 and flash_attention_causal_mask
                    if self.is_fp8:
                        attn_mask = None if is_causal else attention_mask
                        flash_attention_fast_softmax = True  # TODO pass this along
                        softmax_mode = "fast" if flash_attention_fast_softmax else "None"
                        enable_recompute = self.is_fp8 if query_length == 1 else flash_attention_recompute
                        with sdp_kernel(enable_recompute=enable_recompute):
                            attn_output = self.fused_scaled_dot_product_attention(
                                query_layer, key_layer, value_layer, attn_mask, 0.0, is_causal, None, softmax_mode
                            )
                    else:
                        # TODO very similar to the fp8 case above, could be merged.
                        with sdp_kernel(
                            enable_recompute=flash_attention_recompute
                        ) if SDPContext else contextlib.nullcontext():
                            attn_output = FusedSDPA.apply(
                                query_layer,
                                key_layer,
                                value_layer,
                                attention_mask,
                                0.0,
                                # The query_length > 1 is necessary to match with AttentionMaskConverter.to_causal_4d that does not create a causal mask in case query_length == 1.
                                is_causal and attention_mask is None,
                            )
                else:
                    if self.is_fp8:
                        attn_output = self.unfused_scaled_dot_product_attention(
                            query_layer, key_layer, value_layer, attention_mask, 0.0, is_causal=False
                        )
                    else:
                        # Workaround util scaled_dot_product_attention support broadcast.
                        if self.training is True and query_layer.shape != key_layer.shape:
                            key_layer = torch.broadcast_to(key_layer, query_layer.shape)
                            value_layer = torch.broadcast_to(value_layer, query_layer.shape)
                        attn_output = F.scaled_dot_product_attention(
                            query_layer,
                            key_layer,
                            value_layer,
                            attention_mask,
                            0.0,
                            # The query_length > 1 is necessary to match with AttentionMaskConverter.to_causal_4d that does not create a causal mask in case query_length == 1.
                            is_causal=self.is_causal and attention_mask is None and query_length > 1,
                        )

                # Performance improvement for HPU
                if self.training is True and htcore:
                    htcore.mark_step()
                attention_scores = None

            attn_output = attn_output.view(batch_size, -1, query_length, self.head_dim)
            attn_output = attn_output.permute(0, 2, 1, 3)
            attn_output = attn_output.reshape(batch_size, query_length, -1)

            attn_output = self.dense(attn_output)

            if output_attentions:
                return attn_output, present, attention_scores
            else:
                return attn_output, present, _

        else:
            if train_with_flash_attention:
                if FusedSDPA:
                    # TODO needs to be turned into a module for quantization
                    with sdp_kernel(enable_recompute=False) if SDPContext else contextlib.nullcontext():
                        attn_output = FusedSDPA.apply(
                            query_layer,
                            key_layer,
                            value_layer,
                            attention_mask,
                            self.attention_dropout.p if self.training else 0.0,
                            self.is_causal and attention_mask is None and query_length > 1,
                        )
                else:
                    attn_output = F.scaled_dot_product_attention(
                        query_layer,
                        key_layer,
                        value_layer,
                        attn_mask=attention_mask,
                        dropout_p=self.attention_dropout.p if self.training else 0.0,
                        is_causal=self.is_causal and attention_mask is None and query_length > 1,
                    )
                attn_output = attn_output.transpose(1, 2)
                attn_output = attn_output.reshape(batch_size, query_length, self.num_heads * self.head_dim)

                attn_output = self.dense(attn_output)
            else:
                matmul_result = query_layer @ key_layer.transpose(-1, -2)

                # change view to [batch_size, num_heads, q_length, kv_length]
                attention_scores = matmul_result.view(batch_size, self.num_heads, query_length, kv_length)

                # cast attention scores to fp32, compute scaled softmax and cast back to initial dtype - [batch_size, num_heads, q_length, kv_length]
                input_dtype = attention_scores.dtype
                # `float16` has a minimum value of -65504.0, whereas `bfloat16` and `float32` have a minimum value of `-3.4e+38`
                if input_dtype == torch.float16 or input_dtype == torch.bfloat16:
                    attention_scores = attention_scores.to(torch.float32)

                attention_logits = attention_scores + alibi.view(batch_size, self.num_heads, 1, -1)
                attention_logits *= self.inv_norm_factor
                attention_probs = F.softmax(attention_logits + attention_mask, dim=-1, dtype=hidden_states.dtype)
                # [batch_size, num_heads, q_length, kv_length]
                attention_probs = self.attention_dropout(attention_probs)

                if head_mask is not None:
                    attention_probs = attention_probs * head_mask

                # change view [batch_size, num_heads, q_length, kv_length]
                attention_probs_reshaped = attention_probs.view(batch_size, self.num_heads, query_length, kv_length)

                # matmul: [batch_size * num_heads, q_length, head_dim]
                attn_output = (attention_probs_reshaped @ value_layer).flatten(0, 1)

                # change view [batch_size, q_length, num_heads * head_dim]
                attn_output = self._merge_heads(attn_output)

                attn_output = self.dense(attn_output)

            if output_attentions:
                return attn_output, present, attention_probs
            else:
                return attn_output, present, _

    def attention_all_reduce(self, attn_output):
        if hasattr(self.dense, "all_reduce"):
            self.dense.all_reduce(attn_output)

    def post_attn_forward(self, attn_output):
        if hasattr(self.dense, "all_reduce"):
            self.dense.post_all_reduce(attn_output)
        return attn_output


class GaudiFalconMLP(FalconMLP):
    """
    Inherits from FalconMLP: https://github.com/huggingface/transformers/blob/main/src/transformers/models/falcon/modeling_falcon.py
    """

    def pre_mlp_forward(self, x):
        x = self.act(self.dense_h_to_4h(x))
        x = self.dense_4h_to_h(x)
        return x

    def mlp_all_reduce(self, x):
        if hasattr(self.dense_4h_to_h, "all_reduce"):
            self.dense_4h_to_h.all_reduce(x)

    def post_mlp_forward(self, x):
        if hasattr(self.dense_4h_to_h, "all_reduce"):
            self.dense_4h_to_h.post_all_reduce(x)
        return x


class GaudiFalconDecoderLayer(FalconDecoderLayer):
    """
    Inherits from FalconDecoderLayer: https://github.com/huggingface/transformers/blob/main/src/transformers/models/falcon/modeling_falcon.py
    The only differences are:
    - add new args token_idx and position_ids
    - add token_idx and position_ids into attention inputs
    - add new args reuse_cache
    - add new args use_flash_attention
    - add new arg flash_attention_recompute
    - add new arg flash_attention_causal_mask
    """

    def __init__(self, config: FalconConfig):
        super().__init__(config)
        self.self_attention = GaudiFalconAttention(config)

    def allocate_kv_cache(self, batch_size, max_seq_len, inp_seq_len):
        self.self_attention.allocate_kv_cache(batch_size, max_seq_len, inp_seq_len)

    def update_sincos_cache(self, seq_len):
        self.self_attention.update_sincos_cache(seq_len)

    def forward(
        self,
        hidden_states: torch.Tensor,
        alibi: Optional[torch.Tensor],
        attention_mask: torch.Tensor,
        position_ids: Optional[torch.LongTensor] = None,
        layer_past: Optional[Tuple[torch.Tensor, torch.Tensor]] = None,
        head_mask: Optional[torch.Tensor] = None,
        use_cache: bool = False,
        output_attentions: bool = False,
        token_idx: Optional[torch.Tensor] = None,
        reuse_cache: Optional[bool] = False,
        cache_idx: int = None,
        use_flash_attention: Optional[bool] = False,
        flash_attention_recompute: Optional[bool] = False,
        flash_attention_causal_mask: Optional[bool] = False,
        **kwargs,
    ):
        if "padding_mask" in kwargs:
            warnings.warn(
                "Passing `padding_mask` is deprecated and will be removed in v4.37. Please make sure use `attention_mask` instead.`"
            )
        residual = hidden_states
        (
            hidden_states,
            present,
            attn_scores,
            attention_layernorm_out,
            mlp_layernorm_out,
        ) = self.pre_attn(  # layernorm + attention before AllReduce
            hidden_states,
            layer_past=layer_past,
            attention_mask=attention_mask,
            position_ids=position_ids,
            alibi=alibi,
            head_mask=head_mask,
            use_cache=use_cache,
            output_attentions=output_attentions,
            token_idx=token_idx,
            reuse_cache=reuse_cache,
            cache_idx=cache_idx,
            use_flash_attention=use_flash_attention,
            flash_attention_recompute=flash_attention_recompute,
            flash_attention_causal_mask=flash_attention_causal_mask,
            **kwargs,
        )

        self.self_attention.attention_all_reduce(hidden_states)
        hidden_states = self.self_attention.post_attn_forward(hidden_states)

        attention_output = hidden_states

        if not self.config.new_decoder_architecture:
            if self.config.parallel_attn:
                mlp_layernorm_out = attention_layernorm_out
            else:
                residual = dropout_add(
                    attention_output, residual, self.config.attention_dropout, training=self.training
                )
                mlp_layernorm_out = self.post_attention_layernorm(residual)

        outputs = (present, attn_scores)

        hidden_states = self.mlp.pre_mlp_forward(mlp_layernorm_out)
        self.mlp.mlp_all_reduce(hidden_states)
        hidden_states = self.mlp.post_mlp_forward(hidden_states)

        if self.config.new_decoder_architecture or self.config.parallel_attn:
            hidden_states += attention_output

        output = dropout_add(hidden_states, residual, self.config.hidden_dropout, training=self.training)

        if use_cache:
            outputs = (output,) + outputs
        else:
            outputs = (output,) + outputs[1:]

        return outputs  # hidden_states, present, attentions

    def pre_attn(
        self,
        hidden_states: torch.Tensor,
        alibi: Optional[torch.Tensor],
        attention_mask: torch.Tensor,
        position_ids: Optional[torch.LongTensor] = None,
        layer_past: Optional[Tuple[torch.Tensor, torch.Tensor]] = None,
        head_mask: Optional[torch.Tensor] = None,
        use_cache: bool = False,
        output_attentions: bool = False,
        token_idx: Optional[torch.Tensor] = None,
        reuse_cache: Optional[bool] = False,
        cache_idx: int = None,
        use_flash_attention: Optional[bool] = False,
        flash_attention_recompute: Optional[bool] = False,
        flash_attention_causal_mask: Optional[bool] = False,
    ):
        if self.config.new_decoder_architecture:
            attention_layernorm_out = self.ln_attn(hidden_states)
            mlp_layernorm_out = self.ln_mlp(hidden_states)
        else:
            attention_layernorm_out = self.input_layernorm(hidden_states)
            mlp_layernorm_out = None

        # Self attention.
        attn_outputs, present, attn_scores = self.self_attention.pre_attn_forward(
            attention_layernorm_out,
            layer_past=layer_past,
            attention_mask=attention_mask,
            position_ids=position_ids,
            alibi=alibi,
            head_mask=head_mask,
            use_cache=use_cache,
            output_attentions=output_attentions,
            token_idx=token_idx,
            reuse_cache=reuse_cache,
            cache_idx=cache_idx,
            use_flash_attention=use_flash_attention,
            flash_attention_recompute=flash_attention_recompute,
            flash_attention_causal_mask=flash_attention_causal_mask,
        )

        return attn_outputs, present, attn_scores, attention_layernorm_out, mlp_layernorm_out


class GaudiFalconModel(FalconModel):
    """
    Inherits from FalconModel: https://github.com/huggingface/transformers/blob/main/src/transformers/models/falcon/modeling_falcon.py
    The only differences are:
    - add new args token_idx and position_ids
    - add token_idx and position_ids into decoder inputs
    - add new arg reuse_cache
    - add new args use_flash_attention
    - add new arg flash_attention_recompute
    - add new arg flash_attention_causal_mask
    """

    def allocate_kv_cache(self, batch_size, max_seq_len, inp_seq_len):
        for layer in self.h:
            layer.allocate_kv_cache(batch_size, max_seq_len, inp_seq_len)

    def update_sincos_cache(self, seq_len):
        for layer in self.h:
            layer.update_sincos_cache(seq_len)

    def forward(
        self,
        input_ids: Optional[torch.LongTensor] = None,
        past_key_values: Optional[Tuple[Tuple[torch.Tensor, torch.Tensor], ...]] = None,
        attention_mask: Optional[torch.Tensor] = None,
        position_ids: Optional[torch.LongTensor] = None,
        head_mask: Optional[torch.LongTensor] = None,
        inputs_embeds: Optional[torch.LongTensor] = None,
        use_cache: Optional[bool] = None,
        output_attentions: Optional[bool] = None,
        output_hidden_states: Optional[bool] = None,
        return_dict: Optional[bool] = None,
        token_idx: Optional[torch.Tensor] = None,
        reuse_cache: Optional[bool] = False,
        cache_idx: int = None,
        use_flash_attention: Optional[bool] = False,
        flash_attention_recompute: Optional[bool] = False,
        flash_attention_causal_mask: Optional[bool] = False,
    ) -> Union[Tuple[torch.Tensor, ...], BaseModelOutputWithPastAndCrossAttentions]:
        output_attentions = output_attentions if output_attentions is not None else self.config.output_attentions
        output_hidden_states = (
            output_hidden_states if output_hidden_states is not None else self.config.output_hidden_states
        )
        use_cache = use_cache if use_cache is not None else self.config.use_cache
        return_dict = return_dict if return_dict is not None else self.config.use_return_dict

        if input_ids is not None and inputs_embeds is not None:
            raise ValueError("You cannot specify both input_ids and inputs_embeds at the same time")
        elif input_ids is not None:
            batch_size, seq_length = input_ids.shape
        elif inputs_embeds is not None:
            batch_size, seq_length, _ = inputs_embeds.shape
        else:
            raise ValueError("You have to specify either input_ids or inputs_embeds")

        if past_key_values is None:
            past_key_values = tuple([None] * len(self.h))

        if inputs_embeds is None:
            inputs_embeds = self.word_embeddings(input_ids)

        hidden_states = inputs_embeds

        if self.gradient_checkpointing and self.training:
            if use_cache:
                logger.warning(
                    "`use_cache=True` is incompatible with gradient checkpointing. Setting `use_cache=False`..."
                )
                use_cache = False
        presents = () if use_cache else None
        all_self_attentions = () if output_attentions else None
        all_hidden_states = () if output_hidden_states else None

        # Compute alibi tensor: check build_alibi_tensor documentation
        past_key_values_length = 0
        if past_key_values[0] is not None and token_idx is None:
            if reuse_cache:
                past_key_values_length = past_key_values[0][0][-2]
            else:
                past_key_values_length = past_key_values[0][0].shape[-2]

        if self.use_alibi:
            mask = (
                torch.ones(
                    (batch_size, seq_length + past_key_values_length), device=inputs_embeds.device, dtype=torch.long
                )
                if attention_mask is None
                else attention_mask
            )
            alibi = build_alibi_tensor(mask, self.num_heads, dtype=hidden_states.dtype)
        else:
            alibi = None
            if position_ids is None:
                device = input_ids.device if input_ids is not None else inputs_embeds.device
                position_ids = torch.arange(
                    past_key_values_length, seq_length + past_key_values_length, dtype=torch.long, device=device
                )
                position_ids = position_ids.unsqueeze(0)

        # TODO: Due to perf degradation, disable spda_attn_mask
        use_sdpa_attn_mask = False

        if self._use_sdpa and not output_attentions and use_sdpa_attn_mask:
            # output_attentions=True can not be supported when using SDPA, and we fall back on
            # the manual implementation that requires a 4D causal mask in all cases.
            if alibi is None:
                attention_mask = _prepare_4d_causal_attention_mask_for_sdpa(
                    attention_mask,
                    (batch_size, seq_length),
                    inputs_embeds,
                    past_key_values_length,
                )
            elif head_mask is None:
                alibi = alibi.reshape(batch_size, -1, *alibi.shape[1:])

                # We don't call _prepare_4d_causal_attention_mask_for_sdpa as we need to mask alibi using the 4D attention_mask untouched.
                attention_mask = _gaudi_prepare_4d_causal_attention_mask(
                    attention_mask, (batch_size, seq_length), inputs_embeds, past_key_values_length
                )

                # We take care to integrate alibi bias in the attention_mask here.
                min_dtype = torch.finfo(alibi.dtype).min
                attention_mask = torch.masked_fill(
                    alibi / math.sqrt(self.config.hidden_size // self.num_heads),
                    attention_mask < -1,
                    min_dtype,
                )

                # From PyTorch 2.1 onwards, F.scaled_dot_product_attention with the memory-efficient attention backend
                # produces nans if sequences are completely unattended in the attention mask. Details: https://github.com/pytorch/pytorch/issues/110213
                if seq_length > 1:
                    attention_mask = GaudiAttentionMaskConverter._unmask_unattended(
                        attention_mask, min_dtype=min_dtype
                    )
            else:
                # PyTorch SDPA does not support head_mask, we fall back on the eager implementation in this case.
                attention_mask = _gaudi_prepare_4d_causal_attention_mask(
                    attention_mask, (batch_size, seq_length), inputs_embeds, past_key_values_length
                )

        else:
            # 4d mask is passed through the layers
            attention_mask = _gaudi_prepare_4d_causal_attention_mask(
                attention_mask, (batch_size, seq_length), inputs_embeds, past_key_values_length
            )

        # Prepare head mask if needed
        # 1.0 in head_mask indicate we keep the head
        # attention_probs has shape batch_size x num_heads x N x N
        # head_mask has shape n_layer x batch x num_heads x N x N
        head_mask = self.get_head_mask(head_mask, self.config.num_hidden_layers)

        for i, (block, layer_past) in enumerate(zip(self.h, past_key_values)):
            if output_hidden_states:
                all_hidden_states = all_hidden_states + (hidden_states,)

            if self.gradient_checkpointing and self.training:
                outputs = self._gradient_checkpointing_func(
                    block.__call__,
                    hidden_states,
                    alibi,
                    attention_mask,
                    position_ids,
                    head_mask[i],
                    layer_past,
                    use_cache,
                    output_attentions,
                    None,
                    use_flash_attention,
                    flash_attention_recompute,
                    flash_attention_causal_mask,
                )
            else:
                outputs = block(
                    hidden_states,
                    layer_past=layer_past,
                    attention_mask=attention_mask,
                    position_ids=position_ids,
                    head_mask=head_mask[i],
                    use_cache=use_cache,
                    output_attentions=output_attentions,
                    alibi=alibi,
                    token_idx=token_idx,
                    reuse_cache=reuse_cache,
                    cache_idx=cache_idx,
                    use_flash_attention=use_flash_attention,
                    flash_attention_recompute=flash_attention_recompute,
                    flash_attention_causal_mask=flash_attention_causal_mask,
                )

            hidden_states = outputs[0]
            if use_cache is True:
                presents = presents + (outputs[1],)

            if output_attentions:
                all_self_attentions = all_self_attentions + (outputs[2 if use_cache else 1],)

        # Add last hidden state
        hidden_states = self.ln_f(hidden_states)

        if output_hidden_states:
            all_hidden_states = all_hidden_states + (hidden_states,)

        if not return_dict:
            return tuple(v for v in [hidden_states, presents, all_hidden_states, all_self_attentions] if v is not None)

        return BaseModelOutputWithPastAndCrossAttentions(
            last_hidden_state=hidden_states,
            past_key_values=presents,
            hidden_states=all_hidden_states,
            attentions=all_self_attentions,
        )


class GaudiFalconForCausalLM(FalconForCausalLM):
    """
    Inherits from FalconForCausalLM: https://github.com/huggingface/transformers/blob/main/src/transformers/models/falcon/modeling_falcon.py
    The only differences are:
    - add new args token_idx and position_ids
    - add token_idx and position_ids into model inputs
    - from step2 when enable KV cache, slice next_input_ids from input_ids base on the token_idx
    - from step2 when enable KV cache, slice next_position_ids from position_ids base on the token_idx
    - add new args reuse_cache
    - add use_flash_attention
    - add flash_attention_recompute
    - add flash_attention_causal_mask
    """

    def allocate_kv_cache(self, batch_size, max_seq_len, inp_seq_len):
        self.transformer.allocate_kv_cache(batch_size, max_seq_len, inp_seq_len)
        self.kv_cache_len = max_seq_len

    def update_sincos_cache(self, seq_len):
        self.transformer.update_sincos_cache(seq_len)

    def prepare_inputs_for_generation(
        self,
        input_ids: torch.LongTensor,
        past_key_values: Optional[torch.Tensor] = None,
        attention_mask: Optional[torch.Tensor] = None,
        position_ids: Optional[torch.Tensor] = None,
        token_idx: Optional[torch.Tensor] = None,
        **kwargs,
    ) -> dict:
        reuse_cache = kwargs.get("reuse_cache")
        bucket_internal = kwargs.get("bucket_internal")
        if past_key_values is not None:
            if token_idx is not None:
                input_ids = torch.index_select(input_ids, 1, token_idx - 1)
            else:
                past_length = past_key_values[0][0].shape[2]

                # Some generation methods already pass only the last input ID
                if input_ids.shape[1] > past_length:
                    remove_prefix_length = past_length
                else:
                    # Default to old behavior: keep only final ID
                    remove_prefix_length = input_ids.shape[1] - 1

                input_ids = input_ids[:, remove_prefix_length:]
        elif (reuse_cache or bucket_internal) and token_idx is not None:
            # KV cache is pre allocated with reuse cache or will be padded with bucket internal
            # hence for the 1st token we can slice the inputs till token idx for the fwd pass.
            input_ids = input_ids[:, :token_idx]
            attention_mask = attention_mask[:, :token_idx]

        # Note: versions of Falcon with alibi do not use position_ids. It is used with RoPE.
        if (
            not self.transformer.use_alibi
            and attention_mask is not None
            and position_ids is None
            and token_idx is not None
        ):
            # create position_ids on the fly for batch generation
            position_ids = attention_mask.long().cumsum(-1) - 1
            position_ids.masked_fill_(attention_mask == 0, 1)
            if past_key_values:
                if token_idx is not None:
                    position_ids = torch.index_select(position_ids, 1, token_idx - 1)
                else:
                    position_ids = position_ids[:, -input_ids.shape[1] :]

        return {
            "input_ids": input_ids,
            "position_ids": position_ids,
            "past_key_values": past_key_values,
            "use_cache": kwargs.get("use_cache"),
            "attention_mask": attention_mask,
            "token_idx": token_idx,
            "reuse_cache": reuse_cache,
            "cache_idx": kwargs.get("cache_idx"),
            "use_flash_attention": kwargs.get("use_flash_attention"),
            "flash_attention_recompute": kwargs.get("flash_attention_recompute"),
            "flash_attention_causal_mask": kwargs.get("flash_attention_causal_mask"),
        }

    def forward(
        self,
        input_ids: Optional[torch.LongTensor] = None,
        past_key_values: Optional[Tuple[Tuple[torch.Tensor, torch.Tensor], ...]] = None,
        attention_mask: Optional[torch.Tensor] = None,
        position_ids: Optional[torch.LongTensor] = None,
        head_mask: Optional[torch.Tensor] = None,
        inputs_embeds: Optional[torch.Tensor] = None,
        labels: Optional[torch.Tensor] = None,
        use_cache: Optional[bool] = None,
        output_attentions: Optional[bool] = None,
        output_hidden_states: Optional[bool] = None,
        return_dict: Optional[bool] = None,
        token_idx: Optional[torch.Tensor] = None,
        reuse_cache: Optional[bool] = False,
        trim_logits: Optional[bool] = False,
        cache_idx: int = None,
        use_flash_attention: Optional[bool] = False,
        flash_attention_recompute: Optional[bool] = False,
        flash_attention_causal_mask: Optional[bool] = False,
    ) -> Union[Tuple[torch.Tensor], CausalLMOutputWithCrossAttentions]:
        r"""
        labels (`torch.LongTensor` of shape `(batch_size, sequence_length)`, *optional*):
            Labels for language modeling. Note that the labels **are shifted** inside the model, i.e. you can set
            `labels = input_ids` Indices are selected in `[-100, 0, ..., config.vocab_size]` All labels set to `-100`
            are ignored (masked), the loss is only computed for labels in `[0, ..., config.vocab_size]`
        """
        return_dict = return_dict if return_dict is not None else self.config.use_return_dict
        if use_flash_attention:
            assert FusedSDPA, "Set use_flash_attention True, but cannot find FusedSDPA. Please import it as from habana_frameworks.torch.hpex.kernels import FusedSDPA or set use_flash_attention to False (at the expense of a possible performance degradation)"
        if flash_attention_recompute:
            assert use_flash_attention, "flash_attention_recompute is set, but use_flash_attention is not"
        if flash_attention_causal_mask:
            assert use_flash_attention, "flash_attention_causal_mask is set, but use_flash_attention is not"

        transformer_outputs = self.transformer(
            input_ids,
            past_key_values=past_key_values,
            attention_mask=attention_mask,
            position_ids=position_ids,
            head_mask=head_mask,
            inputs_embeds=inputs_embeds,
            use_cache=use_cache,
            output_attentions=output_attentions,
            output_hidden_states=output_hidden_states,
            return_dict=return_dict,
            token_idx=token_idx,
            reuse_cache=reuse_cache,
            cache_idx=cache_idx,
            use_flash_attention=use_flash_attention,
            flash_attention_recompute=flash_attention_recompute,
            flash_attention_causal_mask=flash_attention_causal_mask,
        )
        hidden_states = transformer_outputs[0]

        _, seq_len, _ = hidden_states.shape
        if seq_len > 1 and trim_logits and not self.training:
            if token_idx is not None:
                hidden_states = hidden_states.index_select(1, token_idx - 1)
            else:
                hidden_states = hidden_states[:, -1:, :]

        lm_logits = self.lm_head(hidden_states)

        loss = None
        if labels is not None:
            # Shift so that tokens < n predict n
            shift_logits = lm_logits[..., :-1, :].contiguous()
            shift_labels = labels[..., 1:].contiguous()
            batch_size, seq_length, vocab_size = shift_logits.shape
            # Flatten the tokens
            loss_fct = CrossEntropyLoss()
            loss = loss_fct(
                shift_logits.view(batch_size * seq_length, vocab_size), shift_labels.view(batch_size * seq_length)
            )

        if not return_dict:
            output = (lm_logits,) + transformer_outputs[1:]
            return ((loss,) + output) if loss is not None else output

        return CausalLMOutputWithCrossAttentions(
            loss=loss,
            logits=lm_logits,
            past_key_values=transformer_outputs.past_key_values,
            hidden_states=transformer_outputs.hidden_states,
            attentions=transformer_outputs.attentions,
        )<|MERGE_RESOLUTION|>--- conflicted
+++ resolved
@@ -422,16 +422,12 @@
         else:
             kv_length = present[0][-2] if reuse_cache else present[0].shape[-2]
 
-<<<<<<< HEAD
-        if alibi is None:  # both train/inference
-=======
         if (not reuse_cache) and (token_idx is not None) and (cache_idx is not None) and (query_length == 1):
             # Return only past key value shapes and not the tensors during decode phase (q len is 1)
             # to avoid making past key values as persistent output tensors of HPU graphs.
             present = (present[0].shape, present[1].shape)
 
-        if alibi is None:
->>>>>>> 10c0e9d4
+        if alibi is None:  # both train/inference
             if output_attentions:
                 attention_scores = query_layer @ key_layer.transpose(-1, -2)
                 attention_scores /= math.sqrt(self.head_dim)
@@ -1065,7 +1061,7 @@
         """
         return_dict = return_dict if return_dict is not None else self.config.use_return_dict
         if use_flash_attention:
-            assert FusedSDPA, "Set use_flash_attention True, but cannot find FusedSDPA. Please import it as from habana_frameworks.torch.hpex.kernels import FusedSDPA or set use_flash_attention to False (at the expense of a possible performance degradation)"
+            assert FusedSDPA, "`use_flash_attention` is True, but cannot find FusedSDPA. Please import it as `from habana_frameworks.torch.hpex.kernels import FusedSDPA` or set use_flash_attention to False (at the expense of a possible performance degradation)."
         if flash_attention_recompute:
             assert use_flash_attention, "flash_attention_recompute is set, but use_flash_attention is not"
         if flash_attention_causal_mask:
