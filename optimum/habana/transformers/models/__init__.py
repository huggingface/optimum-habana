--- conflicted
+++ resolved
@@ -138,7 +138,12 @@
     gaudi_phi_decoder_layer_forward,
     gaudi_phi_model_forward,
 )
-<<<<<<< HEAD
+from .qwen2 import (
+    GaudiQwen2DecoderLayer,
+    GaudiQwen2ForCausalLM,
+    gaudi_qwen2_attention_forward,
+    gaudi_qwen2_model_forward,
+)
 from .seamless_m4t import (
     gaudi_SeamlessM4TAttention_forward,
     gaudi_SeamlessM4TCodeHifiGan_get_output_hifigan_lengths,
@@ -150,13 +155,6 @@
     gaudi_SeamlessM4TTextToUnitForConditionalGeneration_forward,
     gaudi_SeamlessM4TTextToUnitForConditionalGeneration_prepare_inputs_for_generation,
     gaudi_SeamlessM4TTextToUnitModel_forward,
-=======
-from .qwen2 import (
-    GaudiQwen2DecoderLayer,
-    GaudiQwen2ForCausalLM,
-    gaudi_qwen2_attention_forward,
-    gaudi_qwen2_model_forward,
->>>>>>> 94d45009
 )
 from .speecht5 import (
     gaudi_generate_speech,
