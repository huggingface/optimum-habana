from .albert import gaudi_albert_forward
from .bart import (
    gaudi_BartAttention_forward,
    gaudi_BartDecoder_forward,
    gaudi_BartDecoderLayer_forward,
    gaudi_BartEncoder_forward,
    gaudi_BartEncoderLayer_forward,
    gaudi_BartForConditionalGeneration_forward,
    gaudi_BartForConditionalGeneration_prepare_inputs_for_generation,
    gaudi_BartLearnedPositionalEmbedding,
    gaudi_BartModel_forward,
)
from .blip import (
    gaudi_BlipForConditionalGeneration_generate,
    gaudi_BlipForQuestionAnswering_generate,
    gaudi_BlipTextAttention_forward,
    gaudi_BlipTextEncoder_forward,
    gaudi_BlipTextLayer_forward,
    gaudi_BlipTextLMHead_forward,
    gaudi_BlipTextLMHead_prepare_inputs_for_generation,
    gaudi_BlipTextModel_forward,
    gaudi_BlipTextSelfAttention_forward,
)
from .bloom import (
    GaudiBloomForCausalLM,
    GaudiBloomMLP,
    gaudi_bloom_attention_forward,
    gaudi_bloom_block_forward,
    gaudi_bloom_convert_to_bloom_cache,
    gaudi_bloom_convert_to_standard_cache,
    gaudi_bloom_model_forward,
)
from .codegen import (
    GaudiCodeGenAttention,
    GaudiCodeGenForCausalLM,
    gaudi_codegen_block_forward,
    gaudi_codegen_model_forward,
)
from .esm import (
    gaudi_esm_for_protein_folding_forward,
    gaudi_esmfolding_trunk_forward,
    gaudi_rot_matmul,
    gaudi_rot_vec_mul,
)
from .falcon import (
    GaudiFalconAttention,
    GaudiFalconDecoderLayer,
    GaudiFalconForCausalLM,
    GaudiFalconMLP,
    GaudiFalconModel,
    gaudi_falcon_attention_split_heads,
    gaudi_falcon_linear_forward,
)
from .gemma import (
    GaudiGemmaDecoderLayer,
    GaudiGemmaForCausalLM,
    gaudi_gemma_attention_forward,
    gaudi_gemma_model_forward,
)
from .gpt2 import GaudiGPT2Attention, GaudiGPT2LMHeadModel, gaudi_gpt2_block_forward, gaudi_gpt2_forward
from .gpt_bigcode import (
    GaudiGPTBigCodeForCausalLM,
    gaudi_gpt_bigcode_attention_forward,
    gaudi_gpt_bigcode_block_forward,
    gaudi_gpt_bigcode_model_forward,
)
from .gpt_neox import (
    GaudiGPTNeoXForCausalLM,
    gaudi_gpt_neox_attention_forward,
    gaudi_gpt_neox_layer_forward,
    gaudi_gpt_neox_model_forward,
    gaudi_gpt_neox_rotary_embedding_set_cos_sin_cache,
)
from .gptj import (
    GaudiGPTJAttention,
    GaudiGPTJForCausalLM,
    gaudi_gptj_block_forward,
    gaudi_gptj_model_forward,
)
from .llama import (
    GaudiLlamaAttention,
    GaudiLlamaDecoderLayer,
    GaudiLlamaDynamicNTKScalingRotaryEmbedding,
    GaudiLlamaForCausalLM,
    GaudiLlamaLinearScalingRotaryEmbedding,
    GaudiLlamaMLP,
    GaudiLlamaModel,
    GaudiLlamaRotaryEmbedding,
    gaudi_llama_rmsnorm_forward,
)
from .llava import GaudiLlavaForConditionalGeneration
from .mistral import (
    GaudiMistralAttention,
    GaudiMistralDecoderLayer,
    GaudiMistralForCausalLM,
    GaudiMistralModel,
    MistralConfig,
    gaudi_mistral_rmsnorm_forward,
)
from .mixtral import (
    GaudiMixtralAttention,
    GaudiMixtralDecoderLayer,
    GaudiMixtralForCausalLM,
    GaudiMixtralModel,
    MixtralConfig,
    gaudi_mixtral_block_sparse_moe_forward,
    gaudi_mixtral_rmsnorm_forward,
)
from .modeling_all_models import (
    gaudi_check_and_enable_sdpa,
    gaudi_conv1d_forward,
    gaudi_get_extended_attention_mask,
    gaudi_invert_attention_mask,
)
from .mpt import (
    GaudiMptForCausalLM,
    GaudiMptModel,
    gaudi_mpt_attention_forward,
    gaudi_mpt_block_forward,
)
from .opt import (
    GaudiOPTForCausalLM,
    GaudiOPTLearnedPositionalEmbedding,
    gaudi_opt_attention_forward,
    gaudi_opt_decoder_forward,
    gaudi_opt_decoder_layer_forward,
    gaudi_opt_model_forward,
)
from .owlvit import gaudi_owlvitclasspredictionhead_forward
from .persimmon import (
    GaudiPersimmonForCausalLM,
    gaudi_persimmon_attention_forward,
    gaudi_persimmon_decoder_layer_forward,
    gaudi_persimmon_model_forward,
)
from .phi import (
    GaudiPhiAttention,
    GaudiPhiDecoderLayer,
    GaudiPhiForCausalLM,
    GaudiPhiModel,
)
from .qwen2 import (
    GaudiQwen2DecoderLayer,
    GaudiQwen2ForCausalLM,
    gaudi_qwen2_attention_forward,
    gaudi_qwen2_model_forward,
)
from .speecht5 import (
    gaudi_generate_speech,
    gaudi_SpeechT5Attention_forward,
    gaudi_SpeechT5Decoder_forward,
    gaudi_SpeechT5DecoderLayer_forward,
)
from .stablelm import (
    GaudiStableLmForCausalLM,
    gaudi_stablelm_attention_forward,
    gaudi_stablelm_decoder_layer_forward,
    gaudi_stablelm_model_forward,
)
from .swin import gaudi_swin_get_attn_mask
from .t5 import (
    gaudi_t5_layernorm_forward,
    gaudi_T5Attention_forward,
    gaudi_T5Block_forward,
    gaudi_T5ForConditionalGeneration_forward,
    gaudi_T5ForConditionalGeneration_prepare_inputs_for_generation,
    gaudi_T5LayerSelfAttention_forward,
    gaudi_T5Stack_forward,
)
<<<<<<< HEAD

from .mt5 import (
    gaudi_mt5_layernorm_forward,
    gaudi_MT5Attention_forward,
    gaudi_MT5Block_forward,
    gaudi_MT5ForConditionalGeneration_forward,
    gaudi_MT5ForConditionalGeneration_prepare_inputs_for_generation,
    gaudi_MT5LayerSelfAttention_forward,
    gaudi_MT5Stack_forward,
)

=======
from .vision_encoder_decoder import (
    gaudi_VisionEncoderDecoderModel_prepare_inputs_for_generation,
)
>>>>>>> d5a73315
from .vit import gaudi_vit_self_attention_forward
from .wav2vec2 import (
    _gaudi_wav2vec2_compute_mask_indices,
    _gaudi_wav2vec2_mask_hidden_states,
    _gaudi_wav2vec2_sample_negative_indices,
    gaudi_wav2vec2_encoder_forward,
    gaudi_wav2vec2_forward,
    gaudi_wav2vec2_tdnnlayer_forward,
    gaudi_wav2vec2forctc_forward,
)<|MERGE_RESOLUTION|>--- conflicted
+++ resolved
@@ -167,7 +167,6 @@
     gaudi_T5LayerSelfAttention_forward,
     gaudi_T5Stack_forward,
 )
-<<<<<<< HEAD
 
 from .mt5 import (
     gaudi_mt5_layernorm_forward,
@@ -179,11 +178,11 @@
     gaudi_MT5Stack_forward,
 )
 
-=======
+
 from .vision_encoder_decoder import (
     gaudi_VisionEncoderDecoderModel_prepare_inputs_for_generation,
 )
->>>>>>> d5a73315
+
 from .vit import gaudi_vit_self_attention_forward
 from .wav2vec2 import (
     _gaudi_wav2vec2_compute_mask_indices,
