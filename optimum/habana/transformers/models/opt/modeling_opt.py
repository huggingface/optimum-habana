--- conflicted
+++ resolved
@@ -107,13 +107,9 @@
     key_states = key_states.view(*proj_shape)
     value_states = value_states.view(*proj_shape)
 
-<<<<<<< HEAD
-    attn_weights = torch.matmul(query_states, key_states.transpose(1, 2)) * self.scaling
-=======
     src_len = key_states.size(1)
     attn_weights = torch.bmm(query_states, key_states.transpose(1, 2))
 
->>>>>>> 1ce01733
     if attention_mask is not None:
         attn_weights = attn_weights.view(bsz, self.num_heads, tgt_len, src_len) + attention_mask
         attn_weights = torch.max(
