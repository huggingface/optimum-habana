# coding=utf-8
# Copyright 2024 The HuggingFace Team. All rights reserved.
#
# Licensed under the Apache License, Version 2.0 (the "License");
# you may not use this file except in compliance with the License.
# You may obtain a copy of the License at
#
#     http://www.apache.org/licenses/LICENSE-2.0
#
# Unless required by applicable law or agreed to in writing, software
# distributed under the License is distributed on an "AS IS" BASIS,
# WITHOUT WARRANTIES OR CONDITIONS OF ANY KIND, either express or implied.
# See the License for the specific language governing permissions and
# limitations under the License.
###############################################################################
# Copyright (C) 2022-2024 Habana Labs, Ltd. an Intel Company
###############################################################################

import math
import warnings
from typing import List, Optional, Tuple, Union

import torch
import torch.nn.functional as F
import torch.utils.checkpoint
from transformers.cache_utils import Cache, DynamicCache
from transformers.modeling_outputs import BaseModelOutputWithPast, CausalLMOutputWithPast
from transformers.models.starcoder2.configuration_starcoder2 import Starcoder2Config
from transformers.models.starcoder2.modeling_starcoder2 import (
    Starcoder2Attention,
    Starcoder2DecoderLayer,
    Starcoder2ForCausalLM,
    Starcoder2MLP,
    Starcoder2Model,
    # Starcoder2RMSNorm,
    apply_rotary_pos_emb,
    logger,
)
#from transformers.models.qwen2.modeling_qwen2 import Qwen2RMSNorm

from ...modeling_attn_mask_utils import (
    _gaudi_prepare_4d_causal_attention_mask,
)


try:
    from habana_frameworks.torch.hpex.kernels import RotaryPosEmbeddingHelperV2 as FusedRoPE
except ImportError:
    print("Not using HPU fused kernel for apply_rotary_pos_emb")
    FusedRoPE = None
<<<<<<< HEAD
=======


logger = logging.get_logger(__name__)


def gaudi_starcoder2_attention_forward(
    self,
    hidden_states: torch.Tensor,
    attention_mask: Optional[torch.Tensor] = None,
    position_ids: Optional[torch.LongTensor] = None,
    past_key_value: Optional[Cache] = None,
    output_attentions: bool = False,
    use_cache: bool = False,
    token_idx: Optional[torch.Tensor] = None,
    **kwargs,
) -> Tuple[torch.Tensor, Optional[torch.Tensor], Optional[Tuple[torch.Tensor]]]:
    """
    Copied from Starcoder2Attention.forward: https://github.com/huggingface/transformers/blob/v4.39.0/src/transformers/models/starcoder2/modeling_starcoder2.py
    The only differences are:
    - add new args token_idx
    - optimize KV cache
    """
    if "padding_mask" in kwargs:
        warnings.warn(
            "Passing `padding_mask` is deprecated and will be removed in v4.37. Please make sure use `attention_mask` instead.`"
        )
    bsz, q_len, _ = hidden_states.size()
    norm_factor = 1.0 / math.sqrt(self.head_dim)
>>>>>>> 4231a830

try:
    from habana_frameworks.torch.hpex.normalization import FusedRMSNorm as FusedRMSNorm
except ImportError:
    print("Not using HPU fused kernel for RMSNorm")
    FusedRMSNorm = None

try:
    from habana_frameworks.torch.hpex.kernels import FusedSDPA
except ImportError:
    print("Not using HPU fused scaled dot-product attention kernel.")
    FusedSDPA = None


import habana_frameworks.torch.core as htcore


def gaudi_starcoder2_rmsnorm_forward(self, hidden_states):
    if hidden_states.device.type == "hpu" and FusedRMSNorm:
        # mixed dtypes are not good for FusedRMSNorm, both inputs need to have same dtype
        if hidden_states.dtype != self.weight.dtype:
            orig_dtype = hidden_states.dtype
            hidden_states = FusedRMSNorm.apply(hidden_states.to(self.weight.dtype), self.weight, self.variance_epsilon)
            return hidden_states.to(orig_dtype)
        else:
<<<<<<< HEAD
            hidden_states = FusedRMSNorm.apply(hidden_states, self.weight, self.variance_epsilon)
            return hidden_states
    else:
        input_dtype = hidden_states.dtype
        hidden_states = hidden_states.to(torch.float32)
        variance = hidden_states.pow(2).mean(-1, keepdim=True)
        hidden_states = hidden_states * torch.rsqrt(variance + self.variance_epsilon)
        return self.weight * hidden_states.to(input_dtype)


class GaudiStarcoder2MLP(Starcoder2MLP):
    def pre_mlp_forward(self, x):
        inputs = self.act_fn(self.gate_proj(x)) * self.up_proj(x)
        output = self.down_proj(inputs)
        return output

    def mlp_all_reduce(self, x):
        if hasattr(self.down_proj, "all_reduce"):
            self.down_proj.all_reduce(x)

    def post_mlp_forward(self, x):
        if hasattr(self.down_proj, "post_all_reduce"):
            return self.down_proj.post_all_reduce(x)
        return x


def gaudi_starcoder2_repeat_kv(
    query_states: torch.Tensor,
    key_states: torch.Tensor,
    value_states: torch.Tensor,
    attention_mask: torch.Tensor,
    n_rep: int,
):
    batch, num_key_value_heads, kv_len, head_dim = key_states.shape
    if n_rep == 1 or num_key_value_heads == 1:
        return query_states, key_states, value_states, attention_mask

    new_kv_shape = (batch, num_key_value_heads, 1, kv_len, head_dim)
    key_states = key_states.reshape(new_kv_shape)
    value_states = value_states.reshape(new_kv_shape)

    batch, _, q_len, head_dim = query_states.shape
    new_q_shape = (batch, num_key_value_heads, n_rep, q_len, head_dim)
    query_states = query_states.reshape(new_q_shape)

    if attention_mask is not None:
        # Add groups dim and set to 1
        attention_mask = attention_mask.unsqueeze(1)

    return query_states, key_states, value_states, attention_mask


class Matmul(torch.nn.Module):
    def __init__(self):
        super().__init__()

    def forward(self, x, y):
        return torch.matmul(x, y)


class KVCache(torch.nn.Module):
    def __init__(self):
        super(KVCache, self).__init__()
        self.cache = None
        self.inp_seq_len = -1

    def allocate(self, inp_seq_len, dtype, device, shape):
        if self.cache is None or self.cache.shape != shape:
            self.inp_seq_len = inp_seq_len
            self.cache = torch.zeros(shape, dtype=dtype, device=device)
        else:
            assert (
                self.inp_seq_len == inp_seq_len
            ), f"inp_seq_len must be the same. self.inp_seq_len:{self.inp_seq_len} inp_seq_len:{inp_seq_len}"
            self.cache.fill_(0)

    def update(self, prev, cur, dim, idx, inp_seq_len):
        orig_cur = cur
        if prev.shape == cur.shape:
            prev.copy_(cur)
            return orig_cur
        if cur.shape[2] > 1 and cur.shape[2] <= prev.shape[2]:
            # Initialize
            prev[:, :, :inp_seq_len, :].copy_(cur)
            return orig_cur
        assert cur.shape[2] == 1, f"Cannot update kv-cache. Unsupported shapes. prev:{prev.shape} cur:{cur.shape}"
        if idx is not None:
            prev.index_copy_(dim, idx - 1, cur)
            return prev
        else:
            return torch.cat((prev, cur), dim=dim)

    def get_shape(self):
        if self.cache is None:
            return None
        return self.cache.shape

    def forward(self, cur, dim, idx):
        return self.update(self.cache, cur, dim, idx, self.inp_seq_len)


class GaudiStarcoder2Attention(Starcoder2Attention):
    def __init__(self, config: Starcoder2Config, layer_idx: Optional[int] = None):
        super().__init__(config, layer_idx)

        self.matmul_qk = Matmul()
        self.matmul_av = Matmul()
        self.k_cache = KVCache()
        self.v_cache = KVCache()
        self.inp_seq_len = -1
        self.norm_factor = 1.0 / math.sqrt(self.head_dim)
        self.block_size = 4096

    def allocate_kv_cache(self, batch_size, max_seq_len, inp_seq_len):
        cache_shape = (batch_size, self.num_key_value_heads, max_seq_len, self.head_dim)
        device = self.k_proj.weight.device
        dtype = self.config.torch_dtype
        self.k_cache.allocate(inp_seq_len, dtype, device, cache_shape)
        self.v_cache.allocate(inp_seq_len, dtype, device, cache_shape)

    def update_sincos_cache(self, seq_len):
        # Call rotary emb forward() to update cos/sin cache when infering more than self.max_position_embeddings
        # This helps in avoiding creation of these caches during actual model forward pass and
        # reduce memory consumption and improve performance.
        if seq_len > self.max_position_embeddings:
            self.max_position_embeddings = seq_len
            _, _ = self.rotary_emb(self.k_proj.weight, seq_len=seq_len)

    def reorder(self, tensor, beam_idx, dim_a, dim_b):
        updated = tensor.index_select(0, beam_idx)
        tensor.copy_(updated)

    def reorder_kv_cache(self, beam_idx: torch.LongTensor):
        if self.k_cache.cache is None:
            return (None, None)

        head_dim = self.k_cache.cache.size(-1)
        seq_length = self.k_cache.cache.size(-2)
        self.reorder(self.k_cache.cache, beam_idx, seq_length, head_dim)
        self.reorder(self.v_cache.cache, beam_idx, seq_length, head_dim)
        return (self.k_cache.cache.shape, self.v_cache.cache.shape)

    def gaudi_flash_attn_v1(self, query_layer, key_layer, value_layer, attention_mask, dropout_rate, q_block_size):
        """
        Gaudi version of Flash Attention V1 to support long sequence at prompt phase
        Causal mask is not supported in this optimization
        """
        q_len = query_layer.size(-2)
        q_tiles = (q_len // q_block_size) if (q_len % q_block_size == 0) else math.ceil(q_len / q_block_size)
        q_padding = q_tiles * q_block_size - q_len
        query_layer = F.pad(query_layer, (0, 0, 0, q_padding), "constant", 0)
        if attention_mask is not None:
            attention_mask = F.pad(attention_mask, (0, 0, 0, q_padding), "constant", -10000.0)

        row_o_list = []
        for i in range(q_tiles):
            s, e = i * q_block_size, (i + 1) * q_block_size
            row_q = query_layer[:, :, s:e, :]
            row_mask = attention_mask[:, :, s:e, :]
            attn_output_partial = FusedSDPA.apply(row_q, key_layer, value_layer, row_mask, dropout_rate, False, None)
            row_o_list.append(attn_output_partial)
        attn_output = torch.cat(row_o_list, dim=-2)

        if q_padding != 0:
            attn_output = attn_output[:, :, :-q_padding, :]

        return attn_output

    def pre_attn_forward(
        self,
        hidden_states: torch.Tensor,
        attention_mask: Optional[torch.Tensor] = None,
        position_ids: Optional[torch.LongTensor] = None,
        past_key_value: Optional[Cache] = None,
        output_attentions: bool = False,
        use_cache: bool = False,
        cache_position: Optional[torch.LongTensor] = None,
        token_idx: Optional[torch.Tensor] = None,
        attn_softmax_bf16: Optional[bool] = False,
        reuse_cache: Optional[bool] = False,
        use_flash_attention: Optional[bool] = False,
        flash_attention_recompute: Optional[bool] = False,
        flash_attention_causal_mask: Optional[bool] = False,
        cache_idx: int = None,
        **kwargs,
    ) -> Tuple[torch.Tensor, Optional[torch.Tensor], Optional[Tuple[torch.Tensor]]]:
        """
        The only differences are:
        - add new args token_idx
        - optimize KV cache
        - add new args attn_softmax_bf16
        - add new args reuse_cache
        - add new args use_flash_attention
        - add new arg flash_attention_recompute
        """
        if "padding_mask" in kwargs:
            warnings.warn(
                "Passing `padding_mask` is deprecated and will be removed in v4.37. Please make sure use `attention_mask` instead.`"
            )

        bsz, q_len, _ = hidden_states.size()

        query_states = self.q_proj(hidden_states)
        key_states = self.k_proj(hidden_states)
        value_states = self.v_proj(hidden_states)

        query_states = query_states.view(bsz, q_len, self.num_heads, self.head_dim).transpose(1, 2)
        key_states = key_states.view(bsz, q_len, self.num_key_value_heads, self.head_dim).transpose(1, 2)
        value_states = value_states.view(bsz, q_len, self.num_key_value_heads, self.head_dim).transpose(1, 2)

        kv_seq_len = key_states.shape[-2]
        if past_key_value is not None:
            if token_idx is None:
                if hasattr(past_key_value, "get_usable_length"):
                    kv_seq_len += past_key_value.get_usable_length(kv_seq_len, self.layer_idx)
                else:
                    kv_seq_len += past_key_value[0].shape[-2]
=======
            kv_seq_len += past_key_value.get_usable_length(kv_seq_len, self.layer_idx)
    cos, sin = self.rotary_emb(value_states, seq_len=kv_seq_len)
    query_states, key_states = apply_customized_rope(query_states, key_states, cos, sin, position_ids, self.training)

    if past_key_value is not None:
        if token_idx is not None:
            if 0 <= self.layer_idx < len(past_key_value.key_cache):
                past_key_value.key_cache[self.layer_idx].index_copy_(2, token_idx - 1, key_states)
                past_key_value.value_cache[self.layer_idx].index_copy_(2, token_idx - 1, value_states)
                key_states = past_key_value.key_cache[self.layer_idx]
                value_states = past_key_value.value_cache[self.layer_idx]
>>>>>>> 4231a830
            else:
                if reuse_cache:
                    kv_seq_len = past_key_value[0][-2]
                else:
                    kv_seq_len = past_key_value[0].shape[-2]

        cos, sin = self.rotary_emb(value_states, seq_len=kv_seq_len)
        query_states, key_states = apply_customized_rope(query_states, key_states, cos, sin, position_ids)

        if use_cache:
            # reuse k, v, self_attention
            if reuse_cache:
                key_states = self.k_cache(key_states, 2, token_idx)
                value_states = self.v_cache(value_states, 2, token_idx)
                past_key_value = (self.k_cache.get_shape(), self.v_cache.get_shape())
            else:
                if past_key_value is None:
                    past_key = torch.zeros(key_states.shape, dtype=self.k_proj.weight.dtype, device=key_states.device)
                    past_value = torch.zeros(
                        key_states.shape, dtype=self.k_proj.weight.dtype, device=key_states.device
                    )
                    past_key_value = (past_key, past_value)
                key_states = self.k_cache.update(past_key_value[0], key_states, 2, token_idx, self.inp_seq_len)
                value_states = self.v_cache.update(past_key_value[1], value_states, 2, token_idx, self.inp_seq_len)
                if token_idx is None:
                    past_key_value = (key_states, value_states)

            if cache_idx is not None and q_len == 1:
                key_states = key_states[:, :, :cache_idx, :]
                value_states = value_states[:, :, :cache_idx, :]
                if attention_mask is not None:
                    attention_mask = attention_mask[:, :, :, :cache_idx]
                kv_seq_len = key_states.shape[-2]
        else:
            past_key_value = None

        if use_flash_attention and FusedSDPA:
            import habana_frameworks.torch.hpu as ht

<<<<<<< HEAD
            if q_len == 1:
                # next token
                with ht.sdp_kernel(enable_recompute=False):
                    attn_output = FusedSDPA.apply(
                        query_states, key_states, value_states, attention_mask, 0.0, False, None
                    )
            else:
                # first token
                if flash_attention_causal_mask:
                    # causal masking on first token requires inputs to be of the same length
                    with ht.sdp_kernel(enable_recompute=flash_attention_recompute):
                        attn_output = FusedSDPA.apply(query_states, key_states, value_states, None, 0.0, True, None)
                else:
                    with ht.sdp_kernel(enable_recompute=flash_attention_recompute):
                        if q_len > 8192:
                            attn_output = self.gaudi_flash_attn_v1(
                                query_states, key_states, value_states, attention_mask, 0.0, self.block_size
                            )
                            htcore.mark_step()
                        else:
                            attn_output = FusedSDPA.apply(
                                query_states, key_states, value_states, attention_mask, 0.0, False, None
                            )
=======
    attn_weights = torch.matmul(query_states, key_states.transpose(2, 3)) * norm_factor
>>>>>>> 4231a830

        else:
            query_states, key_states, value_states, attention_mask = gaudi_starcoder2_repeat_kv(
                query_states, key_states, value_states, attention_mask, self.num_key_value_groups
            )

            attn_weights = self.matmul_qk(query_states, key_states.transpose(-2, -1)) / math.sqrt(self.head_dim)

            if attention_mask is not None:  # no matter the length, we just slice it
                causal_mask = attention_mask
                if cache_position is not None:
                    causal_mask = attention_mask[:, :, cache_position, : key_states.shape[-2]]
                attn_weights = attn_weights + causal_mask

            if attn_softmax_bf16:
                attn_weights = torch.nn.functional.softmax(attn_weights, dim=-1, dtype=query_states.dtype)
            else:
                # upcast attention to fp32
                attn_weights = torch.nn.functional.softmax(attn_weights, dim=-1, dtype=torch.float32).to(
                    query_states.dtype
                )
            attn_weights = torch.nn.functional.dropout(attn_weights, p=self.attention_dropout, training=self.training)
            attn_output = self.matmul_av(attn_weights, value_states)
            attn_output = attn_output.reshape(bsz, -1, q_len, self.head_dim)

        if attn_output.size() != (bsz, self.num_heads, q_len, self.head_dim):
            raise ValueError(
                f"`attn_output` should be of size {(bsz, self.num_heads, q_len, self.head_dim)}, but is"
                f" {attn_output.size()}"
            )

        attn_output = attn_output.transpose(1, 2).contiguous()

        attn_output = attn_output.reshape(bsz, q_len, self.hidden_size)

        attn_output = self.o_proj(attn_output)

        if not output_attentions:
            attn_weights = None

        return attn_output, attn_weights, past_key_value

    # def attention_all_reduce(self, attn_output):
    #     if hasattr(self.o_proj, "all_reduce"):
    #         self.o_proj.all_reduce(attn_output)

    # def post_attn_forward(self, attn_output):
    #     if hasattr(self.o_proj, "post_all_reduce"):
    #         self.o_proj.post_all_reduce(attn_output)
    #     return attn_output


class GaudiStarcoder2DecoderLayer(Starcoder2DecoderLayer):
    # def __init__(self, config: Starcoder2Config, layer_idx: int):
    #     super(Starcoder2DecoderLayer, self).__init__()
    def __init__(self, config: Starcoder2Config, layer_idx: int):
        super().__init__(config, layer_idx)
        #config.rms_norm_eps = 1e-06
        self.hidden_size = config.hidden_size

        self.self_attn = GaudiStarcoder2Attention(config, layer_idx)
        #self.mlp = GaudiStarcoder2MLP(config)
        #self.input_layernorm = #Qwen2RMSNorm(config.hidden_size, eps=config.rms_norm_eps)
        #self.post_attention_layernorm = #Qwen2RMSNorm(config.hidden_size, eps=config.rms_norm_eps)

    def allocate_kv_cache(self, batch_size, max_seq_len, inp_seq_len):
        self.self_attn.allocate_kv_cache(batch_size, max_seq_len, inp_seq_len)

    def reorder_kv_cache(self, beam_idx: torch.LongTensor):
        return self.self_attn.reorder_kv_cache(beam_idx)

    def update_sincos_cache(self, seq_len):
        self.self_attn.update_sincos_cache(seq_len)

    def forward(
        self,
        hidden_states: torch.Tensor,
        attention_mask: Optional[torch.Tensor] = None,
        position_ids: Optional[torch.LongTensor] = None,
        past_key_value: Optional[Tuple[torch.Tensor]] = None,
        output_attentions: Optional[bool] = False,
        use_cache: Optional[bool] = False,
        cache_position: Optional[torch.LongTensor] = None,
        token_idx: Optional[torch.Tensor] = None,
        attn_softmax_bf16: Optional[bool] = False,
        reuse_cache: Optional[bool] = False,
        use_flash_attention: Optional[bool] = False,
        flash_attention_recompute: Optional[bool] = False,
        flash_attention_causal_mask: Optional[bool] = False,
        cache_idx: int = None,
    ) -> Tuple[torch.FloatTensor, Optional[Tuple[torch.FloatTensor, torch.FloatTensor]]]:
        residual = hidden_states
        hidden_states, self_attn_weights, present_key_value = self.pre_attn(
            hidden_states,
            attention_mask,
            position_ids,
            past_key_value,
            output_attentions,
            use_cache,
            cache_position,
            token_idx,
            attn_softmax_bf16,
            reuse_cache,
            use_flash_attention=use_flash_attention,
            flash_attention_recompute=flash_attention_recompute,
            flash_attention_causal_mask=flash_attention_causal_mask,
            cache_idx=cache_idx,
        )
        hidden_states = residual + hidden_states

        # Fully Connected
        residual = hidden_states
        hidden_states = self.post_attention_layernorm(hidden_states)
        hidden_states = self.mlp(hidden_states)
        hidden_states = residual + hidden_states

        outputs = (hidden_states,)

        if output_attentions:
            outputs += (self_attn_weights,)

        if use_cache:
            outputs += (present_key_value,)

        return outputs

    def pre_attn(
        self,
        hidden_states: torch.Tensor,
        attention_mask: Optional[torch.Tensor] = None,
        position_ids: Optional[torch.LongTensor] = None,
        past_key_value: Optional[Tuple[torch.Tensor]] = None,
        output_attentions: Optional[bool] = False,
        use_cache: Optional[bool] = False,
        cache_position: Optional[torch.LongTensor] = None,
        token_idx: Optional[torch.Tensor] = None,
        attn_softmax_bf16: Optional[bool] = False,
        reuse_cache: Optional[bool] = False,
        use_flash_attention: Optional[bool] = False,
        flash_attention_recompute: Optional[bool] = False,
        flash_attention_causal_mask: Optional[bool] = False,
        cache_idx: int = None,
    ) -> Tuple[torch.FloatTensor, Optional[Tuple[torch.FloatTensor, torch.FloatTensor]]]:
        hidden_states = self.input_layernorm(hidden_states)
        hidden_states, attn_weights, present_key_value = self.self_attn.pre_attn_forward(
            hidden_states,
            attention_mask,
            position_ids,
            past_key_value,
            output_attentions,
            use_cache,
            cache_position,
            token_idx,
            attn_softmax_bf16,
            reuse_cache,
            use_flash_attention,
            flash_attention_recompute,
            flash_attention_causal_mask,
            cache_idx=cache_idx,
        )
        return hidden_states, attn_weights, present_key_value

    def post_attn_pre_mlp(self, hidden_states, residual):
        hidden_states = self.self_attn.post_attn_forward(hidden_states)

        if self.training:
            hidden_states = hidden_states + residual
            residual = hidden_states
        else:
            residual.add_(hidden_states)
            hidden_states = residual

        hidden_states = self.post_attention_layernorm(hidden_states)

        hidden_states = self.mlp.pre_mlp_forward(hidden_states)
        return hidden_states, residual

    def post_mlp(self, hidden_states, residual):
        hidden_states = self.mlp.post_mlp_forward(hidden_states)

        if self.training:
            hidden_states = hidden_states + residual
        else:
            residual.add_(hidden_states)
            hidden_states = residual

        return hidden_states


class GaudiStarcoder2Model(Starcoder2Model):
    def allocate_kv_cache(self, batch_size, max_seq_len, inp_seq_len):
        for layer in self.layers:
            layer.allocate_kv_cache(batch_size, max_seq_len, inp_seq_len)

    def reorder_kv_cache(self, beam_idx: torch.LongTensor):
        return tuple(layer.reorder_kv_cache(beam_idx) for layer in self.layers)

    def update_sincos_cache(self, seq_len):
        for layer in self.layers:
            layer.update_sincos_cache(seq_len)

    def forward(
        self,
        input_ids: torch.LongTensor = None,
        attention_mask: Optional[torch.Tensor] = None,
        position_ids: Optional[torch.LongTensor] = None,
        past_key_values: Optional[List[torch.FloatTensor]] = None,
        inputs_embeds: Optional[torch.FloatTensor] = None,
        use_cache: Optional[bool] = None,
        output_attentions: Optional[bool] = None,
        output_hidden_states: Optional[bool] = None,
        return_dict: Optional[bool] = None,
        cache_position: Optional[torch.LongTensor] = None,
        token_idx: Optional[torch.Tensor] = None,
        attn_softmax_bf16: Optional[bool] = False,
        reuse_cache: Optional[bool] = False,
        use_flash_attention: Optional[bool] = False,
        flash_attention_recompute: Optional[bool] = False,
        flash_attention_causal_mask: Optional[bool] = False,
        cache_idx: int = None,
        lazy_mode: Optional[bool] = True,
    ) -> Union[Tuple, BaseModelOutputWithPast]:
        output_attentions = output_attentions if output_attentions is not None else self.config.output_attentions
        output_hidden_states = (
            output_hidden_states if output_hidden_states is not None else self.config.output_hidden_states
        )
        use_cache = use_cache if use_cache is not None else self.config.use_cache

        return_dict = return_dict if return_dict is not None else self.config.use_return_dict

        self._attn_implementation = "eager"

        # retrieve input_ids and inputs_embeds
        if input_ids is not None and inputs_embeds is not None:
            raise ValueError("You cannot specify both input_ids and inputs_embeds at the same time")
        elif input_ids is not None:
            batch_size, seq_length = input_ids.shape[:2]
        elif inputs_embeds is not None:
            batch_size, seq_length = inputs_embeds.shape[:2]
        else:
            raise ValueError("You have to specify either input_ids or inputs_embeds")

        if self.gradient_checkpointing and self.training:
            if use_cache:
                logger.warning_once(
                    "`use_cache=True` is incompatible with gradient checkpointing. Setting `use_cache=False`..."
                )
                use_cache = False

        if inputs_embeds is None:
            inputs_embeds = self.embed_tokens(input_ids)

        use_new_cache = False  # Ignoring new Cache path for HPU
        past_seen_tokens = 0

        if past_key_values is not None and use_cache:  # kept for BC (cache positions)
            if reuse_cache:
                past_seen_tokens = past_key_values[0][0][2]
            else:
                if use_new_cache:
                    use_legacy_cache = not isinstance(past_key_values, Cache)
                    if use_legacy_cache:
                        past_key_values = DynamicCache.from_legacy_cache(past_key_values)
                    past_seen_tokens = past_key_values.get_usable_length(seq_length)
                else:
                    past_seen_tokens = past_key_values[0][0].shape[2]

        if position_ids is None:
            position_ids = torch.arange(
                past_seen_tokens, seq_length + past_seen_tokens, dtype=torch.long, device=inputs_embeds.device
            )
            position_ids = position_ids.unsqueeze(0)
        cache_position = None

        # HPU specific mask generation
        attention_mask = _gaudi_prepare_4d_causal_attention_mask(
            attention_mask,
            input_ids.shape if input_ids is not None else (batch_size, seq_length),
            inputs_embeds,
            past_seen_tokens,
        )
        # embed positions
        hidden_states = inputs_embeds

        # decoder layers
        all_hidden_states = () if output_hidden_states else None
        all_self_attns = () if output_attentions else None
        next_decoder_cache = () if not use_new_cache else None

        if lazy_mode:
            htcore.mark_step()

        for layer_idx, decoder_layer in enumerate(self.layers):
            if (
                lazy_mode
                and not self.training
                and (torch.distributed.is_initialized() is False or torch.distributed.get_world_size() == 1)
            ):
                htcore.mark_step()

            if output_hidden_states:
                all_hidden_states += (hidden_states,)

            if self.gradient_checkpointing and self.training:
                layer_outputs = self._gradient_checkpointing_func(
                    decoder_layer.__call__,
                    hidden_states,
                    attention_mask,
                    position_ids,
                    past_key_values,
                    output_attentions,
                    use_cache,
                    cache_position,
                    None,
                    attn_softmax_bf16,
                    False,
                    use_flash_attention,
                    flash_attention_recompute,
                    flash_attention_causal_mask,
                )
            else:
                layer_outputs = decoder_layer(
                    hidden_states,
                    attention_mask=attention_mask,
                    position_ids=position_ids,
                    past_key_value=None if past_key_values is None else past_key_values[layer_idx],
                    output_attentions=output_attentions,
                    use_cache=use_cache,
                    cache_position=cache_position,
                    token_idx=token_idx,
                    attn_softmax_bf16=attn_softmax_bf16,
                    reuse_cache=reuse_cache,
                    use_flash_attention=use_flash_attention,
                    flash_attention_recompute=flash_attention_recompute,
                    flash_attention_causal_mask=flash_attention_causal_mask,
                    cache_idx=cache_idx,
                )

            hidden_states = layer_outputs[0]

            if use_cache:
                next_decoder_cache += (layer_outputs[2 if output_attentions else 1],)

            if output_attentions:
                all_self_attns += (layer_outputs[1],)

        hidden_states = self.norm(hidden_states)

        # add hidden states from the last decoder layer
        if output_hidden_states:
            all_hidden_states += (hidden_states,)

        next_cache = None
        if use_cache:
            next_cache = (
                next_decoder_cache.to_legacy_cache() if isinstance(next_decoder_cache, Cache) else next_decoder_cache
            )
        if not return_dict:
            return tuple(v for v in [hidden_states, next_cache, all_hidden_states, all_self_attns] if v is not None)
        return BaseModelOutputWithPast(
            last_hidden_state=hidden_states,
            past_key_values=next_cache,
            hidden_states=all_hidden_states,
            attentions=all_self_attns,
        )


class GaudiStarcoder2ForCausalLM(Starcoder2ForCausalLM):
    def allocate_kv_cache(self, batch_size, max_seq_len, inp_seq_len):
        self.model.allocate_kv_cache(batch_size, max_seq_len, inp_seq_len)

    def reorder_kv_cache(self, beam_idx: torch.LongTensor):
        return self.model.reorder_kv_cache(beam_idx)

    def update_sincos_cache(self, seq_len):
        self.model.update_sincos_cache(seq_len)

    def forward(
        self,
        input_ids: torch.LongTensor = None,
        attention_mask: Optional[torch.Tensor] = None,
        position_ids: Optional[torch.LongTensor] = None,
        past_key_values: Optional[List[torch.FloatTensor]] = None,
        inputs_embeds: Optional[torch.FloatTensor] = None,
        labels: Optional[torch.LongTensor] = None,
        use_cache: Optional[bool] = None,
        output_attentions: Optional[bool] = None,
        output_hidden_states: Optional[bool] = None,
        return_dict: Optional[bool] = None,
        cache_position: Optional[torch.LongTensor] = None,
        token_idx: Optional[torch.Tensor] = None,
        trim_logits: Optional[bool] = False,
        attn_softmax_bf16: Optional[bool] = False,
        reuse_cache: Optional[bool] = False,
        use_flash_attention: Optional[bool] = False,
        flash_attention_recompute: Optional[bool] = False,
        flash_attention_causal_mask: Optional[bool] = False,
        cache_idx: int = None,
        lazy_mode: Optional[bool] = True,
    ) -> Union[Tuple, CausalLMOutputWithPast]:
        output_attentions = output_attentions if output_attentions is not None else self.config.output_attentions
        output_hidden_states = (
            output_hidden_states if output_hidden_states is not None else self.config.output_hidden_states
        )
        return_dict = return_dict if return_dict is not None else self.config.use_return_dict

        if not hasattr(self.config, "_attn_implementation"):
            setattr(self.config, "_attn_implementation", "eager")
        else:
            self.config._attn_implementation = "eager"

        # decoder outputs consists of (dec_features, layer_state, dec_hidden, dec_attn)
        outputs = self.model(
            input_ids=input_ids,
            attention_mask=attention_mask,
            position_ids=position_ids,
            past_key_values=past_key_values,
            inputs_embeds=inputs_embeds,
            use_cache=use_cache,
            output_attentions=output_attentions,
            output_hidden_states=output_hidden_states,
            return_dict=return_dict,
            cache_position=cache_position,
            token_idx=token_idx,
            attn_softmax_bf16=attn_softmax_bf16,
            reuse_cache=reuse_cache,
            use_flash_attention=use_flash_attention,
            flash_attention_recompute=flash_attention_recompute,
            flash_attention_causal_mask=flash_attention_causal_mask,
            cache_idx=cache_idx,
            lazy_mode=lazy_mode,
        )

        hidden_states = outputs[0]
        _, seq_len, _ = hidden_states.shape
        if seq_len > 1 and trim_logits and not self.training:
            if token_idx is not None:
                hidden_states = hidden_states.index_select(1, token_idx - 1)
            else:
                hidden_states = hidden_states[:, -1, :]

        logits = self.lm_head(hidden_states).float()

        loss = None
        if labels is not None:
            # Shift so that tokens < n predict n
            shift_logits = logits[..., :-1, :].contiguous()
            shift_labels = labels[..., 1:].contiguous()
            # Flatten the tokens
            loss_fct = torch.nn.CrossEntropyLoss()
            shift_logits = shift_logits.view(-1, self.config.vocab_size)
            shift_labels = shift_labels.view(-1)
            # Enable model parallelism
            shift_labels = shift_labels.to(shift_logits.device)
            loss = loss_fct(shift_logits, shift_labels)

        if not return_dict:
            output = (logits,) + outputs[1:]
            return (loss,) + output if loss is not None else output

        return CausalLMOutputWithPast(
            loss=loss,
            logits=logits,
            past_key_values=outputs.past_key_values,
            hidden_states=outputs.hidden_states,
            attentions=outputs.attentions,
        )

    def prepare_inputs_for_generation(
        self, input_ids, past_key_values=None, attention_mask=None, inputs_embeds=None, token_idx=None, **kwargs
    ):
        past_length = 0

        reuse_cache = kwargs.get("reuse_cache")
        if past_key_values is not None:
            if token_idx is not None:
                input_ids = torch.index_select(input_ids, 1, token_idx - 1)
            else:
                if isinstance(past_key_values, Cache):
                    cache_length = past_key_values.get_seq_length()
                    past_length = past_key_values.seen_tokens
                    max_cache_length = past_key_values.get_max_length()
                else:
                    cache_length = past_length = past_key_values[0][0].shape[2]
                    max_cache_length = None

                # Keep only the unprocessed tokens:
                # 1 - If the length of the attention_mask exceeds the length of input_ids, then we are in a setting where
                # some of the inputs are exclusively passed as part of the cache (e.g. when passing input_embeds as
                # input)
                if attention_mask is not None and attention_mask.shape[1] > input_ids.shape[1]:
                    input_ids = input_ids[:, -(attention_mask.shape[1] - past_length) :]
                # 2 - If the past_length is smaller than input_ids', then input_ids holds all input tokens. We can discard
                # input_ids based on the past_length.
                elif past_length < input_ids.shape[1]:
                    input_ids = input_ids[:, past_length:]
                # 3 - Otherwise (past_length >= input_ids.shape[1]), let's assume input_ids only has unprocessed tokens.

                # If we are about to go beyond the maximum cache length, we need to crop the input attention mask.
                if (
                    max_cache_length is not None
                    and attention_mask is not None
                    and cache_length + input_ids.shape[1] > max_cache_length
                ):
                    attention_mask = attention_mask[:, -max_cache_length:]
        elif reuse_cache and token_idx is not None:
            # With reuse_cache, KV cache is pre allocated hence for the 1st token we can slice the inputs till token idx for the fwd pass
            input_ids = input_ids[:, :token_idx]
            attention_mask = attention_mask[:, :token_idx]

        position_ids = kwargs.get("position_ids", None)
        if attention_mask is not None and position_ids is None:
            # create position_ids on the fly for batch generation
            position_ids = attention_mask.long().cumsum(-1) - 1
            position_ids.masked_fill_(attention_mask == 0, 1)
            if past_key_values:
                if token_idx is not None:
                    position_ids = torch.index_select(position_ids, 1, token_idx - 1)
                else:
                    position_ids = position_ids[:, -input_ids.shape[1] :]

        cache_position = None

        # if `inputs_embeds` are passed, we only want to use them in the 1st generation step
        if inputs_embeds is not None and past_key_values is None:
            model_inputs = {"inputs_embeds": inputs_embeds}
        else:
            model_inputs = {"input_ids": input_ids}

        model_inputs.update(
            {
                "position_ids": position_ids.contiguous(),
                "cache_position": cache_position,
                "past_key_values": past_key_values,
                "use_cache": kwargs.get("use_cache"),
                "attention_mask": attention_mask,
                "token_idx": token_idx,
                "trim_logits": kwargs.get("trim_logits"),
                "attn_softmax_bf16": kwargs.get("attn_softmax_bf16"),
                "reuse_cache": reuse_cache,
                "use_flash_attention": kwargs.get("use_flash_attention"),
                "flash_attention_recompute": kwargs.get("flash_attention_recompute"),
                "flash_attention_causal_mask": kwargs.get("flash_attention_causal_mask"),
                "cache_idx": kwargs.get("cache_idx"),
                "lazy_mode": kwargs.get("lazy_mode"),
            }
        )
        return model_inputs


<<<<<<< HEAD
def apply_customized_rope(q, k, cos, sin, position_ids, is_training=False):
=======
def apply_customized_rope(q, k, cos, sin, position_ids, is_training):
>>>>>>> 4231a830
    if q.device.type == "hpu" and FusedRoPE:
        if not is_training and (q.dtype == torch.bfloat16 or k.dtype == torch.bfloat16):
            return FusedRoPE.apply(
                q,
                cos.unsqueeze(0).unsqueeze(0).to(torch.bfloat16),
                sin.unsqueeze(0).unsqueeze(0).to(torch.bfloat16),
                position_ids,
            ), FusedRoPE.apply(
                k,
                cos.unsqueeze(0).unsqueeze(0).to(torch.bfloat16),
                sin.unsqueeze(0).unsqueeze(0).to(torch.bfloat16),
                position_ids,
            )
        else:
            return FusedRoPE.apply(
                q, cos.unsqueeze(0).unsqueeze(0), sin.unsqueeze(0).unsqueeze(0), position_ids
            ), FusedRoPE.apply(k, cos.unsqueeze(0).unsqueeze(0), sin.unsqueeze(0).unsqueeze(0), position_ids)
    else:
        return apply_rotary_pos_emb(q, k, cos, sin, position_ids)<|MERGE_RESOLUTION|>--- conflicted
+++ resolved
@@ -32,11 +32,9 @@
     Starcoder2ForCausalLM,
     Starcoder2MLP,
     Starcoder2Model,
-    # Starcoder2RMSNorm,
     apply_rotary_pos_emb,
-    logger,
 )
-#from transformers.models.qwen2.modeling_qwen2 import Qwen2RMSNorm
+from transformers.utils import logging
 
 from ...modeling_attn_mask_utils import (
     _gaudi_prepare_4d_causal_attention_mask,
@@ -48,43 +46,6 @@
 except ImportError:
     print("Not using HPU fused kernel for apply_rotary_pos_emb")
     FusedRoPE = None
-<<<<<<< HEAD
-=======
-
-
-logger = logging.get_logger(__name__)
-
-
-def gaudi_starcoder2_attention_forward(
-    self,
-    hidden_states: torch.Tensor,
-    attention_mask: Optional[torch.Tensor] = None,
-    position_ids: Optional[torch.LongTensor] = None,
-    past_key_value: Optional[Cache] = None,
-    output_attentions: bool = False,
-    use_cache: bool = False,
-    token_idx: Optional[torch.Tensor] = None,
-    **kwargs,
-) -> Tuple[torch.Tensor, Optional[torch.Tensor], Optional[Tuple[torch.Tensor]]]:
-    """
-    Copied from Starcoder2Attention.forward: https://github.com/huggingface/transformers/blob/v4.39.0/src/transformers/models/starcoder2/modeling_starcoder2.py
-    The only differences are:
-    - add new args token_idx
-    - optimize KV cache
-    """
-    if "padding_mask" in kwargs:
-        warnings.warn(
-            "Passing `padding_mask` is deprecated and will be removed in v4.37. Please make sure use `attention_mask` instead.`"
-        )
-    bsz, q_len, _ = hidden_states.size()
-    norm_factor = 1.0 / math.sqrt(self.head_dim)
->>>>>>> 4231a830
-
-try:
-    from habana_frameworks.torch.hpex.normalization import FusedRMSNorm as FusedRMSNorm
-except ImportError:
-    print("Not using HPU fused kernel for RMSNorm")
-    FusedRMSNorm = None
 
 try:
     from habana_frameworks.torch.hpex.kernels import FusedSDPA
@@ -92,28 +53,9 @@
     print("Not using HPU fused scaled dot-product attention kernel.")
     FusedSDPA = None
 
-
 import habana_frameworks.torch.core as htcore
 
-
-def gaudi_starcoder2_rmsnorm_forward(self, hidden_states):
-    if hidden_states.device.type == "hpu" and FusedRMSNorm:
-        # mixed dtypes are not good for FusedRMSNorm, both inputs need to have same dtype
-        if hidden_states.dtype != self.weight.dtype:
-            orig_dtype = hidden_states.dtype
-            hidden_states = FusedRMSNorm.apply(hidden_states.to(self.weight.dtype), self.weight, self.variance_epsilon)
-            return hidden_states.to(orig_dtype)
-        else:
-<<<<<<< HEAD
-            hidden_states = FusedRMSNorm.apply(hidden_states, self.weight, self.variance_epsilon)
-            return hidden_states
-    else:
-        input_dtype = hidden_states.dtype
-        hidden_states = hidden_states.to(torch.float32)
-        variance = hidden_states.pow(2).mean(-1, keepdim=True)
-        hidden_states = hidden_states * torch.rsqrt(variance + self.variance_epsilon)
-        return self.weight * hidden_states.to(input_dtype)
-
+logger = logging.get_logger(__name__)
 
 class GaudiStarcoder2MLP(Starcoder2MLP):
     def pre_mlp_forward(self, x):
@@ -322,19 +264,6 @@
                     kv_seq_len += past_key_value.get_usable_length(kv_seq_len, self.layer_idx)
                 else:
                     kv_seq_len += past_key_value[0].shape[-2]
-=======
-            kv_seq_len += past_key_value.get_usable_length(kv_seq_len, self.layer_idx)
-    cos, sin = self.rotary_emb(value_states, seq_len=kv_seq_len)
-    query_states, key_states = apply_customized_rope(query_states, key_states, cos, sin, position_ids, self.training)
-
-    if past_key_value is not None:
-        if token_idx is not None:
-            if 0 <= self.layer_idx < len(past_key_value.key_cache):
-                past_key_value.key_cache[self.layer_idx].index_copy_(2, token_idx - 1, key_states)
-                past_key_value.value_cache[self.layer_idx].index_copy_(2, token_idx - 1, value_states)
-                key_states = past_key_value.key_cache[self.layer_idx]
-                value_states = past_key_value.value_cache[self.layer_idx]
->>>>>>> 4231a830
             else:
                 if reuse_cache:
                     kv_seq_len = past_key_value[0][-2]
@@ -342,7 +271,7 @@
                     kv_seq_len = past_key_value[0].shape[-2]
 
         cos, sin = self.rotary_emb(value_states, seq_len=kv_seq_len)
-        query_states, key_states = apply_customized_rope(query_states, key_states, cos, sin, position_ids)
+        query_states, key_states = apply_customized_rope(query_states, key_states, cos, sin, position_ids, self.training)
 
         if use_cache:
             # reuse k, v, self_attention
@@ -374,7 +303,6 @@
         if use_flash_attention and FusedSDPA:
             import habana_frameworks.torch.hpu as ht
 
-<<<<<<< HEAD
             if q_len == 1:
                 # next token
                 with ht.sdp_kernel(enable_recompute=False):
@@ -398,16 +326,13 @@
                             attn_output = FusedSDPA.apply(
                                 query_states, key_states, value_states, attention_mask, 0.0, False, None
                             )
-=======
-    attn_weights = torch.matmul(query_states, key_states.transpose(2, 3)) * norm_factor
->>>>>>> 4231a830
 
         else:
             query_states, key_states, value_states, attention_mask = gaudi_starcoder2_repeat_kv(
                 query_states, key_states, value_states, attention_mask, self.num_key_value_groups
             )
 
-            attn_weights = self.matmul_qk(query_states, key_states.transpose(-2, -1)) / math.sqrt(self.head_dim)
+            attn_weights = self.matmul_qk(query_states, key_states.transpose(-2, -1)) * self.norm_factor
 
             if attention_mask is not None:  # no matter the length, we just slice it
                 causal_mask = attention_mask
@@ -443,28 +368,21 @@
 
         return attn_output, attn_weights, past_key_value
 
-    # def attention_all_reduce(self, attn_output):
-    #     if hasattr(self.o_proj, "all_reduce"):
-    #         self.o_proj.all_reduce(attn_output)
-
-    # def post_attn_forward(self, attn_output):
-    #     if hasattr(self.o_proj, "post_all_reduce"):
-    #         self.o_proj.post_all_reduce(attn_output)
-    #     return attn_output
+    def attention_all_reduce(self, attn_output):
+        if hasattr(self.o_proj, "all_reduce"):
+            self.o_proj.all_reduce(attn_output)
+
+    def post_attn_forward(self, attn_output):
+        if hasattr(self.o_proj, "post_all_reduce"):
+            self.o_proj.post_all_reduce(attn_output)
+        return attn_output
 
 
 class GaudiStarcoder2DecoderLayer(Starcoder2DecoderLayer):
-    # def __init__(self, config: Starcoder2Config, layer_idx: int):
-    #     super(Starcoder2DecoderLayer, self).__init__()
     def __init__(self, config: Starcoder2Config, layer_idx: int):
         super().__init__(config, layer_idx)
-        #config.rms_norm_eps = 1e-06
         self.hidden_size = config.hidden_size
-
         self.self_attn = GaudiStarcoder2Attention(config, layer_idx)
-        #self.mlp = GaudiStarcoder2MLP(config)
-        #self.input_layernorm = #Qwen2RMSNorm(config.hidden_size, eps=config.rms_norm_eps)
-        #self.post_attention_layernorm = #Qwen2RMSNorm(config.hidden_size, eps=config.rms_norm_eps)
 
     def allocate_kv_cache(self, batch_size, max_seq_len, inp_seq_len):
         self.self_attn.allocate_kv_cache(batch_size, max_seq_len, inp_seq_len)
@@ -950,12 +868,7 @@
         )
         return model_inputs
 
-
-<<<<<<< HEAD
-def apply_customized_rope(q, k, cos, sin, position_ids, is_training=False):
-=======
 def apply_customized_rope(q, k, cos, sin, position_ids, is_training):
->>>>>>> 4231a830
     if q.device.type == "hpu" and FusedRoPE:
         if not is_training and (q.dtype == torch.bfloat16 or k.dtype == torch.bfloat16):
             return FusedRoPE.apply(
