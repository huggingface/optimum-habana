# coding=utf-8
# Copyright 2024 The HuggingFace Team. All rights reserved.
#
# Licensed under the Apache License, Version 2.0 (the "License");
# you may not use this file except in compliance with the License.
# You may obtain a copy of the License at
#
#     http://www.apache.org/licenses/LICENSE-2.0
#
# Unless required by applicable law or agreed to in writing, software
# distributed under the License is distributed on an "AS IS" BASIS,
# WITHOUT WARRANTIES OR CONDITIONS OF ANY KIND, either express or implied.
# See the License for the specific language governing permissions and
# limitations under the License.
###############################################################################
# Copyright (C) 2022-2024 Habana Labs, Ltd. an Intel Company
###############################################################################

import math
from typing import List, Optional, Tuple, Union

import apply_customized_rope_module
import torch
import torch.nn.functional as F
import torch.utils.checkpoint
from transformers.cache_utils import Cache, DynamicCache
from transformers.modeling_outputs import BaseModelOutputWithPast, CausalLMOutputWithPast
from transformers.models.starcoder2.configuration_starcoder2 import Starcoder2Config
from transformers.models.starcoder2.modeling_starcoder2 import (
    Starcoder2Attention,
    Starcoder2DecoderLayer,
    Starcoder2ForCausalLM,
    Starcoder2MLP,
    Starcoder2Model,
    apply_rotary_pos_emb,
)
from transformers.utils import logging

from ...modeling_attn_mask_utils import (
    _gaudi_prepare_4d_causal_attention_mask,
)


try:
    from habana_frameworks.torch.hpex.kernels import FusedSDPA
except ImportError:
    print("Not using HPU fused scaled dot-product attention kernel.")
    FusedSDPA = None

<<<<<<< HEAD
try:
    from habana_frameworks.torch.hpex.kernels import RotaryPosEmbeddingHelperV2 as FusedRoPE
except ImportError:
    print("Not using HPU fused kernel for apply_rotary_pos_emb")
    FusedRoPE = None
=======
import habana_frameworks.torch.core as htcore

>>>>>>> 3e7ff03a

logger = logging.get_logger(__name__)


class GaudiStarcoder2MLP(Starcoder2MLP):
    def pre_mlp_forward(self, x):
        inputs = self.act_fn(self.gate_proj(x)) * self.up_proj(x)
        output = self.down_proj(inputs)
        return output

    def mlp_all_reduce(self, x):
        if hasattr(self.down_proj, "all_reduce"):
            self.down_proj.all_reduce(x)

    def post_mlp_forward(self, x):
        if hasattr(self.down_proj, "post_all_reduce"):
            return self.down_proj.post_all_reduce(x)
        return x


def gaudi_starcoder2_repeat_kv(
    query_states: torch.Tensor,
    key_states: torch.Tensor,
    value_states: torch.Tensor,
    attention_mask: torch.Tensor,
    n_rep: int,
):
    batch, num_key_value_heads, kv_len, head_dim = key_states.shape
    if n_rep == 1 or num_key_value_heads == 1:
        return query_states, key_states, value_states, attention_mask

    new_kv_shape = (batch, num_key_value_heads, 1, kv_len, head_dim)
    key_states = key_states.reshape(new_kv_shape)
    value_states = value_states.reshape(new_kv_shape)

    batch, _, q_len, head_dim = query_states.shape
    new_q_shape = (batch, num_key_value_heads, n_rep, q_len, head_dim)
    query_states = query_states.reshape(new_q_shape)

    if attention_mask is not None:
        # Add groups dim and set to 1
        attention_mask = attention_mask.unsqueeze(1)

    return query_states, key_states, value_states, attention_mask


class Matmul(torch.nn.Module):
    def __init__(self):
        super().__init__()

    def forward(self, x, y):
        return torch.matmul(x, y)


class KVCache(torch.nn.Module):
    def __init__(self):
        super(KVCache, self).__init__()
        self.cache = None
        self.inp_seq_len = -1

    def allocate(self, inp_seq_len, dtype, device, shape):
        if self.cache is None or self.cache.shape != shape:
            self.inp_seq_len = inp_seq_len
            self.cache = torch.zeros(shape, dtype=dtype, device=device)
        else:
            assert (
                self.inp_seq_len == inp_seq_len
            ), f"inp_seq_len must be the same. self.inp_seq_len:{self.inp_seq_len} inp_seq_len:{inp_seq_len}"
            self.cache.fill_(0)

    def update(self, prev, cur, dim, idx, inp_seq_len):
        orig_cur = cur
        if prev.shape == cur.shape:
            prev.copy_(cur)
            return orig_cur
        if cur.shape[2] > 1 and cur.shape[2] <= prev.shape[2]:
            # Initialize
            prev[:, :, :inp_seq_len, :].copy_(cur)
            return orig_cur
        assert cur.shape[2] == 1, f"Cannot update kv-cache. Unsupported shapes. prev:{prev.shape} cur:{cur.shape}"
        if idx is not None:
            prev.index_copy_(dim, idx - 1, cur)
            return prev
        else:
            return torch.cat((prev, cur), dim=dim)

    def get_shape(self):
        if self.cache is None:
            return None
        return self.cache.shape

    def forward(self, cur, dim, idx):
        return self.update(self.cache, cur, dim, idx, self.inp_seq_len)


class GaudiStarcoder2Attention(Starcoder2Attention):
    def __init__(self, config: Starcoder2Config, layer_idx: Optional[int] = None):
        super().__init__(config, layer_idx)

        self.matmul_qk = Matmul()
        self.matmul_av = Matmul()
        self.k_cache = KVCache()
        self.v_cache = KVCache()
        self.inp_seq_len = -1
        self.norm_factor = 1.0 / math.sqrt(self.head_dim)
        self.block_size = 4096

    def allocate_kv_cache(self, batch_size, max_seq_len, inp_seq_len):
        cache_shape = (batch_size, self.num_key_value_heads, max_seq_len, self.head_dim)
        device = self.k_proj.weight.device
        dtype = self.config.torch_dtype
        self.k_cache.allocate(inp_seq_len, dtype, device, cache_shape)
        self.v_cache.allocate(inp_seq_len, dtype, device, cache_shape)

    def update_sincos_cache(self, seq_len):
        # Call rotary emb forward() to update cos/sin cache when infering more than self.max_position_embeddings
        # This helps in avoiding creation of these caches during actual model forward pass and
        # reduce memory consumption and improve performance.
        if seq_len > self.max_position_embeddings:
            self.max_position_embeddings = seq_len
            _, _ = self.rotary_emb(self.k_proj.weight, seq_len=seq_len)

    def reorder(self, tensor, beam_idx, dim_a, dim_b):
        updated = tensor.index_select(0, beam_idx)
        tensor.copy_(updated)

    def reorder_kv_cache(self, beam_idx: torch.LongTensor):
        if self.k_cache.cache is None:
            return (None, None)

        head_dim = self.k_cache.cache.size(-1)
        seq_length = self.k_cache.cache.size(-2)
        self.reorder(self.k_cache.cache, beam_idx, seq_length, head_dim)
        self.reorder(self.v_cache.cache, beam_idx, seq_length, head_dim)
        return (self.k_cache.cache.shape, self.v_cache.cache.shape)

    def gaudi_flash_attn_v1(self, query_layer, key_layer, value_layer, attention_mask, dropout_rate, q_block_size):
        """
        Gaudi version of Flash Attention V1 to support long sequence at prompt phase
        Causal mask is not supported in this optimization
        """
        q_len = query_layer.size(-2)
        q_tiles = (q_len // q_block_size) if (q_len % q_block_size == 0) else math.ceil(q_len / q_block_size)
        q_padding = q_tiles * q_block_size - q_len
        query_layer = F.pad(query_layer, (0, 0, 0, q_padding), "constant", 0)
        if attention_mask is not None:
            attention_mask = F.pad(attention_mask, (0, 0, 0, q_padding), "constant", -10000.0)

        row_o_list = []
        for i in range(q_tiles):
            s, e = i * q_block_size, (i + 1) * q_block_size
            row_q = query_layer[:, :, s:e, :]
            row_mask = attention_mask[:, :, s:e, :]
            attn_output_partial = FusedSDPA.apply(row_q, key_layer, value_layer, row_mask, dropout_rate, False, None)
            row_o_list.append(attn_output_partial)
        attn_output = torch.cat(row_o_list, dim=-2)

        if q_padding != 0:
            attn_output = attn_output[:, :, :-q_padding, :]

        return attn_output

    def pre_attn_forward(
        self,
        hidden_states: torch.Tensor,
        attention_mask: Optional[torch.Tensor] = None,
        position_ids: Optional[torch.LongTensor] = None,
        past_key_value: Optional[Cache] = None,
        output_attentions: bool = False,
        use_cache: bool = False,
        cache_position: Optional[torch.LongTensor] = None,
        token_idx: Optional[torch.Tensor] = None,
        attn_softmax_bf16: Optional[bool] = False,
        reuse_cache: Optional[bool] = False,
        use_flash_attention: Optional[bool] = False,
        flash_attention_recompute: Optional[bool] = False,
        flash_attention_causal_mask: Optional[bool] = False,
        cache_idx: int = None,
        **kwargs,
    ) -> Tuple[torch.Tensor, Optional[torch.Tensor], Optional[Tuple[torch.Tensor]]]:
        """
        The only differences are:
        - add new args token_idx
        - optimize KV cache
        - add new args attn_softmax_bf16
        - add new args reuse_cache
        - add new args use_flash_attention
        - add new arg flash_attention_recompute
        """
        bsz, q_len, _ = hidden_states.size()

        query_states = self.q_proj(hidden_states)
        key_states = self.k_proj(hidden_states)
        value_states = self.v_proj(hidden_states)

        query_states = query_states.view(bsz, q_len, self.num_heads, self.head_dim).transpose(1, 2)
        key_states = key_states.view(bsz, q_len, self.num_key_value_heads, self.head_dim).transpose(1, 2)
        value_states = value_states.view(bsz, q_len, self.num_key_value_heads, self.head_dim).transpose(1, 2)

        kv_seq_len = key_states.shape[-2]
        if past_key_value is not None:
            if token_idx is None:
                if hasattr(past_key_value, "get_usable_length"):
                    kv_seq_len += past_key_value.get_usable_length(kv_seq_len, self.layer_idx)
                else:
                    kv_seq_len += past_key_value[0].shape[-2]
            else:
                if reuse_cache:
                    kv_seq_len = past_key_value[0][-2]
                else:
                    kv_seq_len = past_key_value[0].shape[-2]

        cos, sin = self.rotary_emb(value_states, seq_len=kv_seq_len)
        query_states, key_states = apply_customized_rope(
            query_states, key_states, cos, sin, position_ids, self.training
        )

        if use_cache:
            # reuse k, v, self_attention
            if reuse_cache:
                key_states = self.k_cache(key_states, 2, token_idx)
                value_states = self.v_cache(value_states, 2, token_idx)
                past_key_value = (self.k_cache.get_shape(), self.v_cache.get_shape())
            else:
                if past_key_value is None:
                    past_key = torch.zeros(key_states.shape, dtype=self.k_proj.weight.dtype, device=key_states.device)
                    past_value = torch.zeros(
                        key_states.shape, dtype=self.k_proj.weight.dtype, device=key_states.device
                    )
                    past_key_value = (past_key, past_value)
                key_states = self.k_cache.update(past_key_value[0], key_states, 2, token_idx, self.inp_seq_len)
                value_states = self.v_cache.update(past_key_value[1], value_states, 2, token_idx, self.inp_seq_len)
                if token_idx is None:
                    past_key_value = (key_states, value_states)

            if cache_idx is not None and q_len == 1:
                key_states = key_states[:, :, :cache_idx, :]
                value_states = value_states[:, :, :cache_idx, :]
                if attention_mask is not None:
                    attention_mask = attention_mask[:, :, :, :cache_idx]
                kv_seq_len = key_states.shape[-2]
        else:
            past_key_value = None

        if use_flash_attention and FusedSDPA:
            import habana_frameworks.torch.hpu as ht

            if q_len == 1:
                # next token
                with ht.sdp_kernel(enable_recompute=False):
                    attn_output = FusedSDPA.apply(
                        query_states, key_states, value_states, attention_mask, 0.0, False, None
                    )
            else:
                # first token
                if flash_attention_causal_mask:
                    # causal masking on first token requires inputs to be of the same length
                    with ht.sdp_kernel(enable_recompute=flash_attention_recompute):
                        attn_output = FusedSDPA.apply(query_states, key_states, value_states, None, 0.0, True, None)
                else:
                    with ht.sdp_kernel(enable_recompute=flash_attention_recompute):
                        if q_len > 16384:
                            attn_output = self.gaudi_flash_attn_v1(
                                query_states, key_states, value_states, attention_mask, 0.0, self.block_size
                            )
                            htcore.mark_step()
                        else:
                            attn_output = FusedSDPA.apply(
                                query_states, key_states, value_states, attention_mask, 0.0, False, None
                            )

        else:
            query_states, key_states, value_states, attention_mask = gaudi_starcoder2_repeat_kv(
                query_states, key_states, value_states, attention_mask, self.num_key_value_groups
            )

            attn_weights = self.matmul_qk(query_states, key_states.transpose(-2, -1)) * self.norm_factor

            if attention_mask is not None:  # no matter the length, we just slice it
                causal_mask = attention_mask[:, :, :, : key_states.shape[-2]]
                attn_weights = attn_weights + causal_mask

            if attn_softmax_bf16:
                attn_weights = torch.nn.functional.softmax(attn_weights, dim=-1, dtype=query_states.dtype)
            else:
                # upcast attention to fp32
                attn_weights = torch.nn.functional.softmax(attn_weights, dim=-1, dtype=torch.float32).to(
                    query_states.dtype
                )
            attn_weights = torch.nn.functional.dropout(attn_weights, p=self.attention_dropout, training=self.training)
            attn_output = self.matmul_av(attn_weights, value_states)
            attn_output = attn_output.reshape(bsz, -1, q_len, self.head_dim)

        if attn_output.size() != (bsz, self.num_heads, q_len, self.head_dim):
            raise ValueError(
                f"`attn_output` should be of size {(bsz, self.num_heads, q_len, self.head_dim)}, but is"
                f" {attn_output.size()}"
            )

        attn_output = attn_output.transpose(1, 2).contiguous()

        attn_output = attn_output.reshape(bsz, q_len, self.hidden_size)

        attn_output = self.o_proj(attn_output)

        if not output_attentions:
            attn_weights = None

        return attn_output, attn_weights, past_key_value

    def attention_all_reduce(self, attn_output):
        if hasattr(self.o_proj, "all_reduce"):
            self.o_proj.all_reduce(attn_output)

    def post_attn_forward(self, attn_output):
        if hasattr(self.o_proj, "post_all_reduce"):
            self.o_proj.post_all_reduce(attn_output)
        return attn_output


class GaudiStarcoder2DecoderLayer(Starcoder2DecoderLayer):
    def __init__(self, config: Starcoder2Config, layer_idx: int):
        super(Starcoder2DecoderLayer, self).__init__()
        self.hidden_size = config.hidden_size

        self.self_attn = GaudiStarcoder2Attention(config, layer_idx)

        self.mlp = GaudiStarcoder2MLP(config)

        self.input_layernorm = torch.nn.LayerNorm(config.hidden_size, eps=config.norm_epsilon)
        self.post_attention_layernorm = torch.nn.LayerNorm(config.hidden_size, eps=config.norm_epsilon)

    def allocate_kv_cache(self, batch_size, max_seq_len, inp_seq_len):
        self.self_attn.allocate_kv_cache(batch_size, max_seq_len, inp_seq_len)

    def reorder_kv_cache(self, beam_idx: torch.LongTensor):
        return self.self_attn.reorder_kv_cache(beam_idx)

    def update_sincos_cache(self, seq_len):
        self.self_attn.update_sincos_cache(seq_len)

    def forward(
        self,
        hidden_states: torch.Tensor,
        attention_mask: Optional[torch.Tensor] = None,
        position_ids: Optional[torch.LongTensor] = None,
        past_key_value: Optional[Tuple[torch.Tensor]] = None,
        output_attentions: Optional[bool] = False,
        use_cache: Optional[bool] = False,
        cache_position: Optional[torch.LongTensor] = None,
        token_idx: Optional[torch.Tensor] = None,
        attn_softmax_bf16: Optional[bool] = False,
        reuse_cache: Optional[bool] = False,
        use_flash_attention: Optional[bool] = False,
        flash_attention_recompute: Optional[bool] = False,
        flash_attention_causal_mask: Optional[bool] = False,
        cache_idx: int = None,
    ) -> Tuple[torch.FloatTensor, Optional[Tuple[torch.FloatTensor, torch.FloatTensor]]]:
        residual = hidden_states
        hidden_states, self_attn_weights, present_key_value = self.pre_attn(
            hidden_states=hidden_states,
            attention_mask=attention_mask,
            position_ids=position_ids,
            past_key_value=past_key_value,
            output_attentions=output_attentions,
            use_cache=use_cache,
            cache_position=cache_position,
            token_idx=token_idx,
            attn_softmax_bf16=attn_softmax_bf16,
            reuse_cache=reuse_cache,
            use_flash_attention=use_flash_attention,
            flash_attention_recompute=flash_attention_recompute,
            flash_attention_causal_mask=flash_attention_causal_mask,
            cache_idx=cache_idx,
        )
        hidden_states = residual + hidden_states

        # Fully Connected
        residual = hidden_states
        hidden_states = self.post_attention_layernorm(hidden_states)
        hidden_states = self.mlp(hidden_states)
        hidden_states = residual + hidden_states

        outputs = (hidden_states,)

        if output_attentions:
            outputs += (self_attn_weights,)

        if use_cache:
            outputs += (present_key_value,)

        return outputs

    def pre_attn(
        self,
        hidden_states: torch.Tensor,
        attention_mask: Optional[torch.Tensor] = None,
        position_ids: Optional[torch.LongTensor] = None,
        past_key_value: Optional[Tuple[torch.Tensor]] = None,
        output_attentions: Optional[bool] = False,
        use_cache: Optional[bool] = False,
        cache_position: Optional[torch.LongTensor] = None,
        token_idx: Optional[torch.Tensor] = None,
        attn_softmax_bf16: Optional[bool] = False,
        reuse_cache: Optional[bool] = False,
        use_flash_attention: Optional[bool] = False,
        flash_attention_recompute: Optional[bool] = False,
        flash_attention_causal_mask: Optional[bool] = False,
        cache_idx: int = None,
    ) -> Tuple[torch.FloatTensor, Optional[Tuple[torch.FloatTensor, torch.FloatTensor]]]:
        hidden_states = self.input_layernorm(hidden_states)
        hidden_states, attn_weights, present_key_value = self.self_attn.pre_attn_forward(
            hidden_states,
            attention_mask,
            position_ids,
            past_key_value,
            output_attentions,
            use_cache,
            cache_position,
            token_idx,
            attn_softmax_bf16,
            reuse_cache,
            use_flash_attention,
            flash_attention_recompute,
            flash_attention_causal_mask,
            cache_idx=cache_idx,
        )
        return hidden_states, attn_weights, present_key_value

    def post_attn_pre_mlp(self, hidden_states, residual):
        hidden_states = self.self_attn.post_attn_forward(hidden_states)

        if self.training:
            hidden_states = hidden_states + residual
            residual = hidden_states
        else:
            residual.add_(hidden_states)
            hidden_states = residual

        hidden_states = self.post_attention_layernorm(hidden_states)

        hidden_states = self.mlp.pre_mlp_forward(hidden_states)
        return hidden_states, residual

    def post_mlp(self, hidden_states, residual):
        hidden_states = self.mlp.post_mlp_forward(hidden_states)

        if self.training:
            hidden_states = hidden_states + residual
        else:
            residual.add_(hidden_states)
            hidden_states = residual

        return hidden_states


class GaudiStarcoder2Model(Starcoder2Model):
    def __init__(self, config: Starcoder2Config):
        super(Starcoder2Model, self).__init__(config)
        self.padding_idx = config.pad_token_id
        self.vocab_size = config.vocab_size

        self.embed_tokens = torch.nn.Embedding(config.vocab_size, config.hidden_size, self.padding_idx)
        self.embedding_dropout = config.embedding_dropout
        self.layers = torch.nn.ModuleList(
            [GaudiStarcoder2DecoderLayer(config, layer_idx) for layer_idx in range(config.num_hidden_layers)]
        )
        self._attn_implementation = "eager"
        self.norm = torch.nn.LayerNorm(config.hidden_size, eps=config.norm_epsilon)
        self.gradient_checkpointing = False
        # Initialize weights and apply final processing
        self.post_init()

    def allocate_kv_cache(self, batch_size, max_seq_len, inp_seq_len):
        for layer in self.layers:
            layer.allocate_kv_cache(batch_size, max_seq_len, inp_seq_len)

    def reorder_kv_cache(self, beam_idx: torch.LongTensor):
        return tuple(layer.reorder_kv_cache(beam_idx) for layer in self.layers)

    def update_sincos_cache(self, seq_len):
        for layer in self.layers:
            layer.update_sincos_cache(seq_len)

    def forward(
        self,
        input_ids: torch.LongTensor = None,
        attention_mask: Optional[torch.Tensor] = None,
        position_ids: Optional[torch.LongTensor] = None,
        past_key_values: Optional[List[torch.FloatTensor]] = None,
        inputs_embeds: Optional[torch.FloatTensor] = None,
        use_cache: Optional[bool] = None,
        output_attentions: Optional[bool] = None,
        output_hidden_states: Optional[bool] = None,
        return_dict: Optional[bool] = None,
        cache_position: Optional[torch.LongTensor] = None,
        token_idx: Optional[torch.Tensor] = None,
        attn_softmax_bf16: Optional[bool] = False,
        reuse_cache: Optional[bool] = False,
        use_flash_attention: Optional[bool] = False,
        flash_attention_recompute: Optional[bool] = False,
        flash_attention_causal_mask: Optional[bool] = False,
        cache_idx: int = None,
        lazy_mode: Optional[bool] = True,
    ) -> Union[Tuple, BaseModelOutputWithPast]:
        output_attentions = output_attentions if output_attentions is not None else self.config.output_attentions
        output_hidden_states = (
            output_hidden_states if output_hidden_states is not None else self.config.output_hidden_states
        )
        use_cache = use_cache if use_cache is not None else self.config.use_cache

        return_dict = return_dict if return_dict is not None else self.config.use_return_dict

        # retrieve input_ids and inputs_embeds
        if input_ids is not None and inputs_embeds is not None:
            raise ValueError("You cannot specify both input_ids and inputs_embeds at the same time")
        elif input_ids is not None:
            batch_size, seq_length = input_ids.shape[:2]
        elif inputs_embeds is not None:
            batch_size, seq_length = inputs_embeds.shape[:2]
        else:
            raise ValueError("You have to specify either input_ids or inputs_embeds")

        if self.gradient_checkpointing and self.training:
            if use_cache:
                logger.warning_once(
                    "`use_cache=True` is incompatible with gradient checkpointing. Setting `use_cache=False`..."
                )
                use_cache = False

        if inputs_embeds is None:
            inputs_embeds = self.embed_tokens(input_ids)

        use_new_cache = False  # Ignoring new Cache path for HPU
        past_seen_tokens = 0

        if past_key_values is not None and use_cache:  # kept for BC (cache positions)
            if reuse_cache:
                past_seen_tokens = past_key_values[0][0][2]
            else:
                if use_new_cache:
                    use_legacy_cache = not isinstance(past_key_values, Cache)
                    if use_legacy_cache:
                        past_key_values = DynamicCache.from_legacy_cache(past_key_values)
                    past_seen_tokens = past_key_values.get_usable_length(seq_length)
                else:
                    past_seen_tokens = past_key_values[0][0].shape[2]

        if position_ids is None:
            position_ids = torch.arange(
                past_seen_tokens, seq_length + past_seen_tokens, dtype=torch.long, device=inputs_embeds.device
            )
            position_ids = position_ids.unsqueeze(0)
        cache_position = None

        # HPU specific mask generation
        attention_mask = _gaudi_prepare_4d_causal_attention_mask(
            attention_mask,
            input_ids.shape if input_ids is not None else (batch_size, seq_length),
            inputs_embeds,
            past_seen_tokens,
        )
        # embed positions
        hidden_states = inputs_embeds

        # decoder layers
        all_hidden_states = () if output_hidden_states else None
        all_self_attns = () if output_attentions else None
        next_decoder_cache = () if not use_new_cache else None

        if lazy_mode:
            htcore.mark_step()

        for layer_idx, decoder_layer in enumerate(self.layers):
            if (
                lazy_mode
                and not self.training
                and (torch.distributed.is_initialized() is False or torch.distributed.get_world_size() == 1)
            ):
                htcore.mark_step()

            if output_hidden_states:
                all_hidden_states += (hidden_states,)

            if self.gradient_checkpointing and self.training:
                layer_outputs = self._gradient_checkpointing_func(
                    decoder_layer.__call__,
                    hidden_states,
                    attention_mask,
                    position_ids,
                    past_key_values,
                    output_attentions,
                    use_cache,
                    cache_position,
                    None,
                    attn_softmax_bf16,
                    False,
                    use_flash_attention,
                    flash_attention_recompute,
                    flash_attention_causal_mask,
                )
            else:
                layer_outputs = decoder_layer(
                    hidden_states,
                    attention_mask=attention_mask,
                    position_ids=position_ids,
                    past_key_value=None if past_key_values is None else past_key_values[layer_idx],
                    output_attentions=output_attentions,
                    use_cache=use_cache,
                    cache_position=cache_position,
                    token_idx=token_idx,
                    attn_softmax_bf16=attn_softmax_bf16,
                    reuse_cache=reuse_cache,
                    use_flash_attention=use_flash_attention,
                    flash_attention_recompute=flash_attention_recompute,
                    flash_attention_causal_mask=flash_attention_causal_mask,
                    cache_idx=cache_idx,
                )

            hidden_states = layer_outputs[0]

            if use_cache:
                next_decoder_cache += (layer_outputs[2 if output_attentions else 1],)

            if output_attentions:
                all_self_attns += (layer_outputs[1],)

        hidden_states = self.norm(hidden_states)

        # add hidden states from the last decoder layer
        if output_hidden_states:
            all_hidden_states += (hidden_states,)

        next_cache = None
        if use_cache:
            next_cache = (
                next_decoder_cache.to_legacy_cache() if isinstance(next_decoder_cache, Cache) else next_decoder_cache
            )
        if not return_dict:
            return tuple(v for v in [hidden_states, next_cache, all_hidden_states, all_self_attns] if v is not None)
        return BaseModelOutputWithPast(
            last_hidden_state=hidden_states,
            past_key_values=next_cache,
            hidden_states=all_hidden_states,
            attentions=all_self_attns,
        )


class GaudiStarcoder2ForCausalLM(Starcoder2ForCausalLM):
    def __init__(self, config):
        super(Starcoder2ForCausalLM, self).__init__(config)
        self.model = GaudiStarcoder2Model(config)
        self.vocab_size = config.vocab_size
        self.lm_head = torch.nn.Linear(config.hidden_size, config.vocab_size, bias=False)

        # Initialize weights and apply final processing
        self.post_init()

    def allocate_kv_cache(self, batch_size, max_seq_len, inp_seq_len):
        self.model.allocate_kv_cache(batch_size, max_seq_len, inp_seq_len)

    def reorder_kv_cache(self, beam_idx: torch.LongTensor):
        return self.model.reorder_kv_cache(beam_idx)

    def update_sincos_cache(self, seq_len):
        self.model.update_sincos_cache(seq_len)

    def forward(
        self,
        input_ids: torch.LongTensor = None,
        attention_mask: Optional[torch.Tensor] = None,
        position_ids: Optional[torch.LongTensor] = None,
        past_key_values: Optional[List[torch.FloatTensor]] = None,
        inputs_embeds: Optional[torch.FloatTensor] = None,
        labels: Optional[torch.LongTensor] = None,
        use_cache: Optional[bool] = None,
        output_attentions: Optional[bool] = None,
        output_hidden_states: Optional[bool] = None,
        return_dict: Optional[bool] = None,
        cache_position: Optional[torch.LongTensor] = None,
        token_idx: Optional[torch.Tensor] = None,
        trim_logits: Optional[bool] = False,
        attn_softmax_bf16: Optional[bool] = False,
        reuse_cache: Optional[bool] = False,
        use_flash_attention: Optional[bool] = False,
        flash_attention_recompute: Optional[bool] = False,
        flash_attention_causal_mask: Optional[bool] = False,
        cache_idx: int = None,
        lazy_mode: Optional[bool] = True,
    ) -> Union[Tuple, CausalLMOutputWithPast]:
        output_attentions = output_attentions if output_attentions is not None else self.config.output_attentions
        output_hidden_states = (
            output_hidden_states if output_hidden_states is not None else self.config.output_hidden_states
        )
        return_dict = return_dict if return_dict is not None else self.config.use_return_dict

        if not hasattr(self.config, "_attn_implementation"):
            setattr(self.config, "_attn_implementation", "eager")
        else:
            self.config._attn_implementation = "eager"

        # decoder outputs consists of (dec_features, layer_state, dec_hidden, dec_attn)
        outputs = self.model(
            input_ids=input_ids,
            attention_mask=attention_mask,
            position_ids=position_ids,
            past_key_values=past_key_values,
            inputs_embeds=inputs_embeds,
            use_cache=use_cache,
            output_attentions=output_attentions,
            output_hidden_states=output_hidden_states,
            return_dict=return_dict,
            cache_position=cache_position,
            token_idx=token_idx,
            attn_softmax_bf16=attn_softmax_bf16,
            reuse_cache=reuse_cache,
            use_flash_attention=use_flash_attention,
            flash_attention_recompute=flash_attention_recompute,
            flash_attention_causal_mask=flash_attention_causal_mask,
            cache_idx=cache_idx,
            lazy_mode=lazy_mode,
        )

        hidden_states = outputs[0]
        _, seq_len, _ = hidden_states.shape
        if seq_len > 1 and trim_logits and not self.training:
            if token_idx is not None:
                hidden_states = hidden_states.index_select(1, token_idx - 1)
            else:
                hidden_states = hidden_states[:, -1, :]

        logits = self.lm_head(hidden_states).float()

        loss = None
        if labels is not None:
            # Shift so that tokens < n predict n
            shift_logits = logits[..., :-1, :].contiguous()
            shift_labels = labels[..., 1:].contiguous()
            # Flatten the tokens
            loss_fct = torch.nn.CrossEntropyLoss()
            shift_logits = shift_logits.view(-1, self.config.vocab_size)
            shift_labels = shift_labels.view(-1)
            # Enable model parallelism
            shift_labels = shift_labels.to(shift_logits.device)
            loss = loss_fct(shift_logits, shift_labels)

        if not return_dict:
            output = (logits,) + outputs[1:]
            return (loss,) + output if loss is not None else output

        return CausalLMOutputWithPast(
            loss=loss,
            logits=logits,
            past_key_values=outputs.past_key_values,
            hidden_states=outputs.hidden_states,
            attentions=outputs.attentions,
        )

    def prepare_inputs_for_generation(
        self,
        input_ids,
        past_key_values=None,
        attention_mask=None,
        inputs_embeds=None,
        cache_position=None,
        position_ids=None,
        use_cache=True,
        token_idx=None,
        **kwargs,
    ):
        reuse_cache = kwargs.get("reuse_cache")
        if past_key_values is not None:
            if token_idx is not None:
                input_ids = torch.index_select(input_ids, 1, token_idx - 1)
            else:
                if inputs_embeds is not None:  # Exception 1
                    input_ids = input_ids[:, -cache_position.shape[0] :]
                elif (
                    input_ids.shape[1] != cache_position.shape[0]
                ):  # Default case (the "else", a no op, is Exception 2)
                    input_ids = input_ids[:, cache_position]
        elif reuse_cache and token_idx is not None:
            # With reuse_cache, KV cache is pre allocated hence for the 1st token we can slice the inputs till token idx for the fwd pass
            input_ids = input_ids[:, :token_idx]
            attention_mask = attention_mask[:, :token_idx]

        if attention_mask is not None and position_ids is None:
            # create position_ids on the fly for batch generation
            position_ids = attention_mask.long().cumsum(-1) - 1
            position_ids.masked_fill_(attention_mask == 0, 1)
            if past_key_values:
                if token_idx is not None:
                    position_ids = torch.index_select(position_ids, 1, token_idx - 1)
                else:
                    position_ids = position_ids[:, -input_ids.shape[1] :]

        cache_position = None

        # if `inputs_embeds` are passed, we only want to use them in the 1st generation step
        if inputs_embeds is not None and past_key_values is None:
            model_inputs = {"inputs_embeds": inputs_embeds}
        else:
            model_inputs = {"input_ids": input_ids.contiguous()}  # `contiguous()` needed for compilation use cases

        model_inputs.update(
            {
                "position_ids": position_ids.contiguous(),
                "cache_position": cache_position,
                "past_key_values": past_key_values,
                "use_cache": use_cache,
                "attention_mask": attention_mask,
                "token_idx": token_idx,
                "trim_logits": kwargs.get("trim_logits"),
                "attn_softmax_bf16": kwargs.get("attn_softmax_bf16"),
                "reuse_cache": reuse_cache,
                "use_flash_attention": kwargs.get("use_flash_attention"),
                "flash_attention_recompute": kwargs.get("flash_attention_recompute"),
                "flash_attention_causal_mask": kwargs.get("flash_attention_causal_mask"),
                "cache_idx": kwargs.get("cache_idx"),
                "lazy_mode": kwargs.get("lazy_mode"),
            }
        )
        return model_inputs

def apply_customized_rope(q, k, cos, sin, position_ids, training = True):
    if q.device.type == "hpu" and FusedRoPE:
        return apply_customized_rope_module(q, k, cos, sin, position_ids, training)
    else:
        return apply_rotary_pos_emb(q, k, cos, sin, position_ids)<|MERGE_RESOLUTION|>--- conflicted
+++ resolved
@@ -47,16 +47,15 @@
     print("Not using HPU fused scaled dot-product attention kernel.")
     FusedSDPA = None
 
-<<<<<<< HEAD
+
 try:
     from habana_frameworks.torch.hpex.kernels import RotaryPosEmbeddingHelperV2 as FusedRoPE
 except ImportError:
     print("Not using HPU fused kernel for apply_rotary_pos_emb")
     FusedRoPE = None
-=======
+
 import habana_frameworks.torch.core as htcore
 
->>>>>>> 3e7ff03a
 
 logger = logging.get_logger(__name__)
 
