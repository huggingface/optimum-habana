--- conflicted
+++ resolved
@@ -34,15 +34,11 @@
     apply_rotary_pos_emb,
 )
 from transformers.utils import is_torchdynamo_compiling, logging
-<<<<<<< HEAD
-
-from optimum.habana.transformers.generation.utils import GaudiRotaryEmbedding
-=======
->>>>>>> b73e250e
 
 from ...modeling_attn_mask_utils import (
     _gaudi_prepare_4d_causal_attention_mask,
 )
+from ...modeling_rope_utils import GaudiRotaryEmbedding
 
 
 try:
