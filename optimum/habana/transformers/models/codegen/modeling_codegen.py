--- conflicted
+++ resolved
@@ -62,7 +62,6 @@
         new_shape = tensor.size()[:-2] + (num_attention_heads * attn_head_size,)
         return tensor.view(new_shape)
 
-<<<<<<< HEAD
     def _attn(
         self,
         query,
@@ -128,33 +127,6 @@
         # TODO(enijkamp): factor out number of logical TPU-v4 cores or make forward pass agnostic
         mp_num = 4
         qkv_split = qkv.reshape(qkv.shape[:-1] + (mp_num, -1))
-=======
-def gaudi_codegen_attention_forward(
-    self,
-    hidden_states: Optional[torch.FloatTensor],
-    layer_past: Optional[Tuple[torch.Tensor]] = None,
-    attention_mask: Optional[torch.FloatTensor] = None,
-    position_ids: Optional[torch.LongTensor] = None,
-    head_mask: Optional[torch.FloatTensor] = None,
-    use_cache: Optional[bool] = False,
-    output_attentions: Optional[bool] = False,
-    token_idx=None,
-) -> Union[
-    Tuple[torch.Tensor, Tuple[torch.Tensor]],
-    Optional[Tuple[torch.Tensor, Tuple[torch.Tensor], Tuple[torch.Tensor, ...]]],
-]:
-    """
-    Copied from CodeGenAttention.forward: https://github.com/huggingface/transformers/blob/main/src/transformers/models/codegen/modeling_codegen.py
-    The only differences are:
-    - add new args token_idx
-    - optimize KV cache
-    """
-    qkv = self.qkv_proj(hidden_states)
-    # TODO(enijkamp): factor out number of logical TPU-v4 cores or make forward pass agnostic
-    mp_num = 4
-    qkv_split = qkv.reshape(qkv.shape[:-1] + (mp_num, -1))
->>>>>>> 5798ea19
-
         local_dim = self.head_dim * self.num_attention_heads // mp_num
         query, value, key = torch.split(qkv_split, local_dim, dim=-1)
         query = self._split_heads(query, self.num_attention_heads, self.head_dim, mp_num=mp_num)
@@ -181,26 +153,8 @@
             k_rot = apply_rotary_pos_emb(k_rot, sin, cos)
             q_rot = apply_rotary_pos_emb(q_rot, sin, cos)
 
-<<<<<<< HEAD
             key = torch.cat([k_rot, k_pass], dim=-1)
             query = torch.cat([q_rot, q_pass], dim=-1)
-=======
-        key = torch.cat([k_rot, k_pass], dim=-1)
-        query = torch.cat([q_rot, q_pass], dim=-1)
-    else:
-        key = apply_rotary_pos_emb(key, sin, cos)
-        query = apply_rotary_pos_emb(query, sin, cos)
-
-    key = key.permute(0, 2, 1, 3)
-    query = query.permute(0, 2, 1, 3)
-
-    if layer_past is not None:
-        past_key = layer_past[0]
-        past_value = layer_past[1]
-        if token_idx is not None:
-            key = past_key.index_add_(2, token_idx - 1, key - torch.index_select(past_key, 2, token_idx - 1))
-            value = past_value.index_add_(2, token_idx - 1, value - torch.index_select(past_value, 2, token_idx - 1))
->>>>>>> 5798ea19
         else:
             key = apply_rotary_pos_emb(key, sin, cos)
             query = apply_rotary_pos_emb(query, sin, cos)
