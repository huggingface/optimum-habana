--- conflicted
+++ resolved
@@ -17,10 +17,6 @@
 from typing import Optional, Tuple, Union
 
 import torch
-<<<<<<< HEAD
-from habana_frameworks.torch.hpex.kernels import CTCLoss
-=======
->>>>>>> 0342ac1f
 from habana_frameworks.torch.hpu import get_device_name
 from transformers.integrations.deepspeed import is_deepspeed_zero3_enabled
 from transformers.modeling_outputs import (
@@ -142,11 +138,7 @@
     spec_aug_mask_idxs = spec_aug_mask_idxs + offsets
 
     # ensure that we cannot have indices larger than sequence_length
-<<<<<<< HEAD
-    if get_device_name() == "GAUDI":
-=======
     if get_device_name() == "GAUDI" or custom_ctc_loss_fwd is None:
->>>>>>> 0342ac1f
         if spec_aug_mask_idxs.max() > sequence_length - 1:
             spec_aug_mask_idxs[spec_aug_mask_idxs > sequence_length - 1] = sequence_length - 1
     else:
