--- conflicted
+++ resolved
@@ -440,20 +440,9 @@
                 )
 
     if not return_dict:
-<<<<<<< HEAD
         output = (logits,) + outputs[_HIDDEN_STATES_START_POSITION:]
         return ((loss,) + output) if loss is not None else output
     return CausalLMOutput(loss=loss, logits=logits, hidden_states=outputs.hidden_states, attentions=outputs.attentions)
-=======
-        return (hidden_states, extract_features) + encoder_outputs[1:]
-
-    return Wav2Vec2BaseModelOutput(
-        last_hidden_state=hidden_states,
-        extract_features=extract_features,
-        hidden_states=encoder_outputs.hidden_states,
-        attentions=encoder_outputs.attentions,
-    )
-
 
 def gaudi_wav2vec2_tdnnlayer_forward(self, hidden_states: torch.Tensor) -> torch.Tensor:
     """
@@ -471,5 +460,4 @@
     hidden_states = self.kernel(hidden_states)
 
     hidden_states = self.activation(hidden_states)
-    return hidden_states
->>>>>>> b0de0732
+    return hidden_states