from .modeling_wav2vec2 import (
    _gaudi_wav2vec2_compute_mask_indices,
    _gaudi_wav2vec2_mask_hidden_states,
    _gaudi_wav2vec2_sample_negative_indices,
    gaudi_wav2vec2_encoder_forward,
    gaudi_wav2vec2_forward,
<<<<<<< HEAD
    gaudi_wav2vec2forctc_forward,
=======
    gaudi_wav2vec2_tdnnlayer_forward,
>>>>>>> b0de0732
)<|MERGE_RESOLUTION|>--- conflicted
+++ resolved
@@ -4,9 +4,6 @@
     _gaudi_wav2vec2_sample_negative_indices,
     gaudi_wav2vec2_encoder_forward,
     gaudi_wav2vec2_forward,
-<<<<<<< HEAD
     gaudi_wav2vec2forctc_forward,
-=======
     gaudi_wav2vec2_tdnnlayer_forward,
->>>>>>> b0de0732
 )