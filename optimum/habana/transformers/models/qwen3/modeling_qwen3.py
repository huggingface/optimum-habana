# coding=utf-8
# Copyright 2024 The HuggingFace Team. All rights reserved.
#
# Licensed under the Apache License, Version 2.0 (the "License");
# you may not use this file except in compliance with the License.
# You may obtain a copy of the License at
#
#     http://www.apache.org/licenses/LICENSE-2.0
#
# Unless required by applicable law or agreed to in writing, software
# distributed under the License is distributed on an "AS IS" BASIS,
# WITHOUT WARRANTIES OR CONDITIONS OF ANY KIND, either express or implied.
# See the License for the specific language governing permissions and
# limitations under the License.
###############################################################################
# Copyright (C) 2022-2024 Habana Labs, Ltd. an Intel Company
###############################################################################

<<<<<<< HEAD
=======
from functools import partial
>>>>>>> 2e8f7724
from typing import Optional, Union

import torch
from transformers.cache_utils import Cache, DynamicCache, StaticCache
<<<<<<< HEAD
from transformers.masking_utils import create_causal_mask, create_sliding_window_causal_mask
from transformers.modeling_outputs import BaseModelOutputWithPast, CausalLMOutputWithPast
=======
from transformers.modeling_outputs import (
    BaseModelOutputWithPast,
    CausalLMOutputWithPast,
    SequenceClassifierOutputWithPast,
    TokenClassifierOutput,
)
>>>>>>> 2e8f7724
from transformers.models.qwen3.configuration_qwen3 import Qwen3Config
from transformers.models.qwen3.modeling_qwen3 import (
    Qwen3Attention,
    Qwen3DecoderLayer,
    Qwen3ForCausalLM,
    Qwen3ForSequenceClassification,
    Qwen3ForTokenClassification,
    Qwen3MLP,
    Qwen3Model,
    Qwen3RMSNorm,
    apply_rotary_pos_emb,
)
from transformers.processing_utils import Unpack
from transformers.utils import TransformersKwargs

from ....distributed import parallel_state
from ...modeling_attn_mask_utils import (
    _gaudi_prepare_4d_causal_attention_mask,
)
from ...modeling_rope_utils import GaudiRotaryEmbedding
from ..modeling_all_models import KVCache, Matmul, apply_customized_rope_module


try:
    from habana_frameworks.torch.hpex.kernels import RotaryPosEmbeddingHelperV2 as FusedRoPE  # noqa

    has_fused_rope = True
except ImportError:
    has_fused_rope = False
    print("Not using HPU fused kernel for apply_rotary_pos_emb")

try:
    from habana_frameworks.torch.hpex.normalization import FusedRMSNorm as FusedRMSNorm

    has_fused_rms_norm = True
except ImportError:
    has_fused_rms_norm = False
    print("Not using HPU fused kernel for RMSNorm")

try:
    from habana_frameworks.torch.hpex.kernels import FusedSDPA
except ImportError:
    print("Not using HPU fused scaled dot-product attention kernel.")
    FusedSDPA = None

import habana_frameworks.torch.core as htcore


def gaudi_qwen3_rmsnorm_forward(self, hidden_states):
    if hidden_states.device.type == "hpu" and has_fused_rms_norm:
        # mixed dtypes are not good for FusedRMSNorm, both inputs need to have same dtype
        if hidden_states.dtype != self.weight.dtype:
            orig_dtype = hidden_states.dtype
            hidden_states = FusedRMSNorm.apply(hidden_states.to(self.weight.dtype), self.weight, self.variance_epsilon)
            return hidden_states.to(orig_dtype)
        else:
            hidden_states = FusedRMSNorm.apply(hidden_states, self.weight, self.variance_epsilon)
            return hidden_states
    else:
        input_dtype = hidden_states.dtype
        hidden_states = hidden_states.to(torch.float32)
        variance = hidden_states.pow(2).mean(-1, keepdim=True)
        hidden_states = hidden_states * torch.rsqrt(variance + self.variance_epsilon)
        return self.weight * hidden_states.to(input_dtype)


class GaudiQwen3MLP(Qwen3MLP):
    def pre_mlp_forward(self, x):
        inputs = self.act_fn(self.gate_proj(x)) * self.up_proj(x)
        output = self.down_proj(inputs)
        return output

    def mlp_all_reduce(self, x):
        if hasattr(self.down_proj, "all_reduce"):
            self.down_proj.all_reduce(x)

    def post_mlp_forward(self, x):
        if hasattr(self.down_proj, "post_all_reduce"):
            return self.down_proj.post_all_reduce(x)
        return x


def gaudi_qwen3_repeat_kv(
    query_states: torch.Tensor,
    key_states: torch.Tensor,
    value_states: torch.Tensor,
    attention_mask: torch.Tensor,
    n_rep: int,
):
    batch, num_key_value_heads, kv_len, head_dim = key_states.shape
    if n_rep == 1 or num_key_value_heads == 1:
        return query_states, key_states, value_states, attention_mask

    new_kv_shape = (batch, num_key_value_heads, 1, kv_len, head_dim)
    key_states = key_states.reshape(new_kv_shape)
    value_states = value_states.reshape(new_kv_shape)

    batch, _, q_len, head_dim = query_states.shape
    new_q_shape = (batch, num_key_value_heads, n_rep, q_len, head_dim)
    query_states = query_states.reshape(new_q_shape)

    if attention_mask is not None:
        # Add groups dim and set to 1
        attention_mask = attention_mask.unsqueeze(1)

    return query_states, key_states, value_states, attention_mask


# FusedScaledDotProductAttention
class ModuleFusedSDPA(torch.nn.Module):
    def __init__(self, fusedSDPA, scale, attention_dropout, enable_recompute, flash_attention_fp8):
        super().__init__()
        self._hpu_kernel_fsdpa = fusedSDPA
        self.scale = scale
        self.attention_dropout = attention_dropout
        self.enable_recompute = enable_recompute
        self.flash_attention_fp8 = flash_attention_fp8

    def forward(
        self,
        query,
        key,
        value,
        attn_mask,
        dropout_p,
        is_casual,
        scale,
        softmax_mode,
        recompute_mode,
        valid_sequence_lengths,
        padding_side="left",
    ):
        return self._hpu_kernel_fsdpa.apply(
            query,
            key,
            value,
            attn_mask,
            dropout_p,
            is_casual,
            scale,
            softmax_mode,
            recompute_mode,
            valid_sequence_lengths,
            padding_side,
        )


def gaudi_eager_attention_forward(
    module: torch.nn.Module,
    query: torch.Tensor,
    key: torch.Tensor,
    value: torch.Tensor,
    attention_mask: Optional[torch.Tensor],
    scaling: float,
    dropout: float = 0.0,
    attn_softmax_bf16: bool = False,
    **kwargs,
):
    bsz, q_len = kwargs["input_shape"]
    query_states, key_states, value_states, attention_mask = gaudi_qwen3_repeat_kv(
        query, key, value, attention_mask, module.num_key_value_groups
    )

    query_states = query_states * scaling
    attn_weights = module.matmul_qk(query_states, key_states.transpose(-2, -1)).float()
    htcore.mark_step()
    if attention_mask is not None:
        causal_mask = attention_mask[:, :, :, : key_states.shape[-2]]
        attn_weights = attn_weights + causal_mask

    if attn_softmax_bf16:
        attn_weights = torch.nn.functional.softmax(attn_weights, dim=-1, dtype=query_states.dtype)
    else:
        # upcast attention to fp32
        attn_weights = torch.nn.functional.softmax(attn_weights, dim=-1, dtype=torch.float32).to(query_states.dtype)
    attn_weights = torch.nn.functional.dropout(attn_weights, p=dropout, training=module.training)
    attn_output = module.matmul_av(attn_weights, value_states)
    attn_output = attn_output.reshape(bsz, -1, q_len, module.head_dim)

    return attn_output, attn_weights


class GaudiDistributedAttention(torch.nn.Module):
    def __init__(
        self, hpu_module_fsdpa: ModuleFusedSDPA, scale, attention_dropout, enable_recompute, flash_attention_fp8
    ):
        super().__init__()
        self._hpu_module_fsdpa = hpu_module_fsdpa
        if parallel_state.sequence_parallel_is_initialized() and parallel_state.get_sequence_parallel_world_size() > 1:
            from deepspeed.sequence.layer import DistributedAttention

            self._hpu_module_fsdpa_distributed = DistributedAttention(
                self._hpu_module_fsdpa, parallel_state.get_sequence_parallel_group(), 1, 2
            )

    def forward(
        self,
        query: torch.Tensor,
        key: torch.Tensor,
        value: torch.Tensor,
        attn_mask: torch.Tensor,
        dropout_p: float,
        is_casual,
        scale,
        softmax_mode,
        recompute_mode,
        valid_sequence_lengths,
        padding_side="left",
    ):
        if parallel_state.sequence_parallel_is_initialized() and parallel_state.get_sequence_parallel_world_size() > 1:
            return self._hpu_module_fsdpa_distributed(
                query,
                key,
                value,
                0,  # As the shape for inputs is [B, N, S, H]
                None,
                attn_mask,
                dropout_p,
                is_casual,
                scale,
                softmax_mode,
                recompute_mode,
                valid_sequence_lengths,
                padding_side,
            )
        else:
            return self._hpu_module_fsdpa(
                query,
                key,
                value,
                attn_mask,
                dropout_p,
                is_casual,
                scale,
                softmax_mode,
                recompute_mode,
                valid_sequence_lengths,
                padding_side,
            )


def get_gaudi_distributed_attention(
    fused_scaled_dot_product_attention, fused_scaled_dot_product_attention_distributed
):
    if parallel_state.sequence_parallel_is_initialized() and parallel_state.get_sequence_parallel_world_size() > 1:
        return fused_scaled_dot_product_attention_distributed
    else:
        return fused_scaled_dot_product_attention


class GaudiQwen3Attention(Qwen3Attention):
    def __init__(self, config: Qwen3Config, layer_idx: Optional[int] = None):
        super().__init__(config, layer_idx)

        self.matmul_qk = Matmul()
        self.matmul_av = Matmul()
        self.k_cache = KVCache()
        self.v_cache = KVCache()

        self.max_position_embeddings = config.max_position_embeddings
        self.inp_seq_len = -1

        self.rotary_emb = GaudiRotaryEmbedding(config=self.config)

        self.fused_scaled_dot_product_attention = (
            ModuleFusedSDPA(
                FusedSDPA,
                scale=self.scaling,
                attention_dropout=self.attention_dropout,
                enable_recompute=False,
                flash_attention_fp8=getattr(config, "flash_attention_fp8", False),
            )
            if FusedSDPA
            else None
        )
        # for all2all comm, Distributed Attention cares about sequence (s) and number of heads (h) dimensions. In HPU, they are at 1 and 2 indices
        self.fused_scaled_dot_product_attention_distributed = None
        if parallel_state.sequence_parallel_is_initialized() and parallel_state.get_sequence_parallel_world_size() > 1:
            self.fused_scaled_dot_product_attention_distributed = (
                GaudiDistributedAttention(
                    self.fused_scaled_dot_product_attention,
                    scale=self.scaling,
                    attention_dropout=self.attention_dropout,
                    enable_recompute=False,
                    flash_attention_fp8=getattr(config, "flash_attention_fp8", False),
                )
                if FusedSDPA
                else None
            )

        self.num_key_value_heads = config.num_key_value_heads

    def get_k_proj_weight(self):
        """4bit quantization in GPTQ replaces the k_proj.weight with qweight."""
        if hasattr(self.k_proj, "qweight"):
            return self.k_proj.qweight
        return self.k_proj.weight

    def get_k_proj_weight_dtype(self):
        """4bit quantization in GPTQ replaces the k_proj.weight with qweight.
        Scales tensor gets the weight dtype."""
        if hasattr(self.k_proj, "qweight"):
            return self.k_proj.scales.dtype
        return self.k_proj.weight.dtype

    def allocate_kv_cache(self, batch_size, max_seq_len, inp_seq_len):
        cache_shape = (batch_size, self.num_key_value_heads, max_seq_len, self.head_dim)
        device = self.get_k_proj_weight().device
        dtype = self.config.torch_dtype
        self.k_cache.allocate(inp_seq_len, dtype, device, cache_shape)
        self.v_cache.allocate(inp_seq_len, dtype, device, cache_shape)

    def update_sincos_cache(self, seq_len):
        # Call rotary emb forward() to update cos/sin cache when infering more than self.max_position_embeddings
        # This helps in avoiding creation of these caches during actual model forward pass and
        # reduce memory consumption and improve performance.
        if seq_len > self.max_position_embeddings:
            self.max_position_embeddings = seq_len
            _, _ = self.rotary_emb(self.get_k_proj_weight(), seq_len=seq_len)

    def reorder(self, tensor, beam_idx, dim_a, dim_b):
        updated = tensor.index_select(0, beam_idx)
        tensor.copy_(updated)

    def reorder_kv_cache(self, beam_idx: torch.LongTensor):
        if self.k_cache.cache is None:
            return (None, None)

        head_dim = self.k_cache.cache.size(-1)
        seq_length = self.k_cache.cache.size(-2)
        self.reorder(self.k_cache.cache, beam_idx, seq_length, head_dim)
        self.reorder(self.v_cache.cache, beam_idx, seq_length, head_dim)
        return (self.k_cache.cache.shape, self.v_cache.cache.shape)

    def pre_attn_forward(
        self,
        hidden_states: torch.Tensor,
        position_embeddings: tuple[torch.Tensor, torch.Tensor],
        attention_mask: Optional[torch.Tensor],
        past_key_value: Optional[Cache] = None,
        use_cache: bool = False,
        cache_position: Optional[torch.LongTensor] = None,
        token_idx: Optional[torch.Tensor] = None,
        attn_softmax_bf16: Optional[bool] = False,
        reuse_cache: Optional[bool] = False,
        use_flash_attention: Optional[bool] = False,
        flash_attention_recompute: Optional[bool] = False,
        flash_attention_causal_mask: Optional[bool] = False,
        flash_attention_fast_softmax: Optional[bool] = False,
        valid_sequence_lengths: Optional[torch.Tensor] = None,
        cache_idx: int = None,
        num_virtual_tokens: int = None,
        **kwargs,
    ) -> tuple[torch.Tensor, Optional[torch.Tensor], Optional[tuple[torch.Tensor]]]:
        """
        The only differences are:
        - add new args token_idx
        - optimize KV cache
        - add new args attn_softmax_bf16
        - add new args reuse_cache
        - add new args use_flash_attention
        - add new arg flash_attention_recompute
        - add new arg flash_attention_causal_mask
        - add new arg flash_attention_fast_softmax
        - add new arg num_virtual_tokens
        """
        input_shape = hidden_states.shape[:-1]
        q_len = input_shape[1]
        hidden_shape = (*input_shape, -1, self.head_dim)

        query_states = self.q_norm(self.q_proj(hidden_states).view(hidden_shape)).transpose(1, 2)
        key_states = self.k_norm(self.k_proj(hidden_states).view(hidden_shape)).transpose(1, 2)
        value_states = self.v_proj(hidden_states).view(hidden_shape).transpose(1, 2)

        kv_seq_len = key_states.shape[-2]
        if past_key_value is not None:
            if token_idx is None:
                if hasattr(past_key_value, "get_usable_length"):
                    kv_seq_len += past_key_value.get_usable_length(kv_seq_len, self.layer_idx)
                else:
                    kv_seq_len += past_key_value[0].shape[-2]
            else:
                if reuse_cache and not isinstance(past_key_value[0], torch.Tensor):
                    kv_seq_len = past_key_value[0][-2]
                else:
                    if num_virtual_tokens is not None and num_virtual_tokens == past_key_value[0].shape[-2]:
                        kv_seq_len = past_key_value[0].shape[-2] + kv_seq_len
                    else:
                        kv_seq_len = past_key_value[0].shape[-2]

        seq_len = kv_seq_len
        if parallel_state.sequence_parallel_is_initialized():
            seq_len = kv_seq_len * parallel_state.get_sequence_parallel_world_size()

        cos, sin = self.rotary_emb(value_states, seq_len=seq_len)
        # If sequence parallel in enabled, position_ids should be based on which part of the sequence is present in the rank
        # As we divide the inputs based on ranks, position_ids are generated to suit that part of the sequence
        if parallel_state.sequence_parallel_is_initialized() and parallel_state.get_sequence_parallel_rank() > 0:
            position_ids = torch.arange(
                kv_seq_len * parallel_state.get_sequence_parallel_rank(),
                kv_seq_len * (parallel_state.get_sequence_parallel_rank() + 1),
                dtype=torch.long,
                device=query_states.device,
            )
            position_ids = position_ids.unsqueeze(0)

        query_states, key_states = apply_customized_rope(
            query_states, key_states, cos, sin, kwargs["position_ids"], self.training
        )

        if use_cache:
            # reuse k, v, self_attention
            if reuse_cache:
                if past_key_value is not None and isinstance(past_key_value[0], torch.Tensor):
                    # prefix tuning case. attach past_key_value to generate first token.
                    key_states = torch.cat((past_key_value[0], key_states), -2)
                    value_states = torch.cat((past_key_value[1], value_states), -2)
                key_states = self.k_cache(key_states, 2, token_idx)
                value_states = self.v_cache(value_states, 2, token_idx)
                past_key_value = (self.k_cache.get_shape(), self.v_cache.get_shape())
            else:
                if past_key_value is None:
                    past_key = torch.zeros(
                        key_states.shape, dtype=self.get_k_proj_weight_dtype(), device=key_states.device
                    )
                    past_value = torch.zeros(
                        key_states.shape, dtype=self.get_k_proj_weight_dtype(), device=key_states.device
                    )
                    # Return list instead of tuple
                    past_key_value = [past_key, past_value]
                if (
                    token_idx is not None
                    and num_virtual_tokens is not None
                    and num_virtual_tokens == past_key_value[0].shape[-2]
                ):
                    # prefix tuning case. attach past_key_value to generate first token.
                    key_states = torch.cat((past_key_value[0], key_states), -2)
                    value_states = torch.cat((past_key_value[1], value_states), -2)
                    past_key_value = (key_states, value_states)
                else:
                    key_states = self.k_cache.update(past_key_value[0], key_states, 2, token_idx, self.inp_seq_len)
                    value_states = self.v_cache.update(past_key_value[1], value_states, 2, token_idx, self.inp_seq_len)

                if token_idx is None:
                    past_key_value = (key_states, value_states)

            if cache_idx is not None and q_len == 1:
                key_states = key_states[:, :, :cache_idx, :]
                value_states = value_states[:, :, :cache_idx, :]
                if attention_mask is not None:
                    attention_mask = attention_mask[:, :, :, :cache_idx]
                kv_seq_len = key_states.shape[-2]
        else:
            past_key_value = None
        fused_scaled_dot_product_attention = get_gaudi_distributed_attention(
            self.fused_scaled_dot_product_attention, self.fused_scaled_dot_product_attention_distributed
        )

        if use_flash_attention and FusedSDPA is not None:
            attn_weights = None
            if q_len == 1:
                # next token
                attn_output = fused_scaled_dot_product_attention(
                    query_states,
                    key_states,
                    value_states,
                    attention_mask,
                    0.0,
                    False,
                    None,
                    "None",
                    False,
                    None,
                    "None",
                )
            else:
                # first token
                softmax_mode = "fast" if flash_attention_fast_softmax else "None"
                if flash_attention_causal_mask:
                    attn_output = fused_scaled_dot_product_attention(
                        query_states,
                        key_states,
                        value_states,
                        None,
                        0.0,
                        True,
                        None,
                        softmax_mode,
                        flash_attention_recompute,
                        valid_sequence_lengths,
                        "left",
                    )
                else:
                    attn_output = fused_scaled_dot_product_attention(
                        query_states,
                        key_states,
                        value_states,
                        attention_mask,
                        0.0,
                        False,
                        None,
                        softmax_mode,
                        flash_attention_recompute,
                        None,
                        "None",
                    )

        else:
            attn_output, attn_weights = gaudi_eager_attention_forward(
                self,
                query_states,
                key_states,
                value_states,
                attention_mask,
                dropout=0.0 if not self.training else self.attention_dropout,
                scaling=self.scaling,
                sliding_window=self.sliding_window,  # main diff with Llama
                attn_softmax_bf16=attn_softmax_bf16,
                input_shape=input_shape,
            )

        attn_output = attn_output.transpose(1, 2).contiguous()
        attn_output = attn_output.reshape(*input_shape, -1).contiguous()
        attn_output = self.o_proj(attn_output)

        if not reuse_cache and token_idx is not None and cache_idx is not None and q_len == 1:
            # Return only past key value shapes and not the tensors during decode phase (q len is 1)
            # to avoid making past key values as persistent output tensors of HPU graphs.
            past_key_value = (past_key_value[0].shape, past_key_value[1].shape)

        return attn_output, attn_weights, past_key_value

    def attention_all_reduce(self, attn_output):
        if hasattr(self.o_proj, "all_reduce"):
            self.o_proj.all_reduce(attn_output)

    def post_attn_forward(self, attn_output):
        if hasattr(self.o_proj, "post_all_reduce"):
            return self.o_proj.post_all_reduce(attn_output)
        return attn_output


class GaudiQwen3DecoderLayer(Qwen3DecoderLayer):
    def __init__(self, config: Qwen3Config, layer_idx: int):
        super(Qwen3DecoderLayer, self).__init__()
        self.hidden_size = config.hidden_size

        self.self_attn = GaudiQwen3Attention(config, layer_idx)

        self.mlp = GaudiQwen3MLP(config)
        self.input_layernorm = Qwen3RMSNorm(config.hidden_size, eps=config.rms_norm_eps)
        self.post_attention_layernorm = Qwen3RMSNorm(config.hidden_size, eps=config.rms_norm_eps)

    def allocate_kv_cache(self, batch_size, max_seq_len, inp_seq_len):
        self.self_attn.allocate_kv_cache(batch_size, max_seq_len, inp_seq_len)

    def reorder_kv_cache(self, beam_idx: torch.LongTensor):
        return self.self_attn.reorder_kv_cache(beam_idx)

    def update_sincos_cache(self, seq_len):
        self.self_attn.update_sincos_cache(seq_len)

    def forward(
        self,
        hidden_states: torch.Tensor,
        attention_mask: Optional[torch.Tensor] = None,
        position_ids: Optional[torch.LongTensor] = None,
        past_key_value: Optional[tuple[torch.Tensor]] = None,
        output_attentions: Optional[bool] = False,
        use_cache: Optional[bool] = False,
        cache_position: Optional[torch.LongTensor] = None,
        position_embeddings: Optional[tuple[torch.Tensor, torch.Tensor]] = None,  # necessary, but kept here for BC
        token_idx: Optional[torch.Tensor] = None,
        attn_softmax_bf16: Optional[bool] = False,
        reuse_cache: Optional[bool] = False,
        use_flash_attention: Optional[bool] = False,
        flash_attention_recompute: Optional[bool] = False,
        flash_attention_causal_mask: Optional[bool] = False,
        flash_attention_fast_softmax: Optional[bool] = False,
        valid_sequence_lengths: Optional[torch.Tensor] = None,
        cache_idx: int = None,
        num_virtual_tokens: int = None,
        **kwargs,
    ) -> tuple[torch.FloatTensor, Optional[tuple[torch.FloatTensor, torch.FloatTensor]]]:
        residual = hidden_states

        hidden_states, self_attn_weights, present_key_value = self.pre_attn(
            hidden_states=hidden_states,
            attention_mask=attention_mask,
            position_ids=position_ids,
            past_key_value=past_key_value,
            use_cache=use_cache,
            cache_position=cache_position,
            position_embeddings=position_embeddings,
            token_idx=token_idx,
            attn_softmax_bf16=attn_softmax_bf16,
            reuse_cache=reuse_cache,
            use_flash_attention=use_flash_attention,
            flash_attention_recompute=flash_attention_recompute,
            flash_attention_causal_mask=flash_attention_causal_mask,
            flash_attention_fast_softmax=flash_attention_fast_softmax,
            valid_sequence_lengths=valid_sequence_lengths,
            cache_idx=cache_idx,
            num_virtual_tokens=num_virtual_tokens,
            **kwargs,
        )

        self.self_attn.attention_all_reduce(hidden_states)
        hidden_states, residual = self.post_attn_pre_mlp(hidden_states, residual)

        self.mlp.mlp_all_reduce(hidden_states)
        hidden_states = self.post_mlp(hidden_states, residual)

        outputs = (hidden_states,)
        if use_cache:
            outputs += (present_key_value,)

        return outputs

    def pre_attn(
        self,
        hidden_states: torch.Tensor,
        attention_mask: Optional[torch.Tensor] = None,
        position_ids: Optional[torch.LongTensor] = None,
        past_key_value: Optional[tuple[torch.Tensor]] = None,
        output_attentions: Optional[bool] = False,
        use_cache: Optional[bool] = False,
        cache_position: Optional[torch.LongTensor] = None,
        position_embeddings: Optional[tuple[torch.Tensor, torch.Tensor]] = None,
        token_idx: Optional[torch.Tensor] = None,
        attn_softmax_bf16: Optional[bool] = False,
        reuse_cache: Optional[bool] = False,
        use_flash_attention: Optional[bool] = False,
        flash_attention_recompute: Optional[bool] = False,
        flash_attention_causal_mask: Optional[bool] = False,
        flash_attention_fast_softmax: Optional[bool] = False,
        valid_sequence_lengths: Optional[torch.Tensor] = None,
        cache_idx: int = None,
        num_virtual_tokens: int = None,
        **kwargs,
    ) -> tuple[torch.FloatTensor, Optional[tuple[torch.FloatTensor, torch.FloatTensor]]]:
        hidden_states = self.input_layernorm(hidden_states)
        hidden_states, attn_weights, present_key_value = self.self_attn.pre_attn_forward(
            hidden_states=hidden_states,
            attention_mask=attention_mask,
            position_ids=position_ids,
            past_key_value=past_key_value,
            output_attentions=output_attentions,
            use_cache=use_cache,
            cache_position=cache_position,
            position_embeddings=position_embeddings,
            token_idx=token_idx,
            attn_softmax_bf16=attn_softmax_bf16,
            reuse_cache=reuse_cache,
            use_flash_attention=use_flash_attention,
            flash_attention_recompute=flash_attention_recompute,
            flash_attention_causal_mask=flash_attention_causal_mask,
            flash_attention_fast_softmax=flash_attention_fast_softmax,
            valid_sequence_lengths=valid_sequence_lengths,
            cache_idx=cache_idx,
            num_virtual_tokens=num_virtual_tokens,
            **kwargs,
        )
        return hidden_states, attn_weights, present_key_value

    def post_attn_pre_mlp(self, hidden_states, residual):
        hidden_states = self.self_attn.post_attn_forward(hidden_states)

        if self.training:
            hidden_states = hidden_states + residual
            residual = hidden_states
        else:
            residual.add_(hidden_states)
            hidden_states = residual

        hidden_states = self.post_attention_layernorm(hidden_states)

        hidden_states = self.mlp.pre_mlp_forward(hidden_states)
        return hidden_states, residual

    def post_mlp(self, hidden_states, residual):
        hidden_states = self.mlp.post_mlp_forward(hidden_states)

        if self.training:
            hidden_states = hidden_states + residual
        else:
            residual.add_(hidden_states)
            hidden_states = residual

        return hidden_states


class GaudiQwen3Model(Qwen3Model):
    def __init__(self, config: Qwen3Config):
        """
        Copied from https://github.com/huggingface/transformers/blob/v4.40-release/src/transformers/models/qwen3/modeling_qwen3.py#L920
        1. set fill_value to 1 instead of True
        2. add device=self.device
        """
        super(Qwen3Model, self).__init__(config)
        self.padding_idx = config.pad_token_id
        self.vocab_size = config.vocab_size

        self.embed_tokens = torch.nn.Embedding(config.vocab_size, config.hidden_size, self.padding_idx)
        self.layers = torch.nn.ModuleList(
            [GaudiQwen3DecoderLayer(config, layer_idx) for layer_idx in range(config.num_hidden_layers)]
        )
        self.norm = Qwen3RMSNorm(config.hidden_size, eps=config.rms_norm_eps)
        self.gradient_checkpointing = False
        self.has_sliding_layers = "sliding_attention" in self.config.layer_types

        # Initialize weights and apply final processing
        self.post_init()

    def allocate_kv_cache(self, batch_size, max_seq_len, inp_seq_len):
        for layer in self.layers:
            layer.allocate_kv_cache(batch_size, max_seq_len, inp_seq_len)

    def reorder_kv_cache(self, beam_idx: torch.LongTensor):
        return tuple(layer.reorder_kv_cache(beam_idx) for layer in self.layers)

    def update_sincos_cache(self, seq_len):
        for layer in self.layers:
            layer.update_sincos_cache(seq_len)

    def forward(
        self,
        input_ids: Optional[torch.LongTensor] = None,
        attention_mask: Optional[torch.Tensor] = None,
        position_ids: Optional[torch.LongTensor] = None,
        past_key_values: Optional[list[torch.FloatTensor]] = None,
        inputs_embeds: Optional[torch.FloatTensor] = None,
        use_cache: Optional[bool] = None,
        cache_position: Optional[torch.LongTensor] = None,
        token_idx: Optional[torch.Tensor] = None,
        attn_softmax_bf16: Optional[bool] = False,
        reuse_cache: Optional[bool] = False,
        use_flash_attention: Optional[bool] = False,
        flash_attention_recompute: Optional[bool] = False,
        flash_attention_causal_mask: Optional[bool] = False,
        flash_attention_fast_softmax: Optional[bool] = False,
        valid_sequence_lengths: torch.Tensor = None,
        cache_idx: int = None,
        lazy_mode: Optional[bool] = True,
        num_virtual_tokens: int = None,
        **kwargs,
    ) -> BaseModelOutputWithPast:
        use_cache = use_cache if use_cache is not None else self.config.use_cache

        # retrieve input_ids and inputs_embeds
        if input_ids is not None and inputs_embeds is not None:
            raise ValueError("You must specify exactly one of input_ids or inputs_embeds")
        elif input_ids is not None:
            batch_size, seq_length = input_ids.shape
        elif inputs_embeds is not None:
            batch_size, seq_length, _ = inputs_embeds.shape
        else:
            raise ValueError("You have to specify either decoder_input_ids or decoder_inputs_embeds")

        if inputs_embeds is None:
            inputs_embeds = self.embed_tokens(input_ids)

        ignore_cache_position = True  # Ignoring cache position for HPU
        use_new_cache = False  # Ignoring new Cache path for HPU

        past_seen_tokens = 0

        if past_key_values is not None and use_cache:  # kept for BC (cache positions)
            if reuse_cache:
                if isinstance(past_key_values[0][0], torch.Tensor):
                    past_seen_tokens = past_key_values[0][0].shape[2]
                else:
                    past_seen_tokens = past_key_values[0][0][2]
            else:
                if use_new_cache:
                    if not isinstance(past_key_values, StaticCache):
                        past_key_values = DynamicCache.from_legacy_cache(past_key_values)
                    past_seen_tokens = past_key_values.get_seq_length()
                else:
                    past_seen_tokens = past_key_values[0][0].shape[2]

        if ignore_cache_position is False:
            if cache_position is None:
                past_seen_tokens = past_key_values.get_seq_length() if past_key_values is not None else 0
                cache_position = torch.arange(
                    past_seen_tokens, past_seen_tokens + inputs_embeds.shape[1], device=inputs_embeds.device
                )
            if position_ids is None and cache_position:
                position_ids = cache_position.unsqueeze(0)
        else:
            if position_ids is None:
                position_ids = torch.arange(
                    past_seen_tokens, seq_length + past_seen_tokens, dtype=torch.long, device=inputs_embeds.device
                )
                position_ids = position_ids.unsqueeze(0)
            cache_position = None

        # HPU specific mask generation
        if ignore_cache_position:
            causal_mask = _gaudi_prepare_4d_causal_attention_mask(
                attention_mask,
                input_ids.shape if input_ids is not None else (batch_size, seq_length),
                inputs_embeds,
                past_seen_tokens,
            )
        else:
            causal_mask = self._update_causal_mask(attention_mask, inputs_embeds, cache_position, past_seen_tokens)
            # It may already have been prepared by e.g. `generate`
            if not isinstance(causal_mask_mapping := attention_mask, dict):
                # Prepare mask arguments
                mask_kwargs = {
                    "config": self.config,
                    "input_embeds": inputs_embeds,
                    "attention_mask": attention_mask,
                    "cache_position": cache_position,
                    "past_key_values": past_seen_tokens,
                    "position_ids": position_ids,
                }
                # Create the masks
                causal_mask_mapping = {
                    "full_attention": create_causal_mask(**mask_kwargs),
                }
                # The sliding window alternating layers are not always activated depending on the config
                if self.has_sliding_layers:
                    causal_mask_mapping["sliding_attention"] = create_sliding_window_causal_mask(**mask_kwargs)
                causal_mask = causal_mask_mapping

        # embed positions
        hidden_states = inputs_embeds

        next_decoder_cache = () if not use_new_cache else None

        if lazy_mode:
            htcore.mark_step()

        for layer_idx, decoder_layer in enumerate(self.layers[: self.config.num_hidden_layers]):
            if (
                lazy_mode
                and not self.training
                and (torch.distributed.is_initialized() is False or torch.distributed.get_world_size() == 1)
            ):
                htcore.mark_step()

            layer_outputs = decoder_layer(
                hidden_states,
                attention_mask=causal_mask,
                position_ids=position_ids,
                past_key_value=None if past_key_values is None else past_key_values[layer_idx],
                use_cache=use_cache,
                cache_position=cache_position,
                token_idx=token_idx,
                attn_softmax_bf16=attn_softmax_bf16,
                reuse_cache=reuse_cache,
                use_flash_attention=use_flash_attention,
                flash_attention_recompute=flash_attention_recompute,
                flash_attention_causal_mask=flash_attention_causal_mask,
                flash_attention_fast_softmax=flash_attention_fast_softmax,
                valid_sequence_lengths=valid_sequence_lengths,
                cache_idx=cache_idx,
                num_virtual_tokens=num_virtual_tokens,
                **kwargs,
            )

            hidden_states = layer_outputs[0]

            if use_cache:
                next_decoder_cache += (layer_outputs[1],)

        hidden_states = self.norm(hidden_states)

        next_cache = None
        if use_cache:
            next_cache = (
                next_decoder_cache.to_legacy_cache() if isinstance(next_decoder_cache, Cache) else next_decoder_cache
            )
        return BaseModelOutputWithPast(
            last_hidden_state=hidden_states,
            past_key_values=next_cache,
        )


class GaudiQwen3ForCausalLM(Qwen3ForCausalLM):
    def allocate_kv_cache(self, batch_size, max_seq_len, inp_seq_len):
        self.model.allocate_kv_cache(batch_size, max_seq_len, inp_seq_len)

    def reorder_kv_cache(self, beam_idx: torch.LongTensor):
        return self.model.reorder_kv_cache(beam_idx)

    def update_sincos_cache(self, seq_len):
        self.model.update_sincos_cache(seq_len)

    def forward(
        self,
        input_ids: Optional[torch.LongTensor] = None,
        attention_mask: Optional[torch.Tensor] = None,
        position_ids: Optional[torch.LongTensor] = None,
        past_key_values: Optional[list[torch.FloatTensor]] = None,
        inputs_embeds: Optional[torch.FloatTensor] = None,
        labels: Optional[torch.LongTensor] = None,
        use_cache: Optional[bool] = None,
        cache_position: Optional[torch.LongTensor] = None,
        logits_to_keep: Union[int, torch.Tensor] = 0,
        token_idx: Optional[torch.Tensor] = None,
        trim_logits: Optional[bool] = False,
        attn_softmax_bf16: Optional[bool] = False,
        reuse_cache: Optional[bool] = False,
        use_flash_attention: Optional[bool] = False,
        flash_attention_recompute: Optional[bool] = False,
        flash_attention_causal_mask: Optional[bool] = False,
        flash_attention_fast_softmax: Optional[bool] = False,
        valid_sequence_lengths: torch.Tensor = None,
        cache_idx: int = None,
        lazy_mode: Optional[bool] = True,
        num_virtual_tokens: int = None,
        **kwargs: Unpack[TransformersKwargs],
    ) -> CausalLMOutputWithPast:
        if self.generation_config.use_fused_rope is False:
            global has_fused_rope
            has_fused_rope = False

        outputs: BaseModelOutputWithPast = self.model(
            input_ids=input_ids,
            attention_mask=attention_mask,
            position_ids=position_ids,
            past_key_values=past_key_values,
            inputs_embeds=inputs_embeds,
            use_cache=use_cache,
            cache_position=cache_position,
            token_idx=token_idx,
            attn_softmax_bf16=attn_softmax_bf16,
            reuse_cache=reuse_cache,
            use_flash_attention=use_flash_attention,
            flash_attention_recompute=flash_attention_recompute,
            flash_attention_causal_mask=flash_attention_causal_mask,
            flash_attention_fast_softmax=flash_attention_fast_softmax,
            valid_sequence_lengths=valid_sequence_lengths,
            cache_idx=cache_idx,
            lazy_mode=lazy_mode,
            num_virtual_tokens=num_virtual_tokens,
        )

        hidden_states = outputs.last_hidden_state
        _, seq_len, _ = hidden_states.shape
        if seq_len > 1 and trim_logits and not self.training:
            if token_idx is not None:
                hidden_states = hidden_states.index_select(1, token_idx - 1)
            else:
                hidden_states = hidden_states[:, -1, :]

        # Only compute necessary logits, and do not upcast them to float if we are not computing the loss
        slice_indices = slice(-logits_to_keep, None) if isinstance(logits_to_keep, int) else logits_to_keep
        logits = self.lm_head(hidden_states[:, slice_indices, :]).float()

        loss = None
        if labels is not None:
            loss = self.loss_function(logits=logits, labels=labels, vocab_size=self.config.vocab_size, **kwargs)

        return CausalLMOutputWithPast(
            loss=loss,
            logits=logits,
            past_key_values=outputs.past_key_values,
            hidden_states=outputs.hidden_states,
            attentions=outputs.attentions,
        )

    @staticmethod
    def _reorder_cache(
        past: tuple[tuple[torch.Tensor, torch.Tensor], ...], beam_idx: torch.LongTensor
    ) -> tuple[tuple[torch.Tensor, torch.Tensor], ...]:
        """
        This function is used to re-order the `past_key_values` cache if [`~PreTrainedModel.beam_search`] or
        [`~PreTrainedModel.beam_sample`] is called. This is required to match `past_key_values` with the correct
        beam_idx at every generation step.

        Output shares the same memory storage as `past`.
        """
        return tuple(
            (
                layer_past[0].index_select(0, beam_idx.to(layer_past[0].device)),
                layer_past[1].index_select(0, beam_idx.to(layer_past[1].device)),
            )
            for layer_past in past
        )

    def prepare_inputs_for_generation(
        self,
        input_ids,
        past_key_values=None,
        attention_mask=None,
        inputs_embeds=None,
        cache_position=None,
        position_ids=None,
        use_cache=True,
        num_logits_to_keep=None,
        token_idx=None,
        **kwargs,
    ):
        reuse_cache = kwargs.get("reuse_cache")
        bucket_internal = kwargs.get("bucket_internal")
        if past_key_values is not None:
            if token_idx is not None:
                idx = token_idx + kwargs.get("inputs_embeds_offset", 0) - 1
                input_ids = torch.index_select(input_ids, 1, idx)
            else:
                if inputs_embeds is not None:  # Exception 1
                    input_ids = input_ids[:, -cache_position.shape[0] :]
                elif (
                    input_ids.shape[1] != cache_position.shape[0]
                ):  # Default case (the "else", a no op, is Exception 2)
                    input_ids = input_ids[:, cache_position]
        elif (reuse_cache or bucket_internal) and token_idx is not None:
            # KV cache is pre allocated with reuse cache or will be padded with bucket internal
            # hence for the 1st token we can slice the inputs till token idx for the fwd pass.
            input_ids = input_ids[:, :token_idx]
            attention_mask = attention_mask[:, :token_idx]

        if attention_mask is not None and position_ids is None:
            # create position_ids on the fly for batch generation
            position_ids = attention_mask.long().cumsum(-1) - 1
            position_ids.masked_fill_(attention_mask == 0, 1)
            if past_key_values:
                if token_idx is not None:
                    position_ids = torch.index_select(position_ids, 1, token_idx - 1)
                else:
                    position_ids = position_ids[:, -input_ids.shape[1] :]
                # This `clone` call is needed to avoid recapturing cuda graphs with `torch.compile`'s  `mode="reduce-overhead`, as otherwise the input `position_ids` would have various stride during the decoding. Here, simply using `.contiguous()` is not sufficient as in the batch size = 1 case, `position_ids` is already contiguous but with varying stride which retriggers a capture.
                position_ids = position_ids.clone(memory_format=torch.contiguous_format)

        cache_position = None

        # if `inputs_embeds` are passed, we only want to use them in the 1st generation step
        if inputs_embeds is not None and past_key_values is None:
            model_inputs = {"inputs_embeds": inputs_embeds}
        else:
            model_inputs = {
                "input_ids": input_ids.clone(memory_format=torch.contiguous_format)
            }  # `contiguous()` needed for compilation use cases

        if num_logits_to_keep is not None:
            model_inputs["num_logits_to_keep"] = num_logits_to_keep

        model_inputs.update(
            {
                "position_ids": position_ids.contiguous(),
                "cache_position": cache_position,
                "past_key_values": past_key_values,
                "use_cache": use_cache,
                "attention_mask": attention_mask,
                "token_idx": token_idx,
                "trim_logits": kwargs.get("trim_logits"),
                "attn_softmax_bf16": kwargs.get("attn_softmax_bf16"),
                "reuse_cache": reuse_cache,
                "use_flash_attention": kwargs.get("use_flash_attention"),
                "flash_attention_recompute": kwargs.get("flash_attention_recompute"),
                "flash_attention_causal_mask": kwargs.get("flash_attention_causal_mask"),
                "flash_attention_fast_softmax": kwargs.get("flash_attention_fast_softmax"),
                "valid_sequence_lengths": kwargs.get("valid_sequence_lengths"),
                "cache_idx": kwargs.get("cache_idx"),
                "lazy_mode": kwargs.get("lazy_mode"),
                "num_virtual_tokens": kwargs.get("num_virtual_tokens"),
            }
        )
        return model_inputs


def apply_customized_rope(q, k, cos, sin, position_ids, training=True):
    if q.device.type == "hpu" and has_fused_rope:
        return apply_customized_rope_module(q, k, cos, sin, position_ids, training)
    else:
        # keep the same implementation as Transformers v4.37.2
        return apply_rotary_pos_emb(q, k, cos[position_ids], sin[position_ids])


"""
Inherits from Qwen3ForSequenceClassification: https://github.com/huggingface/transformers/blob/v4.51.3/src/transformers/models/qwen3/modeling_qwen3.py#L896
The only differences are:
- add new args use_flash_attention,
- add new args flash_attention_recompute
- add new args flash_attention_causal_mask
- add new args flash_attention_fast_softmax
"""


class GaudiQwen3ForSequenceClassification(Qwen3ForSequenceClassification):
    def forward(
        self,
        input_ids: Optional[torch.LongTensor] = None,
        attention_mask: Optional[torch.Tensor] = None,
        position_ids: Optional[torch.LongTensor] = None,
        past_key_values: Optional[Cache] = None,
        inputs_embeds: Optional[torch.FloatTensor] = None,
        labels: Optional[torch.LongTensor] = None,
        use_cache: Optional[bool] = None,
        output_attentions: Optional[bool] = None,
        output_hidden_states: Optional[bool] = None,
        use_flash_attention: Optional[bool] = False,
        flash_attention_recompute: Optional[bool] = False,
        flash_attention_causal_mask: Optional[bool] = False,
        flash_attention_fast_softmax: Optional[bool] = False,
    ) -> SequenceClassifierOutputWithPast:
        r"""
        labels (`torch.LongTensor` of shape `(batch_size,)`, *optional*):
            Labels for computing the sequence classification/regression loss. Indices should be in `[0, ...,
            config.num_labels - 1]`. If `config.num_labels == 1` a regression loss is computed (Mean-Square loss), If
            `config.num_labels > 1` a classification loss is computed (Cross-Entropy).
        """

        transformer_outputs: BaseModelOutputWithPast = self.model(
            input_ids,
            attention_mask=attention_mask,
            position_ids=position_ids,
            past_key_values=past_key_values,
            inputs_embeds=inputs_embeds,
            use_cache=use_cache,
            output_attentions=output_attentions,
            output_hidden_states=output_hidden_states,
            use_flash_attention=use_flash_attention,
            flash_attention_recompute=flash_attention_recompute,
            flash_attention_causal_mask=flash_attention_causal_mask,
            flash_attention_fast_softmax=flash_attention_fast_softmax,
        )
        hidden_states = transformer_outputs.last_hidden_state
        logits = self.score(hidden_states)

        if input_ids is not None:
            batch_size = input_ids.shape[0]
        else:
            batch_size = inputs_embeds.shape[0]

        if self.config.pad_token_id is None and batch_size != 1:
            raise ValueError("Cannot handle batch sizes > 1 if no padding token is defined.")
        if self.config.pad_token_id is None:
            last_non_pad_token = -1
        elif input_ids is not None:
            # To handle both left- and right- padding, we take the rightmost token that is not equal to pad_token_id
            non_pad_mask = (input_ids != self.config.pad_token_id).to(logits.device, torch.int32)
            token_indices = torch.arange(input_ids.shape[-1], device=logits.device, dtype=torch.int32)
            last_non_pad_token = (token_indices * non_pad_mask).argmax(-1)
        else:
            last_non_pad_token = -1
            logger.warning_once(
                f"{self.__class__.__name__} will not detect padding tokens in `inputs_embeds`. Results may be "
                "unexpected if using padding tokens in conjunction with `inputs_embeds.`"
            )

        pooled_logits = logits[torch.arange(batch_size, device=logits.device), last_non_pad_token]

        loss = None
        if labels is not None:
            loss = self.loss_function(logits=logits, labels=labels, pooled_logits=pooled_logits, config=self.config)

        return SequenceClassifierOutputWithPast(
            loss=loss,
            logits=pooled_logits,
            past_key_values=transformer_outputs.past_key_values,
            hidden_states=transformer_outputs.hidden_states,
            attentions=transformer_outputs.attentions,
        )


class GaudiQwen3ForTokenClassification(Qwen3ForTokenClassification):
    def forward(
        self,
        input_ids: Optional[torch.LongTensor] = None,
        attention_mask: Optional[torch.Tensor] = None,
        position_ids: Optional[torch.LongTensor] = None,
        past_key_values: Optional[Cache] = None,
        inputs_embeds: Optional[torch.FloatTensor] = None,
        labels: Optional[torch.LongTensor] = None,
        use_cache: Optional[bool] = None,
        output_attentions: Optional[bool] = None,
        output_hidden_states: Optional[bool] = None,
        use_flash_attention: Optional[bool] = False,
        flash_attention_recompute: Optional[bool] = False,
        flash_attention_causal_mask: Optional[bool] = False,
        flash_attention_fast_softmax: Optional[bool] = False,
    ) -> TokenClassifierOutput:
        r"""
        labels (`torch.LongTensor` of shape `(batch_size,)`, *optional*):
            Labels for computing the sequence classification/regression loss. Indices should be in `[0, ...,
            config.num_labels - 1]`. If `config.num_labels == 1` a regression loss is computed (Mean-Square loss), If
            `config.num_labels > 1` a classification loss is computed (Cross-Entropy).
        """

        outputs: BaseModelOutputWithPast = self.model(
            input_ids,
            attention_mask=attention_mask,
            position_ids=position_ids,
            past_key_values=past_key_values,
            inputs_embeds=inputs_embeds,
            use_cache=use_cache,
            output_attentions=output_attentions,
            output_hidden_states=output_hidden_states,
            use_flash_attention=use_flash_attention,
            flash_attention_recompute=flash_attention_recompute,
            flash_attention_causal_mask=flash_attention_causal_mask,
            flash_attention_fast_softmax=flash_attention_fast_softmax,
        )
        sequence_output = outputs.last_hidden_state
        sequence_output = self.dropout(sequence_output)
        logits = self.score(sequence_output)

        loss = None
        if labels is not None:
            loss = self.loss_function(logits, labels, self.config)

        return TokenClassifierOutput(
            loss=loss,
            logits=logits,
            hidden_states=outputs.hidden_states,
            attentions=outputs.attentions,
        )<|MERGE_RESOLUTION|>--- conflicted
+++ resolved
@@ -16,25 +16,17 @@
 # Copyright (C) 2022-2024 Habana Labs, Ltd. an Intel Company
 ###############################################################################
 
-<<<<<<< HEAD
-=======
-from functools import partial
->>>>>>> 2e8f7724
 from typing import Optional, Union
 
 import torch
 from transformers.cache_utils import Cache, DynamicCache, StaticCache
-<<<<<<< HEAD
 from transformers.masking_utils import create_causal_mask, create_sliding_window_causal_mask
-from transformers.modeling_outputs import BaseModelOutputWithPast, CausalLMOutputWithPast
-=======
 from transformers.modeling_outputs import (
     BaseModelOutputWithPast,
     CausalLMOutputWithPast,
     SequenceClassifierOutputWithPast,
     TokenClassifierOutput,
 )
->>>>>>> 2e8f7724
 from transformers.models.qwen3.configuration_qwen3 import Qwen3Config
 from transformers.models.qwen3.modeling_qwen3 import (
     Qwen3Attention,
@@ -48,7 +40,7 @@
     apply_rotary_pos_emb,
 )
 from transformers.processing_utils import Unpack
-from transformers.utils import TransformersKwargs
+from transformers.utils import TransformersKwargs, logging
 
 from ....distributed import parallel_state
 from ...modeling_attn_mask_utils import (
@@ -81,6 +73,9 @@
     FusedSDPA = None
 
 import habana_frameworks.torch.core as htcore
+
+
+logger = logging.get_logger(__name__)
 
 
 def gaudi_qwen3_rmsnorm_forward(self, hidden_states):
