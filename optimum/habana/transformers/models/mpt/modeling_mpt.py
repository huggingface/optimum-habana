--- conflicted
+++ resolved
@@ -40,176 +40,6 @@
     FusedSDPA = None
 
 
-<<<<<<< HEAD
-def gaudi_mpt_attention_forward(
-    self,
-    hidden_states: torch.Tensor,
-    position_bias: torch.Tensor,
-    past_key_value: Optional[Tuple[torch.Tensor]] = None,
-    attention_mask: Optional[torch.Tensor] = None,
-    token_idx: Optional[torch.Tensor] = None,
-    use_flash_attention: Optional[bool] = False,
-    flash_attention_recompute: Optional[bool] = False,
-    cache_idx: Optional[torch.Tensor] = None,
-):
-    """
-    Copied from MptAttention.forward: https://github.com/huggingface/transformers/blob/v4.32.0/src/transformers/models/mpt/modeling_mpt.py
-    The only differences are:
-    - add new args token_idx
-    - optimize KV cache
-    - add new args use_flash_attention
-    - add new arg flash_attention_recompute
-    - add new args cache_idx
-    """
-
-    batch_size, seq_length = hidden_states.shape[:2]
-
-    mixed_qkv = self.Wqkv(hidden_states)
-    if self.clip_qkv:
-        mixed_qkv = mixed_qkv.clamp(min=-self.clip_qkv, max=self.clip_qkv)
-
-    bs, seq_len, three_times_hidden_size = mixed_qkv.shape
-    mixed_qkv = mixed_qkv.view(bs, seq_len, self.n_heads * 3, self.head_dim)
-    mixed_qkv = mixed_qkv.transpose(1, 2)
-    query_states, key_states, value_states = (
-        mixed_qkv[:, : self.n_heads, ...],
-        mixed_qkv[:, self.n_heads : 2 * self.n_heads, ...],
-        mixed_qkv[:, 2 * self.n_heads :, ...],
-    )
-
-    if past_key_value is not None:
-        if len(past_key_value) != 0:
-            if token_idx is not None:
-                # copy kv to kv_cache
-                past_key_value[0].index_copy_(2, token_idx - 1, key_states)
-                past_key_value[1].index_copy_(2, token_idx - 1, value_states)
-
-                if cache_idx is not None:
-                    key_states = past_key_value[0][:, :, :cache_idx, :]
-                    value_states = past_key_value[1][:, :, :cache_idx, :]
-                else:
-                    key_states = past_key_value[0]
-                    value_states = past_key_value[1]
-            else:
-                key_states = torch.cat([past_key_value[0], key_states], dim=2)
-                value_states = torch.cat([past_key_value[1], value_states], dim=2)
-                past_key_value = [key_states, value_states]
-    else:
-        if cache_idx is not None:
-            cache_shape = (batch_size, self.n_heads, self.kv_cache_len, self.head_dim)
-            past_key_value = [
-                torch.empty(cache_shape, dtype=key_states.dtype, device=key_states.device),
-                torch.empty(cache_shape, dtype=key_states.dtype, device=key_states.device),
-            ]
-            past_key_value[0][:, :, : key_states.shape[2], :] = key_states
-            past_key_value[1][:, :, : key_states.shape[2], :] = value_states
-        else:
-            past_key_value = [key_states.clone(), value_states.clone()]
-
-    query_length = seq_length if past_key_value is None else seq_length + past_key_value[0].shape[2]
-
-    if position_bias is not None:
-        if len(position_bias.shape) != 3:
-            raise ValueError(f"Expecting position_bias shape to be 3 dimensions, got {len(position_bias.shape)}")
-        key_length = key_states.shape[-2]
-
-        position_bias_query_index = max(0, position_bias.size(1) - query_length)
-        position_bias_key_index = max(0, position_bias.size(2) - key_length)
-
-        position_bias = position_bias[:, position_bias_query_index:, position_bias_key_index:]
-
-    if use_flash_attention and FusedSDPA:
-        import habana_frameworks.torch.hpu as ht
-
-        with ht.sdp_kernel(enable_recompute=flash_attention_recompute):
-            attn_output = FusedSDPA.apply(
-                query_states,
-                key_states,
-                value_states,
-                attention_mask * torch.finfo(query_states.dtype).min + position_bias.to(query_states.dtype),
-                0.0,
-                False,
-                None,
-            )
-        attn_weights = None
-    else:
-        attention_scores = torch.matmul(query_states, key_states.transpose(-1, -2)) * self.softmax_scale
-
-        if position_bias is not None:
-            attention_scores = attention_scores + position_bias
-        if attention_mask is not None:
-            attention_scores = attention_scores.masked_fill(attention_mask, torch.finfo(query_states.dtype).min)
-
-        # (batch_size, n_heads, seq_length, key_length)
-        attn_weights = nn.functional.softmax(attention_scores.float(), dim=-1).to(value_states.dtype)
-        attn_weights = nn.functional.dropout(attn_weights, p=self.attn_dropout_p, training=self.training)
-
-        attn_output = torch.matmul(attn_weights, value_states)
-
-    attn_output = attn_output.permute(0, 2, 1, 3).contiguous().view(batch_size, seq_length, -1)
-    attn_output = self.out_proj(attn_output)
-
-    return attn_output, attn_weights, past_key_value
-
-
-def gaudi_mpt_block_forward(
-    self,
-    hidden_states: torch.Tensor,
-    position_bias: torch.Tensor,
-    attention_mask: torch.Tensor,
-    layer_past: Optional[Tuple[torch.Tensor, torch.Tensor]] = None,
-    use_cache: bool = False,
-    output_attentions: bool = False,
-    token_idx: Optional[torch.Tensor] = None,
-    use_flash_attention: Optional[bool] = False,
-    flash_attention_recompute: Optional[bool] = False,
-    cache_idx: Optional[torch.Tensor] = None,
-):
-    """
-    Copied from MptBlock.forward: https://github.com/huggingface/transformers/blob/v4.32.0/src/transformers/models/mpt/modeling_mpt.py
-    The only differences are:
-    - add new args token_idx
-    - add new args use_flash_attention
-    - add new arg flash_attention_recompute
-    - add new args cache_idx
-    """
-    # hidden_states: [batch_size, seq_length, hidden_size]
-    # Layer norm at the beginning of the transformer layer.
-    layernorm_output = self.norm_1(hidden_states)
-
-    residual = hidden_states
-
-    # Self attention.
-    attn_outputs, attn_weights, past_key_value = self.attn(
-        layernorm_output,
-        position_bias=position_bias,
-        attention_mask=attention_mask,
-        past_key_value=layer_past,
-        token_idx=token_idx,
-        use_flash_attention=use_flash_attention,
-        flash_attention_recompute=flash_attention_recompute,
-        cache_idx=cache_idx,
-    )
-
-    hidden_states = self.resid_attn_dropout(attn_outputs) + residual
-
-    layernorm_output = self.norm_2(hidden_states)
-
-    # Get residual
-    residual = hidden_states
-
-    # MLP.
-    output = self.ffn(layernorm_output, residual)
-    outputs = (output,)
-
-    if use_cache:
-        outputs += (past_key_value,)
-
-    if output_attentions:
-        outputs += (attn_weights,)
-
-    return outputs  # hidden_states, present, attentions
-=======
 logger = logging.get_logger(__name__)
 
 
@@ -236,6 +66,7 @@
         token_idx: Optional[torch.Tensor] = None,
         use_flash_attention: Optional[bool] = False,
         flash_attention_recompute: Optional[bool] = False,
+        cache_idx: Optional[torch.Tensor] = None,
     ):
         """
         Copied from MptAttention.forward: https://github.com/huggingface/transformers/blob/v4.44.1/src/transformers/models/mpt/modeling_mpt.py
@@ -244,6 +75,7 @@
         - optimize KV cache
         - add new args use_flash_attention
         - add new arg flash_attention_recompute
+        - add new args cache_idx
         """
 
         batch_size, seq_length = hidden_states.shape[:2]
@@ -260,21 +92,31 @@
         if past_key_value is not None:
             if len(past_key_value) != 0:
                 if token_idx is not None:
+                    # copy kv to kv_cache
                     past_key_value[0].index_copy_(2, token_idx - 1, key_states)
                     past_key_value[1].index_copy_(2, token_idx - 1, value_states)
-                    key_states = past_key_value[0]
-                    value_states = past_key_value[1]
+
+                    if cache_idx is not None:
+                        key_states = past_key_value[0][:, :, :cache_idx, :]
+                        value_states = past_key_value[1][:, :, :cache_idx, :]
+                    else:
+                        key_states = past_key_value[0]
+                        value_states = past_key_value[1]
                 else:
                     key_states = torch.cat([past_key_value[0], key_states], dim=2)
                     value_states = torch.cat([past_key_value[1], value_states], dim=2)
                     past_key_value = [key_states, value_states]
         else:
-            past_key_value = [
-                torch.empty(key_states.shape, dtype=key_states.dtype, device=key_states.device),
-                torch.empty(key_states.shape, dtype=key_states.dtype, device=key_states.device),
-            ]
-            past_key_value[0][:] = key_states[:]
-            past_key_value[1][:] = value_states[:]
+            if cache_idx is not None:
+                cache_shape = (batch_size, self.n_heads, self.kv_cache_len, self.head_dim)
+                past_key_value = [
+                    torch.empty(cache_shape, dtype=key_states.dtype, device=key_states.device),
+                    torch.empty(cache_shape, dtype=key_states.dtype, device=key_states.device),
+                ]
+                past_key_value[0][:, :, : key_states.shape[2], :] = key_states
+                past_key_value[1][:, :, : key_states.shape[2], :] = value_states
+            else:
+                past_key_value = [key_states.clone(), value_states.clone()]
 
         query_length = seq_length if past_key_value is None else seq_length + past_key_value[0].shape[2]
 
@@ -339,6 +181,7 @@
         token_idx: Optional[torch.Tensor] = None,
         use_flash_attention: Optional[bool] = False,
         flash_attention_recompute: Optional[bool] = False,
+        cache_idx: Optional[torch.Tensor] = None,
     ):
         """
         Copied from MptBlock.forward: https://github.com/huggingface/transformers/blob/v4.32.0/src/transformers/models/mpt/modeling_mpt.py
@@ -346,6 +189,7 @@
         - add new args token_idx
         - add new args use_flash_attention
         - add new arg flash_attention_recompute
+        - add new args cache_idx
         """
         # hidden_states: [batch_size, seq_length, hidden_size]
         # Layer norm at the beginning of the transformer layer.
@@ -362,6 +206,7 @@
             token_idx=token_idx,
             use_flash_attention=use_flash_attention,
             flash_attention_recompute=flash_attention_recompute,
+            cache_idx=cache_idx,
         )
 
         hidden_states = self.resid_attn_dropout(attn_outputs) + residual
@@ -382,7 +227,6 @@
             outputs += (attn_weights,)
 
         return outputs  # hidden_states, present, attentions
->>>>>>> 5b948c6b
 
 
 class GaudiMptModel(MptModel):
@@ -535,12 +379,9 @@
         - support for internal bucketing
         """
         bucket_internal = kwargs.get("bucket_internal")
-<<<<<<< HEAD
         cache_idx = kwargs.get("cache_idx")  # kv_cache index for slice operations
-=======
         use_flash_attention = kwargs.get("use_flash_attention", False)
         flash_attention_recompute = kwargs.get("flash_attention_recompute", False)
->>>>>>> 5b948c6b
         # only last tokens for input_ids if past is not None
         if past_key_values is not None:
             if token_idx is None:
@@ -555,17 +396,11 @@
 
                 input_ids = input_ids[:, remove_prefix_length:]
             else:
-<<<<<<< HEAD
-                input_ids = torch.index_select(input_ids, 1, token_idx - 1)
+                idx = token_idx + kwargs.get("inputs_embeds_offset", 0) - 1
+                input_ids = torch.index_select(input_ids, 1, idx)
 
                 if bucket_internal and token_idx is not None:
                     attention_mask = attention_mask[:, :cache_idx]
-=======
-                idx = token_idx + kwargs.get("inputs_embeds_offset", 0) - 1
-                input_ids = torch.index_select(input_ids, 1, idx)
-
->>>>>>> 5b948c6b
-            # Converting back to tuples as it should be, so there's no type mismatch when calling graph
         elif bucket_internal and token_idx is not None:
             # for the 1st token we can slice the inputs till token idx for the fwd pass.
             input_ids = input_ids[:, :token_idx]
@@ -587,14 +422,9 @@
                 "use_cache": use_cache,
                 "attention_mask": attention_mask,
                 "token_idx": token_idx,
-<<<<<<< HEAD
-                "use_flash_attention": kwargs.get("use_flash_attention"),
-                "flash_attention_recompute": kwargs.get("flash_attention_recompute"),
-                "cache_idx": cache_idx,
-=======
                 "use_flash_attention": use_flash_attention,
                 "flash_attention_recompute": flash_attention_recompute,
->>>>>>> 5b948c6b
+                "cache_idx": cache_idx,
             }
         )
         return model_inputs
