--- conflicted
+++ resolved
@@ -1185,11 +1185,8 @@
                 "attention_mask": attention_mask,
                 "cross_attention_mask": cross_attention_mask,
                 "token_idx": token_idx,
-<<<<<<< HEAD
                 "token_idx_cpu": token_idx_cpu,
-=======
                 "trim_logits": kwargs.get("trim_logits"),
->>>>>>> 996e339a
                 "use_flash_attention": kwargs.get("use_flash_attention"),
                 "flash_attention_recompute": kwargs.get("flash_attention_recompute"),
                 "logits_bf16": kwargs.get("logits_bf16"),
