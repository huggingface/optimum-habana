--- conflicted
+++ resolved
@@ -520,9 +520,6 @@
             for k, v in self.device_map.items():
                 if i == v[-1] and "cuda:" + str(k) != self.last_device:
                     hidden_states = hidden_states.to("cuda:" + str(k + 1))
-<<<<<<< HEAD
-    hidden_states = self.ln_f(hidden_states)
-=======
 
     # TODO: remove this workaround when SynapseAI 1.13 is released
     if not self.ln_f.training and get_device_name() == "gaudi2" and hidden_states.shape[:-1] == torch.Size([1, 1]):
@@ -532,7 +529,6 @@
         hidden_states = hidden_states[:, :1, :]
     else:
         hidden_states = self.ln_f(hidden_states)
->>>>>>> 5064f3c8
 
     hidden_states = hidden_states.view(output_shape)
     # Add last hidden state
