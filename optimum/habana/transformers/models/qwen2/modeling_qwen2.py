--- conflicted
+++ resolved
@@ -693,10 +693,7 @@
                     use_flash_attention,
                     flash_attention_recompute,
                     flash_attention_causal_mask,
-<<<<<<< HEAD
                     flash_attention_fast_softmax,
-=======
->>>>>>> 0e2fc22b
                     None,
                 )
             else:
