# coding=utf-8
# Copyright 2024 The HuggingFace Team. All rights reserved.
#
# Licensed under the Apache License, Version 2.0 (the "License");
# you may not use this file except in compliance with the License.
# You may obtain a copy of the License at
#
#     http://www.apache.org/licenses/LICENSE-2.0
#
# Unless required by applicable law or agreed to in writing, software
# distributed under the License is distributed on an "AS IS" BASIS,
# WITHOUT WARRANTIES OR CONDITIONS OF ANY KIND, either express or implied.
# See the License for the specific language governing permissions and
# limitations under the License.
###############################################################################
# Copyright (C) 2022-2024 Habana Labs, Ltd. an Intel Company
###############################################################################

from typing import List, Optional, Tuple, Union

import torch
from transformers.cache_utils import Cache, DynamicCache, StaticCache
from transformers.modeling_outputs import BaseModelOutputWithPast, CausalLMOutputWithPast
from transformers.models.qwen2.configuration_qwen2 import Qwen2Config
from transformers.models.qwen2.modeling_qwen2 import (
    KwargsForCausalLM,
    Qwen2Attention,
    Qwen2DecoderLayer,
    Qwen2ForCausalLM,
    Qwen2MLP,
    Qwen2Model,
    Qwen2RMSNorm,
    apply_rotary_pos_emb,
    logger,
)
from transformers.processing_utils import Unpack

from ....distributed import parallel_state
from ...modeling_attn_mask_utils import (
    _gaudi_prepare_4d_causal_attention_mask,
)
from ...modeling_rope_utils import GaudiRotaryEmbedding
from ..modeling_all_models import KVCache, Matmul, apply_customized_rope_module


try:
    from habana_frameworks.torch.hpex.kernels import RotaryPosEmbeddingHelperV2 as FusedRoPE  # noqa

    has_fused_rope = True
except ImportError:
    has_fused_rope = False
    print("Not using HPU fused kernel for apply_rotary_pos_emb")

try:
    from habana_frameworks.torch.hpex.normalization import FusedRMSNorm as FusedRMSNorm

    has_fused_rms_norm = True
except ImportError:
    has_fused_rms_norm = False
    print("Not using HPU fused kernel for RMSNorm")

try:
    from habana_frameworks.torch.hpex.kernels import FusedSDPA
except ImportError:
    print("Not using HPU fused scaled dot-product attention kernel.")
    FusedSDPA = None

import habana_frameworks.torch.core as htcore


def gaudi_qwen2_rmsnorm_forward(self, hidden_states):
    if hidden_states.device.type == "hpu" and has_fused_rms_norm:
        # mixed dtypes are not good for FusedRMSNorm, both inputs need to have same dtype
        if hidden_states.dtype != self.weight.dtype:
            orig_dtype = hidden_states.dtype
            hidden_states = FusedRMSNorm.apply(hidden_states.to(self.weight.dtype), self.weight, self.variance_epsilon)
            return hidden_states.to(orig_dtype)
        else:
            hidden_states = FusedRMSNorm.apply(hidden_states, self.weight, self.variance_epsilon)
            return hidden_states
    else:
        input_dtype = hidden_states.dtype
        hidden_states = hidden_states.to(torch.float32)
        variance = hidden_states.pow(2).mean(-1, keepdim=True)
        hidden_states = hidden_states * torch.rsqrt(variance + self.variance_epsilon)
        return self.weight * hidden_states.to(input_dtype)


class GaudiQwen2MLP(Qwen2MLP):
    def pre_mlp_forward(self, x):
        inputs = self.act_fn(self.gate_proj(x)) * self.up_proj(x)
        output = self.down_proj(inputs)
        return output

    def mlp_all_reduce(self, x):
        if hasattr(self.down_proj, "all_reduce"):
            self.down_proj.all_reduce(x)

    def post_mlp_forward(self, x):
        if hasattr(self.down_proj, "post_all_reduce"):
            return self.down_proj.post_all_reduce(x)
        return x


def gaudi_qwen2_repeat_kv(
    query_states: torch.Tensor,
    key_states: torch.Tensor,
    value_states: torch.Tensor,
    attention_mask: torch.Tensor,
    n_rep: int,
):
    batch, num_key_value_heads, kv_len, head_dim = key_states.shape
    if n_rep == 1 or num_key_value_heads == 1:
        return query_states, key_states, value_states, attention_mask

    new_kv_shape = (batch, num_key_value_heads, 1, kv_len, head_dim)
    key_states = key_states.reshape(new_kv_shape)
    value_states = value_states.reshape(new_kv_shape)

    batch, _, q_len, head_dim = query_states.shape
    new_q_shape = (batch, num_key_value_heads, n_rep, q_len, head_dim)
    query_states = query_states.reshape(new_q_shape)

    if attention_mask is not None:
        # Add groups dim and set to 1
        attention_mask = attention_mask.unsqueeze(1)

    return query_states, key_states, value_states, attention_mask


# FusedScaledDotProductAttention
class ModuleFusedSDPA(torch.nn.Module):
    def __init__(self, fusedSDPA, scale, attention_dropout, enable_recompute, flash_attention_fp8):
        super().__init__()
        self._hpu_kernel_fsdpa = fusedSDPA
        self.scale = scale
        self.attention_dropout = attention_dropout
        self.enable_recompute = enable_recompute
        self.flash_attention_fp8 = flash_attention_fp8

    def forward(
        self,
        query,
        key,
        value,
        attn_mask,
        dropout_p,
        is_casual,
        scale,
        softmax_mode,
        recompute_mode,
        valid_sequence_lengths,
        padding_side="left",
    ):
        return self._hpu_kernel_fsdpa.apply(
            query,
            key,
            value,
            attn_mask,
            dropout_p,
            is_casual,
            scale,
            softmax_mode,
            recompute_mode,
            valid_sequence_lengths,
            padding_side,
        )


def gaudi_eager_attention_forward(
    module: torch.nn.Module,
    query: torch.Tensor,
    key: torch.Tensor,
    value: torch.Tensor,
    attention_mask: Optional[torch.Tensor],
    scaling: float,
    dropout: float = 0.0,
    attn_softmax_bf16: bool = False,
    **kwargs,
):
    bsz, q_len = kwargs["input_shape"]
    query_states, key_states, value_states, attention_mask = gaudi_qwen2_repeat_kv(
        query, key, value, attention_mask, module.num_key_value_groups
    )

    query_states = query_states * scaling
    attn_weights = module.matmul_qk(query_states, key_states.transpose(-2, -1)).float()
    htcore.mark_step()
    if attention_mask is not None:
        causal_mask = attention_mask[:, :, :, : key_states.shape[-2]]
        attn_weights = attn_weights + causal_mask

    if attn_softmax_bf16:
        attn_weights = torch.nn.functional.softmax(attn_weights, dim=-1, dtype=query_states.dtype)
    else:
        # upcast attention to fp32
        attn_weights = torch.nn.functional.softmax(attn_weights, dim=-1, dtype=torch.float32).to(query_states.dtype)
    attn_weights = torch.nn.functional.dropout(attn_weights, p=dropout, training=module.training)
    attn_output = module.matmul_av(attn_weights, value_states)
    attn_output = attn_output.reshape(bsz, -1, q_len, module.head_dim)

    return attn_output, attn_weights


<<<<<<< HEAD
=======
class GaudiDistributedAttention(torch.nn.Module):
    def __init__(
        self, hpu_module_fsdpa: ModuleFusedSDPA, scale, attention_dropout, enable_recompute, flash_attention_fp8
    ):
        super().__init__()
        self._hpu_module_fsdpa = hpu_module_fsdpa
        if parallel_state.sequence_parallel_is_initialized() and parallel_state.get_sequence_parallel_world_size() > 1:
            from deepspeed.sequence.layer import DistributedAttention

            self._hpu_module_fsdpa_distributed = DistributedAttention(
                self._hpu_module_fsdpa, parallel_state.get_sequence_parallel_group(), 1, 2
            )

    def forward(
        self,
        query: torch.Tensor,
        key: torch.Tensor,
        value: torch.Tensor,
        attn_mask: torch.Tensor,
        dropout_p: float,
        is_casual,
        scale,
        softmax_mode,
        recompute_mode,
        valid_sequence_lengths,
        padding_side="left",
    ):
        if parallel_state.sequence_parallel_is_initialized() and parallel_state.get_sequence_parallel_world_size() > 1:
            return self._hpu_module_fsdpa_distributed(
                query,
                key,
                value,
                0,  # As the shape for inputs is [B, N, S, H]
                None,
                attn_mask,
                dropout_p,
                is_casual,
                scale,
                softmax_mode,
                recompute_mode,
                valid_sequence_lengths,
                padding_side,
            )
        else:
            return self._hpu_module_fsdpa(
                query,
                key,
                value,
                attn_mask,
                dropout_p,
                is_casual,
                scale,
                softmax_mode,
                recompute_mode,
                valid_sequence_lengths,
                padding_side,
            )


def get_gaudi_distributed_attention(
    fused_scaled_dot_product_attention, fused_scaled_dot_product_attention_distributed
):
    if parallel_state.sequence_parallel_is_initialized() and parallel_state.get_sequence_parallel_world_size() > 1:
        return fused_scaled_dot_product_attention_distributed
    else:
        return fused_scaled_dot_product_attention


>>>>>>> 9f0cbb10
class GaudiQwen2Attention(Qwen2Attention):
    def __init__(self, config: Qwen2Config, layer_idx: Optional[int] = None):
        super().__init__(config, layer_idx)

        self.matmul_qk = Matmul()
        self.matmul_av = Matmul()
        self.k_cache = KVCache()
        self.v_cache = KVCache()

        self.inp_seq_len = -1

        self.rotary_emb = GaudiRotaryEmbedding(config=self.config)

        self.fused_scaled_dot_product_attention = (
            ModuleFusedSDPA(
                FusedSDPA,
                scale=self.scaling,
                attention_dropout=self.attention_dropout,
                enable_recompute=False,
                flash_attention_fp8=getattr(config, "flash_attention_fp8", False),
            )
            if FusedSDPA
            else None
        )
        # for all2all comm, Distributed Attention cares about sequence (s) and number of heads (h) dimensions. In HPU, they are at 1 and 2 indices
        self.fused_scaled_dot_product_attention_distributed = None
        if parallel_state.sequence_parallel_is_initialized() and parallel_state.get_sequence_parallel_world_size() > 1:
            self.fused_scaled_dot_product_attention_distributed = (
                GaudiDistributedAttention(
                    self.fused_scaled_dot_product_attention,
                    scale=self.scaling,
                    attention_dropout=self.attention_dropout,
                    enable_recompute=False,
                    flash_attention_fp8=getattr(config, "flash_attention_fp8", False),
                )
                if FusedSDPA
                else None
            )

        self.num_key_value_heads = config.num_key_value_heads

        self.num_key_value_heads = config.num_key_value_heads

    def get_k_proj_weight(self):
        """4bit quantization in GPTQ replaces the k_proj.weight with qweight."""
        if hasattr(self.k_proj, "qweight"):
            return self.k_proj.qweight
        return self.k_proj.weight

    def get_k_proj_weight_dtype(self):
        """4bit quantization in GPTQ replaces the k_proj.weight with qweight.
        Scales tensor gets the weight dtype."""
        if hasattr(self.k_proj, "qweight"):
            return self.k_proj.scales.dtype
        return self.k_proj.weight.dtype

    def allocate_kv_cache(self, batch_size, max_seq_len, inp_seq_len):
        cache_shape = (batch_size, self.num_key_value_heads, max_seq_len, self.head_dim)
        device = self.get_k_proj_weight().device
        dtype = self.config.torch_dtype
        self.k_cache.allocate(inp_seq_len, dtype, device, cache_shape)
        self.v_cache.allocate(inp_seq_len, dtype, device, cache_shape)

    def update_sincos_cache(self, seq_len):
        # Call rotary emb forward() to update cos/sin cache when infering more than self.max_position_embeddings
        # This helps in avoiding creation of these caches during actual model forward pass and
        # reduce memory consumption and improve performance.
        if seq_len > self.max_position_embeddings:
            self.max_position_embeddings = seq_len
            _, _ = self.rotary_emb(self.get_k_proj_weight(), seq_len=seq_len)

    def reorder(self, tensor, beam_idx, dim_a, dim_b):
        updated = tensor.index_select(0, beam_idx)
        tensor.copy_(updated)

    def reorder_kv_cache(self, beam_idx: torch.LongTensor):
        if self.k_cache.cache is None:
            return (None, None)

        head_dim = self.k_cache.cache.size(-1)
        seq_length = self.k_cache.cache.size(-2)
        self.reorder(self.k_cache.cache, beam_idx, seq_length, head_dim)
        self.reorder(self.v_cache.cache, beam_idx, seq_length, head_dim)
        return (self.k_cache.cache.shape, self.v_cache.cache.shape)

    def pre_attn_forward(
        self,
        hidden_states: torch.Tensor,
        position_embeddings: Tuple[torch.Tensor, torch.Tensor],
        attention_mask: Optional[torch.Tensor],
        past_key_value: Optional[Cache] = None,
        use_cache: bool = False,
        cache_position: Optional[torch.LongTensor] = None,
        token_idx: Optional[torch.Tensor] = None,
        attn_softmax_bf16: Optional[bool] = False,
        reuse_cache: Optional[bool] = False,
        use_flash_attention: Optional[bool] = False,
        flash_attention_recompute: Optional[bool] = False,
        flash_attention_causal_mask: Optional[bool] = False,
        flash_attention_fast_softmax: Optional[bool] = False,
        valid_sequence_lengths: Optional[torch.Tensor] = None,
        cache_idx: int = None,
        num_virtual_tokens: int = None,
        **kwargs,
    ) -> Tuple[torch.Tensor, Optional[torch.Tensor], Optional[Tuple[torch.Tensor]]]:
        """
        The only differences are:
        - add new args token_idx
        - optimize KV cache
        - add new args attn_softmax_bf16
        - add new args reuse_cache
        - add new args use_flash_attention
        - add new arg flash_attention_recompute
        - add new arg flash_attention_causal_mask
        - add new arg flash_attention_fast_softmax
        - add new arg num_virtual_tokens
        """
        input_shape = hidden_states.shape[:-1]
        q_len = input_shape[1]
        hidden_shape = (*input_shape, -1, self.head_dim)

        query_states = self.q_proj(hidden_states).view(hidden_shape).transpose(1, 2)
        key_states = self.k_proj(hidden_states).view(hidden_shape).transpose(1, 2)
        value_states = self.v_proj(hidden_states).view(hidden_shape).transpose(1, 2)

        kv_seq_len = key_states.shape[-2]
        if past_key_value is not None:
            if token_idx is None:
                if hasattr(past_key_value, "get_usable_length"):
                    kv_seq_len += past_key_value.get_usable_length(kv_seq_len, self.layer_idx)
                else:
                    kv_seq_len += past_key_value[0].shape[-2]
            else:
                if reuse_cache and not isinstance(past_key_value[0], torch.Tensor):
                    kv_seq_len = past_key_value[0][-2]
                else:
                    if num_virtual_tokens is not None and num_virtual_tokens == past_key_value[0].shape[-2]:
                        kv_seq_len = past_key_value[0].shape[-2] + kv_seq_len
                    else:
                        kv_seq_len = past_key_value[0].shape[-2]

        seq_len = kv_seq_len
        if parallel_state.sequence_parallel_is_initialized():
            seq_len = kv_seq_len * parallel_state.get_sequence_parallel_world_size()

        cos, sin = self.rotary_emb(value_states, seq_len=seq_len)
        # If sequence parallel in enabled, position_ids should be based on which part of the sequence is present in the rank
        # As we divide the inputs based on ranks, position_ids are generated to suit that part of the sequence
        if parallel_state.sequence_parallel_is_initialized() and parallel_state.get_sequence_parallel_rank() > 0:
            position_ids = torch.arange(
                kv_seq_len * parallel_state.get_sequence_parallel_rank(),
                kv_seq_len * (parallel_state.get_sequence_parallel_rank() + 1),
                dtype=torch.long,
                device=query_states.device,
            )
            position_ids = position_ids.unsqueeze(0)

        query_states, key_states = apply_customized_rope(
            query_states, key_states, cos, sin, kwargs["position_ids"], self.training
        )

        if use_cache:
            # reuse k, v, self_attention
            if reuse_cache:
                if past_key_value is not None and isinstance(past_key_value[0], torch.Tensor):
                    # prefix tuning case. attach past_key_value to generate first token.
                    key_states = torch.cat((past_key_value[0], key_states), -2)
                    value_states = torch.cat((past_key_value[1], value_states), -2)
                key_states = self.k_cache(key_states, 2, token_idx)
                value_states = self.v_cache(value_states, 2, token_idx)
                past_key_value = (self.k_cache.get_shape(), self.v_cache.get_shape())
            else:
                if past_key_value is None:
                    past_key = torch.zeros(
                        key_states.shape, dtype=self.get_k_proj_weight_dtype(), device=key_states.device
                    )
                    past_value = torch.zeros(
                        key_states.shape, dtype=self.get_k_proj_weight_dtype(), device=key_states.device
                    )
                    # Return list instead of tuple
                    past_key_value = [past_key, past_value]
                if (
                    token_idx is not None
                    and num_virtual_tokens is not None
                    and num_virtual_tokens == past_key_value[0].shape[-2]
                ):
                    # prefix tuning case. attach past_key_value to generate first token.
                    key_states = torch.cat((past_key_value[0], key_states), -2)
                    value_states = torch.cat((past_key_value[1], value_states), -2)
                    past_key_value = (key_states, value_states)
                else:
                    key_states = self.k_cache.update(past_key_value[0], key_states, 2, token_idx, self.inp_seq_len)
                    value_states = self.v_cache.update(past_key_value[1], value_states, 2, token_idx, self.inp_seq_len)

                if token_idx is None:
                    past_key_value = (key_states, value_states)

            if cache_idx is not None and q_len == 1:
                key_states = key_states[:, :, :cache_idx, :]
                value_states = value_states[:, :, :cache_idx, :]
                if attention_mask is not None:
                    attention_mask = attention_mask[:, :, :, :cache_idx]
                kv_seq_len = key_states.shape[-2]
        else:
            past_key_value = None
        fused_scaled_dot_product_attention = get_gaudi_distributed_attention(
            self.fused_scaled_dot_product_attention, self.fused_scaled_dot_product_attention_distributed
        )
        sliding_window = None
        if (
            self.config.use_sliding_window
            and getattr(self.config, "sliding_window", None) is not None
            and self.layer_idx >= self.config.max_window_layers
        ):
            sliding_window = self.config.sliding_window

        sliding_window = None
        if (
            self.config.use_sliding_window
            and getattr(self.config, "sliding_window", None) is not None
            and self.layer_idx >= self.config.max_window_layers
        ):
            sliding_window = self.config.sliding_window

        if use_flash_attention and FusedSDPA is not None:
            attn_weights = None
            if q_len == 1:
                # next token
                attn_output = fused_scaled_dot_product_attention(
                    query_states,
                    key_states,
                    value_states,
                    attention_mask,
                    0.0,
                    False,
                    None,
                    "None",
                    False,
                    None,
                    "None",
                )
            else:
                # first token
                softmax_mode = "fast" if flash_attention_fast_softmax else "None"
                if flash_attention_causal_mask:
                    attn_output = fused_scaled_dot_product_attention(
                        query_states,
                        key_states,
                        value_states,
                        None,
                        0.0,
                        True,
                        None,
                        softmax_mode,
                        flash_attention_recompute,
                        valid_sequence_lengths,
                        "left",
                    )
                else:
                    attn_output = fused_scaled_dot_product_attention(
                        query_states,
                        key_states,
                        value_states,
                        attention_mask,
                        0.0,
                        False,
                        None,
                        softmax_mode,
                        flash_attention_recompute,
                        None,
                        "None",
                    )

        else:
            attn_output, attn_weights = gaudi_eager_attention_forward(
                self,
                query_states,
                key_states,
                value_states,
                attention_mask,
                dropout=0.0 if not self.training else self.attention_dropout,
                scaling=self.scaling,
                sliding_window=sliding_window,  # main diff with Llama
                attn_softmax_bf16=attn_softmax_bf16,
                input_shape=input_shape,
            )

        attn_output = attn_output.transpose(1, 2).contiguous()
        attn_output = attn_output.reshape(*input_shape, -1).contiguous()
        attn_output = self.o_proj(attn_output)

        if not reuse_cache and token_idx is not None and cache_idx is not None and q_len == 1:
            # Return only past key value shapes and not the tensors during decode phase (q len is 1)
            # to avoid making past key values as persistent output tensors of HPU graphs.
            past_key_value = (past_key_value[0].shape, past_key_value[1].shape)

        return attn_output, attn_weights, past_key_value

    def attention_all_reduce(self, attn_output):
        if hasattr(self.o_proj, "all_reduce"):
            self.o_proj.all_reduce(attn_output)

    def post_attn_forward(self, attn_output):
        if hasattr(self.o_proj, "post_all_reduce"):
            return self.o_proj.post_all_reduce(attn_output)
        return attn_output


class GaudiQwen2DecoderLayer(Qwen2DecoderLayer):
    def __init__(self, config: Qwen2Config, layer_idx: int):
        super(Qwen2DecoderLayer, self).__init__()
        self.hidden_size = config.hidden_size

        self.self_attn = GaudiQwen2Attention(config, layer_idx)

        self.mlp = GaudiQwen2MLP(config)
        self.input_layernorm = Qwen2RMSNorm(config.hidden_size, eps=config.rms_norm_eps)
        self.post_attention_layernorm = Qwen2RMSNorm(config.hidden_size, eps=config.rms_norm_eps)

    def allocate_kv_cache(self, batch_size, max_seq_len, inp_seq_len):
        self.self_attn.allocate_kv_cache(batch_size, max_seq_len, inp_seq_len)

    def reorder_kv_cache(self, beam_idx: torch.LongTensor):
        return self.self_attn.reorder_kv_cache(beam_idx)

    def update_sincos_cache(self, seq_len):
        self.self_attn.update_sincos_cache(seq_len)

    def forward(
        self,
        hidden_states: torch.Tensor,
        attention_mask: Optional[torch.Tensor] = None,
        position_ids: Optional[torch.LongTensor] = None,
        past_key_value: Optional[Tuple[torch.Tensor]] = None,
        output_attentions: Optional[bool] = False,
        use_cache: Optional[bool] = False,
        cache_position: Optional[torch.LongTensor] = None,
        position_embeddings: Optional[Tuple[torch.Tensor, torch.Tensor]] = None,  # necessary, but kept here for BC
        token_idx: Optional[torch.Tensor] = None,
        attn_softmax_bf16: Optional[bool] = False,
        reuse_cache: Optional[bool] = False,
        use_flash_attention: Optional[bool] = False,
        flash_attention_recompute: Optional[bool] = False,
        flash_attention_causal_mask: Optional[bool] = False,
        flash_attention_fast_softmax: Optional[bool] = False,
        valid_sequence_lengths: Optional[torch.Tensor] = None,
        cache_idx: int = None,
        num_virtual_tokens: int = None,
        **kwargs,
    ) -> Tuple[torch.FloatTensor, Optional[Tuple[torch.FloatTensor, torch.FloatTensor]]]:
        residual = hidden_states

        hidden_states, self_attn_weights, present_key_value = self.pre_attn(
            hidden_states=hidden_states,
            attention_mask=attention_mask,
            position_ids=position_ids,
            past_key_value=past_key_value,
            output_attentions=output_attentions,
            use_cache=use_cache,
            cache_position=cache_position,
            position_embeddings=position_embeddings,
            token_idx=token_idx,
            attn_softmax_bf16=attn_softmax_bf16,
            reuse_cache=reuse_cache,
            use_flash_attention=use_flash_attention,
            flash_attention_recompute=flash_attention_recompute,
            flash_attention_causal_mask=flash_attention_causal_mask,
            flash_attention_fast_softmax=flash_attention_fast_softmax,
            valid_sequence_lengths=valid_sequence_lengths,
            cache_idx=cache_idx,
            num_virtual_tokens=num_virtual_tokens,
            **kwargs,
        )

        self.self_attn.attention_all_reduce(hidden_states)
        hidden_states, residual = self.post_attn_pre_mlp(hidden_states, residual)

        self.mlp.mlp_all_reduce(hidden_states)
        hidden_states = self.post_mlp(hidden_states, residual)

        outputs = (hidden_states,)
        if output_attentions:
            outputs += (self_attn_weights,)
        if use_cache:
            outputs += (present_key_value,)

        return outputs

    def pre_attn(
        self,
        hidden_states: torch.Tensor,
        attention_mask: Optional[torch.Tensor] = None,
        position_ids: Optional[torch.LongTensor] = None,
        past_key_value: Optional[Tuple[torch.Tensor]] = None,
        output_attentions: Optional[bool] = False,
        use_cache: Optional[bool] = False,
        cache_position: Optional[torch.LongTensor] = None,
        position_embeddings: Optional[Tuple[torch.Tensor, torch.Tensor]] = None,
        token_idx: Optional[torch.Tensor] = None,
        attn_softmax_bf16: Optional[bool] = False,
        reuse_cache: Optional[bool] = False,
        use_flash_attention: Optional[bool] = False,
        flash_attention_recompute: Optional[bool] = False,
        flash_attention_causal_mask: Optional[bool] = False,
        flash_attention_fast_softmax: Optional[bool] = False,
        valid_sequence_lengths: Optional[torch.Tensor] = None,
        cache_idx: int = None,
        num_virtual_tokens: int = None,
        **kwargs,
    ) -> Tuple[torch.FloatTensor, Optional[Tuple[torch.FloatTensor, torch.FloatTensor]]]:
        hidden_states = self.input_layernorm(hidden_states)
        hidden_states, attn_weights, present_key_value = self.self_attn.pre_attn_forward(
            hidden_states=hidden_states,
            attention_mask=attention_mask,
            position_ids=position_ids,
            past_key_value=past_key_value,
            output_attentions=output_attentions,
            use_cache=use_cache,
            cache_position=cache_position,
            position_embeddings=position_embeddings,
            token_idx=token_idx,
            attn_softmax_bf16=attn_softmax_bf16,
            reuse_cache=reuse_cache,
            use_flash_attention=use_flash_attention,
            flash_attention_recompute=flash_attention_recompute,
            flash_attention_causal_mask=flash_attention_causal_mask,
            flash_attention_fast_softmax=flash_attention_fast_softmax,
            valid_sequence_lengths=valid_sequence_lengths,
            cache_idx=cache_idx,
            num_virtual_tokens=num_virtual_tokens,
            **kwargs,
        )
        return hidden_states, attn_weights, present_key_value

    def post_attn_pre_mlp(self, hidden_states, residual):
        hidden_states = self.self_attn.post_attn_forward(hidden_states)

        if self.training:
            hidden_states = hidden_states + residual
            residual = hidden_states
        else:
            residual.add_(hidden_states)
            hidden_states = residual

        hidden_states = self.post_attention_layernorm(hidden_states)

        hidden_states = self.mlp.pre_mlp_forward(hidden_states)
        return hidden_states, residual

    def post_mlp(self, hidden_states, residual):
        hidden_states = self.mlp.post_mlp_forward(hidden_states)

        if self.training:
            hidden_states = hidden_states + residual
        else:
            residual.add_(hidden_states)
            hidden_states = residual

        return hidden_states


class GaudiQwen2Model(Qwen2Model):
    def __init__(self, config: Qwen2Config):
        """
        Copied from https://github.com/huggingface/transformers/blob/v4.40-release/src/transformers/models/qwen2/modeling_qwen2.py#L920
        1. set fill_value to 1 instead of True
        2. add device=self.device
        """
        super(Qwen2Model, self).__init__(config)
        self.padding_idx = config.pad_token_id
        self.vocab_size = config.vocab_size

        self.embed_tokens = torch.nn.Embedding(config.vocab_size, config.hidden_size, self.padding_idx)
        self.layers = torch.nn.ModuleList(
            [GaudiQwen2DecoderLayer(config, layer_idx) for layer_idx in range(config.num_hidden_layers)]
        )
        self.norm = Qwen2RMSNorm(config.hidden_size, eps=config.rms_norm_eps)

        self.gradient_checkpointing = False
        # Initialize weights and apply final processing
        self.post_init()

    def allocate_kv_cache(self, batch_size, max_seq_len, inp_seq_len):
        for layer in self.layers:
            layer.allocate_kv_cache(batch_size, max_seq_len, inp_seq_len)

    def reorder_kv_cache(self, beam_idx: torch.LongTensor):
        return tuple(layer.reorder_kv_cache(beam_idx) for layer in self.layers)

    def update_sincos_cache(self, seq_len):
        for layer in self.layers:
            layer.update_sincos_cache(seq_len)

    def forward(
        self,
        input_ids: torch.LongTensor = None,
        attention_mask: Optional[torch.Tensor] = None,
        position_ids: Optional[torch.LongTensor] = None,
        past_key_values: Optional[List[torch.FloatTensor]] = None,
        inputs_embeds: Optional[torch.FloatTensor] = None,
        use_cache: Optional[bool] = None,
        output_attentions: Optional[bool] = None,
        output_hidden_states: Optional[bool] = None,
        return_dict: Optional[bool] = None,
        cache_position: Optional[torch.LongTensor] = None,
        token_idx: Optional[torch.Tensor] = None,
        attn_softmax_bf16: Optional[bool] = False,
        reuse_cache: Optional[bool] = False,
        use_flash_attention: Optional[bool] = False,
        flash_attention_recompute: Optional[bool] = False,
        flash_attention_causal_mask: Optional[bool] = False,
        flash_attention_fast_softmax: Optional[bool] = False,
        valid_sequence_lengths: torch.Tensor = None,
        cache_idx: int = None,
        lazy_mode: Optional[bool] = True,
        num_virtual_tokens: int = None,
    ) -> Union[Tuple, BaseModelOutputWithPast]:
        output_attentions = output_attentions if output_attentions is not None else self.config.output_attentions
        output_hidden_states = (
            output_hidden_states if output_hidden_states is not None else self.config.output_hidden_states
        )
        use_cache = use_cache if use_cache is not None else self.config.use_cache

        return_dict = return_dict if return_dict is not None else self.config.use_return_dict

        # retrieve input_ids and inputs_embeds
        if input_ids is not None and inputs_embeds is not None:
            raise ValueError("You must specify exactly one of input_ids or inputs_embeds")
        elif input_ids is not None:
            batch_size, seq_length = input_ids.shape
        elif inputs_embeds is not None:
            batch_size, seq_length, _ = inputs_embeds.shape
        else:
            raise ValueError("You have to specify either decoder_input_ids or decoder_inputs_embeds")

        if self.gradient_checkpointing and self.training and use_cache:
            logger.warning_once(
                "`use_cache=True` is incompatible with gradient checkpointing. Setting `use_cache=False`."
            )
            use_cache = False

        if inputs_embeds is None:
            inputs_embeds = self.embed_tokens(input_ids)

        ignore_cache_position = True  # Ignoring cache position for HPU
        use_new_cache = False  # Ignoring new Cache path for HPU

        past_seen_tokens = 0

        if past_key_values is not None and use_cache:  # kept for BC (cache positions)
            if reuse_cache:
                if isinstance(past_key_values[0][0], torch.Tensor):
                    past_seen_tokens = past_key_values[0][0].shape[2]
                else:
                    past_seen_tokens = past_key_values[0][0][2]
            else:
                if use_new_cache:
                    if not isinstance(past_key_values, StaticCache):
                        past_key_values = DynamicCache.from_legacy_cache(past_key_values)
                    past_seen_tokens = past_key_values.get_seq_length()
                else:
                    past_seen_tokens = past_key_values[0][0].shape[2]

        if ignore_cache_position is False:
            if cache_position is None:
                past_seen_tokens = past_key_values.get_seq_length() if past_key_values is not None else 0
                cache_position = torch.arange(
                    past_seen_tokens, past_seen_tokens + inputs_embeds.shape[1], device=inputs_embeds.device
                )
            if position_ids is None and cache_position:
                position_ids = cache_position.unsqueeze(0)
        else:
            if position_ids is None:
                position_ids = torch.arange(
                    past_seen_tokens, seq_length + past_seen_tokens, dtype=torch.long, device=inputs_embeds.device
                )
                position_ids = position_ids.unsqueeze(0)
            cache_position = None

        # HPU specific mask generation
        if ignore_cache_position:
            causal_mask = _gaudi_prepare_4d_causal_attention_mask(
                attention_mask,
                input_ids.shape if input_ids is not None else (batch_size, seq_length),
                inputs_embeds,
                past_seen_tokens,
            )
        else:
            causal_mask = self._update_causal_mask(attention_mask, inputs_embeds, cache_position, past_seen_tokens)

        # embed positions
        hidden_states = inputs_embeds

        # decoder layers
        all_hidden_states = () if output_hidden_states else None
        all_self_attns = () if output_attentions else None
        next_decoder_cache = () if not use_new_cache else None

        if lazy_mode:
            htcore.mark_step()

        for layer_idx, decoder_layer in enumerate(self.layers[: self.config.num_hidden_layers]):
            if (
                lazy_mode
                and not self.training
                and (torch.distributed.is_initialized() is False or torch.distributed.get_world_size() == 1)
            ):
                htcore.mark_step()

            if output_hidden_states:
                all_hidden_states += (hidden_states,)

            if self.gradient_checkpointing and self.training:
                layer_outputs = self._gradient_checkpointing_func(
                    decoder_layer.__call__,
                    hidden_states,
                    causal_mask,
                    position_ids,
                    past_key_values,
                    output_attentions,
                    use_cache,
                    cache_position,
                    None,
                    None,
                    attn_softmax_bf16,
                    False,
                    use_flash_attention,
                    flash_attention_recompute,
                    flash_attention_causal_mask,
                    flash_attention_fast_softmax,
                    valid_sequence_lengths,
                    None,
                )
            else:
                layer_outputs = decoder_layer(
                    hidden_states,
                    attention_mask=causal_mask,
                    position_ids=position_ids,
                    past_key_value=None if past_key_values is None else past_key_values[layer_idx],
                    output_attentions=output_attentions,
                    use_cache=use_cache,
                    cache_position=cache_position,
                    token_idx=token_idx,
                    attn_softmax_bf16=attn_softmax_bf16,
                    reuse_cache=reuse_cache,
                    use_flash_attention=use_flash_attention,
                    flash_attention_recompute=flash_attention_recompute,
                    flash_attention_causal_mask=flash_attention_causal_mask,
                    flash_attention_fast_softmax=flash_attention_fast_softmax,
                    valid_sequence_lengths=valid_sequence_lengths,
                    cache_idx=cache_idx,
                    num_virtual_tokens=num_virtual_tokens,
                )

            hidden_states = layer_outputs[0]

            if use_cache:
                next_decoder_cache += (layer_outputs[2 if output_attentions else 1],)

            if output_attentions:
                all_self_attns += (layer_outputs[1],)

        hidden_states = self.norm(hidden_states)

        # add hidden states from the last decoder layer
        if output_hidden_states:
            all_hidden_states += (hidden_states,)

        next_cache = None
        if use_cache:
            next_cache = (
                next_decoder_cache.to_legacy_cache() if isinstance(next_decoder_cache, Cache) else next_decoder_cache
            )
        if not return_dict:
            return tuple(v for v in [hidden_states, next_cache, all_hidden_states, all_self_attns] if v is not None)
        return BaseModelOutputWithPast(
            last_hidden_state=hidden_states,
            past_key_values=next_cache,
            hidden_states=all_hidden_states,
            attentions=all_self_attns,
        )


class GaudiQwen2ForCausalLM(Qwen2ForCausalLM):
    def allocate_kv_cache(self, batch_size, max_seq_len, inp_seq_len):
        self.model.allocate_kv_cache(batch_size, max_seq_len, inp_seq_len)

    def reorder_kv_cache(self, beam_idx: torch.LongTensor):
        return self.model.reorder_kv_cache(beam_idx)

    def update_sincos_cache(self, seq_len):
        self.model.update_sincos_cache(seq_len)

    def forward(
        self,
        input_ids: torch.LongTensor = None,
        attention_mask: Optional[torch.Tensor] = None,
        position_ids: Optional[torch.LongTensor] = None,
        past_key_values: Optional[List[torch.FloatTensor]] = None,
        inputs_embeds: Optional[torch.FloatTensor] = None,
        labels: Optional[torch.LongTensor] = None,
        use_cache: Optional[bool] = None,
        output_attentions: Optional[bool] = None,
        output_hidden_states: Optional[bool] = None,
        return_dict: Optional[bool] = None,
        cache_position: Optional[torch.LongTensor] = None,
        logits_to_keep: Union[int, torch.Tensor] = 0,
        token_idx: Optional[torch.Tensor] = None,
        trim_logits: Optional[bool] = False,
        attn_softmax_bf16: Optional[bool] = False,
        reuse_cache: Optional[bool] = False,
        use_flash_attention: Optional[bool] = False,
        flash_attention_recompute: Optional[bool] = False,
        flash_attention_causal_mask: Optional[bool] = False,
        flash_attention_fast_softmax: Optional[bool] = False,
        valid_sequence_lengths: torch.Tensor = None,
        cache_idx: int = None,
        lazy_mode: Optional[bool] = True,
        num_virtual_tokens: int = None,
        **kwargs: Unpack[KwargsForCausalLM],
    ) -> Union[Tuple, CausalLMOutputWithPast]:
        output_attentions = output_attentions if output_attentions is not None else self.config.output_attentions
        output_hidden_states = (
            output_hidden_states if output_hidden_states is not None else self.config.output_hidden_states
        )
        return_dict = return_dict if return_dict is not None else self.config.use_return_dict
        if self.generation_config.use_fused_rope is False:
            global has_fused_rope
            has_fused_rope = False

        # decoder outputs consists of (dec_features, layer_state, dec_hidden, dec_attn)
        outputs = self.model(
            input_ids=input_ids,
            attention_mask=attention_mask,
            position_ids=position_ids,
            past_key_values=past_key_values,
            inputs_embeds=inputs_embeds,
            use_cache=use_cache,
            output_attentions=output_attentions,
            output_hidden_states=output_hidden_states,
            return_dict=return_dict,
            cache_position=cache_position,
            token_idx=token_idx,
            attn_softmax_bf16=attn_softmax_bf16,
            reuse_cache=reuse_cache,
            use_flash_attention=use_flash_attention,
            flash_attention_recompute=flash_attention_recompute,
            flash_attention_causal_mask=flash_attention_causal_mask,
            flash_attention_fast_softmax=flash_attention_fast_softmax,
            valid_sequence_lengths=valid_sequence_lengths,
            cache_idx=cache_idx,
            lazy_mode=lazy_mode,
            num_virtual_tokens=num_virtual_tokens,
        )

        hidden_states = outputs[0]
        _, seq_len, _ = hidden_states.shape
        if seq_len > 1 and trim_logits and not self.training:
            if token_idx is not None:
                hidden_states = hidden_states.index_select(1, token_idx - 1)
            else:
                hidden_states = hidden_states[:, -1, :]

        # Only compute necessary logits, and do not upcast them to float if we are not computing the loss
        slice_indices = slice(-logits_to_keep, None) if isinstance(logits_to_keep, int) else logits_to_keep
        logits = self.lm_head(hidden_states[:, slice_indices, :]).float()

        loss = None
        if labels is not None:
            loss = self.loss_function(logits=logits, labels=labels, vocab_size=self.config.vocab_size, **kwargs)

        if not return_dict:
            output = (logits,) + outputs[1:]
            return (loss,) + output if loss is not None else output

        return CausalLMOutputWithPast(
            loss=loss,
            logits=logits,
            past_key_values=outputs.past_key_values,
            hidden_states=outputs.hidden_states,
            attentions=outputs.attentions,
        )

    @staticmethod
    def _reorder_cache(
        past: Tuple[Tuple[torch.Tensor, torch.Tensor], ...], beam_idx: torch.LongTensor
    ) -> Tuple[Tuple[torch.Tensor, torch.Tensor], ...]:
        """
        This function is used to re-order the `past_key_values` cache if [`~PreTrainedModel.beam_search`] or
        [`~PreTrainedModel.beam_sample`] is called. This is required to match `past_key_values` with the correct
        beam_idx at every generation step.

        Output shares the same memory storage as `past`.
        """
        return tuple(
            (
                layer_past[0].index_select(0, beam_idx.to(layer_past[0].device)),
                layer_past[1].index_select(0, beam_idx.to(layer_past[1].device)),
            )
            for layer_past in past
        )

    def prepare_inputs_for_generation(
        self,
        input_ids,
        past_key_values=None,
        attention_mask=None,
        inputs_embeds=None,
        cache_position=None,
        position_ids=None,
        use_cache=True,
        num_logits_to_keep=None,
        token_idx=None,
        **kwargs,
    ):
        reuse_cache = kwargs.get("reuse_cache")
        bucket_internal = kwargs.get("bucket_internal")
        if past_key_values is not None:
            if token_idx is not None:
                idx = token_idx + kwargs.get("inputs_embeds_offset", 0) - 1
                input_ids = torch.index_select(input_ids, 1, idx)
            else:
                if inputs_embeds is not None:  # Exception 1
                    input_ids = input_ids[:, -cache_position.shape[0] :]
                elif (
                    input_ids.shape[1] != cache_position.shape[0]
                ):  # Default case (the "else", a no op, is Exception 2)
                    input_ids = input_ids[:, cache_position]
        elif (reuse_cache or bucket_internal) and token_idx is not None:
            # KV cache is pre allocated with reuse cache or will be padded with bucket internal
            # hence for the 1st token we can slice the inputs till token idx for the fwd pass.
            input_ids = input_ids[:, :token_idx]
            attention_mask = attention_mask[:, :token_idx]

        if attention_mask is not None and position_ids is None:
            # create position_ids on the fly for batch generation
            position_ids = attention_mask.long().cumsum(-1) - 1
            position_ids.masked_fill_(attention_mask == 0, 1)
            if past_key_values:
                if token_idx is not None:
                    position_ids = torch.index_select(position_ids, 1, token_idx - 1)
                else:
                    position_ids = position_ids[:, -input_ids.shape[1] :]
                # This `clone` call is needed to avoid recapturing cuda graphs with `torch.compile`'s  `mode="reduce-overhead`, as otherwise the input `position_ids` would have various stride during the decoding. Here, simply using `.contiguous()` is not sufficient as in the batch size = 1 case, `position_ids` is already contiguous but with varying stride which retriggers a capture.
                position_ids = position_ids.clone(memory_format=torch.contiguous_format)

        cache_position = None

        # if `inputs_embeds` are passed, we only want to use them in the 1st generation step
        if inputs_embeds is not None and past_key_values is None:
            model_inputs = {"inputs_embeds": inputs_embeds}
        else:
            model_inputs = {
                "input_ids": input_ids.clone(memory_format=torch.contiguous_format)
            }  # `contiguous()` needed for compilation use cases

        if num_logits_to_keep is not None:
            model_inputs["num_logits_to_keep"] = num_logits_to_keep

        model_inputs.update(
            {
                "position_ids": position_ids.contiguous(),
                "cache_position": cache_position,
                "past_key_values": past_key_values,
                "use_cache": use_cache,
                "attention_mask": attention_mask,
                "token_idx": token_idx,
                "trim_logits": kwargs.get("trim_logits"),
                "attn_softmax_bf16": kwargs.get("attn_softmax_bf16"),
                "reuse_cache": reuse_cache,
                "use_flash_attention": kwargs.get("use_flash_attention"),
                "flash_attention_recompute": kwargs.get("flash_attention_recompute"),
                "flash_attention_causal_mask": kwargs.get("flash_attention_causal_mask"),
                "flash_attention_fast_softmax": kwargs.get("flash_attention_fast_softmax"),
                "valid_sequence_lengths": kwargs.get("valid_sequence_lengths"),
                "cache_idx": kwargs.get("cache_idx"),
                "lazy_mode": kwargs.get("lazy_mode"),
                "num_virtual_tokens": kwargs.get("num_virtual_tokens"),
            }
        )
        return model_inputs


def apply_customized_rope(q, k, cos, sin, position_ids, training=True):
    if q.device.type == "hpu" and has_fused_rope:
        return apply_customized_rope_module(q, k, cos, sin, position_ids, training)
    else:
        # keep the same implementation as Transformers v4.37.2
        return apply_rotary_pos_emb(q, k, cos[position_ids], sin[position_ids])<|MERGE_RESOLUTION|>--- conflicted
+++ resolved
@@ -202,8 +202,6 @@
     return attn_output, attn_weights
 
 
-<<<<<<< HEAD
-=======
 class GaudiDistributedAttention(torch.nn.Module):
     def __init__(
         self, hpu_module_fsdpa: ModuleFusedSDPA, scale, attention_dropout, enable_recompute, flash_attention_fp8
@@ -272,7 +270,6 @@
         return fused_scaled_dot_product_attention
 
 
->>>>>>> 9f0cbb10
 class GaudiQwen2Attention(Qwen2Attention):
     def __init__(self, config: Qwen2Config, layer_idx: Optional[int] = None):
         super().__init__(config, layer_idx)
@@ -311,8 +308,6 @@
                 if FusedSDPA
                 else None
             )
-
-        self.num_key_value_heads = config.num_key_value_heads
 
         self.num_key_value_heads = config.num_key_value_heads
 
@@ -481,14 +476,6 @@
         fused_scaled_dot_product_attention = get_gaudi_distributed_attention(
             self.fused_scaled_dot_product_attention, self.fused_scaled_dot_product_attention_distributed
         )
-        sliding_window = None
-        if (
-            self.config.use_sliding_window
-            and getattr(self.config, "sliding_window", None) is not None
-            and self.layer_idx >= self.config.max_window_layers
-        ):
-            sliding_window = self.config.sliding_window
-
         sliding_window = None
         if (
             self.config.use_sliding_window
