# coding=utf-8
# Copyright 2022 The HuggingFace Team. All rights reserved.
#
# Licensed under the Apache License, Version 2.0 (the "License");
# you may not use this file except in compliance with the License.
# You may obtain a copy of the License at
#
#     http://www.apache.org/licenses/LICENSE-2.0
#
# Unless required by applicable law or agreed to in writing, software
# distributed under the License is distributed on an "AS IS" BASIS,
# WITHOUT WARRANTIES OR CONDITIONS OF ANY KIND, either express or implied.
# See the License for the specific language governing permissions and
# limitations under the License.

import transformers

from .generation import (
    GaudiGenerationConfig,
    GaudiGenerationMixin,
    gaudi_MaxLengthCriteria_call,
    gaudi_MaxNewTokensCriteria_call,
)
from .models import (
    GaudiBloomForCausalLM,
    GaudiBloomMLP,
    GaudiCodeGenAttention,
    GaudiCodeGenForCausalLM,
    GaudiFalconAttention,
    GaudiFalconDecoderLayer,
    GaudiFalconForCausalLM,
    GaudiFalconMLP,
    GaudiFalconModel,
    GaudiGemmaDecoderLayer,
    GaudiGemmaForCausalLM,
    GaudiGPT2Attention,
    GaudiGPT2LMHeadModel,
    GaudiGPTBigCodeForCausalLM,
    GaudiGPTJAttention,
    GaudiGPTJForCausalLM,
    GaudiGPTNeoXForCausalLM,
    GaudiLlamaAttention,
    GaudiLlamaDecoderLayer,
    GaudiLlamaDynamicNTKScalingRotaryEmbedding,
    GaudiLlamaForCausalLM,
    GaudiLlamaLinearScalingRotaryEmbedding,
    GaudiLlamaMLP,
    GaudiLlamaModel,
    GaudiLlamaRotaryEmbedding,
    GaudiLlavaForConditionalGeneration,
    GaudiMistralAttention,
    GaudiMistralDecoderLayer,
    GaudiMistralForCausalLM,
    GaudiMistralModel,
    GaudiMixtralAttention,
    GaudiMixtralDecoderLayer,
    GaudiMixtralForCausalLM,
    GaudiMptForCausalLM,
    GaudiMptModel,
    GaudiOPTForCausalLM,
    GaudiOPTLearnedPositionalEmbedding,
    GaudiPhiForCausalLM,
<<<<<<< HEAD
    MistralConfig,
    MixtralConfig,
=======
    GaudiStableLmForCausalLM,
>>>>>>> 4e15cd40
    _gaudi_wav2vec2_compute_mask_indices,
    _gaudi_wav2vec2_mask_hidden_states,
    gaudi_albert_forward,
    gaudi_BartAttention_forward,
    gaudi_BartDecoder_forward,
    gaudi_BartDecoderLayer_forward,
    gaudi_BartEncoder_forward,
    gaudi_BartEncoderLayer_forward,
    gaudi_BartForConditionalGeneration_forward,
    gaudi_BartForConditionalGeneration_prepare_inputs_for_generation,
    gaudi_BartLearnedPositionalEmbedding,
    gaudi_BartModel_forward,
    gaudi_BlipForConditionalGeneration_generate,
    gaudi_BlipForQuestionAnswering_generate,
    gaudi_BlipTextAttention_forward,
    gaudi_BlipTextEncoder_forward,
    gaudi_BlipTextLayer_forward,
    gaudi_BlipTextLMHead_forward,
    gaudi_BlipTextLMHead_prepare_inputs_for_generation,
    gaudi_BlipTextModel_forward,
    gaudi_BlipTextSelfAttention_forward,
    gaudi_bloom_attention_forward,
    gaudi_bloom_block_forward,
    gaudi_bloom_convert_to_bloom_cache,
    gaudi_bloom_convert_to_standard_cache,
    gaudi_bloom_model_forward,
    gaudi_check_and_enable_sdpa,
    gaudi_codegen_block_forward,
    gaudi_codegen_model_forward,
    gaudi_conv1d_forward,
    gaudi_esm_for_protein_folding_forward,
    gaudi_esmfolding_trunk_forward,
    gaudi_falcon_attention_split_heads,
    gaudi_falcon_linear_forward,
    gaudi_gemma_attention_forward,
    gaudi_gemma_model_forward,
    gaudi_generate_speech,
    gaudi_get_extended_attention_mask,
    gaudi_gpt2_block_forward,
    gaudi_gpt2_forward,
    gaudi_gpt_bigcode_attention_forward,
    gaudi_gpt_bigcode_block_forward,
    gaudi_gpt_bigcode_model_forward,
    gaudi_gpt_neox_attention_forward,
    gaudi_gpt_neox_layer_forward,
    gaudi_gpt_neox_model_forward,
    gaudi_gpt_neox_rotary_embedding_set_cos_sin_cache,
    gaudi_gptj_block_forward,
    gaudi_gptj_model_forward,
    gaudi_invert_attention_mask,
    gaudi_llama_rmsnorm_forward,
    gaudi_mistral_rmsnorm_forward,
    gaudi_mixtral_block_sparse_moe_forward,
    gaudi_mixtral_model_forward,
    gaudi_mixtral_rmsnorm_forward,
    gaudi_mpt_attention_forward,
    gaudi_mpt_block_forward,
    gaudi_opt_attention_forward,
    gaudi_opt_decoder_forward,
    gaudi_opt_decoder_layer_forward,
    gaudi_opt_model_forward,
    gaudi_phi_attention_forward,
    gaudi_phi_decoder_layer_forward,
    gaudi_phi_model_forward,
    gaudi_rot_matmul,
    gaudi_rot_vec_mul,
    gaudi_SpeechT5Attention_forward,
    gaudi_SpeechT5Decoder_forward,
    gaudi_SpeechT5DecoderLayer_forward,
    gaudi_SpeechT5SpeechDecoderPrenet_forward,
    gaudi_stablelm_attention_forward,
    gaudi_stablelm_decoder_layer_forward,
    gaudi_stablelm_model_forward,
    gaudi_swin_get_attn_mask,
    gaudi_t5_layernorm_forward,
    gaudi_T5Attention_forward,
    gaudi_T5Block_forward,
    gaudi_T5ForConditionalGeneration_forward,
    gaudi_T5ForConditionalGeneration_prepare_inputs_for_generation,
    gaudi_T5LayerSelfAttention_forward,
    gaudi_T5Stack_forward,
    gaudi_VisionEncoderDecoderModel_prepare_inputs_for_generation,
    gaudi_vit_self_attention_forward,
    gaudi_wav2vec2_encoder_forward,
    gaudi_wav2vec2_forward,
    gaudi_wav2vec2_tdnnlayer_forward,
    gaudi_wav2vec2forctc_forward,
)


def adapt_transformers_to_gaudi():
    """
    Replaces some Transformers' methods for equivalent methods optimized
    for Gaudi.
    """

    # optimize Conv1D
    transformers.pytorch_utils.Conv1D.forward = gaudi_conv1d_forward

    # Optimization tweak for ViT
    transformers.models.vit.modeling_vit.ViTSelfAttention.forward = gaudi_vit_self_attention_forward

    # Optimization tweak for Swin
    transformers.models.swin.modeling_swin.SwinLayer.get_attn_mask = gaudi_swin_get_attn_mask

    # Optimization tweak for Wav2Vec2
    transformers.models.wav2vec2.modeling_wav2vec2._compute_mask_indices = _gaudi_wav2vec2_compute_mask_indices
    # transformers.models.wav2vec2.modeling_wav2vec2._sample_negative_indices = _gaudi_wav2vec2_sample_negative_indices
    transformers.models.wav2vec2.modeling_wav2vec2.Wav2Vec2Model._mask_hidden_states = (
        _gaudi_wav2vec2_mask_hidden_states
    )
    transformers.models.wav2vec2.modeling_wav2vec2.Wav2Vec2Model.forward = gaudi_wav2vec2_forward
    transformers.models.wav2vec2.modeling_wav2vec2.Wav2Vec2Encoder.forward = gaudi_wav2vec2_encoder_forward
    transformers.models.wav2vec2.modeling_wav2vec2.Wav2Vec2ForCTC.forward = gaudi_wav2vec2forctc_forward
    transformers.models.wav2vec2.modeling_wav2vec2.TDNNLayer.forward = gaudi_wav2vec2_tdnnlayer_forward

    # Generation is modified to run faster in lazy mode
    transformers.generation.GenerationMixin.generate = GaudiGenerationMixin.generate
    transformers.generation.GenerationMixin._update_model_kwargs_for_generation = (
        GaudiGenerationMixin._update_model_kwargs_for_generation
    )
    transformers.generation.GenerationMixin.update_model_kwargs_for_bucketing = (
        GaudiGenerationMixin.update_model_kwargs_for_bucketing
    )
    transformers.generation.GenerationMixin._get_hpu_graphs_kwargs = GaudiGenerationMixin._get_hpu_graphs_kwargs
    transformers.generation.GenerationMixin._expand_inputs_for_generation = staticmethod(
        GaudiGenerationMixin._expand_inputs_for_generation
    )
    transformers.generation.GenerationMixin._prepare_attention_mask_for_generation = (
        GaudiGenerationMixin._prepare_attention_mask_for_generation
    )
    transformers.generation.GenerationMixin._prepare_decoder_input_ids_for_generation = (
        GaudiGenerationMixin._prepare_decoder_input_ids_for_generation
    )
    transformers.generation.GenerationMixin._prepare_decoder_attention_mask = (
        GaudiGenerationMixin._prepare_decoder_attention_mask
    )
    transformers.generation.GenerationMixin._validate_model_kwargs = GaudiGenerationMixin._validate_model_kwargs
    transformers.generation.GenerationMixin.greedy_search = GaudiGenerationMixin.greedy_search
    transformers.generation.GenerationMixin.sample = GaudiGenerationMixin.sample
    transformers.generation.GenerationMixin.beam_search = GaudiGenerationMixin.beam_search
    transformers.generation.GenerationMixin.beam_sample = GaudiGenerationMixin.beam_sample
    transformers.generation.GenerationMixin.group_beam_search = GaudiGenerationMixin.group_beam_search
    transformers.generation.GenerationMixin.constrained_beam_search = GaudiGenerationMixin.constrained_beam_search
    transformers.generation.GenerationConfig = GaudiGenerationConfig
    transformers.modeling_utils.GenerationConfig = GaudiGenerationConfig
    transformers.generation.MaxLengthCriteria.__call__ = gaudi_MaxLengthCriteria_call
    transformers.generation.MaxNewTokensCriteria.__call__ = gaudi_MaxNewTokensCriteria_call

    # Optimization for BLOOM generation on Gaudi
    transformers.models.bloom.modeling_bloom.BloomAttention.forward = gaudi_bloom_attention_forward
    transformers.models.bloom.modeling_bloom.BloomBlock.forward = gaudi_bloom_block_forward
    transformers.models.bloom.modeling_bloom.BloomModel.forward = gaudi_bloom_model_forward
    transformers.models.bloom.modeling_bloom.BloomMLP = GaudiBloomMLP
    transformers.models.bloom.modeling_bloom.BloomForCausalLM = GaudiBloomForCausalLM
    transformers.models.bloom.modeling_bloom.BloomPreTrainedModel._convert_to_standard_cache = (
        gaudi_bloom_convert_to_standard_cache
    )
    transformers.models.bloom.modeling_bloom.BloomPreTrainedModel._convert_to_bloom_cache = (
        gaudi_bloom_convert_to_bloom_cache
    )

    # Optimization for BART generation on Gaudi
    transformers.models.bart.modeling_bart.BartLearnedPositionalEmbedding = gaudi_BartLearnedPositionalEmbedding
    transformers.models.bart.modeling_bart.BartAttention.forward = gaudi_BartAttention_forward
    transformers.models.bart.modeling_bart.BartEncoderLayer.forward = gaudi_BartEncoderLayer_forward
    transformers.models.bart.modeling_bart.BartDecoderLayer.forward = gaudi_BartDecoderLayer_forward
    transformers.models.bart.modeling_bart.BartEncoder.forward = gaudi_BartEncoder_forward
    transformers.models.bart.modeling_bart.BartDecoder.forward = gaudi_BartDecoder_forward
    transformers.models.bart.modeling_bart.BartModel.forward = gaudi_BartModel_forward
    transformers.models.bart.modeling_bart.BartForConditionalGeneration.forward = (
        gaudi_BartForConditionalGeneration_forward
    )
    transformers.models.bart.modeling_bart.BartForConditionalGeneration.prepare_inputs_for_generation = (
        gaudi_BartForConditionalGeneration_prepare_inputs_for_generation
    )

    # Optimization for codegen generation on Gaudi
    transformers.models.codegen.modeling_codegen.CodeGenAttention = GaudiCodeGenAttention
    transformers.models.codegen.modeling_codegen.CodeGenForCausalLM = GaudiCodeGenForCausalLM
    transformers.models.codegen.modeling_codegen.CodeGenModel.forward = gaudi_codegen_model_forward
    transformers.models.codegen.modeling_codegen.CodeGenBlock.forward = gaudi_codegen_block_forward

    # Replace invert_attention_mask and get_extended_attention_mask
    # so that Torch Autocast is disabled for specific parts of the code
    transformers.modeling_utils.ModuleUtilsMixin.invert_attention_mask = gaudi_invert_attention_mask
    transformers.modeling_utils.ModuleUtilsMixin.get_extended_attention_mask = gaudi_get_extended_attention_mask

    # Override sdpa check on Gaudi
    transformers.modeling_utils.PreTrainedModel._check_and_enable_sdpa = gaudi_check_and_enable_sdpa

    # AlbertModel.forward does not rely on get_extended_attention_mask so it also needs to be replaced
    transformers.models.albert.modeling_albert.AlbertModel.forward = gaudi_albert_forward

    # Optimization for GPT2 on Gaudi
    transformers.models.gpt2.modeling_gpt2.GPT2Attention = GaudiGPT2Attention
    transformers.models.gpt2.modeling_gpt2.GPT2Model.forward = gaudi_gpt2_forward
    transformers.models.gpt2.modeling_gpt2.GPT2LMHeadModel = GaudiGPT2LMHeadModel
    transformers.models.gpt2.modeling_gpt2.GPT2Block.forward = gaudi_gpt2_block_forward

    # Optimization for EsmFold on Gaudi
    transformers.models.esm.modeling_esmfold.EsmFoldingTrunk.forward = gaudi_esmfolding_trunk_forward
    transformers.models.esm.modeling_esmfold.EsmForProteinFolding.forward = gaudi_esm_for_protein_folding_forward
    transformers.models.esm.openfold_utils.rigid_utils.rot_matmul = gaudi_rot_matmul
    transformers.models.esm.openfold_utils.rigid_utils.rot_vec_mul = gaudi_rot_vec_mul

    # Optimization for OPT generation on Gaudi
    transformers.models.opt.modeling_opt.OPTAttention.forward = gaudi_opt_attention_forward
    transformers.models.opt.modeling_opt.OPTDecoder.forward = gaudi_opt_decoder_forward
    transformers.models.opt.modeling_opt.OPTForCausalLM = GaudiOPTForCausalLM
    transformers.models.opt.modeling_opt.OPTModel.forward = gaudi_opt_model_forward
    transformers.models.opt.modeling_opt.OPTDecoderLayer.forward = gaudi_opt_decoder_layer_forward
    transformers.models.opt.modeling_opt.OPTLearnedPositionalEmbedding = GaudiOPTLearnedPositionalEmbedding

    # Optimization for GPTJ on Gaudi
    transformers.models.gptj.modeling_gptj.GPTJAttention = GaudiGPTJAttention
    transformers.models.gptj.modeling_gptj.GPTJForCausalLM = GaudiGPTJForCausalLM
    transformers.models.gptj.modeling_gptj.GPTJBlock.forward = gaudi_gptj_block_forward
    transformers.models.gptj.modeling_gptj.GPTJModel.forward = gaudi_gptj_model_forward

    # Optimization for GPTBigCode on Gaudi
    transformers.models.gpt_bigcode.modeling_gpt_bigcode.GPTBigCodeAttention.forward = (
        gaudi_gpt_bigcode_attention_forward
    )
    transformers.models.gpt_bigcode.modeling_gpt_bigcode.GPTBigCodeForCausalLM = GaudiGPTBigCodeForCausalLM
    transformers.models.gpt_bigcode.modeling_gpt_bigcode.GPTBigCodeBlock.forward = gaudi_gpt_bigcode_block_forward
    transformers.models.gpt_bigcode.modeling_gpt_bigcode.GPTBigCodeModel.forward = gaudi_gpt_bigcode_model_forward

    # Optimization for gpt-neox generation on Gaudi
    transformers.models.gpt_neox.modeling_gpt_neox.GPTNeoXForCausalLM = GaudiGPTNeoXForCausalLM
    transformers.models.gpt_neox.modeling_gpt_neox.GPTNeoXModel.forward = gaudi_gpt_neox_model_forward
    transformers.models.gpt_neox.modeling_gpt_neox.GPTNeoXLayer.forward = gaudi_gpt_neox_layer_forward
    transformers.models.gpt_neox.modeling_gpt_neox.GPTNeoXAttention.forward = gaudi_gpt_neox_attention_forward
    transformers.models.gpt_neox.modeling_gpt_neox.GPTNeoXRotaryEmbedding._set_cos_sin_cache = (
        gaudi_gpt_neox_rotary_embedding_set_cos_sin_cache
    )

    # Optimization for llama generation on Gaudi
    transformers.models.llama.modeling_llama.LlamaForCausalLM = GaudiLlamaForCausalLM
    transformers.models.llama.modeling_llama.LlamaModel = GaudiLlamaModel
    transformers.models.llama.modeling_llama.LlamaAttention = GaudiLlamaAttention
    transformers.models.llama.modeling_llama.LlamaMLP = GaudiLlamaMLP
    transformers.models.llama.modeling_llama.LlamaDecoderLayer = GaudiLlamaDecoderLayer
    transformers.models.llama.modeling_llama.LlamaRotaryEmbedding = GaudiLlamaRotaryEmbedding
    transformers.models.llama.modeling_llama.LlamaLinearScalingRotaryEmbedding = GaudiLlamaLinearScalingRotaryEmbedding
    transformers.models.llama.modeling_llama.LlamaDynamicNTKScalingRotaryEmbedding = (
        GaudiLlamaDynamicNTKScalingRotaryEmbedding
    )
    transformers.models.llama.modeling_llama.LlamaRMSNorm.forward = gaudi_llama_rmsnorm_forward

    # Optimization for llava on Gaudi
    transformers.models.llava.modeling_llava.LlavaForConditionalGeneration = GaudiLlavaForConditionalGeneration

    # Optimization for falcon generation on Gaudi
    transformers.models.falcon.modeling_falcon.FalconAttention = GaudiFalconAttention
    transformers.models.falcon.modeling_falcon.FalconForCausalLM = GaudiFalconForCausalLM
    transformers.models.falcon.modeling_falcon.FalconMLP = GaudiFalconMLP
    transformers.models.falcon.modeling_falcon.FalconModel = GaudiFalconModel
    transformers.models.falcon.modeling_falcon.FalconDecoderLayer = GaudiFalconDecoderLayer
    transformers.models.falcon.modeling_falcon.FalconAttention._split_heads = gaudi_falcon_attention_split_heads
    transformers.models.falcon.modeling_falcon.FalconLinear.forward = gaudi_falcon_linear_forward

    # Optimization for t5 on Gaudi
    transformers.models.t5.modeling_t5.T5LayerNorm.forward = gaudi_t5_layernorm_forward
    transformers.models.t5.modeling_t5.T5Stack.forward = gaudi_T5Stack_forward
    transformers.models.t5.modeling_t5.T5LayerSelfAttention.forward = gaudi_T5LayerSelfAttention_forward
    transformers.models.t5.modeling_t5.T5ForConditionalGeneration.forward = gaudi_T5ForConditionalGeneration_forward
    transformers.models.t5.modeling_t5.T5ForConditionalGeneration.prepare_inputs_for_generation = (
        gaudi_T5ForConditionalGeneration_prepare_inputs_for_generation
    )
    transformers.models.t5.modeling_t5.T5Attention.forward = gaudi_T5Attention_forward
    transformers.models.t5.modeling_t5.T5Block.forward = gaudi_T5Block_forward

    # Optimization for mpt on Gaudi
    transformers.models.mpt.modeling_mpt.MptForCausalLM = GaudiMptForCausalLM
    transformers.models.mpt.modeling_mpt.MptModel = GaudiMptModel
    transformers.models.mpt.modeling_mpt.MptAttention.forward = gaudi_mpt_attention_forward
    transformers.models.mpt.modeling_mpt.MptBlock.forward = gaudi_mpt_block_forward

    # Optimization for mistral on Gaudi
    transformers.models.mistral.modeling_mistral.MistralForCausalLM = GaudiMistralForCausalLM
    transformers.models.mistral.modeling_mistral.MistralAttention = GaudiMistralAttention
    transformers.models.mistral.modeling_mistral.MistralDecoderLayer = GaudiMistralDecoderLayer
    transformers.models.mistral.modeling_mistral.MistralModel = GaudiMistralModel
    transformers.models.mistral.modeling_mistral.MistralRMSNorm.forward = gaudi_mistral_rmsnorm_forward
    transformers.models.mistral.configuration_mistral.MistralConfig = MistralConfig

    # Optimization for phi on Gaudi
    transformers.models.phi.modeling_phi.PhiForCausalLM = GaudiPhiForCausalLM
    transformers.models.phi.modeling_phi.PhiAttention.forward = gaudi_phi_attention_forward
    transformers.models.phi.modeling_phi.PhiDecoderLayer.forward = gaudi_phi_decoder_layer_forward
    transformers.models.phi.modeling_phi.PhiModel.forward = gaudi_phi_model_forward

    # Optimization for gemma on Gaudi
    transformers.models.gemma.modeling_gemma.GemmaForCausalLM = GaudiGemmaForCausalLM
    transformers.models.gemma.modeling_gemma.GemmaAttention.forward = gaudi_gemma_attention_forward
    transformers.models.gemma.modeling_gemma.GemmaDecoderLayer = GaudiGemmaDecoderLayer
    transformers.models.gemma.modeling_gemma.GemmaModel.forward = gaudi_gemma_model_forward

    # Optimization for blip Text model on Gaudi
    transformers.models.blip.BlipTextModel.forward = gaudi_BlipTextModel_forward
    transformers.models.blip.modeling_blip_text.BlipTextLMHeadModel.forward = gaudi_BlipTextLMHead_forward
    transformers.models.blip.modeling_blip_text.BlipTextLMHeadModel.prepare_inputs_for_generation = (
        gaudi_BlipTextLMHead_prepare_inputs_for_generation
    )
    transformers.models.blip.modeling_blip_text.BlipTextEncoder.forward = gaudi_BlipTextEncoder_forward
    transformers.models.blip.modeling_blip_text.BlipTextLayer.forward = gaudi_BlipTextLayer_forward
    transformers.models.blip.modeling_blip_text.BlipTextAttention.forward = gaudi_BlipTextAttention_forward
    transformers.models.blip.modeling_blip_text.BlipTextSelfAttention.forward = gaudi_BlipTextSelfAttention_forward
    transformers.models.blip.BlipForQuestionAnswering.generate = gaudi_BlipForQuestionAnswering_generate
    transformers.models.blip.BlipForConditionalGeneration.generate = gaudi_BlipForConditionalGeneration_generate

    # Optimization for mixtral on Gaudi
    transformers.models.mixtral.modeling_mixtral.MixtralAttention = GaudiMixtralAttention
    transformers.models.mixtral.modeling_mixtral.MixtralForCausalLM = GaudiMixtralForCausalLM
    transformers.models.mixtral.modeling_mixtral.MixtralModel.forward = gaudi_mixtral_model_forward
    transformers.models.mixtral.modeling_mixtral.MixtralSparseMoeBlock.forward = gaudi_mixtral_block_sparse_moe_forward
    transformers.models.mixtral.modeling_mixtral.MixtralDecoderLayer = GaudiMixtralDecoderLayer
    transformers.models.mixtral.modeling_mixtral.MixtralRMSNorm.forward = gaudi_mixtral_rmsnorm_forward
    transformers.models.mixtral.configuration_mixtral.MixtralConfig = MixtralConfig

    # Optimization for speecht5 on Gaudi
    transformers.models.speecht5.modeling_speecht5.SpeechT5Decoder.forward = gaudi_SpeechT5Decoder_forward
    transformers.models.speecht5.modeling_speecht5.SpeechT5DecoderLayer.forward = gaudi_SpeechT5DecoderLayer_forward
    transformers.models.speecht5.modeling_speecht5.SpeechT5Attention.forward = gaudi_SpeechT5Attention_forward
    transformers.models.speecht5.modeling_speecht5._generate_speech = gaudi_generate_speech
    transformers.models.speecht5.modeling_speecht5.SpeechT5SpeechDecoderPrenet.forward = (
        gaudi_SpeechT5SpeechDecoderPrenet_forward
    )

    # Optimization for stablelm on Gaudi
    transformers.models.stablelm.modeling_stablelm.StableLmForCausalLM = GaudiStableLmForCausalLM
    transformers.models.stablelm.modeling_stablelm.StableLmModel.forward = gaudi_stablelm_model_forward
    transformers.models.stablelm.modeling_stablelm.StableLmAttention.forward = gaudi_stablelm_attention_forward
    transformers.models.stablelm.modeling_stablelm.StableLmDecoderLayer.forward = gaudi_stablelm_decoder_layer_forward

    transformers.models.vision_encoder_decoder.modeling_vision_encoder_decoder.VisionEncoderDecoderModel.prepare_inputs_for_generation = gaudi_VisionEncoderDecoderModel_prepare_inputs_for_generation<|MERGE_RESOLUTION|>--- conflicted
+++ resolved
@@ -60,12 +60,9 @@
     GaudiOPTForCausalLM,
     GaudiOPTLearnedPositionalEmbedding,
     GaudiPhiForCausalLM,
-<<<<<<< HEAD
+    GaudiStableLmForCausalLM,
     MistralConfig,
     MixtralConfig,
-=======
-    GaudiStableLmForCausalLM,
->>>>>>> 4e15cd40
     _gaudi_wav2vec2_compute_mask_indices,
     _gaudi_wav2vec2_mask_hidden_states,
     gaudi_albert_forward,
