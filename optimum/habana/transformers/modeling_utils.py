# coding=utf-8
# Copyright 2022 The HuggingFace Team. All rights reserved.
#
# Licensed under the Apache License, Version 2.0 (the "License");
# you may not use this file except in compliance with the License.
# You may obtain a copy of the License at
#
#     http://www.apache.org/licenses/LICENSE-2.0
#
# Unless required by applicable law or agreed to in writing, software
# distributed under the License is distributed on an "AS IS" BASIS,
# WITHOUT WARRANTIES OR CONDITIONS OF ANY KIND, either express or implied.
# See the License for the specific language governing permissions and
# limitations under the License.

import transformers

from .generation import (
    GaudiGenerationConfig,
    GaudiGenerationMixin,
    gaudi_MaxLengthCriteria_call,
    gaudi_MaxNewTokensCriteria_call,
)
from .models import (
    GaudiBloomForCausalLM,
    GaudiBloomMLP,
    GaudiCodeGenAttention,
    GaudiCodeGenForCausalLM,
    GaudiFalconAttention,
    GaudiFalconDecoderLayer,
    GaudiFalconForCausalLM,
    GaudiFalconMLP,
    GaudiFalconModel,
    GaudiGPT2Attention,
    GaudiGPT2LMHeadModel,
    GaudiGPTBigCodeForCausalLM,
    GaudiGPTJAttention,
    GaudiGPTJForCausalLM,
    GaudiGPTNeoXForCausalLM,
    GaudiLlamaAttention,
    GaudiLlamaDecoderLayer,
    GaudiLlamaDynamicNTKScalingRotaryEmbedding,
    GaudiLlamaForCausalLM,
    GaudiLlamaLinearScalingRotaryEmbedding,
    GaudiLlamaMLP,
    GaudiLlamaModel,
    GaudiLlamaRotaryEmbedding,
    GaudiLlavaForConditionalGeneration,
    GaudiMistralAttention,
    GaudiMistralDecoderLayer,
    GaudiMistralForCausalLM,
    GaudiMistralModel,
    GaudiMixtralForCausalLM,
    GaudiMptForCausalLM,
    GaudiMptModel,
    GaudiOPTForCausalLM,
    GaudiOPTLearnedPositionalEmbedding,
    GaudiPhiForCausalLM,
    _gaudi_wav2vec2_compute_mask_indices,
    _gaudi_wav2vec2_mask_hidden_states,
    gaudi_albert_forward,
    gaudi_BartAttention_forward,
    gaudi_BartDecoder_forward,
    gaudi_BartDecoderLayer_forward,
    gaudi_BartEncoder_forward,
    gaudi_BartEncoderLayer_forward,
    gaudi_BartForConditionalGeneration_forward,
    gaudi_BartForConditionalGeneration_prepare_inputs_for_generation,
    gaudi_BartLearnedPositionalEmbedding,
    gaudi_BartModel_forward,
    gaudi_BlipForConditionalGeneration_generate,
    gaudi_BlipForQuestionAnswering_generate,
    gaudi_BlipTextAttention_forward,
    gaudi_BlipTextEncoder_forward,
    gaudi_BlipTextLayer_forward,
    gaudi_BlipTextLMHead_forward,
    gaudi_BlipTextLMHead_prepare_inputs_for_generation,
    gaudi_BlipTextModel_forward,
    gaudi_BlipTextSelfAttention_forward,
    gaudi_bloom_attention_forward,
    gaudi_bloom_block_forward,
    gaudi_bloom_convert_to_bloom_cache,
    gaudi_bloom_convert_to_standard_cache,
    gaudi_bloom_model_forward,
    gaudi_check_and_enable_sdpa,
    gaudi_codegen_block_forward,
    gaudi_codegen_model_forward,
    gaudi_conv1d_forward,
    gaudi_esm_for_protein_folding_forward,
    gaudi_esmfolding_trunk_forward,
    gaudi_falcon_attention_split_heads,
    gaudi_falcon_linear_forward,
    gaudi_generate_speech,
    gaudi_get_extended_attention_mask,
    gaudi_gpt2_block_forward,
    gaudi_gpt2_forward,
    gaudi_gpt_bigcode_attention_forward,
    gaudi_gpt_bigcode_block_forward,
    gaudi_gpt_bigcode_model_forward,
    gaudi_gpt_neox_attention_forward,
    gaudi_gpt_neox_layer_forward,
    gaudi_gpt_neox_model_forward,
    gaudi_gpt_neox_rotary_embedding_set_cos_sin_cache,
    gaudi_gptj_block_forward,
    gaudi_gptj_model_forward,
    gaudi_invert_attention_mask,
    gaudi_llama_rmsnorm_forward,
    gaudi_mistral_rmsnorm_forward,
    gaudi_mixtral_attention_forward,
    gaudi_mixtral_block_sparse_moe_forward,
    gaudi_mixtral_decoder_layer_forward,
    gaudi_mixtral_model_forward,
    gaudi_mixtral_rmsnorm_forward,
    gaudi_mpt_attention_forward,
    gaudi_mpt_block_forward,
    gaudi_opt_attention_forward,
    gaudi_opt_decoder_forward,
    gaudi_opt_decoder_layer_forward,
    gaudi_opt_model_forward,
    gaudi_phi_attention_forward,
    gaudi_phi_decoder_layer_forward,
    gaudi_phi_model_forward,
    gaudi_rot_matmul,
    gaudi_rot_vec_mul,
    gaudi_SpeechT5Attention_forward,
    gaudi_SpeechT5Decoder_forward,
    gaudi_SpeechT5DecoderLayer_forward,
    gaudi_SpeechT5SpeechDecoderPrenet_forward,
    gaudi_swin_get_attn_mask,
    gaudi_t5_layernorm_forward,
    gaudi_T5Attention_forward,
    gaudi_T5Block_forward,
    gaudi_T5ForConditionalGeneration_forward,
    gaudi_T5ForConditionalGeneration_prepare_inputs_for_generation,
    gaudi_T5LayerSelfAttention_forward,
    gaudi_T5Stack_forward,
    gaudi_VisionEncoderDecoderModel_prepare_inputs_for_generation,
    gaudi_vit_self_attention_forward,
    gaudi_wav2vec2_encoder_forward,
    gaudi_wav2vec2_forward,
    gaudi_wav2vec2_tdnnlayer_forward,
    gaudi_wav2vec2forctc_forward,
)


def adapt_transformers_to_gaudi():
    """
    Replaces some Transformers' methods for equivalent methods optimized
    for Gaudi.
    """

    # optimize Conv1D
    transformers.pytorch_utils.Conv1D.forward = gaudi_conv1d_forward

    # Optimization tweak for ViT
    transformers.models.vit.modeling_vit.ViTSelfAttention.forward = gaudi_vit_self_attention_forward

    # Optimization tweak for Swin
    transformers.models.swin.modeling_swin.SwinLayer.get_attn_mask = gaudi_swin_get_attn_mask

    # Optimization tweak for Wav2Vec2
    transformers.models.wav2vec2.modeling_wav2vec2._compute_mask_indices = _gaudi_wav2vec2_compute_mask_indices
    # transformers.models.wav2vec2.modeling_wav2vec2._sample_negative_indices = _gaudi_wav2vec2_sample_negative_indices
    transformers.models.wav2vec2.modeling_wav2vec2.Wav2Vec2Model._mask_hidden_states = (
        _gaudi_wav2vec2_mask_hidden_states
    )
    transformers.models.wav2vec2.modeling_wav2vec2.Wav2Vec2Model.forward = gaudi_wav2vec2_forward
    transformers.models.wav2vec2.modeling_wav2vec2.Wav2Vec2Encoder.forward = gaudi_wav2vec2_encoder_forward
    transformers.models.wav2vec2.modeling_wav2vec2.Wav2Vec2ForCTC.forward = gaudi_wav2vec2forctc_forward
    transformers.models.wav2vec2.modeling_wav2vec2.TDNNLayer.forward = gaudi_wav2vec2_tdnnlayer_forward

    # Generation is modified to run faster in lazy mode
    transformers.generation.GenerationMixin.generate = GaudiGenerationMixin.generate
    transformers.generation.GenerationMixin._update_model_kwargs_for_generation = (
        GaudiGenerationMixin._update_model_kwargs_for_generation
    )
    transformers.generation.GenerationMixin.update_model_kwargs_for_bucketing = (
        GaudiGenerationMixin.update_model_kwargs_for_bucketing
    )
    transformers.generation.GenerationMixin._get_hpu_graphs_kwargs = GaudiGenerationMixin._get_hpu_graphs_kwargs
    transformers.generation.GenerationMixin._expand_inputs_for_generation = staticmethod(
        GaudiGenerationMixin._expand_inputs_for_generation
    )
    transformers.generation.GenerationMixin._prepare_attention_mask_for_generation = (
        GaudiGenerationMixin._prepare_attention_mask_for_generation
    )
    transformers.generation.GenerationMixin._prepare_decoder_input_ids_for_generation = (
        GaudiGenerationMixin._prepare_decoder_input_ids_for_generation
    )
    transformers.generation.GenerationMixin._prepare_decoder_attention_mask = (
        GaudiGenerationMixin._prepare_decoder_attention_mask
    )
    transformers.generation.GenerationMixin._validate_model_kwargs = GaudiGenerationMixin._validate_model_kwargs
    transformers.generation.GenerationMixin.greedy_search = GaudiGenerationMixin.greedy_search
    transformers.generation.GenerationMixin.sample = GaudiGenerationMixin.sample
    transformers.generation.GenerationMixin.beam_search = GaudiGenerationMixin.beam_search
    transformers.generation.GenerationMixin.beam_sample = GaudiGenerationMixin.beam_sample
    transformers.generation.GenerationMixin.group_beam_search = GaudiGenerationMixin.group_beam_search
    transformers.generation.GenerationMixin.constrained_beam_search = GaudiGenerationMixin.constrained_beam_search
    transformers.generation.GenerationConfig = GaudiGenerationConfig
    transformers.modeling_utils.GenerationConfig = GaudiGenerationConfig
    transformers.generation.MaxLengthCriteria.__call__ = gaudi_MaxLengthCriteria_call
    transformers.generation.MaxNewTokensCriteria.__call__ = gaudi_MaxNewTokensCriteria_call

    # Optimization for BLOOM generation on Gaudi
    transformers.models.bloom.modeling_bloom.BloomAttention.forward = gaudi_bloom_attention_forward
    transformers.models.bloom.modeling_bloom.BloomBlock.forward = gaudi_bloom_block_forward
    transformers.models.bloom.modeling_bloom.BloomModel.forward = gaudi_bloom_model_forward
    transformers.models.bloom.modeling_bloom.BloomMLP = GaudiBloomMLP
    transformers.models.bloom.modeling_bloom.BloomForCausalLM = GaudiBloomForCausalLM
    transformers.models.bloom.modeling_bloom.BloomPreTrainedModel._convert_to_standard_cache = (
        gaudi_bloom_convert_to_standard_cache
    )
    transformers.models.bloom.modeling_bloom.BloomPreTrainedModel._convert_to_bloom_cache = (
        gaudi_bloom_convert_to_bloom_cache
    )

    # Optimization for BART generation on Gaudi
    transformers.models.bart.modeling_bart.BartLearnedPositionalEmbedding = gaudi_BartLearnedPositionalEmbedding
    transformers.models.bart.modeling_bart.BartAttention.forward = gaudi_BartAttention_forward
    transformers.models.bart.modeling_bart.BartEncoderLayer.forward = gaudi_BartEncoderLayer_forward
    transformers.models.bart.modeling_bart.BartDecoderLayer.forward = gaudi_BartDecoderLayer_forward
    transformers.models.bart.modeling_bart.BartEncoder.forward = gaudi_BartEncoder_forward
    transformers.models.bart.modeling_bart.BartDecoder.forward = gaudi_BartDecoder_forward
    transformers.models.bart.modeling_bart.BartModel.forward = gaudi_BartModel_forward
    transformers.models.bart.modeling_bart.BartForConditionalGeneration.forward = (
        gaudi_BartForConditionalGeneration_forward
    )
    transformers.models.bart.modeling_bart.BartForConditionalGeneration.prepare_inputs_for_generation = (
        gaudi_BartForConditionalGeneration_prepare_inputs_for_generation
    )

    # Optimization for codegen generation on Gaudi
    transformers.models.codegen.modeling_codegen.CodeGenAttention = GaudiCodeGenAttention
    transformers.models.codegen.modeling_codegen.CodeGenForCausalLM = GaudiCodeGenForCausalLM
    transformers.models.codegen.modeling_codegen.CodeGenModel.forward = gaudi_codegen_model_forward
    transformers.models.codegen.modeling_codegen.CodeGenBlock.forward = gaudi_codegen_block_forward

    # Replace invert_attention_mask and get_extended_attention_mask
    # so that Torch Autocast is disabled for specific parts of the code
    transformers.modeling_utils.ModuleUtilsMixin.invert_attention_mask = gaudi_invert_attention_mask
    transformers.modeling_utils.ModuleUtilsMixin.get_extended_attention_mask = gaudi_get_extended_attention_mask

    # Override sdpa check on Gaudi
    transformers.modeling_utils.PreTrainedModel._check_and_enable_sdpa = gaudi_check_and_enable_sdpa

    # AlbertModel.forward does not rely on get_extended_attention_mask so it also needs to be replaced
    transformers.models.albert.modeling_albert.AlbertModel.forward = gaudi_albert_forward

    # Optimization for GPT2 on Gaudi
    transformers.models.gpt2.modeling_gpt2.GPT2Attention = GaudiGPT2Attention
    transformers.models.gpt2.modeling_gpt2.GPT2Model.forward = gaudi_gpt2_forward
    transformers.models.gpt2.modeling_gpt2.GPT2LMHeadModel = GaudiGPT2LMHeadModel
    transformers.models.gpt2.modeling_gpt2.GPT2Block.forward = gaudi_gpt2_block_forward

    # Optimization for EsmFold on Gaudi
    transformers.models.esm.modeling_esmfold.EsmFoldingTrunk.forward = gaudi_esmfolding_trunk_forward
    transformers.models.esm.modeling_esmfold.EsmForProteinFolding.forward = gaudi_esm_for_protein_folding_forward
    transformers.models.esm.openfold_utils.rigid_utils.rot_matmul = gaudi_rot_matmul
    transformers.models.esm.openfold_utils.rigid_utils.rot_vec_mul = gaudi_rot_vec_mul

    # Optimization for OPT generation on Gaudi
    transformers.models.opt.modeling_opt.OPTAttention.forward = gaudi_opt_attention_forward
    transformers.models.opt.modeling_opt.OPTDecoder.forward = gaudi_opt_decoder_forward
    transformers.models.opt.modeling_opt.OPTForCausalLM = GaudiOPTForCausalLM
    transformers.models.opt.modeling_opt.OPTModel.forward = gaudi_opt_model_forward
    transformers.models.opt.modeling_opt.OPTDecoderLayer.forward = gaudi_opt_decoder_layer_forward
    transformers.models.opt.modeling_opt.OPTLearnedPositionalEmbedding = GaudiOPTLearnedPositionalEmbedding

    # Optimization for GPTJ on Gaudi
    transformers.models.gptj.modeling_gptj.GPTJAttention = GaudiGPTJAttention
    transformers.models.gptj.modeling_gptj.GPTJForCausalLM = GaudiGPTJForCausalLM
    transformers.models.gptj.modeling_gptj.GPTJBlock.forward = gaudi_gptj_block_forward
    transformers.models.gptj.modeling_gptj.GPTJModel.forward = gaudi_gptj_model_forward

    # Optimization for GPTBigCode on Gaudi
    transformers.models.gpt_bigcode.modeling_gpt_bigcode.GPTBigCodeAttention.forward = (
        gaudi_gpt_bigcode_attention_forward
    )
    transformers.models.gpt_bigcode.modeling_gpt_bigcode.GPTBigCodeForCausalLM = GaudiGPTBigCodeForCausalLM
    transformers.models.gpt_bigcode.modeling_gpt_bigcode.GPTBigCodeBlock.forward = gaudi_gpt_bigcode_block_forward
    transformers.models.gpt_bigcode.modeling_gpt_bigcode.GPTBigCodeModel.forward = gaudi_gpt_bigcode_model_forward

    # Optimization for gpt-neox generation on Gaudi
    transformers.models.gpt_neox.modeling_gpt_neox.GPTNeoXForCausalLM = GaudiGPTNeoXForCausalLM
    transformers.models.gpt_neox.modeling_gpt_neox.GPTNeoXModel.forward = gaudi_gpt_neox_model_forward
    transformers.models.gpt_neox.modeling_gpt_neox.GPTNeoXLayer.forward = gaudi_gpt_neox_layer_forward
    transformers.models.gpt_neox.modeling_gpt_neox.GPTNeoXAttention.forward = gaudi_gpt_neox_attention_forward
    transformers.models.gpt_neox.modeling_gpt_neox.GPTNeoXRotaryEmbedding._set_cos_sin_cache = (
        gaudi_gpt_neox_rotary_embedding_set_cos_sin_cache
    )

    # Optimization for llama generation on Gaudi
    transformers.models.llama.modeling_llama.LlamaForCausalLM = GaudiLlamaForCausalLM
    transformers.models.llama.modeling_llama.LlamaModel = GaudiLlamaModel
    transformers.models.llama.modeling_llama.LlamaAttention = GaudiLlamaAttention
    transformers.models.llama.modeling_llama.LlamaMLP = GaudiLlamaMLP
    transformers.models.llama.modeling_llama.LlamaDecoderLayer = GaudiLlamaDecoderLayer
    transformers.models.llama.modeling_llama.LlamaRotaryEmbedding = GaudiLlamaRotaryEmbedding
    transformers.models.llama.modeling_llama.LlamaLinearScalingRotaryEmbedding = GaudiLlamaLinearScalingRotaryEmbedding
    transformers.models.llama.modeling_llama.LlamaDynamicNTKScalingRotaryEmbedding = (
        GaudiLlamaDynamicNTKScalingRotaryEmbedding
    )
    transformers.models.llama.modeling_llama.LlamaRMSNorm.forward = gaudi_llama_rmsnorm_forward

    # Optimization for falcon generation on Gaudi
    transformers.models.falcon.modeling_falcon.FalconAttention = GaudiFalconAttention
    transformers.models.falcon.modeling_falcon.FalconForCausalLM = GaudiFalconForCausalLM
    transformers.models.falcon.modeling_falcon.FalconMLP = GaudiFalconMLP
    transformers.models.falcon.modeling_falcon.FalconModel = GaudiFalconModel
    transformers.models.falcon.modeling_falcon.FalconDecoderLayer = GaudiFalconDecoderLayer
    transformers.models.falcon.modeling_falcon.FalconAttention._split_heads = gaudi_falcon_attention_split_heads
    transformers.models.falcon.modeling_falcon.FalconLinear.forward = gaudi_falcon_linear_forward

    # Optimization for t5 on Gaudi
    transformers.models.t5.modeling_t5.T5LayerNorm.forward = gaudi_t5_layernorm_forward
    transformers.models.t5.modeling_t5.T5Stack.forward = gaudi_T5Stack_forward
    transformers.models.t5.modeling_t5.T5LayerSelfAttention.forward = gaudi_T5LayerSelfAttention_forward
    transformers.models.t5.modeling_t5.T5ForConditionalGeneration.forward = gaudi_T5ForConditionalGeneration_forward
    transformers.models.t5.modeling_t5.T5ForConditionalGeneration.prepare_inputs_for_generation = (
        gaudi_T5ForConditionalGeneration_prepare_inputs_for_generation
    )
    transformers.models.t5.modeling_t5.T5Attention.forward = gaudi_T5Attention_forward
    transformers.models.t5.modeling_t5.T5Block.forward = gaudi_T5Block_forward

    # Optimization for mpt on Gaudi
    transformers.models.mpt.modeling_mpt.MptForCausalLM = GaudiMptForCausalLM
    transformers.models.mpt.modeling_mpt.MptModel = GaudiMptModel
    transformers.models.mpt.modeling_mpt.MptAttention.forward = gaudi_mpt_attention_forward
    transformers.models.mpt.modeling_mpt.MptBlock.forward = gaudi_mpt_block_forward

    # Optimization for mistral on Gaudi
    transformers.models.mistral.modeling_mistral.MistralForCausalLM = GaudiMistralForCausalLM
    transformers.models.mistral.modeling_mistral.MistralAttention = GaudiMistralAttention
    transformers.models.mistral.modeling_mistral.MistralDecoderLayer = GaudiMistralDecoderLayer
    transformers.models.mistral.modeling_mistral.MistralModel = GaudiMistralModel
    transformers.models.mistral.modeling_mistral.MistralRMSNorm.forward = gaudi_mistral_rmsnorm_forward

    # Optimization for phi on Gaudi
    transformers.models.phi.modeling_phi.PhiForCausalLM = GaudiPhiForCausalLM
    transformers.models.phi.modeling_phi.PhiAttention.forward = gaudi_phi_attention_forward
    transformers.models.phi.modeling_phi.PhiDecoderLayer.forward = gaudi_phi_decoder_layer_forward
    transformers.models.phi.modeling_phi.PhiModel.forward = gaudi_phi_model_forward

    # Optimization for blip Text model on Gaudi
    transformers.models.blip.BlipTextModel.forward = gaudi_BlipTextModel_forward
    transformers.models.blip.modeling_blip_text.BlipTextLMHeadModel.forward = gaudi_BlipTextLMHead_forward
    transformers.models.blip.modeling_blip_text.BlipTextLMHeadModel.prepare_inputs_for_generation = (
        gaudi_BlipTextLMHead_prepare_inputs_for_generation
    )
    transformers.models.blip.modeling_blip_text.BlipTextEncoder.forward = gaudi_BlipTextEncoder_forward
    transformers.models.blip.modeling_blip_text.BlipTextLayer.forward = gaudi_BlipTextLayer_forward
    transformers.models.blip.modeling_blip_text.BlipTextAttention.forward = gaudi_BlipTextAttention_forward
    transformers.models.blip.modeling_blip_text.BlipTextSelfAttention.forward = gaudi_BlipTextSelfAttention_forward
    transformers.models.blip.BlipForQuestionAnswering.generate = gaudi_BlipForQuestionAnswering_generate
    transformers.models.blip.BlipForConditionalGeneration.generate = gaudi_BlipForConditionalGeneration_generate

    # Optimization for mixtral on Gaudi
    transformers.models.mixtral.modeling_mixtral.MixtralForCausalLM = GaudiMixtralForCausalLM
    transformers.models.mixtral.modeling_mixtral.MixtralModel.forward = gaudi_mixtral_model_forward
    transformers.models.mixtral.modeling_mixtral.MixtralAttention.forward = gaudi_mixtral_attention_forward
    transformers.models.mixtral.modeling_mixtral.MixtralSparseMoeBlock.forward = gaudi_mixtral_block_sparse_moe_forward
    transformers.models.mixtral.modeling_mixtral.MixtralDecoderLayer.forward = gaudi_mixtral_decoder_layer_forward
    transformers.models.mixtral.modeling_mixtral.MixtralRMSNorm.forward = gaudi_mixtral_rmsnorm_forward

    # Optimization for speecht5 on Gaudi
    transformers.models.speecht5.modeling_speecht5.SpeechT5Decoder.forward = gaudi_SpeechT5Decoder_forward
    transformers.models.speecht5.modeling_speecht5.SpeechT5DecoderLayer.forward = gaudi_SpeechT5DecoderLayer_forward
    transformers.models.speecht5.modeling_speecht5.SpeechT5Attention.forward = gaudi_SpeechT5Attention_forward
    transformers.models.speecht5.modeling_speecht5._generate_speech = gaudi_generate_speech
    transformers.models.speecht5.modeling_speecht5.SpeechT5SpeechDecoderPrenet.forward = (
        gaudi_SpeechT5SpeechDecoderPrenet_forward
    )
<<<<<<< HEAD

    # Optimization for llava on Gaudi
    transformers.models.llava.modeling_llava.LlavaForConditionalGeneration = GaudiLlavaForConditionalGeneration
=======
    transformers.models.vision_encoder_decoder.modeling_vision_encoder_decoder.VisionEncoderDecoderModel.prepare_inputs_for_generation = gaudi_VisionEncoderDecoderModel_prepare_inputs_for_generation
>>>>>>> 8c8ec55d
<|MERGE_RESOLUTION|>--- conflicted
+++ resolved
@@ -302,6 +302,9 @@
         GaudiLlamaDynamicNTKScalingRotaryEmbedding
     )
     transformers.models.llama.modeling_llama.LlamaRMSNorm.forward = gaudi_llama_rmsnorm_forward
+    
+    # Optimization for llava on Gaudi
+    transformers.models.llava.modeling_llava.LlavaForConditionalGeneration = GaudiLlavaForConditionalGeneration
 
     # Optimization for falcon generation on Gaudi
     transformers.models.falcon.modeling_falcon.FalconAttention = GaudiFalconAttention
@@ -371,10 +374,4 @@
     transformers.models.speecht5.modeling_speecht5.SpeechT5SpeechDecoderPrenet.forward = (
         gaudi_SpeechT5SpeechDecoderPrenet_forward
     )
-<<<<<<< HEAD
-
-    # Optimization for llava on Gaudi
-    transformers.models.llava.modeling_llava.LlavaForConditionalGeneration = GaudiLlavaForConditionalGeneration
-=======
-    transformers.models.vision_encoder_decoder.modeling_vision_encoder_decoder.VisionEncoderDecoderModel.prepare_inputs_for_generation = gaudi_VisionEncoderDecoderModel_prepare_inputs_for_generation
->>>>>>> 8c8ec55d
+    transformers.models.vision_encoder_decoder.modeling_vision_encoder_decoder.VisionEncoderDecoderModel.prepare_inputs_for_generation = gaudi_VisionEncoderDecoderModel_prepare_inputs_for_generation