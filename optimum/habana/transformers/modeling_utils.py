--- conflicted
+++ resolved
@@ -418,7 +418,6 @@
         gaudi_persimmon_decoder_layer_forward
     )
 
-<<<<<<< HEAD
     # Optimization for seamless m4t on Gaudi
     transformers.models.seamless_m4t.modeling_seamless_m4t.SeamlessM4TAttention.forward = (
         gaudi_SeamlessM4TAttention_forward
@@ -458,13 +457,12 @@
         gaudi_unconstrained_rational_quadratic_spline
     )
     transformers.models.vits.modeling_vits.VitsResidualCouplingLayer.forward = gaudi_VitsResidualCouplingLayer_forward
-=======
+
     # Optimization for qwen2 on Gaudi
     transformers.models.qwen2.modeling_qwen2.Qwen2ForCausalLM = GaudiQwen2ForCausalLM
     transformers.models.qwen2.modeling_qwen2.Qwen2Model.forward = gaudi_qwen2_model_forward
     transformers.models.qwen2.modeling_qwen2.Qwen2Attention.forward = gaudi_qwen2_attention_forward
     transformers.models.qwen2.modeling_qwen2.Qwen2DecoderLayer = GaudiQwen2DecoderLayer
->>>>>>> 94d45009
 
     # Optimization for stablelm on Gaudi
     transformers.models.stablelm.modeling_stablelm.StableLmForCausalLM = GaudiStableLmForCausalLM
