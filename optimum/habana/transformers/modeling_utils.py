--- conflicted
+++ resolved
@@ -35,12 +35,9 @@
 )
 from .loss import gaudi_RTDetrHungarianMatcher_forward
 from .models import (
-<<<<<<< HEAD
-=======
     ArcticConfig,
     ArcticForCausalLM,
     ArcticTokenizer,
->>>>>>> f88e4877
     BaichuanConfig,
     BaichuanForCausalLM,
     BaichuanTokenizer,
@@ -339,10 +336,6 @@
     transformers.models.wav2vec2.modeling_wav2vec2.Wav2Vec2Encoder.forward = gaudi_wav2vec2_encoder_forward
     transformers.models.wav2vec2.modeling_wav2vec2.Wav2Vec2ForCTC.forward = gaudi_wav2vec2forctc_forward
     transformers.models.wav2vec2.modeling_wav2vec2.TDNNLayer.forward = gaudi_wav2vec2_tdnnlayer_forward
-<<<<<<< HEAD
-    transformers.models.wav2vec2.modeling_wav2vec2.Wav2Vec2Attention = GaudiWav2Vec2SdpaAttention
-=======
->>>>>>> f88e4877
 
     # Generation is modified to run faster in lazy mode
     transformers.generation.GenerationMixin.prepare_inputs_for_generation = (
