# coding=utf-8
# Copyright 2022 The HuggingFace Team. All rights reserved.
#
# Licensed under the Apache License, Version 2.0 (the "License");
# you may not use this file except in compliance with the License.
# You may obtain a copy of the License at
#
#     http://www.apache.org/licenses/LICENSE-2.0
#
# Unless required by applicable law or agreed to in writing, software
# distributed under the License is distributed on an "AS IS" BASIS,
# WITHOUT WARRANTIES OR CONDITIONS OF ANY KIND, either express or implied.
# See the License for the specific language governing permissions and
# limitations under the License.

import transformers
import transformers.utils.fx

from .generation import (
    GaudiGenerationConfig,
    GaudiGenerationMixin,
    gaudi_MaxLengthCriteria_call,
    gaudi_MaxNewTokensCriteria_call,
    gaudi_StoppingCriteriaList_call,
)
from .models import (
    GaudiBloomForCausalLM,
    GaudiBloomMLP,
    GaudiCodeGenAttention,
    GaudiCodeGenForCausalLM,
    GaudiFalconAttention,
    GaudiFalconDecoderLayer,
    GaudiFalconForCausalLM,
    GaudiFalconMLP,
    GaudiFalconModel,
    GaudiGemmaDecoderLayer,
    GaudiGemmaForCausalLM,
    GaudiGPT2Attention,
    GaudiGPT2Block,
    GaudiGPT2LMHeadModel,
    GaudiGPTBigCodeForCausalLM,
    GaudiGPTJAttention,
    GaudiGPTJBlock,
    GaudiGPTJForCausalLM,
    GaudiGPTNeoXForCausalLM,
    GaudiLlamaAttention,
    GaudiLlamaDecoderLayer,
    GaudiLlamaDynamicNTKScalingRotaryEmbedding,
    GaudiLlamaForCausalLM,
    GaudiLlamaLinearScalingRotaryEmbedding,
    GaudiLlamaMLP,
    GaudiLlamaModel,
    GaudiLlamaRotaryEmbedding,
    GaudiLlavaForConditionalGeneration,
    GaudiMistralAttention,
    GaudiMistralDecoderLayer,
    GaudiMistralForCausalLM,
    GaudiMistralModel,
    GaudiMixtralAttention,
    GaudiMixtralDecoderLayer,
    GaudiMixtralForCausalLM,
    GaudiMixtralModel,
    GaudiMptForCausalLM,
    GaudiMptModel,
    GaudiOPTForCausalLM,
    GaudiOPTLearnedPositionalEmbedding,
    GaudiPersimmonForCausalLM,
<<<<<<< HEAD
=======
    GaudiPhiAttention,
>>>>>>> d5a73315
    GaudiPhiDecoderLayer,
    GaudiPhiForCausalLM,
    GaudiPhiModel,
    GaudiQwen2DecoderLayer,
    GaudiQwen2ForCausalLM,
    GaudiStableLmDecoderLayer,
    GaudiStableLmForCausalLM,
    MistralConfig,
    MixtralConfig,
    _gaudi_wav2vec2_compute_mask_indices,
    _gaudi_wav2vec2_mask_hidden_states,
    gaudi_albert_forward,
    gaudi_BartAttention_forward,
    gaudi_BartDecoder_forward,
    gaudi_BartDecoderLayer_forward,
    gaudi_BartEncoder_forward,
    gaudi_BartEncoderLayer_forward,
    gaudi_BartForConditionalGeneration_forward,
    gaudi_BartForConditionalGeneration_prepare_inputs_for_generation,
    gaudi_BartLearnedPositionalEmbedding,
    gaudi_BartModel_forward,
    gaudi_BlipForConditionalGeneration_generate,
    gaudi_BlipForQuestionAnswering_generate,
    gaudi_BlipTextAttention_forward,
    gaudi_BlipTextEncoder_forward,
    gaudi_BlipTextLayer_forward,
    gaudi_BlipTextLMHead_forward,
    gaudi_BlipTextLMHead_prepare_inputs_for_generation,
    gaudi_BlipTextModel_forward,
    gaudi_BlipTextSelfAttention_forward,
    gaudi_bloom_attention_forward,
    gaudi_bloom_block_forward,
    gaudi_bloom_convert_to_bloom_cache,
    gaudi_bloom_convert_to_standard_cache,
    gaudi_bloom_model_forward,
    gaudi_check_and_enable_sdpa,
    gaudi_codegen_block_forward,
    gaudi_codegen_model_forward,
    gaudi_conv1d_forward,
    gaudi_esm_for_protein_folding_forward,
    gaudi_esmfolding_trunk_forward,
    gaudi_falcon_linear_forward,
    gaudi_gemma_attention_forward,
    gaudi_gemma_model_forward,
    gaudi_generate_speech,
    gaudi_get_extended_attention_mask,
    gaudi_gpt2_forward,
    gaudi_gpt_bigcode_attention_forward,
    gaudi_gpt_bigcode_block_forward,
    gaudi_gpt_bigcode_model_forward,
    gaudi_gpt_neox_attention_forward,
    gaudi_gpt_neox_layer_forward,
    gaudi_gpt_neox_model_forward,
    gaudi_gpt_neox_rotary_embedding_set_cos_sin_cache,
    gaudi_gptj_model_forward,
    gaudi_invert_attention_mask,
    gaudi_llama_rmsnorm_forward,
    gaudi_mistral_rmsnorm_forward,
    gaudi_mixtral_block_sparse_moe_forward,
    gaudi_mixtral_rmsnorm_forward,
    gaudi_mpt_attention_forward,
    gaudi_mpt_block_forward,
    gaudi_opt_attention_forward,
    gaudi_opt_decoder_forward,
    gaudi_opt_decoder_layer_forward,
    gaudi_opt_model_forward,
    gaudi_owlvitclasspredictionhead_forward,
    gaudi_persimmon_attention_forward,
    gaudi_persimmon_decoder_layer_forward,
    gaudi_persimmon_model_forward,
<<<<<<< HEAD
    gaudi_phi_attention_forward,
    gaudi_phi_model_forward,
=======
>>>>>>> d5a73315
    gaudi_qwen2_attention_forward,
    gaudi_qwen2_model_forward,
    gaudi_rot_matmul,
    gaudi_rot_vec_mul,
    gaudi_SpeechT5Attention_forward,
    gaudi_SpeechT5Decoder_forward,
    gaudi_SpeechT5DecoderLayer_forward,
    gaudi_stablelm_attention_forward,
    gaudi_stablelm_model_forward,
    gaudi_swin_get_attn_mask,
    gaudi_t5_layernorm_forward,
    gaudi_T5Attention_forward,
    gaudi_T5Block_forward,
    gaudi_T5ForConditionalGeneration_forward,
    gaudi_T5ForConditionalGeneration_prepare_inputs_for_generation,
    gaudi_T5LayerSelfAttention_forward,
    gaudi_T5Stack_forward,
    gaudi_VisionEncoderDecoderModel_prepare_inputs_for_generation,
    gaudi_vit_self_attention_forward,
    gaudi_wav2vec2_encoder_forward,
    gaudi_wav2vec2_forward,
    gaudi_wav2vec2_tdnnlayer_forward,
    gaudi_wav2vec2forctc_forward,
)


def adapt_transformers_to_gaudi():
    """
    Replaces some Transformers' methods for equivalent methods optimized
    for Gaudi.
    """

    # models that support symbolic tracing should be added to this list
    models_with_tracing_support = []

    # optimize Conv1D
    transformers.pytorch_utils.Conv1D.forward = gaudi_conv1d_forward

    # Optimization tweak for ViT
    transformers.models.vit.modeling_vit.ViTSelfAttention.forward = gaudi_vit_self_attention_forward

    # Optimization tweak for Swin
    transformers.models.swin.modeling_swin.SwinLayer.get_attn_mask = gaudi_swin_get_attn_mask

    # Optimization tweak for Wav2Vec2
    transformers.models.wav2vec2.modeling_wav2vec2._compute_mask_indices = _gaudi_wav2vec2_compute_mask_indices
    # transformers.models.wav2vec2.modeling_wav2vec2._sample_negative_indices = _gaudi_wav2vec2_sample_negative_indices
    transformers.models.wav2vec2.modeling_wav2vec2.Wav2Vec2Model._mask_hidden_states = (
        _gaudi_wav2vec2_mask_hidden_states
    )
    transformers.models.wav2vec2.modeling_wav2vec2.Wav2Vec2Model.forward = gaudi_wav2vec2_forward
    transformers.models.wav2vec2.modeling_wav2vec2.Wav2Vec2Encoder.forward = gaudi_wav2vec2_encoder_forward
    transformers.models.wav2vec2.modeling_wav2vec2.Wav2Vec2ForCTC.forward = gaudi_wav2vec2forctc_forward
    transformers.models.wav2vec2.modeling_wav2vec2.TDNNLayer.forward = gaudi_wav2vec2_tdnnlayer_forward

    # Generation is modified to run faster in lazy mode
    transformers.generation.GenerationMixin.generate = GaudiGenerationMixin.generate
    transformers.generation.GenerationMixin.assisted_decoding = GaudiGenerationMixin.assisted_decoding
    transformers.generation.GenerationMixin._update_model_kwargs_for_generation = (
        GaudiGenerationMixin._update_model_kwargs_for_generation
    )
    transformers.generation.GenerationMixin.update_model_kwargs_for_bucketing = (
        GaudiGenerationMixin.update_model_kwargs_for_bucketing
    )
    transformers.generation.GenerationMixin._get_hpu_graphs_kwargs = GaudiGenerationMixin._get_hpu_graphs_kwargs
    transformers.generation.GenerationMixin._expand_inputs_for_generation = staticmethod(
        GaudiGenerationMixin._expand_inputs_for_generation
    )
    transformers.generation.GenerationMixin._prepare_attention_mask_for_generation = (
        GaudiGenerationMixin._prepare_attention_mask_for_generation
    )
    transformers.generation.GenerationMixin._prepare_decoder_input_ids_for_generation = (
        GaudiGenerationMixin._prepare_decoder_input_ids_for_generation
    )
    transformers.generation.GenerationMixin._prepare_decoder_attention_mask = (
        GaudiGenerationMixin._prepare_decoder_attention_mask
    )
    transformers.generation.GenerationMixin._prepare_generation_config = (
        GaudiGenerationMixin._prepare_generation_config
    )
    transformers.generation.GenerationMixin._prepare_generated_length = GaudiGenerationMixin._prepare_generated_length
    transformers.generation.GenerationMixin._get_stopping_criteria = GaudiGenerationMixin._get_stopping_criteria
    transformers.generation.GenerationMixin._validate_model_kwargs = GaudiGenerationMixin._validate_model_kwargs
    transformers.generation.GenerationMixin._greedy_search = GaudiGenerationMixin._greedy_search
    transformers.generation.GenerationMixin._sample = GaudiGenerationMixin._sample
    transformers.generation.GenerationMixin._beam_search = GaudiGenerationMixin._beam_search
    transformers.generation.GenerationMixin._beam_sample = GaudiGenerationMixin._beam_sample
    transformers.generation.GenerationMixin._group_beam_search = GaudiGenerationMixin._group_beam_search
    transformers.generation.GenerationMixin._constrained_beam_search = GaudiGenerationMixin._constrained_beam_search
    transformers.generation.GenerationConfig = GaudiGenerationConfig
    transformers.modeling_utils.GenerationConfig = GaudiGenerationConfig
    transformers.generation.MaxLengthCriteria.__call__ = gaudi_MaxLengthCriteria_call
    transformers.generation.MaxNewTokensCriteria.__call__ = gaudi_MaxNewTokensCriteria_call
    transformers.generation.StoppingCriteriaList.__call__ = gaudi_StoppingCriteriaList_call

    # Optimization for BLOOM generation on Gaudi
    transformers.models.bloom.modeling_bloom.BloomAttention.forward = gaudi_bloom_attention_forward
    transformers.models.bloom.modeling_bloom.BloomBlock.forward = gaudi_bloom_block_forward
    transformers.models.bloom.modeling_bloom.BloomModel.forward = gaudi_bloom_model_forward
    transformers.models.bloom.modeling_bloom.BloomMLP = GaudiBloomMLP
    transformers.models.bloom.modeling_bloom.BloomForCausalLM = GaudiBloomForCausalLM
    transformers.models.bloom.modeling_bloom.BloomPreTrainedModel._convert_to_standard_cache = (
        gaudi_bloom_convert_to_standard_cache
    )
    transformers.models.bloom.modeling_bloom.BloomPreTrainedModel._convert_to_bloom_cache = (
        gaudi_bloom_convert_to_bloom_cache
    )

    # Optimization for BART generation on Gaudi
    transformers.models.bart.modeling_bart.BartLearnedPositionalEmbedding = gaudi_BartLearnedPositionalEmbedding
    transformers.models.bart.modeling_bart.BartAttention.forward = gaudi_BartAttention_forward
    transformers.models.bart.modeling_bart.BartEncoderLayer.forward = gaudi_BartEncoderLayer_forward
    transformers.models.bart.modeling_bart.BartDecoderLayer.forward = gaudi_BartDecoderLayer_forward
    transformers.models.bart.modeling_bart.BartEncoder.forward = gaudi_BartEncoder_forward
    transformers.models.bart.modeling_bart.BartDecoder.forward = gaudi_BartDecoder_forward
    transformers.models.bart.modeling_bart.BartModel.forward = gaudi_BartModel_forward
    transformers.models.bart.modeling_bart.BartForConditionalGeneration.forward = (
        gaudi_BartForConditionalGeneration_forward
    )
    transformers.models.bart.modeling_bart.BartForConditionalGeneration.prepare_inputs_for_generation = (
        gaudi_BartForConditionalGeneration_prepare_inputs_for_generation
    )

    # Optimization for codegen generation on Gaudi
    transformers.models.codegen.modeling_codegen.CodeGenAttention = GaudiCodeGenAttention
    transformers.models.codegen.modeling_codegen.CodeGenForCausalLM = GaudiCodeGenForCausalLM
    transformers.models.codegen.modeling_codegen.CodeGenModel.forward = gaudi_codegen_model_forward
    transformers.models.codegen.modeling_codegen.CodeGenBlock.forward = gaudi_codegen_block_forward

    # Replace invert_attention_mask and get_extended_attention_mask
    # so that Torch Autocast is disabled for specific parts of the code
    transformers.modeling_utils.ModuleUtilsMixin.invert_attention_mask = gaudi_invert_attention_mask
    transformers.modeling_utils.ModuleUtilsMixin.get_extended_attention_mask = gaudi_get_extended_attention_mask

    # Override sdpa check on Gaudi
    transformers.modeling_utils.PreTrainedModel._check_and_enable_sdpa = gaudi_check_and_enable_sdpa

    # AlbertModel.forward does not rely on get_extended_attention_mask so it also needs to be replaced
    transformers.models.albert.modeling_albert.AlbertModel.forward = gaudi_albert_forward

    # Optimization for GPT2 on Gaudi
    transformers.models.gpt2.modeling_gpt2.GPT2Attention = GaudiGPT2Attention
    transformers.models.gpt2.modeling_gpt2.GPT2Model.forward = gaudi_gpt2_forward
    transformers.models.gpt2.modeling_gpt2.GPT2LMHeadModel = GaudiGPT2LMHeadModel
    transformers.models.gpt2.modeling_gpt2.GPT2Block = GaudiGPT2Block
    models_with_tracing_support.extend((GaudiGPT2Attention, GaudiGPT2LMHeadModel))

    # Optimization for EsmFold on Gaudi
    transformers.models.esm.modeling_esmfold.EsmFoldingTrunk.forward = gaudi_esmfolding_trunk_forward
    transformers.models.esm.modeling_esmfold.EsmForProteinFolding.forward = gaudi_esm_for_protein_folding_forward
    transformers.models.esm.openfold_utils.rigid_utils.rot_matmul = gaudi_rot_matmul
    transformers.models.esm.openfold_utils.rigid_utils.rot_vec_mul = gaudi_rot_vec_mul

    # Optimization for OPT generation on Gaudi
    transformers.models.opt.modeling_opt.OPTAttention.forward = gaudi_opt_attention_forward
    transformers.models.opt.modeling_opt.OPTDecoder.forward = gaudi_opt_decoder_forward
    transformers.models.opt.modeling_opt.OPTForCausalLM = GaudiOPTForCausalLM
    transformers.models.opt.modeling_opt.OPTModel.forward = gaudi_opt_model_forward
    transformers.models.opt.modeling_opt.OPTDecoderLayer.forward = gaudi_opt_decoder_layer_forward
    transformers.models.opt.modeling_opt.OPTLearnedPositionalEmbedding = GaudiOPTLearnedPositionalEmbedding

    # Optimization for GPTJ on Gaudi
    transformers.models.gptj.modeling_gptj.GPTJAttention = GaudiGPTJAttention
    transformers.models.gptj.modeling_gptj.GPTJForCausalLM = GaudiGPTJForCausalLM
    transformers.models.gptj.modeling_gptj.GPTJBlock = GaudiGPTJBlock
    transformers.models.gptj.modeling_gptj.GPTJModel.forward = gaudi_gptj_model_forward

    # Optimization for GPTBigCode on Gaudi
    transformers.models.gpt_bigcode.modeling_gpt_bigcode.GPTBigCodeAttention.forward = (
        gaudi_gpt_bigcode_attention_forward
    )
    transformers.models.gpt_bigcode.modeling_gpt_bigcode.GPTBigCodeForCausalLM = GaudiGPTBigCodeForCausalLM
    transformers.models.gpt_bigcode.modeling_gpt_bigcode.GPTBigCodeBlock.forward = gaudi_gpt_bigcode_block_forward
    transformers.models.gpt_bigcode.modeling_gpt_bigcode.GPTBigCodeModel.forward = gaudi_gpt_bigcode_model_forward

    # Optimization for gpt-neox generation on Gaudi
    transformers.models.gpt_neox.modeling_gpt_neox.GPTNeoXForCausalLM = GaudiGPTNeoXForCausalLM
    transformers.models.gpt_neox.modeling_gpt_neox.GPTNeoXModel.forward = gaudi_gpt_neox_model_forward
    transformers.models.gpt_neox.modeling_gpt_neox.GPTNeoXLayer.forward = gaudi_gpt_neox_layer_forward
    transformers.models.gpt_neox.modeling_gpt_neox.GPTNeoXAttention.forward = gaudi_gpt_neox_attention_forward
    transformers.models.gpt_neox.modeling_gpt_neox.GPTNeoXRotaryEmbedding._set_cos_sin_cache = (
        gaudi_gpt_neox_rotary_embedding_set_cos_sin_cache
    )

    # Optimization for llama generation on Gaudi
    transformers.models.llama.modeling_llama.LlamaForCausalLM = GaudiLlamaForCausalLM
    transformers.models.llama.modeling_llama.LlamaModel = GaudiLlamaModel
    transformers.models.llama.modeling_llama.LlamaAttention = GaudiLlamaAttention
    transformers.models.llama.modeling_llama.LlamaMLP = GaudiLlamaMLP
    transformers.models.llama.modeling_llama.LlamaDecoderLayer = GaudiLlamaDecoderLayer
    transformers.models.llama.modeling_llama.LlamaRotaryEmbedding = GaudiLlamaRotaryEmbedding
    transformers.models.llama.modeling_llama.LlamaLinearScalingRotaryEmbedding = GaudiLlamaLinearScalingRotaryEmbedding
    transformers.models.llama.modeling_llama.LlamaDynamicNTKScalingRotaryEmbedding = (
        GaudiLlamaDynamicNTKScalingRotaryEmbedding
    )
    transformers.models.llama.modeling_llama.LlamaRMSNorm.forward = gaudi_llama_rmsnorm_forward

    # Optimization for llava on Gaudi
    transformers.models.llava.modeling_llava.LlavaForConditionalGeneration = GaudiLlavaForConditionalGeneration

    # Optimization for falcon generation on Gaudi
    transformers.models.falcon.modeling_falcon.FalconAttention = GaudiFalconAttention
    transformers.models.falcon.modeling_falcon.FalconForCausalLM = GaudiFalconForCausalLM
    transformers.models.falcon.modeling_falcon.FalconMLP = GaudiFalconMLP
    transformers.models.falcon.modeling_falcon.FalconModel = GaudiFalconModel
    transformers.models.falcon.modeling_falcon.FalconDecoderLayer = GaudiFalconDecoderLayer
    transformers.models.falcon.modeling_falcon.FalconLinear.forward = gaudi_falcon_linear_forward

    # Optimization for t5 on Gaudi
    transformers.models.t5.modeling_t5.T5LayerNorm.forward = gaudi_t5_layernorm_forward
    transformers.models.t5.modeling_t5.T5Stack.forward = gaudi_T5Stack_forward
    transformers.models.t5.modeling_t5.T5LayerSelfAttention.forward = gaudi_T5LayerSelfAttention_forward
    transformers.models.t5.modeling_t5.T5ForConditionalGeneration.forward = gaudi_T5ForConditionalGeneration_forward
    transformers.models.t5.modeling_t5.T5ForConditionalGeneration.prepare_inputs_for_generation = (
        gaudi_T5ForConditionalGeneration_prepare_inputs_for_generation
    )
    transformers.models.t5.modeling_t5.T5Attention.forward = gaudi_T5Attention_forward
    transformers.models.t5.modeling_t5.T5Block.forward = gaudi_T5Block_forward

    # Optimization for mpt on Gaudi
    transformers.models.mpt.modeling_mpt.MptForCausalLM = GaudiMptForCausalLM
    transformers.models.mpt.modeling_mpt.MptModel = GaudiMptModel
    transformers.models.mpt.modeling_mpt.MptAttention.forward = gaudi_mpt_attention_forward
    transformers.models.mpt.modeling_mpt.MptBlock.forward = gaudi_mpt_block_forward

    # Optimization for mistral on Gaudi
    transformers.models.mistral.modeling_mistral.MistralForCausalLM = GaudiMistralForCausalLM
    transformers.models.mistral.modeling_mistral.MistralAttention = GaudiMistralAttention
    transformers.models.mistral.modeling_mistral.MistralDecoderLayer = GaudiMistralDecoderLayer
    transformers.models.mistral.modeling_mistral.MistralModel = GaudiMistralModel
    transformers.models.mistral.modeling_mistral.MistralRMSNorm.forward = gaudi_mistral_rmsnorm_forward
    transformers.models.mistral.configuration_mistral.MistralConfig = MistralConfig

    # Optimization for phi on Gaudi
    transformers.models.phi.modeling_phi.PhiForCausalLM = GaudiPhiForCausalLM
<<<<<<< HEAD
    transformers.models.phi.modeling_phi.PhiAttention.forward = gaudi_phi_attention_forward
    transformers.models.phi.modeling_phi.PhiDecoderLayer = GaudiPhiDecoderLayer
    transformers.models.phi.modeling_phi.PhiModel.forward = gaudi_phi_model_forward
=======
    transformers.models.phi.modeling_phi.PhiAttention = GaudiPhiAttention
    transformers.models.phi.modeling_phi.PhiDecoderLayer = GaudiPhiDecoderLayer
    transformers.models.phi.modeling_phi.PhiModel = GaudiPhiModel
>>>>>>> d5a73315

    # Optimization for gemma on Gaudi
    transformers.models.gemma.modeling_gemma.GemmaForCausalLM = GaudiGemmaForCausalLM
    transformers.models.gemma.modeling_gemma.GemmaAttention.forward = gaudi_gemma_attention_forward
    transformers.models.gemma.modeling_gemma.GemmaDecoderLayer = GaudiGemmaDecoderLayer
    transformers.models.gemma.modeling_gemma.GemmaModel.forward = gaudi_gemma_model_forward

    # Optimization for blip Text model on Gaudi
    transformers.models.blip.BlipTextModel.forward = gaudi_BlipTextModel_forward
    transformers.models.blip.modeling_blip_text.BlipTextLMHeadModel.forward = gaudi_BlipTextLMHead_forward
    transformers.models.blip.modeling_blip_text.BlipTextLMHeadModel.prepare_inputs_for_generation = (
        gaudi_BlipTextLMHead_prepare_inputs_for_generation
    )
    transformers.models.blip.modeling_blip_text.BlipTextEncoder.forward = gaudi_BlipTextEncoder_forward
    transformers.models.blip.modeling_blip_text.BlipTextLayer.forward = gaudi_BlipTextLayer_forward
    transformers.models.blip.modeling_blip_text.BlipTextAttention.forward = gaudi_BlipTextAttention_forward
    transformers.models.blip.modeling_blip_text.BlipTextSelfAttention.forward = gaudi_BlipTextSelfAttention_forward
    transformers.models.blip.BlipForQuestionAnswering.generate = gaudi_BlipForQuestionAnswering_generate
    transformers.models.blip.BlipForConditionalGeneration.generate = gaudi_BlipForConditionalGeneration_generate

    # Optimization for mixtral on Gaudi
    transformers.models.mixtral.modeling_mixtral.MixtralAttention = GaudiMixtralAttention
    transformers.models.mixtral.modeling_mixtral.MixtralForCausalLM = GaudiMixtralForCausalLM
    transformers.models.mixtral.modeling_mixtral.MixtralModel = GaudiMixtralModel
    transformers.models.mixtral.modeling_mixtral.MixtralSparseMoeBlock.forward = gaudi_mixtral_block_sparse_moe_forward
    transformers.models.mixtral.modeling_mixtral.MixtralDecoderLayer = GaudiMixtralDecoderLayer
    transformers.models.mixtral.modeling_mixtral.MixtralRMSNorm.forward = gaudi_mixtral_rmsnorm_forward
    transformers.models.mixtral.configuration_mixtral.MixtralConfig = MixtralConfig

    # Optimization for speecht5 on Gaudi
    transformers.models.speecht5.modeling_speecht5.SpeechT5Decoder.forward = gaudi_SpeechT5Decoder_forward
    transformers.models.speecht5.modeling_speecht5.SpeechT5DecoderLayer.forward = gaudi_SpeechT5DecoderLayer_forward
    transformers.models.speecht5.modeling_speecht5.SpeechT5Attention.forward = gaudi_SpeechT5Attention_forward
    transformers.models.speecht5.modeling_speecht5._generate_speech = gaudi_generate_speech

    # Optimization for persimmon on Gaudi
    transformers.models.persimmon.modeling_persimmon.PersimmonForCausalLM = GaudiPersimmonForCausalLM
    transformers.models.persimmon.modeling_persimmon.PersimmonModel.forward = gaudi_persimmon_model_forward
    transformers.models.persimmon.modeling_persimmon.PersimmonAttention.forward = gaudi_persimmon_attention_forward
    transformers.models.persimmon.modeling_persimmon.PersimmonDecoderLayer.forward = (
        gaudi_persimmon_decoder_layer_forward
    )

    # Optimization for qwen2 on Gaudi
    transformers.models.qwen2.modeling_qwen2.Qwen2ForCausalLM = GaudiQwen2ForCausalLM
    transformers.models.qwen2.modeling_qwen2.Qwen2Model.forward = gaudi_qwen2_model_forward
    transformers.models.qwen2.modeling_qwen2.Qwen2Attention.forward = gaudi_qwen2_attention_forward
    transformers.models.qwen2.modeling_qwen2.Qwen2DecoderLayer = GaudiQwen2DecoderLayer

    # Optimization for stablelm on Gaudi
    transformers.models.stablelm.modeling_stablelm.StableLmForCausalLM = GaudiStableLmForCausalLM
    transformers.models.stablelm.modeling_stablelm.StableLmModel.forward = gaudi_stablelm_model_forward
    transformers.models.stablelm.modeling_stablelm.StableLmAttention.forward = gaudi_stablelm_attention_forward
    transformers.models.stablelm.modeling_stablelm.StableLmDecoderLayer = GaudiStableLmDecoderLayer

    transformers.models.vision_encoder_decoder.modeling_vision_encoder_decoder.VisionEncoderDecoderModel.prepare_inputs_for_generation = gaudi_VisionEncoderDecoderModel_prepare_inputs_for_generation

    # Optimization for Owl ViT model on Gaudi
    transformers.models.owlvit.modeling_owlvit.OwlViTClassPredictionHead.forward = (
        gaudi_owlvitclasspredictionhead_forward
    )

    # Tell transformers which Gaudi models support tracing
    transformers.utils.fx._SUPPORTED_MODELS += tuple(cls.__name__ for cls in models_with_tracing_support)<|MERGE_RESOLUTION|>--- conflicted
+++ resolved
@@ -65,10 +65,7 @@
     GaudiOPTForCausalLM,
     GaudiOPTLearnedPositionalEmbedding,
     GaudiPersimmonForCausalLM,
-<<<<<<< HEAD
-=======
     GaudiPhiAttention,
->>>>>>> d5a73315
     GaudiPhiDecoderLayer,
     GaudiPhiForCausalLM,
     GaudiPhiModel,
@@ -139,11 +136,6 @@
     gaudi_persimmon_attention_forward,
     gaudi_persimmon_decoder_layer_forward,
     gaudi_persimmon_model_forward,
-<<<<<<< HEAD
-    gaudi_phi_attention_forward,
-    gaudi_phi_model_forward,
-=======
->>>>>>> d5a73315
     gaudi_qwen2_attention_forward,
     gaudi_qwen2_model_forward,
     gaudi_rot_matmul,
@@ -379,15 +371,9 @@
 
     # Optimization for phi on Gaudi
     transformers.models.phi.modeling_phi.PhiForCausalLM = GaudiPhiForCausalLM
-<<<<<<< HEAD
-    transformers.models.phi.modeling_phi.PhiAttention.forward = gaudi_phi_attention_forward
-    transformers.models.phi.modeling_phi.PhiDecoderLayer = GaudiPhiDecoderLayer
-    transformers.models.phi.modeling_phi.PhiModel.forward = gaudi_phi_model_forward
-=======
     transformers.models.phi.modeling_phi.PhiAttention = GaudiPhiAttention
     transformers.models.phi.modeling_phi.PhiDecoderLayer = GaudiPhiDecoderLayer
     transformers.models.phi.modeling_phi.PhiModel = GaudiPhiModel
->>>>>>> d5a73315
 
     # Optimization for gemma on Gaudi
     transformers.models.gemma.modeling_gemma.GemmaForCausalLM = GaudiGemmaForCausalLM
