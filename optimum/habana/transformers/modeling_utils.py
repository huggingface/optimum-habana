# coding=utf-8
# Copyright 2022 The HuggingFace Team. All rights reserved.
#
# Licensed under the Apache License, Version 2.0 (the "License");
# you may not use this file except in compliance with the License.
# You may obtain a copy of the License at
#
#     http://www.apache.org/licenses/LICENSE-2.0
#
# Unless required by applicable law or agreed to in writing, software
# distributed under the License is distributed on an "AS IS" BASIS,
# WITHOUT WARRANTIES OR CONDITIONS OF ANY KIND, either express or implied.
# See the License for the specific language governing permissions and
# limitations under the License.

import accelerate
import transformers
import transformers.utils.fx

from ..accelerate.utils import extract_model_from_parallel
from .generation import (
    GaudiGenerationConfig,
    GaudiGenerationMixin,
    gaudi_EosTokenCriteria_call,
    gaudi_MaxLengthCriteria_call,
    gaudi_MaxTimeCriteria_call,
    gaudi_StoppingCriteriaList_call,
)
from .models import (
    GAUDI_WHISPER_ATTENTION_CLASSES,
    DeciLMConfig,
    DeciLMForCausalLM,
    GaudiBloomForCausalLM,
    GaudiBloomMLP,
    GaudiCLIPAttention,
    GaudiCLIPEncoder,
    GaudiCLIPEncoderLayer,
    GaudiCLIPVisionEmbeddings,
    GaudiCLIPVisionModel,
    GaudiCLIPVisionTransformer,
    GaudiCodeGenAttention,
    GaudiCodeGenForCausalLM,
    GaudiFalconAttention,
    GaudiFalconDecoderLayer,
    GaudiFalconForCausalLM,
    GaudiFalconMLP,
    GaudiFalconModel,
    GaudiGemmaAttention,
    GaudiGemmaDecoderLayer,
    GaudiGemmaForCausalLM,
    GaudiGemmaMLP,
    GaudiGemmaModel,
    GaudiGPT2Attention,
    GaudiGPT2Block,
    GaudiGPT2DoubleHeadsModel,
    GaudiGPT2LMHeadModel,
    GaudiGPTBigCodeAttention,
    GaudiGPTBigCodeForCausalLM,
    GaudiGPTJAttention,
    GaudiGPTJBlock,
    GaudiGPTJForCausalLM,
    GaudiGPTJModel,
<<<<<<< HEAD
=======
    GaudiGPTNeoXAttention,
>>>>>>> cf338489
    GaudiGPTNeoForCausalLM,
    GaudiGPTNeoXForCausalLM,
    GaudiGPTNeoXLayer,
    GaudiLlamaAttention,
    GaudiLlamaDecoderLayer,
    GaudiLlamaDynamicNTKScalingRotaryEmbedding,
    GaudiLlamaForCausalLM,
    GaudiLlamaLinearScalingRotaryEmbedding,
    GaudiLlamaMLP,
    GaudiLlamaModel,
    GaudiLlamaRotaryEmbedding,
    GaudiLlavaForConditionalGeneration,
    GaudiLlavaNextForConditionalGeneration,
    GaudiMistralAttention,
    GaudiMistralDecoderLayer,
    GaudiMistralForCausalLM,
    GaudiMistralModel,
    GaudiMixtralAttention,
    GaudiMixtralDecoderLayer,
    GaudiMixtralForCausalLM,
    GaudiMixtralModel,
    GaudiMptAttention,
    GaudiMptBlock,
    GaudiMptForCausalLM,
    GaudiMptModel,
    GaudiOPTForCausalLM,
    GaudiOPTLearnedPositionalEmbedding,
    GaudiPersimmonAttention,
    GaudiPersimmonDecoderLayer,
    GaudiPersimmonForCausalLM,
    GaudiPhiAttention,
    GaudiPhiDecoderLayer,
    GaudiPhiForCausalLM,
    GaudiPhiModel,
    GaudiQwen2Attention,
    GaudiQwen2DecoderLayer,
    GaudiQwen2ForCausalLM,
    GaudiQwen2MLP,
    GaudiQwen2Model,
    GaudiStableLmAttention,
    GaudiStableLmDecoderLayer,
    GaudiStableLmForCausalLM,
    GaudiStarcoder2Attention,
    GaudiStarcoder2DecoderLayer,
    GaudiStarcoder2ForCausalLM,
    GaudiStarcoder2Model,
    GaudiWhisperDecoder,
    GaudiWhisperDecoderLayer,
    GaudiWhisperForConditionalGeneration,
    GaudiWhisperModel,
    GaudiWhisperSdpaAttention,
    LlamaConfig,
    MistralConfig,
    MixtralConfig,
    _gaudi_wav2vec2_compute_mask_indices,
    _gaudi_wav2vec2_mask_hidden_states,
    gaudi_albert_forward,
    gaudi_BartAttention_forward,
    gaudi_BartDecoder_forward,
    gaudi_BartDecoderLayer_forward,
    gaudi_BartEncoder_forward,
    gaudi_BartEncoderLayer_forward,
    gaudi_BartForConditionalGeneration_forward,
    gaudi_BartForConditionalGeneration_prepare_inputs_for_generation,
    gaudi_BartLearnedPositionalEmbedding,
    gaudi_BartModel_forward,
    gaudi_BertModel_forward,
    gaudi_BlipForConditionalGeneration_generate,
    gaudi_BlipForQuestionAnswering_generate,
    gaudi_BlipTextAttention_forward,
    gaudi_BlipTextEncoder_forward,
    gaudi_BlipTextLayer_forward,
    gaudi_BlipTextLMHead_forward,
    gaudi_BlipTextLMHead_prepare_inputs_for_generation,
    gaudi_BlipTextModel_forward,
    gaudi_BlipTextSelfAttention_forward,
    gaudi_bloom_attention_forward,
    gaudi_bloom_block_forward,
    gaudi_bloom_convert_to_bloom_cache,
    gaudi_bloom_convert_to_standard_cache,
    gaudi_bloom_model_forward,
    gaudi_check_and_enable_sdpa,
    gaudi_codegen_block_forward,
    gaudi_codegen_model_forward,
    gaudi_conv1d_forward,
    gaudi_DetrConvModel_forward,
    gaudi_esm_for_protein_folding_forward,
    gaudi_esmfolding_trunk_forward,
    gaudi_falcon_linear_forward,
    gaudi_generate_speech,
    gaudi_get_extended_attention_mask,
    gaudi_gpt2_forward,
    gaudi_gpt_bigcode_block_forward,
    gaudi_gpt_bigcode_model_forward,
    gaudi_gpt_neo_attention_forward,
    gaudi_gpt_neo_block_forward,
    gaudi_gpt_neo_model_forward,
    gaudi_gpt_neo_selfattention_forward,
<<<<<<< HEAD
    gaudi_gpt_neox_attention_forward,
=======
>>>>>>> cf338489
    gaudi_gpt_neox_model_forward,
    gaudi_invert_attention_mask,
    gaudi_llama_rmsnorm_forward,
    gaudi_MambaForCausalLM_prepare_inputs_for_generation,
    gaudi_MambaForCausalLM_update_model_kwargs_for_generation,
    gaudi_mistral_rmsnorm_forward,
    gaudi_mixtral_block_sparse_moe_forward,
    gaudi_mixtral_rmsnorm_forward,
    gaudi_opt_attention_forward,
    gaudi_opt_decoder_forward,
    gaudi_opt_decoder_layer_forward,
    gaudi_opt_model_forward,
    gaudi_owlvitclasspredictionhead_forward,
    gaudi_persimmon_model_forward,
    gaudi_qwen2_rmsnorm_forward,
    gaudi_rot_matmul,
    gaudi_rot_vec_mul,
    gaudi_SeamlessM4TAttention_forward,
    gaudi_SeamlessM4TCodeHifiGan_get_output_hifigan_lengths,
    gaudi_SeamlessM4TDecoder_forward,
    gaudi_SeamlessM4TDecoderLayer_forward,
    gaudi_SeamlessM4TForTextToSpeech_forward,
    gaudi_SeamlessM4TForTextToSpeech_generate,
    gaudi_SeamlessM4TForTextToSpeech_prepare_inputs_for_generation,
    gaudi_SeamlessM4TTextToUnitForConditionalGeneration_forward,
    gaudi_SeamlessM4TTextToUnitForConditionalGeneration_prepare_inputs_for_generation,
    gaudi_SeamlessM4TTextToUnitModel_forward,
    gaudi_SpeechT5Attention_forward,
    gaudi_SpeechT5Decoder_forward,
    gaudi_SpeechT5DecoderLayer_forward,
    gaudi_stablelm_model_forward,
    gaudi_t5_layernorm_forward,
    gaudi_T5Attention_forward,
    gaudi_T5Block_forward,
    gaudi_T5ForConditionalGeneration_forward,
    gaudi_T5ForConditionalGeneration_prepare_inputs_for_generation,
    gaudi_T5LayerSelfAttention_forward,
    gaudi_T5Stack_forward,
    gaudi_table_transformer_conv_encoder_forward,
    gaudi_unconstrained_rational_quadratic_spline,
    gaudi_VisionEncoderDecoderModel_prepare_inputs_for_generation,
    gaudi_vit_self_attention_forward,
    gaudi_wav2vec2_encoder_forward,
    gaudi_wav2vec2_forward,
    gaudi_wav2vec2_tdnnlayer_forward,
    gaudi_wav2vec2forctc_forward,
)


def adapt_transformers_to_gaudi():
    """
    Replaces some Transformers' methods for equivalent methods optimized
    for Gaudi.
    """
    accelerate.utils.extract_model_from_parallel = extract_model_from_parallel
    accelerate.utils.other.extract_model_from_parallel = extract_model_from_parallel
    accelerate.accelerator.extract_model_from_parallel = extract_model_from_parallel

    # models that support symbolic tracing should be added to this list
    models_with_tracing_support = []

    # optimize Conv1D
    transformers.pytorch_utils.Conv1D.forward = gaudi_conv1d_forward

    # Optimization tweak for ViT
    transformers.models.vit.modeling_vit.ViTSelfAttention.forward = gaudi_vit_self_attention_forward

    # Optimization tweak for Wav2Vec2
    transformers.models.wav2vec2.modeling_wav2vec2._compute_mask_indices = _gaudi_wav2vec2_compute_mask_indices
    # transformers.models.wav2vec2.modeling_wav2vec2._sample_negative_indices = _gaudi_wav2vec2_sample_negative_indices
    transformers.models.wav2vec2.modeling_wav2vec2.Wav2Vec2Model._mask_hidden_states = (
        _gaudi_wav2vec2_mask_hidden_states
    )
    transformers.models.wav2vec2.modeling_wav2vec2.Wav2Vec2Model.forward = gaudi_wav2vec2_forward
    transformers.models.wav2vec2.modeling_wav2vec2.Wav2Vec2Encoder.forward = gaudi_wav2vec2_encoder_forward
    transformers.models.wav2vec2.modeling_wav2vec2.Wav2Vec2ForCTC.forward = gaudi_wav2vec2forctc_forward
    transformers.models.wav2vec2.modeling_wav2vec2.TDNNLayer.forward = gaudi_wav2vec2_tdnnlayer_forward

    # Generation is modified to run faster in lazy mode
    transformers.generation.GenerationMixin.generate = GaudiGenerationMixin.generate
    transformers.generation.GenerationMixin._update_model_kwargs_for_generation = (
        GaudiGenerationMixin._update_model_kwargs_for_generation
    )
    transformers.generation.GenerationMixin.update_model_kwargs_for_bucketing = (
        GaudiGenerationMixin.update_model_kwargs_for_bucketing
    )
    transformers.generation.GenerationMixin._get_hpu_graphs_kwargs = GaudiGenerationMixin._get_hpu_graphs_kwargs
    transformers.generation.GenerationMixin._pad_past_key_values = GaudiGenerationMixin._pad_past_key_values
    transformers.generation.GenerationMixin._remove_past_key_values = GaudiGenerationMixin._remove_past_key_values
    transformers.generation.GenerationMixin._expand_inputs_for_generation = staticmethod(
        GaudiGenerationMixin._expand_inputs_for_generation
    )
    transformers.generation.GenerationMixin._prepare_attention_mask_for_generation = (
        GaudiGenerationMixin._prepare_attention_mask_for_generation
    )
    transformers.generation.GenerationMixin._prepare_decoder_input_ids_for_generation = (
        GaudiGenerationMixin._prepare_decoder_input_ids_for_generation
    )
    transformers.generation.GenerationMixin._prepare_decoder_attention_mask = (
        GaudiGenerationMixin._prepare_decoder_attention_mask
    )
    transformers.generation.GenerationMixin._prepare_generation_config = (
        GaudiGenerationMixin._prepare_generation_config
    )
    transformers.generation.GenerationMixin._prepare_generated_length = GaudiGenerationMixin._prepare_generated_length
    transformers.generation.GenerationMixin._get_stopping_criteria = GaudiGenerationMixin._get_stopping_criteria
    transformers.generation.GenerationMixin._validate_model_kwargs = GaudiGenerationMixin._validate_model_kwargs
    transformers.generation.GenerationMixin._dola_decoding = GaudiGenerationMixin._dola_decoding
    transformers.generation.GenerationMixin._sample = GaudiGenerationMixin._sample
    transformers.generation.GenerationMixin._beam_search = GaudiGenerationMixin._beam_search
    transformers.generation.GenerationMixin._group_beam_search = GaudiGenerationMixin._group_beam_search
    transformers.generation.GenerationMixin._constrained_beam_search = GaudiGenerationMixin._constrained_beam_search
    transformers.generation.GenerationMixin._contrastive_search = GaudiGenerationMixin._contrastive_search
    transformers.generation.GenerationMixin._assisted_decoding = GaudiGenerationMixin._assisted_decoding
    transformers.generation.GenerationMixin._get_candidate_generator = GaudiGenerationMixin._get_candidate_generator
    transformers.generation.GenerationMixin._prepare_cache_for_generation = (
        GaudiGenerationMixin._prepare_cache_for_generation
    )
    transformers.generation.GenerationConfig = GaudiGenerationConfig
    transformers.generation.configuration_utils.GenerationConfig = GaudiGenerationConfig
    transformers.modeling_utils.GenerationConfig = GaudiGenerationConfig
    transformers.generation.MaxLengthCriteria.__call__ = gaudi_MaxLengthCriteria_call
    transformers.generation.MaxTimeCriteria.__call__ = gaudi_MaxTimeCriteria_call
    transformers.generation.EosTokenCriteria.__call__ = gaudi_EosTokenCriteria_call
    transformers.generation.StoppingCriteriaList.__call__ = gaudi_StoppingCriteriaList_call

    # Optimization for BLOOM generation on Gaudi
    transformers.models.bloom.modeling_bloom.BloomAttention.forward = gaudi_bloom_attention_forward
    transformers.models.bloom.modeling_bloom.BloomBlock.forward = gaudi_bloom_block_forward
    transformers.models.bloom.modeling_bloom.BloomModel.forward = gaudi_bloom_model_forward
    transformers.models.bloom.modeling_bloom.BloomMLP = GaudiBloomMLP
    transformers.models.bloom.modeling_bloom.BloomForCausalLM = GaudiBloomForCausalLM
    transformers.models.bloom.modeling_bloom.BloomPreTrainedModel._convert_to_standard_cache = (
        gaudi_bloom_convert_to_standard_cache
    )
    transformers.models.bloom.modeling_bloom.BloomPreTrainedModel._convert_to_bloom_cache = (
        gaudi_bloom_convert_to_bloom_cache
    )

    # Optimization for BART generation on Gaudi
    transformers.models.bart.modeling_bart.BartLearnedPositionalEmbedding = gaudi_BartLearnedPositionalEmbedding
    transformers.models.bart.modeling_bart.BartAttention.forward = gaudi_BartAttention_forward
    transformers.models.bart.modeling_bart.BartEncoderLayer.forward = gaudi_BartEncoderLayer_forward
    transformers.models.bart.modeling_bart.BartDecoderLayer.forward = gaudi_BartDecoderLayer_forward
    transformers.models.bart.modeling_bart.BartEncoder.forward = gaudi_BartEncoder_forward
    transformers.models.bart.modeling_bart.BartDecoder.forward = gaudi_BartDecoder_forward
    transformers.models.bart.modeling_bart.BartModel.forward = gaudi_BartModel_forward
    transformers.models.bart.modeling_bart.BartForConditionalGeneration.forward = (
        gaudi_BartForConditionalGeneration_forward
    )
    transformers.models.bart.modeling_bart.BartForConditionalGeneration.prepare_inputs_for_generation = (
        gaudi_BartForConditionalGeneration_prepare_inputs_for_generation
    )

    # Optimization for BERT on Gaudi
    transformers.models.bert.modeling_bert.BertModel.forward = gaudi_BertModel_forward

    # Optimization for codegen generation on Gaudi
    transformers.models.codegen.modeling_codegen.CodeGenAttention = GaudiCodeGenAttention
    transformers.models.codegen.modeling_codegen.CodeGenForCausalLM = GaudiCodeGenForCausalLM
    transformers.models.codegen.modeling_codegen.CodeGenModel.forward = gaudi_codegen_model_forward
    transformers.models.codegen.modeling_codegen.CodeGenBlock.forward = gaudi_codegen_block_forward

    # Replace invert_attention_mask and get_extended_attention_mask
    # so that Torch Autocast is disabled for specific parts of the code
    transformers.modeling_utils.ModuleUtilsMixin.invert_attention_mask = gaudi_invert_attention_mask
    transformers.modeling_utils.ModuleUtilsMixin.get_extended_attention_mask = gaudi_get_extended_attention_mask

    # Override sdpa check on Gaudi
    transformers.modeling_utils.PreTrainedModel._check_and_enable_sdpa = gaudi_check_and_enable_sdpa

    # AlbertModel.forward does not rely on get_extended_attention_mask so it also needs to be replaced
    transformers.models.albert.modeling_albert.AlbertModel.forward = gaudi_albert_forward

    # Optimization for GPT2 on Gaudi
    transformers.models.gpt2.modeling_gpt2.GPT2Attention = GaudiGPT2Attention
    transformers.models.gpt2.modeling_gpt2.GPT2Model.forward = gaudi_gpt2_forward
    transformers.models.gpt2.modeling_gpt2.GPT2LMHeadModel = GaudiGPT2LMHeadModel
    transformers.models.gpt2.modeling_gpt2.GPT2DoubleHeadsModel = GaudiGPT2DoubleHeadsModel
    transformers.models.gpt2.modeling_gpt2.GPT2Block = GaudiGPT2Block
    models_with_tracing_support.extend((GaudiGPT2Attention, GaudiGPT2LMHeadModel))

    # Optimization for EsmFold on Gaudi
    transformers.models.esm.modeling_esmfold.EsmFoldingTrunk.forward = gaudi_esmfolding_trunk_forward
    transformers.models.esm.modeling_esmfold.EsmForProteinFolding.forward = gaudi_esm_for_protein_folding_forward
    transformers.models.esm.openfold_utils.rigid_utils.rot_matmul = gaudi_rot_matmul
    transformers.models.esm.openfold_utils.rigid_utils.rot_vec_mul = gaudi_rot_vec_mul

    # Optimization for OPT generation on Gaudi
    transformers.models.opt.modeling_opt.OPTAttention.forward = gaudi_opt_attention_forward
    transformers.models.opt.modeling_opt.OPTDecoder.forward = gaudi_opt_decoder_forward
    transformers.models.opt.modeling_opt.OPTForCausalLM = GaudiOPTForCausalLM
    transformers.models.opt.modeling_opt.OPTModel.forward = gaudi_opt_model_forward
    transformers.models.opt.modeling_opt.OPTDecoderLayer.forward = gaudi_opt_decoder_layer_forward
    transformers.models.opt.modeling_opt.OPTLearnedPositionalEmbedding = GaudiOPTLearnedPositionalEmbedding

    # Optimization for GPTJ on Gaudi
    transformers.models.gptj.modeling_gptj.GPTJAttention = GaudiGPTJAttention
    transformers.models.gptj.modeling_gptj.GPTJForCausalLM = GaudiGPTJForCausalLM
    transformers.models.gptj.modeling_gptj.GPTJBlock = GaudiGPTJBlock
    transformers.models.gptj.modeling_gptj.GPTJModel = GaudiGPTJModel

    # Optimization for GPTBigCode on Gaudi
    transformers.models.gpt_bigcode.modeling_gpt_bigcode.GPTBigCodeAttention = GaudiGPTBigCodeAttention
    transformers.models.gpt_bigcode.modeling_gpt_bigcode.GPTBigCodeForCausalLM = GaudiGPTBigCodeForCausalLM
    transformers.models.gpt_bigcode.modeling_gpt_bigcode.GPTBigCodeBlock.forward = gaudi_gpt_bigcode_block_forward
    transformers.models.gpt_bigcode.modeling_gpt_bigcode.GPTBigCodeModel.forward = gaudi_gpt_bigcode_model_forward
    transformers.models.gpt_bigcode.modeling_gpt_bigcode.GPTBIGCODE_ATTENTION_CLASSES.update(
        {"eager": GaudiGPTBigCodeAttention}
    )

    # Optimization for gpt-neo generation on Gaudi
    transformers.models.gpt_neo.modeling_gpt_neo.GPTNeoForCausalLM = GaudiGPTNeoForCausalLM
    transformers.models.gpt_neo.modeling_gpt_neo.GPTNeoModel.forward = gaudi_gpt_neo_model_forward
    transformers.models.gpt_neo.modeling_gpt_neo.GPTNeoBlock.forward = gaudi_gpt_neo_block_forward
    transformers.models.gpt_neo.modeling_gpt_neo.GPTNeoAttention.forward = gaudi_gpt_neo_attention_forward
    transformers.models.gpt_neo.modeling_gpt_neo.GPTNeoSelfAttention.forward = gaudi_gpt_neo_selfattention_forward

    # Optimization for gpt-neox generation on Gaudi
    transformers.models.gpt_neox.modeling_gpt_neox.GPTNeoXAttention = GaudiGPTNeoXAttention
    transformers.models.gpt_neox.modeling_gpt_neox.GPTNeoXForCausalLM = GaudiGPTNeoXForCausalLM
    transformers.models.gpt_neox.modeling_gpt_neox.GPTNeoXLayer = GaudiGPTNeoXLayer
    transformers.models.gpt_neox.modeling_gpt_neox.GPTNeoXModel.forward = gaudi_gpt_neox_model_forward

    # Optimization for llama generation on Gaudi
    transformers.models.llama.modeling_llama.LlamaForCausalLM = GaudiLlamaForCausalLM
    transformers.models.llama.modeling_llama.LlamaModel = GaudiLlamaModel
    transformers.models.llama.modeling_llama.LlamaAttention = GaudiLlamaAttention
    transformers.models.llama.modeling_llama.LlamaMLP = GaudiLlamaMLP
    transformers.models.llama.modeling_llama.LlamaDecoderLayer = GaudiLlamaDecoderLayer
    transformers.models.llama.modeling_llama.LlamaRotaryEmbedding = GaudiLlamaRotaryEmbedding
    transformers.models.llama.modeling_llama.LlamaLinearScalingRotaryEmbedding = GaudiLlamaLinearScalingRotaryEmbedding
    transformers.models.llama.modeling_llama.LlamaDynamicNTKScalingRotaryEmbedding = (
        GaudiLlamaDynamicNTKScalingRotaryEmbedding
    )
    transformers.models.llama.modeling_llama.LlamaRMSNorm.forward = gaudi_llama_rmsnorm_forward
    transformers.models.llama.configuration_llama.LlamaConfig = LlamaConfig

    # Optimization for llava on Gaudi
    transformers.models.llava.modeling_llava.LlavaForConditionalGeneration = GaudiLlavaForConditionalGeneration
    transformers.models.llava_next.modeling_llava_next.LlavaNextForConditionalGeneration = (
        GaudiLlavaNextForConditionalGeneration
    )

    # Optimization for Clip on Gaudi
    transformers.models.clip.modeling_clip.CLIPVisionEmbeddings = GaudiCLIPVisionEmbeddings
    transformers.models.clip.modeling_clip.CLIPAttention = GaudiCLIPAttention
    transformers.models.clip.modeling_clip.CLIPEncoderLayer = GaudiCLIPEncoderLayer
    transformers.models.clip.modeling_clip.CLIPEncoder = GaudiCLIPEncoder
    transformers.models.clip.modeling_clip.CLIPVisionTransformer = GaudiCLIPVisionTransformer
    transformers.models.clip.modeling_clip.CLIPVisionModel = GaudiCLIPVisionModel

    # Optimization for falcon generation on Gaudi
    transformers.models.falcon.modeling_falcon.FalconAttention = GaudiFalconAttention
    transformers.models.falcon.modeling_falcon.FalconForCausalLM = GaudiFalconForCausalLM
    transformers.models.falcon.modeling_falcon.FalconMLP = GaudiFalconMLP
    transformers.models.falcon.modeling_falcon.FalconModel = GaudiFalconModel
    transformers.models.falcon.modeling_falcon.FalconDecoderLayer = GaudiFalconDecoderLayer
    transformers.models.falcon.modeling_falcon.FalconLinear.forward = gaudi_falcon_linear_forward

    # Optimization for t5 on Gaudi
    transformers.models.t5.modeling_t5.T5LayerNorm.forward = gaudi_t5_layernorm_forward
    transformers.models.t5.modeling_t5.T5Stack.forward = gaudi_T5Stack_forward
    transformers.models.t5.modeling_t5.T5LayerSelfAttention.forward = gaudi_T5LayerSelfAttention_forward
    transformers.models.t5.modeling_t5.T5ForConditionalGeneration.forward = gaudi_T5ForConditionalGeneration_forward
    transformers.models.t5.modeling_t5.T5ForConditionalGeneration.prepare_inputs_for_generation = (
        gaudi_T5ForConditionalGeneration_prepare_inputs_for_generation
    )
    transformers.models.t5.modeling_t5.T5Attention.forward = gaudi_T5Attention_forward
    transformers.models.t5.modeling_t5.T5Block.forward = gaudi_T5Block_forward

    # Optimization for table transformer on Gaudi
    transformers.models.table_transformer.modeling_table_transformer.TableTransformerConvEncoder.forward = (
        gaudi_table_transformer_conv_encoder_forward
    )

    # Optimization for mpt on Gaudi
    transformers.models.mpt.modeling_mpt.MptForCausalLM = GaudiMptForCausalLM
    transformers.models.mpt.modeling_mpt.MptModel = GaudiMptModel
    transformers.models.mpt.modeling_mpt.MptAttention = GaudiMptAttention
    transformers.models.mpt.modeling_mpt.MptBlock = GaudiMptBlock

    # Optimization for mistral on Gaudi
    transformers.models.mistral.modeling_mistral.MistralForCausalLM = GaudiMistralForCausalLM
    transformers.models.mistral.modeling_mistral.MistralAttention = GaudiMistralAttention
    transformers.models.mistral.modeling_mistral.MistralDecoderLayer = GaudiMistralDecoderLayer
    transformers.models.mistral.modeling_mistral.MistralModel = GaudiMistralModel
    transformers.models.mistral.modeling_mistral.MistralRMSNorm.forward = gaudi_mistral_rmsnorm_forward
    transformers.models.mistral.configuration_mistral.MistralConfig = MistralConfig

    # Optimization for phi on Gaudi
    transformers.models.phi.modeling_phi.PhiForCausalLM = GaudiPhiForCausalLM
    transformers.models.phi.modeling_phi.PhiAttention = GaudiPhiAttention
    transformers.models.phi.modeling_phi.PhiDecoderLayer = GaudiPhiDecoderLayer
    transformers.models.phi.modeling_phi.PhiModel = GaudiPhiModel

    # Optimization for gemma on Gaudi
    transformers.models.gemma.modeling_gemma.GemmaForCausalLM = GaudiGemmaForCausalLM
    transformers.models.gemma.modeling_gemma.GemmaMLP = GaudiGemmaMLP
    transformers.models.gemma.modeling_gemma.GemmaAttention = GaudiGemmaAttention
    transformers.models.gemma.modeling_gemma.GemmaDecoderLayer = GaudiGemmaDecoderLayer
    transformers.models.gemma.modeling_gemma.GemmaModel = GaudiGemmaModel

    # Optimization for blip Text model on Gaudi
    transformers.models.blip.BlipTextModel.forward = gaudi_BlipTextModel_forward
    transformers.models.blip.modeling_blip_text.BlipTextLMHeadModel.forward = gaudi_BlipTextLMHead_forward
    transformers.models.blip.modeling_blip_text.BlipTextLMHeadModel.prepare_inputs_for_generation = (
        gaudi_BlipTextLMHead_prepare_inputs_for_generation
    )
    transformers.models.blip.modeling_blip_text.BlipTextEncoder.forward = gaudi_BlipTextEncoder_forward
    transformers.models.blip.modeling_blip_text.BlipTextLayer.forward = gaudi_BlipTextLayer_forward
    transformers.models.blip.modeling_blip_text.BlipTextAttention.forward = gaudi_BlipTextAttention_forward
    transformers.models.blip.modeling_blip_text.BlipTextSelfAttention.forward = gaudi_BlipTextSelfAttention_forward
    transformers.models.blip.BlipForQuestionAnswering.generate = gaudi_BlipForQuestionAnswering_generate
    transformers.models.blip.BlipForConditionalGeneration.generate = gaudi_BlipForConditionalGeneration_generate

    # Optimization for mixtral on Gaudi
    transformers.models.mixtral.modeling_mixtral.MixtralAttention = GaudiMixtralAttention
    transformers.models.mixtral.modeling_mixtral.MixtralForCausalLM = GaudiMixtralForCausalLM
    transformers.models.mixtral.modeling_mixtral.MixtralModel = GaudiMixtralModel
    transformers.models.mixtral.modeling_mixtral.MixtralSparseMoeBlock.forward = gaudi_mixtral_block_sparse_moe_forward
    transformers.models.mixtral.modeling_mixtral.MixtralDecoderLayer = GaudiMixtralDecoderLayer
    transformers.models.mixtral.modeling_mixtral.MixtralRMSNorm.forward = gaudi_mixtral_rmsnorm_forward
    transformers.models.mixtral.configuration_mixtral.MixtralConfig = MixtralConfig

    # Optimization for speecht5 on Gaudi
    transformers.models.speecht5.modeling_speecht5.SpeechT5Decoder.forward = gaudi_SpeechT5Decoder_forward
    transformers.models.speecht5.modeling_speecht5.SpeechT5DecoderLayer.forward = gaudi_SpeechT5DecoderLayer_forward
    transformers.models.speecht5.modeling_speecht5.SpeechT5Attention.forward = gaudi_SpeechT5Attention_forward
    transformers.models.speecht5.modeling_speecht5._generate_speech = gaudi_generate_speech

    # Optimization for persimmon on Gaudi
    transformers.models.persimmon.modeling_persimmon.PersimmonAttention = GaudiPersimmonAttention
    transformers.models.persimmon.modeling_persimmon.PersimmonDecoderLayer = GaudiPersimmonDecoderLayer
    transformers.models.persimmon.modeling_persimmon.PersimmonForCausalLM = GaudiPersimmonForCausalLM
    transformers.models.persimmon.modeling_persimmon.PersimmonModel.forward = gaudi_persimmon_model_forward

    # Optimization for seamless m4t on Gaudi
    transformers.models.seamless_m4t.modeling_seamless_m4t.SeamlessM4TAttention.forward = (
        gaudi_SeamlessM4TAttention_forward
    )
    transformers.models.seamless_m4t.modeling_seamless_m4t.SeamlessM4TDecoderLayer.forward = (
        gaudi_SeamlessM4TDecoderLayer_forward
    )
    transformers.models.seamless_m4t.modeling_seamless_m4t.SeamlessM4TDecoder.forward = (
        gaudi_SeamlessM4TDecoder_forward
    )
    transformers.models.seamless_m4t.modeling_seamless_m4t.SeamlessM4TTextToUnitModel.forward = (
        gaudi_SeamlessM4TTextToUnitModel_forward
    )
    transformers.models.seamless_m4t.modeling_seamless_m4t.SeamlessM4TTextToUnitForConditionalGeneration.forward = (
        gaudi_SeamlessM4TTextToUnitForConditionalGeneration_forward
    )

    transformers.models.seamless_m4t.modeling_seamless_m4t.SeamlessM4TTextToUnitForConditionalGeneration.prepare_inputs_for_generation = gaudi_SeamlessM4TTextToUnitForConditionalGeneration_prepare_inputs_for_generation

    transformers.models.seamless_m4t.modeling_seamless_m4t.SeamlessM4TCodeHifiGan._get_output_hifigan_lengths = (
        gaudi_SeamlessM4TCodeHifiGan_get_output_hifigan_lengths
    )

    transformers.models.seamless_m4t.modeling_seamless_m4t.SeamlessM4TForTextToSpeech.forward = (
        gaudi_SeamlessM4TForTextToSpeech_forward
    )

    transformers.models.seamless_m4t.modeling_seamless_m4t.SeamlessM4TForTextToSpeech.generate = (
        gaudi_SeamlessM4TForTextToSpeech_generate
    )

    transformers.models.seamless_m4t.modeling_seamless_m4t.SeamlessM4TForTextToSpeech.prepare_inputs_for_generation = (
        gaudi_SeamlessM4TForTextToSpeech_prepare_inputs_for_generation
    )

    transformers.models.vits.modeling_vits._unconstrained_rational_quadratic_spline = (
        gaudi_unconstrained_rational_quadratic_spline
    )

    # Optimization for starcoder2 on Gaudi
    transformers.models.starcoder2.modeling_starcoder2.Starcoder2ForCausalLM = GaudiStarcoder2ForCausalLM
    transformers.models.starcoder2.modeling_starcoder2.Starcoder2Model = GaudiStarcoder2Model
    transformers.models.starcoder2.modeling_starcoder2.Starcoder2Attention = GaudiStarcoder2Attention
    transformers.models.starcoder2.modeling_starcoder2.Starcoder2DecoderLayer = GaudiStarcoder2DecoderLayer

    # Optimization for qwen2 on Gaudi
    transformers.models.qwen2.modeling_qwen2.Qwen2ForCausalLM = GaudiQwen2ForCausalLM
    transformers.models.qwen2.modeling_qwen2.Qwen2Model = GaudiQwen2Model
    transformers.models.qwen2.modeling_qwen2.Qwen2Attention = GaudiQwen2Attention
    transformers.models.qwen2.modeling_qwen2.Qwen2MLP = GaudiQwen2MLP
    transformers.models.qwen2.modeling_qwen2.Qwen2DecoderLayer = GaudiQwen2DecoderLayer
    transformers.models.qwen2.modeling_qwen2.Qwen2RMSNorm.forward = gaudi_qwen2_rmsnorm_forward

    # Optimization for stablelm on Gaudi
    transformers.models.stablelm.modeling_stablelm.StableLmAttention = GaudiStableLmAttention
    transformers.models.stablelm.modeling_stablelm.StableLmDecoderLayer = GaudiStableLmDecoderLayer
    transformers.models.stablelm.modeling_stablelm.StableLmForCausalLM = GaudiStableLmForCausalLM
    transformers.models.stablelm.modeling_stablelm.StableLmModel.forward = gaudi_stablelm_model_forward

    transformers.models.vision_encoder_decoder.modeling_vision_encoder_decoder.VisionEncoderDecoderModel.prepare_inputs_for_generation = gaudi_VisionEncoderDecoderModel_prepare_inputs_for_generation

    # Optimization for Owl ViT model on Gaudi
    transformers.models.owlvit.modeling_owlvit.OwlViTClassPredictionHead.forward = (
        gaudi_owlvitclasspredictionhead_forward
    )

    # Optimization for DETR model on Gaudi
    transformers.models.detr.modeling_detr.DetrConvModel.forward = gaudi_DetrConvModel_forward

    # Tell transformers which Gaudi models support tracing
    transformers.utils.fx._SUPPORTED_MODELS += tuple(cls.__name__ for cls in models_with_tracing_support)

    # Optimization for mamba on Gaudi
    transformers.models.mamba.modeling_mamba.MambaForCausalLM.prepare_inputs_for_generation = (
        gaudi_MambaForCausalLM_prepare_inputs_for_generation
    )
    transformers.models.mamba.modeling_mamba.MambaForCausalLM._update_model_kwargs_for_generation = (
        gaudi_MambaForCausalLM_update_model_kwargs_for_generation
    )

    # Optimization for Whisper on Gaudi
    transformers.models.whisper.modeling_whisper.WhisperSdpaAttention = GaudiWhisperSdpaAttention
    transformers.models.whisper.modeling_whisper.WhisperDecoderLayer = GaudiWhisperDecoderLayer
    transformers.models.whisper.modeling_whisper.WhisperDecoder = GaudiWhisperDecoder
    transformers.models.whisper.modeling_whisper.WhisperModel = GaudiWhisperModel
    transformers.models.whisper.modeling_whisper.WhisperForConditionalGeneration = GaudiWhisperForConditionalGeneration
    transformers.models.whisper.modeling_whisper.WHISPER_ATTENTION_CLASSES = GAUDI_WHISPER_ATTENTION_CLASSES

    transformers.AutoConfig.register("deci", DeciLMConfig)
    transformers.AutoModelForCausalLM.register(DeciLMConfig, DeciLMForCausalLM)<|MERGE_RESOLUTION|>--- conflicted
+++ resolved
@@ -60,10 +60,7 @@
     GaudiGPTJBlock,
     GaudiGPTJForCausalLM,
     GaudiGPTJModel,
-<<<<<<< HEAD
-=======
     GaudiGPTNeoXAttention,
->>>>>>> cf338489
     GaudiGPTNeoForCausalLM,
     GaudiGPTNeoXForCausalLM,
     GaudiGPTNeoXLayer,
@@ -162,10 +159,7 @@
     gaudi_gpt_neo_block_forward,
     gaudi_gpt_neo_model_forward,
     gaudi_gpt_neo_selfattention_forward,
-<<<<<<< HEAD
     gaudi_gpt_neox_attention_forward,
-=======
->>>>>>> cf338489
     gaudi_gpt_neox_model_forward,
     gaudi_invert_attention_mask,
     gaudi_llama_rmsnorm_forward,
