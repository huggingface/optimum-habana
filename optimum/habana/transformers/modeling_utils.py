# coding=utf-8
# Copyright 2022 The HuggingFace Team. All rights reserved.
#
# Licensed under the Apache License, Version 2.0 (the "License");
# you may not use this file except in compliance with the License.
# You may obtain a copy of the License at
#
#     http://www.apache.org/licenses/LICENSE-2.0
#
# Unless required by applicable law or agreed to in writing, software
# distributed under the License is distributed on an "AS IS" BASIS,
# WITHOUT WARRANTIES OR CONDITIONS OF ANY KIND, either express or implied.
# See the License for the specific language governing permissions and
# limitations under the License.

import accelerate
import transformers
import transformers.utils.fx

from ..accelerate.utils import extract_model_from_parallel
from .generation import (
    GaudiGenerationConfig,
    GaudiGenerationMixin,
    gaudi_EosTokenCriteria_call,
    gaudi_MaxLengthCriteria_call,
    gaudi_MaxTimeCriteria_call,
    gaudi_StoppingCriteriaList_call,
)
from .models import (
    GAUDI_WHISPER_ATTENTION_CLASSES,
    DeciLMConfig,
    DeciLMForCausalLM,
    GaudiBloomForCausalLM,
    GaudiBloomMLP,
    GaudiCLIPAttention,
    GaudiCLIPEncoder,
    GaudiCLIPEncoderLayer,
    GaudiCLIPVisionEmbeddings,
    GaudiCLIPVisionModel,
    GaudiCLIPVisionTransformer,
    GaudiCodeGenAttention,
    GaudiCodeGenForCausalLM,
    GaudiFalconAttention,
    GaudiFalconDecoderLayer,
    GaudiFalconForCausalLM,
    GaudiFalconMLP,
    GaudiFalconModel,
    GaudiGemmaAttention,
    GaudiGemmaDecoderLayer,
    GaudiGemmaForCausalLM,
    GaudiGemmaMLP,
    GaudiGemmaModel,
    GaudiGPT2Attention,
    GaudiGPT2Block,
    GaudiGPT2DoubleHeadsModel,
    GaudiGPT2LMHeadModel,
    GaudiGPTBigCodeAttention,
    GaudiGPTBigCodeForCausalLM,
    GaudiGPTJAttention,
    GaudiGPTJBlock,
    GaudiGPTJForCausalLM,
    GaudiGPTJModel,
<<<<<<< HEAD
    GaudiGPTNeoXAttention,
=======
    GaudiGPTNeoForCausalLM,
>>>>>>> a8fb8ac4
    GaudiGPTNeoXForCausalLM,
    GaudiGPTNeoXLayer,
    GaudiLlamaAttention,
    GaudiLlamaDecoderLayer,
    GaudiLlamaDynamicNTKScalingRotaryEmbedding,
    GaudiLlamaForCausalLM,
    GaudiLlamaLinearScalingRotaryEmbedding,
    GaudiLlamaMLP,
    GaudiLlamaModel,
    GaudiLlamaRotaryEmbedding,
    GaudiLlavaForConditionalGeneration,
    GaudiLlavaNextForConditionalGeneration,
    GaudiMistralAttention,
    GaudiMistralDecoderLayer,
    GaudiMistralForCausalLM,
    GaudiMistralModel,
    GaudiMixtralAttention,
    GaudiMixtralDecoderLayer,
    GaudiMixtralForCausalLM,
    GaudiMixtralModel,
    GaudiMptAttention,
    GaudiMptBlock,
    GaudiMptForCausalLM,
    GaudiMptModel,
    GaudiOPTForCausalLM,
    GaudiOPTLearnedPositionalEmbedding,
    GaudiPersimmonAttention,
    GaudiPersimmonDecoderLayer,
    GaudiPersimmonForCausalLM,
    GaudiPhiAttention,
    GaudiPhiDecoderLayer,
    GaudiPhiForCausalLM,
    GaudiPhiModel,
    GaudiQwen2Attention,
    GaudiQwen2DecoderLayer,
    GaudiQwen2ForCausalLM,
    GaudiQwen2MLP,
    GaudiQwen2Model,
    GaudiStableLmAttention,
    GaudiStableLmDecoderLayer,
    GaudiStableLmForCausalLM,
    GaudiStarcoder2Attention,
    GaudiStarcoder2DecoderLayer,
    GaudiStarcoder2ForCausalLM,
    GaudiStarcoder2Model,
    GaudiWhisperDecoder,
    GaudiWhisperDecoderLayer,
    GaudiWhisperForConditionalGeneration,
    GaudiWhisperModel,
    GaudiWhisperSdpaAttention,
    LlamaConfig,
    MistralConfig,
    MixtralConfig,
    _gaudi_wav2vec2_compute_mask_indices,
    _gaudi_wav2vec2_mask_hidden_states,
    gaudi_albert_forward,
    gaudi_BartAttention_forward,
    gaudi_BartDecoder_forward,
    gaudi_BartDecoderLayer_forward,
    gaudi_BartEncoder_forward,
    gaudi_BartEncoderLayer_forward,
    gaudi_BartForConditionalGeneration_forward,
    gaudi_BartForConditionalGeneration_prepare_inputs_for_generation,
    gaudi_BartLearnedPositionalEmbedding,
    gaudi_BartModel_forward,
    gaudi_BertModel_forward,
    gaudi_BlipForConditionalGeneration_generate,
    gaudi_BlipForQuestionAnswering_generate,
    gaudi_BlipTextAttention_forward,
    gaudi_BlipTextEncoder_forward,
    gaudi_BlipTextLayer_forward,
    gaudi_BlipTextLMHead_forward,
    gaudi_BlipTextLMHead_prepare_inputs_for_generation,
    gaudi_BlipTextModel_forward,
    gaudi_BlipTextSelfAttention_forward,
    gaudi_bloom_attention_forward,
    gaudi_bloom_block_forward,
    gaudi_bloom_convert_to_bloom_cache,
    gaudi_bloom_convert_to_standard_cache,
    gaudi_bloom_model_forward,
    gaudi_check_and_enable_sdpa,
    gaudi_codegen_block_forward,
    gaudi_codegen_model_forward,
    gaudi_conv1d_forward,
    gaudi_DetrConvModel_forward,
    gaudi_esm_for_protein_folding_forward,
    gaudi_esmfolding_trunk_forward,
    gaudi_falcon_linear_forward,
    gaudi_generate_speech,
    gaudi_get_extended_attention_mask,
    gaudi_gpt2_forward,
    gaudi_gpt_bigcode_block_forward,
    gaudi_gpt_bigcode_model_forward,
<<<<<<< HEAD
=======
    gaudi_gpt_neo_attention_forward,
    gaudi_gpt_neo_block_forward,
    gaudi_gpt_neo_model_forward,
    gaudi_gpt_neo_selfattention_forward,
    gaudi_gpt_neox_attention_forward,
>>>>>>> a8fb8ac4
    gaudi_gpt_neox_model_forward,
    gaudi_invert_attention_mask,
    gaudi_llama_rmsnorm_forward,
    gaudi_MambaForCausalLM_prepare_inputs_for_generation,
    gaudi_MambaForCausalLM_update_model_kwargs_for_generation,
    gaudi_mistral_rmsnorm_forward,
    gaudi_mixtral_block_sparse_moe_forward,
    gaudi_mixtral_rmsnorm_forward,
    gaudi_opt_attention_forward,
    gaudi_opt_decoder_forward,
    gaudi_opt_decoder_layer_forward,
    gaudi_opt_model_forward,
    gaudi_owlvitclasspredictionhead_forward,
    gaudi_persimmon_model_forward,
    gaudi_qwen2_rmsnorm_forward,
    gaudi_rot_matmul,
    gaudi_rot_vec_mul,
    gaudi_SeamlessM4TAttention_forward,
    gaudi_SeamlessM4TCodeHifiGan_get_output_hifigan_lengths,
    gaudi_SeamlessM4TDecoder_forward,
    gaudi_SeamlessM4TDecoderLayer_forward,
    gaudi_SeamlessM4TForTextToSpeech_forward,
    gaudi_SeamlessM4TForTextToSpeech_generate,
    gaudi_SeamlessM4TForTextToSpeech_prepare_inputs_for_generation,
    gaudi_SeamlessM4TTextToUnitForConditionalGeneration_forward,
    gaudi_SeamlessM4TTextToUnitForConditionalGeneration_prepare_inputs_for_generation,
    gaudi_SeamlessM4TTextToUnitModel_forward,
    gaudi_SpeechT5Attention_forward,
    gaudi_SpeechT5Decoder_forward,
    gaudi_SpeechT5DecoderLayer_forward,
    gaudi_stablelm_model_forward,
    gaudi_t5_layernorm_forward,
    gaudi_T5Attention_forward,
    gaudi_T5Block_forward,
    gaudi_T5ForConditionalGeneration_forward,
    gaudi_T5ForConditionalGeneration_prepare_inputs_for_generation,
    gaudi_T5LayerSelfAttention_forward,
    gaudi_T5Stack_forward,
    gaudi_table_transformer_conv_encoder_forward,
    gaudi_unconstrained_rational_quadratic_spline,
    gaudi_VisionEncoderDecoderModel_prepare_inputs_for_generation,
    gaudi_vit_self_attention_forward,
    gaudi_wav2vec2_encoder_forward,
    gaudi_wav2vec2_forward,
    gaudi_wav2vec2_tdnnlayer_forward,
    gaudi_wav2vec2forctc_forward,
)


def adapt_transformers_to_gaudi():
    """
    Replaces some Transformers' methods for equivalent methods optimized
    for Gaudi.
    """
    accelerate.utils.extract_model_from_parallel = extract_model_from_parallel
    accelerate.utils.other.extract_model_from_parallel = extract_model_from_parallel
    accelerate.accelerator.extract_model_from_parallel = extract_model_from_parallel

    # models that support symbolic tracing should be added to this list
    models_with_tracing_support = []

    # optimize Conv1D
    transformers.pytorch_utils.Conv1D.forward = gaudi_conv1d_forward

    # Optimization tweak for ViT
    transformers.models.vit.modeling_vit.ViTSelfAttention.forward = gaudi_vit_self_attention_forward

    # Optimization tweak for Wav2Vec2
    transformers.models.wav2vec2.modeling_wav2vec2._compute_mask_indices = _gaudi_wav2vec2_compute_mask_indices
    # transformers.models.wav2vec2.modeling_wav2vec2._sample_negative_indices = _gaudi_wav2vec2_sample_negative_indices
    transformers.models.wav2vec2.modeling_wav2vec2.Wav2Vec2Model._mask_hidden_states = (
        _gaudi_wav2vec2_mask_hidden_states
    )
    transformers.models.wav2vec2.modeling_wav2vec2.Wav2Vec2Model.forward = gaudi_wav2vec2_forward
    transformers.models.wav2vec2.modeling_wav2vec2.Wav2Vec2Encoder.forward = gaudi_wav2vec2_encoder_forward
    transformers.models.wav2vec2.modeling_wav2vec2.Wav2Vec2ForCTC.forward = gaudi_wav2vec2forctc_forward
    transformers.models.wav2vec2.modeling_wav2vec2.TDNNLayer.forward = gaudi_wav2vec2_tdnnlayer_forward

    # Generation is modified to run faster in lazy mode
    transformers.generation.GenerationMixin.generate = GaudiGenerationMixin.generate
    transformers.generation.GenerationMixin._update_model_kwargs_for_generation = (
        GaudiGenerationMixin._update_model_kwargs_for_generation
    )
    transformers.generation.GenerationMixin.update_model_kwargs_for_bucketing = (
        GaudiGenerationMixin.update_model_kwargs_for_bucketing
    )
    transformers.generation.GenerationMixin._get_hpu_graphs_kwargs = GaudiGenerationMixin._get_hpu_graphs_kwargs
    transformers.generation.GenerationMixin._pad_past_key_values = GaudiGenerationMixin._pad_past_key_values
    transformers.generation.GenerationMixin._remove_past_key_values = GaudiGenerationMixin._remove_past_key_values
    transformers.generation.GenerationMixin._expand_inputs_for_generation = staticmethod(
        GaudiGenerationMixin._expand_inputs_for_generation
    )
    transformers.generation.GenerationMixin._prepare_attention_mask_for_generation = (
        GaudiGenerationMixin._prepare_attention_mask_for_generation
    )
    transformers.generation.GenerationMixin._prepare_decoder_input_ids_for_generation = (
        GaudiGenerationMixin._prepare_decoder_input_ids_for_generation
    )
    transformers.generation.GenerationMixin._prepare_decoder_attention_mask = (
        GaudiGenerationMixin._prepare_decoder_attention_mask
    )
    transformers.generation.GenerationMixin._prepare_generation_config = (
        GaudiGenerationMixin._prepare_generation_config
    )
    transformers.generation.GenerationMixin._prepare_generated_length = GaudiGenerationMixin._prepare_generated_length
    transformers.generation.GenerationMixin._get_stopping_criteria = GaudiGenerationMixin._get_stopping_criteria
    transformers.generation.GenerationMixin._validate_model_kwargs = GaudiGenerationMixin._validate_model_kwargs
    transformers.generation.GenerationMixin._dola_decoding = GaudiGenerationMixin._dola_decoding
    transformers.generation.GenerationMixin._sample = GaudiGenerationMixin._sample
    transformers.generation.GenerationMixin._beam_search = GaudiGenerationMixin._beam_search
    transformers.generation.GenerationMixin._group_beam_search = GaudiGenerationMixin._group_beam_search
    transformers.generation.GenerationMixin._constrained_beam_search = GaudiGenerationMixin._constrained_beam_search
    transformers.generation.GenerationMixin._contrastive_search = GaudiGenerationMixin._contrastive_search
    transformers.generation.GenerationMixin._assisted_decoding = GaudiGenerationMixin._assisted_decoding
    transformers.generation.GenerationMixin._get_candidate_generator = GaudiGenerationMixin._get_candidate_generator
    transformers.generation.GenerationMixin._prepare_cache_for_generation = (
        GaudiGenerationMixin._prepare_cache_for_generation
    )
    transformers.generation.GenerationConfig = GaudiGenerationConfig
    transformers.generation.configuration_utils.GenerationConfig = GaudiGenerationConfig
    transformers.modeling_utils.GenerationConfig = GaudiGenerationConfig
    transformers.generation.MaxLengthCriteria.__call__ = gaudi_MaxLengthCriteria_call
    transformers.generation.MaxTimeCriteria.__call__ = gaudi_MaxTimeCriteria_call
    transformers.generation.EosTokenCriteria.__call__ = gaudi_EosTokenCriteria_call
    transformers.generation.StoppingCriteriaList.__call__ = gaudi_StoppingCriteriaList_call

    # Optimization for BLOOM generation on Gaudi
    transformers.models.bloom.modeling_bloom.BloomAttention.forward = gaudi_bloom_attention_forward
    transformers.models.bloom.modeling_bloom.BloomBlock.forward = gaudi_bloom_block_forward
    transformers.models.bloom.modeling_bloom.BloomModel.forward = gaudi_bloom_model_forward
    transformers.models.bloom.modeling_bloom.BloomMLP = GaudiBloomMLP
    transformers.models.bloom.modeling_bloom.BloomForCausalLM = GaudiBloomForCausalLM
    transformers.models.bloom.modeling_bloom.BloomPreTrainedModel._convert_to_standard_cache = (
        gaudi_bloom_convert_to_standard_cache
    )
    transformers.models.bloom.modeling_bloom.BloomPreTrainedModel._convert_to_bloom_cache = (
        gaudi_bloom_convert_to_bloom_cache
    )

    # Optimization for BART generation on Gaudi
    transformers.models.bart.modeling_bart.BartLearnedPositionalEmbedding = gaudi_BartLearnedPositionalEmbedding
    transformers.models.bart.modeling_bart.BartAttention.forward = gaudi_BartAttention_forward
    transformers.models.bart.modeling_bart.BartEncoderLayer.forward = gaudi_BartEncoderLayer_forward
    transformers.models.bart.modeling_bart.BartDecoderLayer.forward = gaudi_BartDecoderLayer_forward
    transformers.models.bart.modeling_bart.BartEncoder.forward = gaudi_BartEncoder_forward
    transformers.models.bart.modeling_bart.BartDecoder.forward = gaudi_BartDecoder_forward
    transformers.models.bart.modeling_bart.BartModel.forward = gaudi_BartModel_forward
    transformers.models.bart.modeling_bart.BartForConditionalGeneration.forward = (
        gaudi_BartForConditionalGeneration_forward
    )
    transformers.models.bart.modeling_bart.BartForConditionalGeneration.prepare_inputs_for_generation = (
        gaudi_BartForConditionalGeneration_prepare_inputs_for_generation
    )

    # Optimization for BERT on Gaudi
    transformers.models.bert.modeling_bert.BertModel.forward = gaudi_BertModel_forward

    # Optimization for codegen generation on Gaudi
    transformers.models.codegen.modeling_codegen.CodeGenAttention = GaudiCodeGenAttention
    transformers.models.codegen.modeling_codegen.CodeGenForCausalLM = GaudiCodeGenForCausalLM
    transformers.models.codegen.modeling_codegen.CodeGenModel.forward = gaudi_codegen_model_forward
    transformers.models.codegen.modeling_codegen.CodeGenBlock.forward = gaudi_codegen_block_forward

    # Replace invert_attention_mask and get_extended_attention_mask
    # so that Torch Autocast is disabled for specific parts of the code
    transformers.modeling_utils.ModuleUtilsMixin.invert_attention_mask = gaudi_invert_attention_mask
    transformers.modeling_utils.ModuleUtilsMixin.get_extended_attention_mask = gaudi_get_extended_attention_mask

    # Override sdpa check on Gaudi
    transformers.modeling_utils.PreTrainedModel._check_and_enable_sdpa = gaudi_check_and_enable_sdpa

    # AlbertModel.forward does not rely on get_extended_attention_mask so it also needs to be replaced
    transformers.models.albert.modeling_albert.AlbertModel.forward = gaudi_albert_forward

    # Optimization for GPT2 on Gaudi
    transformers.models.gpt2.modeling_gpt2.GPT2Attention = GaudiGPT2Attention
    transformers.models.gpt2.modeling_gpt2.GPT2Model.forward = gaudi_gpt2_forward
    transformers.models.gpt2.modeling_gpt2.GPT2LMHeadModel = GaudiGPT2LMHeadModel
    transformers.models.gpt2.modeling_gpt2.GPT2DoubleHeadsModel = GaudiGPT2DoubleHeadsModel
    transformers.models.gpt2.modeling_gpt2.GPT2Block = GaudiGPT2Block
    models_with_tracing_support.extend((GaudiGPT2Attention, GaudiGPT2LMHeadModel))

    # Optimization for EsmFold on Gaudi
    transformers.models.esm.modeling_esmfold.EsmFoldingTrunk.forward = gaudi_esmfolding_trunk_forward
    transformers.models.esm.modeling_esmfold.EsmForProteinFolding.forward = gaudi_esm_for_protein_folding_forward
    transformers.models.esm.openfold_utils.rigid_utils.rot_matmul = gaudi_rot_matmul
    transformers.models.esm.openfold_utils.rigid_utils.rot_vec_mul = gaudi_rot_vec_mul

    # Optimization for OPT generation on Gaudi
    transformers.models.opt.modeling_opt.OPTAttention.forward = gaudi_opt_attention_forward
    transformers.models.opt.modeling_opt.OPTDecoder.forward = gaudi_opt_decoder_forward
    transformers.models.opt.modeling_opt.OPTForCausalLM = GaudiOPTForCausalLM
    transformers.models.opt.modeling_opt.OPTModel.forward = gaudi_opt_model_forward
    transformers.models.opt.modeling_opt.OPTDecoderLayer.forward = gaudi_opt_decoder_layer_forward
    transformers.models.opt.modeling_opt.OPTLearnedPositionalEmbedding = GaudiOPTLearnedPositionalEmbedding

    # Optimization for GPTJ on Gaudi
    transformers.models.gptj.modeling_gptj.GPTJAttention = GaudiGPTJAttention
    transformers.models.gptj.modeling_gptj.GPTJForCausalLM = GaudiGPTJForCausalLM
    transformers.models.gptj.modeling_gptj.GPTJBlock = GaudiGPTJBlock
    transformers.models.gptj.modeling_gptj.GPTJModel = GaudiGPTJModel

    # Optimization for GPTBigCode on Gaudi
    transformers.models.gpt_bigcode.modeling_gpt_bigcode.GPTBigCodeAttention = GaudiGPTBigCodeAttention
    transformers.models.gpt_bigcode.modeling_gpt_bigcode.GPTBigCodeForCausalLM = GaudiGPTBigCodeForCausalLM
    transformers.models.gpt_bigcode.modeling_gpt_bigcode.GPTBigCodeBlock.forward = gaudi_gpt_bigcode_block_forward
    transformers.models.gpt_bigcode.modeling_gpt_bigcode.GPTBigCodeModel.forward = gaudi_gpt_bigcode_model_forward
    transformers.models.gpt_bigcode.modeling_gpt_bigcode.GPTBIGCODE_ATTENTION_CLASSES.update(
        {"eager": GaudiGPTBigCodeAttention}
    )

    # Optimization for gpt-neo generation on Gaudi
    transformers.models.gpt_neo.modeling_gpt_neo.GPTNeoForCausalLM = GaudiGPTNeoForCausalLM
    transformers.models.gpt_neo.modeling_gpt_neo.GPTNeoModel.forward = gaudi_gpt_neo_model_forward
    transformers.models.gpt_neo.modeling_gpt_neo.GPTNeoBlock.forward = gaudi_gpt_neo_block_forward
    transformers.models.gpt_neo.modeling_gpt_neo.GPTNeoAttention.forward = gaudi_gpt_neo_attention_forward
    transformers.models.gpt_neo.modeling_gpt_neo.GPTNeoSelfAttention.forward = gaudi_gpt_neo_selfattention_forward

    # Optimization for gpt-neox generation on Gaudi
    transformers.models.gpt_neox.modeling_gpt_neox.GPTNeoXAttention = GaudiGPTNeoXAttention
    transformers.models.gpt_neox.modeling_gpt_neox.GPTNeoXForCausalLM = GaudiGPTNeoXForCausalLM
    transformers.models.gpt_neox.modeling_gpt_neox.GPTNeoXLayer = GaudiGPTNeoXLayer
    transformers.models.gpt_neox.modeling_gpt_neox.GPTNeoXModel.forward = gaudi_gpt_neox_model_forward

    # Optimization for llama generation on Gaudi
    transformers.models.llama.modeling_llama.LlamaForCausalLM = GaudiLlamaForCausalLM
    transformers.models.llama.modeling_llama.LlamaModel = GaudiLlamaModel
    transformers.models.llama.modeling_llama.LlamaAttention = GaudiLlamaAttention
    transformers.models.llama.modeling_llama.LlamaMLP = GaudiLlamaMLP
    transformers.models.llama.modeling_llama.LlamaDecoderLayer = GaudiLlamaDecoderLayer
    transformers.models.llama.modeling_llama.LlamaRotaryEmbedding = GaudiLlamaRotaryEmbedding
    transformers.models.llama.modeling_llama.LlamaLinearScalingRotaryEmbedding = GaudiLlamaLinearScalingRotaryEmbedding
    transformers.models.llama.modeling_llama.LlamaDynamicNTKScalingRotaryEmbedding = (
        GaudiLlamaDynamicNTKScalingRotaryEmbedding
    )
    transformers.models.llama.modeling_llama.LlamaRMSNorm.forward = gaudi_llama_rmsnorm_forward
    transformers.models.llama.configuration_llama.LlamaConfig = LlamaConfig

    # Optimization for llava on Gaudi
    transformers.models.llava.modeling_llava.LlavaForConditionalGeneration = GaudiLlavaForConditionalGeneration
    transformers.models.llava_next.modeling_llava_next.LlavaNextForConditionalGeneration = (
        GaudiLlavaNextForConditionalGeneration
    )

    # Optimization for Clip on Gaudi
    transformers.models.clip.modeling_clip.CLIPVisionEmbeddings = GaudiCLIPVisionEmbeddings
    transformers.models.clip.modeling_clip.CLIPAttention = GaudiCLIPAttention
    transformers.models.clip.modeling_clip.CLIPEncoderLayer = GaudiCLIPEncoderLayer
    transformers.models.clip.modeling_clip.CLIPEncoder = GaudiCLIPEncoder
    transformers.models.clip.modeling_clip.CLIPVisionTransformer = GaudiCLIPVisionTransformer
    transformers.models.clip.modeling_clip.CLIPVisionModel = GaudiCLIPVisionModel

    # Optimization for falcon generation on Gaudi
    transformers.models.falcon.modeling_falcon.FalconAttention = GaudiFalconAttention
    transformers.models.falcon.modeling_falcon.FalconForCausalLM = GaudiFalconForCausalLM
    transformers.models.falcon.modeling_falcon.FalconMLP = GaudiFalconMLP
    transformers.models.falcon.modeling_falcon.FalconModel = GaudiFalconModel
    transformers.models.falcon.modeling_falcon.FalconDecoderLayer = GaudiFalconDecoderLayer
    transformers.models.falcon.modeling_falcon.FalconLinear.forward = gaudi_falcon_linear_forward

    # Optimization for t5 on Gaudi
    transformers.models.t5.modeling_t5.T5LayerNorm.forward = gaudi_t5_layernorm_forward
    transformers.models.t5.modeling_t5.T5Stack.forward = gaudi_T5Stack_forward
    transformers.models.t5.modeling_t5.T5LayerSelfAttention.forward = gaudi_T5LayerSelfAttention_forward
    transformers.models.t5.modeling_t5.T5ForConditionalGeneration.forward = gaudi_T5ForConditionalGeneration_forward
    transformers.models.t5.modeling_t5.T5ForConditionalGeneration.prepare_inputs_for_generation = (
        gaudi_T5ForConditionalGeneration_prepare_inputs_for_generation
    )
    transformers.models.t5.modeling_t5.T5Attention.forward = gaudi_T5Attention_forward
    transformers.models.t5.modeling_t5.T5Block.forward = gaudi_T5Block_forward

    # Optimization for table transformer on Gaudi
    transformers.models.table_transformer.modeling_table_transformer.TableTransformerConvEncoder.forward = (
        gaudi_table_transformer_conv_encoder_forward
    )

    # Optimization for mpt on Gaudi
    transformers.models.mpt.modeling_mpt.MptForCausalLM = GaudiMptForCausalLM
    transformers.models.mpt.modeling_mpt.MptModel = GaudiMptModel
    transformers.models.mpt.modeling_mpt.MptAttention = GaudiMptAttention
    transformers.models.mpt.modeling_mpt.MptBlock = GaudiMptBlock

    # Optimization for mistral on Gaudi
    transformers.models.mistral.modeling_mistral.MistralForCausalLM = GaudiMistralForCausalLM
    transformers.models.mistral.modeling_mistral.MistralAttention = GaudiMistralAttention
    transformers.models.mistral.modeling_mistral.MistralDecoderLayer = GaudiMistralDecoderLayer
    transformers.models.mistral.modeling_mistral.MistralModel = GaudiMistralModel
    transformers.models.mistral.modeling_mistral.MistralRMSNorm.forward = gaudi_mistral_rmsnorm_forward
    transformers.models.mistral.configuration_mistral.MistralConfig = MistralConfig

    # Optimization for phi on Gaudi
    transformers.models.phi.modeling_phi.PhiForCausalLM = GaudiPhiForCausalLM
    transformers.models.phi.modeling_phi.PhiAttention = GaudiPhiAttention
    transformers.models.phi.modeling_phi.PhiDecoderLayer = GaudiPhiDecoderLayer
    transformers.models.phi.modeling_phi.PhiModel = GaudiPhiModel

    # Optimization for gemma on Gaudi
    transformers.models.gemma.modeling_gemma.GemmaForCausalLM = GaudiGemmaForCausalLM
    transformers.models.gemma.modeling_gemma.GemmaMLP = GaudiGemmaMLP
    transformers.models.gemma.modeling_gemma.GemmaAttention = GaudiGemmaAttention
    transformers.models.gemma.modeling_gemma.GemmaDecoderLayer = GaudiGemmaDecoderLayer
    transformers.models.gemma.modeling_gemma.GemmaModel = GaudiGemmaModel

    # Optimization for blip Text model on Gaudi
    transformers.models.blip.BlipTextModel.forward = gaudi_BlipTextModel_forward
    transformers.models.blip.modeling_blip_text.BlipTextLMHeadModel.forward = gaudi_BlipTextLMHead_forward
    transformers.models.blip.modeling_blip_text.BlipTextLMHeadModel.prepare_inputs_for_generation = (
        gaudi_BlipTextLMHead_prepare_inputs_for_generation
    )
    transformers.models.blip.modeling_blip_text.BlipTextEncoder.forward = gaudi_BlipTextEncoder_forward
    transformers.models.blip.modeling_blip_text.BlipTextLayer.forward = gaudi_BlipTextLayer_forward
    transformers.models.blip.modeling_blip_text.BlipTextAttention.forward = gaudi_BlipTextAttention_forward
    transformers.models.blip.modeling_blip_text.BlipTextSelfAttention.forward = gaudi_BlipTextSelfAttention_forward
    transformers.models.blip.BlipForQuestionAnswering.generate = gaudi_BlipForQuestionAnswering_generate
    transformers.models.blip.BlipForConditionalGeneration.generate = gaudi_BlipForConditionalGeneration_generate

    # Optimization for mixtral on Gaudi
    transformers.models.mixtral.modeling_mixtral.MixtralAttention = GaudiMixtralAttention
    transformers.models.mixtral.modeling_mixtral.MixtralForCausalLM = GaudiMixtralForCausalLM
    transformers.models.mixtral.modeling_mixtral.MixtralModel = GaudiMixtralModel
    transformers.models.mixtral.modeling_mixtral.MixtralSparseMoeBlock.forward = gaudi_mixtral_block_sparse_moe_forward
    transformers.models.mixtral.modeling_mixtral.MixtralDecoderLayer = GaudiMixtralDecoderLayer
    transformers.models.mixtral.modeling_mixtral.MixtralRMSNorm.forward = gaudi_mixtral_rmsnorm_forward
    transformers.models.mixtral.configuration_mixtral.MixtralConfig = MixtralConfig

    # Optimization for speecht5 on Gaudi
    transformers.models.speecht5.modeling_speecht5.SpeechT5Decoder.forward = gaudi_SpeechT5Decoder_forward
    transformers.models.speecht5.modeling_speecht5.SpeechT5DecoderLayer.forward = gaudi_SpeechT5DecoderLayer_forward
    transformers.models.speecht5.modeling_speecht5.SpeechT5Attention.forward = gaudi_SpeechT5Attention_forward
    transformers.models.speecht5.modeling_speecht5._generate_speech = gaudi_generate_speech

    # Optimization for persimmon on Gaudi
    transformers.models.persimmon.modeling_persimmon.PersimmonAttention = GaudiPersimmonAttention
    transformers.models.persimmon.modeling_persimmon.PersimmonDecoderLayer = GaudiPersimmonDecoderLayer
    transformers.models.persimmon.modeling_persimmon.PersimmonForCausalLM = GaudiPersimmonForCausalLM
    transformers.models.persimmon.modeling_persimmon.PersimmonModel.forward = gaudi_persimmon_model_forward

    # Optimization for seamless m4t on Gaudi
    transformers.models.seamless_m4t.modeling_seamless_m4t.SeamlessM4TAttention.forward = (
        gaudi_SeamlessM4TAttention_forward
    )
    transformers.models.seamless_m4t.modeling_seamless_m4t.SeamlessM4TDecoderLayer.forward = (
        gaudi_SeamlessM4TDecoderLayer_forward
    )
    transformers.models.seamless_m4t.modeling_seamless_m4t.SeamlessM4TDecoder.forward = (
        gaudi_SeamlessM4TDecoder_forward
    )
    transformers.models.seamless_m4t.modeling_seamless_m4t.SeamlessM4TTextToUnitModel.forward = (
        gaudi_SeamlessM4TTextToUnitModel_forward
    )
    transformers.models.seamless_m4t.modeling_seamless_m4t.SeamlessM4TTextToUnitForConditionalGeneration.forward = (
        gaudi_SeamlessM4TTextToUnitForConditionalGeneration_forward
    )

    transformers.models.seamless_m4t.modeling_seamless_m4t.SeamlessM4TTextToUnitForConditionalGeneration.prepare_inputs_for_generation = gaudi_SeamlessM4TTextToUnitForConditionalGeneration_prepare_inputs_for_generation

    transformers.models.seamless_m4t.modeling_seamless_m4t.SeamlessM4TCodeHifiGan._get_output_hifigan_lengths = (
        gaudi_SeamlessM4TCodeHifiGan_get_output_hifigan_lengths
    )

    transformers.models.seamless_m4t.modeling_seamless_m4t.SeamlessM4TForTextToSpeech.forward = (
        gaudi_SeamlessM4TForTextToSpeech_forward
    )

    transformers.models.seamless_m4t.modeling_seamless_m4t.SeamlessM4TForTextToSpeech.generate = (
        gaudi_SeamlessM4TForTextToSpeech_generate
    )

    transformers.models.seamless_m4t.modeling_seamless_m4t.SeamlessM4TForTextToSpeech.prepare_inputs_for_generation = (
        gaudi_SeamlessM4TForTextToSpeech_prepare_inputs_for_generation
    )

    transformers.models.vits.modeling_vits._unconstrained_rational_quadratic_spline = (
        gaudi_unconstrained_rational_quadratic_spline
    )

    # Optimization for starcoder2 on Gaudi
    transformers.models.starcoder2.modeling_starcoder2.Starcoder2ForCausalLM = GaudiStarcoder2ForCausalLM
    transformers.models.starcoder2.modeling_starcoder2.Starcoder2Model = GaudiStarcoder2Model
    transformers.models.starcoder2.modeling_starcoder2.Starcoder2Attention = GaudiStarcoder2Attention
    transformers.models.starcoder2.modeling_starcoder2.Starcoder2DecoderLayer = GaudiStarcoder2DecoderLayer

    # Optimization for qwen2 on Gaudi
    transformers.models.qwen2.modeling_qwen2.Qwen2ForCausalLM = GaudiQwen2ForCausalLM
    transformers.models.qwen2.modeling_qwen2.Qwen2Model = GaudiQwen2Model
    transformers.models.qwen2.modeling_qwen2.Qwen2Attention = GaudiQwen2Attention
    transformers.models.qwen2.modeling_qwen2.Qwen2MLP = GaudiQwen2MLP
    transformers.models.qwen2.modeling_qwen2.Qwen2DecoderLayer = GaudiQwen2DecoderLayer
    transformers.models.qwen2.modeling_qwen2.Qwen2RMSNorm.forward = gaudi_qwen2_rmsnorm_forward

    # Optimization for stablelm on Gaudi
    transformers.models.stablelm.modeling_stablelm.StableLmAttention = GaudiStableLmAttention
    transformers.models.stablelm.modeling_stablelm.StableLmDecoderLayer = GaudiStableLmDecoderLayer
    transformers.models.stablelm.modeling_stablelm.StableLmForCausalLM = GaudiStableLmForCausalLM
    transformers.models.stablelm.modeling_stablelm.StableLmModel.forward = gaudi_stablelm_model_forward

    transformers.models.vision_encoder_decoder.modeling_vision_encoder_decoder.VisionEncoderDecoderModel.prepare_inputs_for_generation = gaudi_VisionEncoderDecoderModel_prepare_inputs_for_generation

    # Optimization for Owl ViT model on Gaudi
    transformers.models.owlvit.modeling_owlvit.OwlViTClassPredictionHead.forward = (
        gaudi_owlvitclasspredictionhead_forward
    )

    # Optimization for DETR model on Gaudi
    transformers.models.detr.modeling_detr.DetrConvModel.forward = gaudi_DetrConvModel_forward

    # Tell transformers which Gaudi models support tracing
    transformers.utils.fx._SUPPORTED_MODELS += tuple(cls.__name__ for cls in models_with_tracing_support)

    # Optimization for mamba on Gaudi
    transformers.models.mamba.modeling_mamba.MambaForCausalLM.prepare_inputs_for_generation = (
        gaudi_MambaForCausalLM_prepare_inputs_for_generation
    )
    transformers.models.mamba.modeling_mamba.MambaForCausalLM._update_model_kwargs_for_generation = (
        gaudi_MambaForCausalLM_update_model_kwargs_for_generation
    )

    # Optimization for Whisper on Gaudi
    transformers.models.whisper.modeling_whisper.WhisperSdpaAttention = GaudiWhisperSdpaAttention
    transformers.models.whisper.modeling_whisper.WhisperDecoderLayer = GaudiWhisperDecoderLayer
    transformers.models.whisper.modeling_whisper.WhisperDecoder = GaudiWhisperDecoder
    transformers.models.whisper.modeling_whisper.WhisperModel = GaudiWhisperModel
    transformers.models.whisper.modeling_whisper.WhisperForConditionalGeneration = GaudiWhisperForConditionalGeneration
    transformers.models.whisper.modeling_whisper.WHISPER_ATTENTION_CLASSES = GAUDI_WHISPER_ATTENTION_CLASSES

    transformers.AutoConfig.register("deci", DeciLMConfig)
    transformers.AutoModelForCausalLM.register(DeciLMConfig, DeciLMForCausalLM)<|MERGE_RESOLUTION|>--- conflicted
+++ resolved
@@ -60,11 +60,8 @@
     GaudiGPTJBlock,
     GaudiGPTJForCausalLM,
     GaudiGPTJModel,
-<<<<<<< HEAD
+    GaudiGPTNeoForCausalLM,
     GaudiGPTNeoXAttention,
-=======
-    GaudiGPTNeoForCausalLM,
->>>>>>> a8fb8ac4
     GaudiGPTNeoXForCausalLM,
     GaudiGPTNeoXLayer,
     GaudiLlamaAttention,
@@ -158,14 +155,10 @@
     gaudi_gpt2_forward,
     gaudi_gpt_bigcode_block_forward,
     gaudi_gpt_bigcode_model_forward,
-<<<<<<< HEAD
-=======
     gaudi_gpt_neo_attention_forward,
     gaudi_gpt_neo_block_forward,
     gaudi_gpt_neo_model_forward,
     gaudi_gpt_neo_selfattention_forward,
-    gaudi_gpt_neox_attention_forward,
->>>>>>> a8fb8ac4
     gaudi_gpt_neox_model_forward,
     gaudi_invert_attention_mask,
     gaudi_llama_rmsnorm_forward,
