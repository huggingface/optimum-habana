--- conflicted
+++ resolved
@@ -13,12 +13,6 @@
 # See the License for the specific language governing permissions and
 # limitations under the License.
 
-<<<<<<< HEAD
-import os
-
-import accelerate
-=======
->>>>>>> 98b1a66c
 import transformers
 import transformers.utils.fx
 
