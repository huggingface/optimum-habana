--- conflicted
+++ resolved
@@ -269,7 +269,6 @@
     transformers.models.mpt.modeling_mpt.MptAttention.forward = gaudi_mpt_attention_forward
     transformers.models.mpt.modeling_mpt.MptBlock.forward = gaudi_mpt_block_forward
 
-<<<<<<< HEAD
     # TODO: revisit this when switching to Transformers v4.33
     # see https://github.com/huggingface/transformers/pull/25394
     # Hack for running T5 with DeepSpeed Zero-3
@@ -284,10 +283,9 @@
     )
     transformers.models.t5.modeling_t5.T5Attention.forward = gaudi_T5Attention_forward
     transformers.models.t5.modeling_t5.T5Block.forward = gaudi_T5Block_forward
-=======
+
     # Optimization for mistral on Gaudi
     transformers.models.mistral.modeling_mistral.MistralForCausalLM = GaudiMistralForCausalLM
     transformers.models.mistral.modeling_mistral.MistralModel.forward = gaudi_mistral_model_forward
     transformers.models.mistral.modeling_mistral.MistralAttention.forward = gaudi_mistral_attn_forward
-    transformers.models.mistral.modeling_mistral.MistralDecoderLayer.forward = gaudi_mistral_decoder_layer_forward
->>>>>>> 6f5d819c
+    transformers.models.mistral.modeling_mistral.MistralDecoderLayer.forward = gaudi_mistral_decoder_layer_forward