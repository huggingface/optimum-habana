--- conflicted
+++ resolved
@@ -13,11 +13,8 @@
 # See the License for the specific language governing permissions and
 # limitations under the License.
 
-<<<<<<< HEAD
 import transformers.models.bloom.modeling_bloom as modeling_bloom
-=======
-import transformers.models.gpt2.modeling_gpt2
->>>>>>> 6e2c1bba
+import transformers.models.gpt2.modeling_gpt2 as modeling_gpt2
 from transformers.generation import GenerationMixin
 from transformers.modeling_utils import ModuleUtilsMixin
 from transformers.models.albert.modeling_albert import AlbertModel
@@ -26,13 +23,10 @@
 
 from .generation import GaudiGenerationMixin
 from .models import (
-<<<<<<< HEAD
     GaudiBloomForCausalLM,
     GaudiBloomMLP,
     GaudiBloomModel,
-=======
     GaudiGPT2Attention,
->>>>>>> 6e2c1bba
     gaudi_albert_forward,
     gaudi_bloom_attention_forward,
     gaudi_bloom_block_forward,
@@ -43,11 +37,7 @@
 )
 
 
-<<<<<<< HEAD
-def adapt_transformers_to_gaudi(use_habana_mixed_precision: bool = False):
-=======
 def adapt_transformers_to_gaudi():
->>>>>>> 6e2c1bba
     """
     Replaces some Transformers' methods for equivalent methods optimized
     for Gaudi.
@@ -75,7 +65,6 @@
     GenerationMixin.group_beam_search = GaudiGenerationMixin.group_beam_search
     GenerationMixin.constrained_beam_search = GaudiGenerationMixin.constrained_beam_search
 
-<<<<<<< HEAD
     # Optimization for BLOOM generation on Gaudi
     modeling_bloom.BloomAttention.forward = gaudi_bloom_attention_forward
     modeling_bloom.BloomBlock.forward = gaudi_bloom_block_forward
@@ -83,15 +72,6 @@
     modeling_bloom.BloomMLP = GaudiBloomMLP
     modeling_bloom.BloomForCausalLM = GaudiBloomForCausalLM
 
-    if use_habana_mixed_precision:
-        # When HMP is enabled, replace invert_attention_mask and get_extended_attention_mask
-        # so that HMP is disabled for specific parts of the code
-        ModuleUtilsMixin.invert_attention_mask = gaudi_invert_attention_mask
-        ModuleUtilsMixin.get_extended_attention_mask = gaudi_get_extended_attention_mask
-        # AlbertModel.forward does not rely on get_extended_attention_mask so it also needs
-        # to be replaced when using HMP
-        AlbertModel.forward = gaudi_albert_forward
-=======
     # Replace invert_attention_mask and get_extended_attention_mask
     # so that HMP is disabled for specific parts of the code
     ModuleUtilsMixin.invert_attention_mask = gaudi_invert_attention_mask
@@ -101,5 +81,4 @@
 
     # From Transformers 4.27, the bias in the GPT2Attention layer is a Boolean
     # Since HCCL cannot handle this dtype, we revert it back to uint8 (same behaviour as Transformers <= 4.26)
-    transformers.models.gpt2.modeling_gpt2.GPT2Attention = GaudiGPT2Attention
->>>>>>> 6e2c1bba
+    modeling_gpt2.GPT2Attention = GaudiGPT2Attention