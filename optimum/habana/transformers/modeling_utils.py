# coding=utf-8
# Copyright 2022 The HuggingFace Team. All rights reserved.
#
# Licensed under the Apache License, Version 2.0 (the "License");
# you may not use this file except in compliance with the License.
# You may obtain a copy of the License at
#
#     http://www.apache.org/licenses/LICENSE-2.0
#
# Unless required by applicable law or agreed to in writing, software
# distributed under the License is distributed on an "AS IS" BASIS,
# WITHOUT WARRANTIES OR CONDITIONS OF ANY KIND, either express or implied.
# See the License for the specific language governing permissions and
# limitations under the License.

import transformers

from .generation import GaudiGenerationConfig, GaudiGenerationMixin
from .models import (
    GaudiBloomForCausalLM,
    GaudiBloomMLP,
<<<<<<< HEAD
    GaudiCodeGenAttention,
    GaudiCodeGenForCausalLM,
=======
    GaudiFalconForCausalLM,
    GaudiFalconModel,
>>>>>>> b8aa3165
    GaudiGPT2Attention,
    GaudiGPT2LMHeadModel,
    GaudiGPTBigCodeForCausalLM,
    GaudiGPTJAttention,
    GaudiGPTJForCausalLM,
    GaudiGPTNeoXForCausalLM,
    GaudiLlamaForCausalLM,
    GaudiOPTForCausalLM,
    GaudiOPTLearnedPositionalEmbedding,
    _gaudi_esmfold_attention_wrap_up,
    gaudi_albert_forward,
    gaudi_bloom_attention_forward,
    gaudi_bloom_block_forward,
    gaudi_bloom_convert_to_bloom_cache,
    gaudi_bloom_convert_to_standard_cache,
    gaudi_bloom_model_forward,
    gaudi_codegen_block_forward,
    gaudi_codegen_model_forward,
    gaudi_conv1d_forward,
    gaudi_esm_for_protein_folding_forward,
    gaudi_esmfold_self_attention_forward,
    gaudi_esmfolding_trunk_forward,
    gaudi_esmoutput_forward,
    gaudi_esmselfoutput_forward,
    gaudi_falcon_attention_forward,
    gaudi_falcon_decoder_layer_forward,
    gaudi_falcon_rotary_embedding_forward,
    gaudi_get_extended_attention_mask,
    gaudi_gpt2_block_forward,
    gaudi_gpt2_forward,
    gaudi_gpt_bigcode_attention_forward,
    gaudi_gpt_bigcode_block_forward,
    gaudi_gpt_bigcode_model_forward,
    gaudi_gpt_neox_attention_forward,
    gaudi_gpt_neox_layer_forward,
    gaudi_gpt_neox_model_forward,
    gaudi_gptj_block_forward,
    gaudi_gptj_model_forward,
    gaudi_invert_attention_mask,
    gaudi_llama_attention_forward,
    gaudi_llama_decoder_layer_forward,
    gaudi_llama_model_forward,
    gaudi_llama_rmsnorm_forward,
    gaudi_opt_attention_forward,
    gaudi_opt_decoder_forward,
    gaudi_opt_decoder_layer_forward,
    gaudi_opt_model_forward,
    gaudi_rot_matmul,
    gaudi_rot_vec_mul,
    gaudi_vit_self_attention_forward,
    gaudi_wav2vec2_forward,
)


def adapt_transformers_to_gaudi():
    """
    Replaces some Transformers' methods for equivalent methods optimized
    for Gaudi.
    """

    # optimize Conv1D
    transformers.pytorch_utils.Conv1D.forward = gaudi_conv1d_forward

    # Optimization tweak for ViT
    transformers.models.vit.modeling_vit.ViTSelfAttention.forward = gaudi_vit_self_attention_forward

    # Optimization tweak for Wav2Vec2
    # transformers.models.wav2vec2.modeling_wav2vec2._compute_mask_indices = _gaudi_wav2vec2_compute_mask_indices
    # transformers.models.wav2vec2.modeling_wav2vec2._sample_negative_indices = _gaudi_wav2vec2_sample_negative_indices
    # transformers.models.wav2vec2.modeling_wav2vec2.Wav2Vec2Model._mask_hidden_states = _gaudi_wav2vec2_mask_hidden_states
    transformers.models.wav2vec2.modeling_wav2vec2.Wav2Vec2Model.forward = gaudi_wav2vec2_forward

    # Generation is modified to run faster in lazy mode
    transformers.generation.GenerationMixin.generate = GaudiGenerationMixin.generate
    transformers.generation.GenerationMixin._update_model_kwargs_for_generation = (
        GaudiGenerationMixin._update_model_kwargs_for_generation
    )
    transformers.generation.GenerationMixin._expand_inputs_for_generation = staticmethod(
        GaudiGenerationMixin._expand_inputs_for_generation
    )
    transformers.generation.GenerationMixin._validate_model_kwargs = GaudiGenerationMixin._validate_model_kwargs
    transformers.generation.GenerationMixin.greedy_search = GaudiGenerationMixin.greedy_search
    transformers.generation.GenerationMixin.sample = GaudiGenerationMixin.sample
    transformers.generation.GenerationMixin.beam_search = GaudiGenerationMixin.beam_search
    transformers.generation.GenerationMixin.beam_sample = GaudiGenerationMixin.beam_sample
    transformers.generation.GenerationMixin.group_beam_search = GaudiGenerationMixin.group_beam_search
    transformers.generation.GenerationMixin.constrained_beam_search = GaudiGenerationMixin.constrained_beam_search
    transformers.generation.GenerationConfig = GaudiGenerationConfig
    transformers.modeling_utils.GenerationConfig = GaudiGenerationConfig

    # Optimization for BLOOM generation on Gaudi
    transformers.models.bloom.modeling_bloom.BloomAttention.forward = gaudi_bloom_attention_forward
    transformers.models.bloom.modeling_bloom.BloomBlock.forward = gaudi_bloom_block_forward
    transformers.models.bloom.modeling_bloom.BloomModel.forward = gaudi_bloom_model_forward
    transformers.models.bloom.modeling_bloom.BloomMLP = GaudiBloomMLP
    transformers.models.bloom.modeling_bloom.BloomForCausalLM = GaudiBloomForCausalLM
    transformers.models.bloom.modeling_bloom.BloomPreTrainedModel._convert_to_standard_cache = (
        gaudi_bloom_convert_to_standard_cache
    )
    transformers.models.bloom.modeling_bloom.BloomPreTrainedModel._convert_to_bloom_cache = (
        gaudi_bloom_convert_to_bloom_cache
    )

    # Optimization for codegen generation on Gaudi
    # The bias in the CodeGenAttention layer is a Boolean
    # Since HCCL cannot handle this dtype, we revert it back to uint8
    transformers.models.codegen.modeling_codegen.CodeGenAttention = GaudiCodeGenAttention
    transformers.models.codegen.modeling_codegen.CodeGenForCausalLM = GaudiCodeGenForCausalLM
    transformers.models.codegen.modeling_codegen.CodeGenModel.forward = gaudi_codegen_model_forward
    transformers.models.codegen.modeling_codegen.CodeGenBlock.forward = gaudi_codegen_block_forward

    # Replace invert_attention_mask and get_extended_attention_mask
    # so that HMP is disabled for specific parts of the code
    transformers.modeling_utils.ModuleUtilsMixin.invert_attention_mask = gaudi_invert_attention_mask
    transformers.modeling_utils.ModuleUtilsMixin.get_extended_attention_mask = gaudi_get_extended_attention_mask
    # AlbertModel.forward does not rely on get_extended_attention_mask so it also needs to be replaced
    transformers.models.albert.modeling_albert.AlbertModel.forward = gaudi_albert_forward

    # From Transformers 4.27, the bias in the GPT2Attention layer is a Boolean
    # Since HCCL cannot handle this dtype, we revert it back to uint8 (same behaviour as Transformers <= 4.26)
    transformers.models.gpt2.modeling_gpt2.GPT2Attention = GaudiGPT2Attention
    transformers.models.gpt2.modeling_gpt2.GPT2Model.forward = gaudi_gpt2_forward
    transformers.models.gpt2.modeling_gpt2.GPT2LMHeadModel = GaudiGPT2LMHeadModel
    transformers.models.gpt2.modeling_gpt2.GPT2Block.forward = gaudi_gpt2_block_forward

    # Optimization for EsmFold on Gaudi
    transformers.models.esm.modeling_esmfold.EsmFoldingTrunk.forward = gaudi_esmfolding_trunk_forward
    transformers.models.esm.modeling_esmfold.EsmForProteinFolding.forward = gaudi_esm_for_protein_folding_forward
    transformers.models.esm.modeling_esmfold.EsmFoldAttention._wrap_up = _gaudi_esmfold_attention_wrap_up
    transformers.models.esm.modeling_esmfold.EsmFoldSelfAttention.forward = gaudi_esmfold_self_attention_forward
    transformers.models.esm.openfold_utils.rigid_utils.rot_matmul = gaudi_rot_matmul
    transformers.models.esm.openfold_utils.rigid_utils.rot_vec_mul = gaudi_rot_vec_mul
    transformers.models.esm.modeling_esm.EsmSelfOutput.forward = gaudi_esmselfoutput_forward
    transformers.models.esm.modeling_esm.EsmOutput.forward = gaudi_esmoutput_forward

    # Optimization for OPT generation on Gaudi
    transformers.models.opt.modeling_opt.OPTAttention.forward = gaudi_opt_attention_forward
    transformers.models.opt.modeling_opt.OPTDecoder.forward = gaudi_opt_decoder_forward
    transformers.models.opt.modeling_opt.OPTForCausalLM = GaudiOPTForCausalLM
    transformers.models.opt.modeling_opt.OPTModel.forward = gaudi_opt_model_forward
    transformers.models.opt.modeling_opt.OPTDecoderLayer.forward = gaudi_opt_decoder_layer_forward
    transformers.models.opt.modeling_opt.OPTLearnedPositionalEmbedding = GaudiOPTLearnedPositionalEmbedding

    # Optimization for GPTJ on Gaudi
    # The bias in the GPTJAttention layer is a Boolean
    # Since HCCL cannot handle this dtype, we revert it back to uint8 (same behaviour as Transformers <= 4.26)
    transformers.models.gptj.modeling_gptj.GPTJAttention = GaudiGPTJAttention
    transformers.models.gptj.modeling_gptj.GPTJForCausalLM = GaudiGPTJForCausalLM
    transformers.models.gptj.modeling_gptj.GPTJBlock.forward = gaudi_gptj_block_forward
    transformers.models.gptj.modeling_gptj.GPTJModel.forward = gaudi_gptj_model_forward

    # Optimization for GPTBigCode on Gaudi
    transformers.models.gpt_bigcode.modeling_gpt_bigcode.GPTBigCodeAttention.forward = (
        gaudi_gpt_bigcode_attention_forward
    )
    transformers.models.gpt_bigcode.modeling_gpt_bigcode.GPTBigCodeForCausalLM = GaudiGPTBigCodeForCausalLM
    transformers.models.gpt_bigcode.modeling_gpt_bigcode.GPTBigCodeBlock.forward = gaudi_gpt_bigcode_block_forward
    transformers.models.gpt_bigcode.modeling_gpt_bigcode.GPTBigCodeModel.forward = gaudi_gpt_bigcode_model_forward

    # Optimization for gpt-neox generation on Gaudi
    transformers.models.gpt_neox.modeling_gpt_neox.GPTNeoXForCausalLM = GaudiGPTNeoXForCausalLM
    transformers.models.gpt_neox.modeling_gpt_neox.GPTNeoXModel.forward = gaudi_gpt_neox_model_forward
    transformers.models.gpt_neox.modeling_gpt_neox.GPTNeoXLayer.forward = gaudi_gpt_neox_layer_forward
    transformers.models.gpt_neox.modeling_gpt_neox.GPTNeoXAttention.forward = gaudi_gpt_neox_attention_forward

    # Optimization for llama generation on Gaudi
    transformers.models.llama.modeling_llama.LlamaForCausalLM = GaudiLlamaForCausalLM
    transformers.models.llama.modeling_llama.LlamaModel.forward = gaudi_llama_model_forward
    transformers.models.llama.modeling_llama.LlamaDecoderLayer.forward = gaudi_llama_decoder_layer_forward
    transformers.models.llama.modeling_llama.LlamaAttention.forward = gaudi_llama_attention_forward
    transformers.models.llama.modeling_llama.LlamaRMSNorm.forward = gaudi_llama_rmsnorm_forward

    # Optimization for falcon generation on Gaudi
    transformers.models.falcon.modeling_falcon.FalconForCausalLM = GaudiFalconForCausalLM
    transformers.models.falcon.modeling_falcon.FalconModel = GaudiFalconModel
    transformers.models.falcon.modeling_falcon.FalconDecoderLayer.forward = gaudi_falcon_decoder_layer_forward
    transformers.models.falcon.modeling_falcon.FalconAttention.forward = gaudi_falcon_attention_forward
    transformers.models.falcon.modeling_falcon.FalconRotaryEmbedding.forward = gaudi_falcon_rotary_embedding_forward<|MERGE_RESOLUTION|>--- conflicted
+++ resolved
@@ -19,13 +19,10 @@
 from .models import (
     GaudiBloomForCausalLM,
     GaudiBloomMLP,
-<<<<<<< HEAD
     GaudiCodeGenAttention,
     GaudiCodeGenForCausalLM,
-=======
     GaudiFalconForCausalLM,
     GaudiFalconModel,
->>>>>>> b8aa3165
     GaudiGPT2Attention,
     GaudiGPT2LMHeadModel,
     GaudiGPTBigCodeForCausalLM,
