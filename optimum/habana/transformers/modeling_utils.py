--- conflicted
+++ resolved
@@ -416,7 +416,6 @@
     transformers.models.t5.modeling_t5.T5Attention.forward = gaudi_T5Attention_forward
     transformers.models.t5.modeling_t5.T5Block.forward = gaudi_T5Block_forward
 
-<<<<<<< HEAD
     # Optimization for mt5 on Gaudi
     transformers.models.mt5.modeling_mt5.MT5LayerNorm.forward = gaudi_mt5_layernorm_forward
     transformers.models.mt5.modeling_mt5.MT5Stack.forward = gaudi_MT5Stack_forward
@@ -427,12 +426,12 @@
     )
     transformers.models.mt5.modeling_mt5.MT5Attention.forward = gaudi_MT5Attention_forward
     transformers.models.mt5.modeling_mt5.MT5Block.forward = gaudi_MT5Block_forward
-=======
+
     # Optimization for table transformer on Gaudi
     transformers.models.table_transformer.modeling_table_transformer.TableTransformerConvEncoder.forward = (
         gaudi_table_transformer_conv_encoder_forward
     )
->>>>>>> 7ec3e664
+
 
     # Optimization for mpt on Gaudi
     transformers.models.mpt.modeling_mpt.MptForCausalLM = GaudiMptForCausalLM
