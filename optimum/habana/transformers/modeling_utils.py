--- conflicted
+++ resolved
@@ -51,11 +51,8 @@
     GaudiMptModel,
     GaudiOPTForCausalLM,
     GaudiOPTLearnedPositionalEmbedding,
-<<<<<<< HEAD
+    GaudiPhiForCausalLM,
     GaudiQwen2ForCausalLM,
-=======
-    GaudiPhiForCausalLM,
->>>>>>> 44388aa3
     _gaudi_wav2vec2_compute_mask_indices,
     _gaudi_wav2vec2_mask_hidden_states,
     gaudi_albert_forward,
@@ -118,15 +115,12 @@
     gaudi_opt_decoder_forward,
     gaudi_opt_decoder_layer_forward,
     gaudi_opt_model_forward,
-<<<<<<< HEAD
+    gaudi_phi_attention_forward,
+    gaudi_phi_decoder_layer_forward,
+    gaudi_phi_model_forward,
     gaudi_qwen2_model_forward,
     gaudi_qwen2_attention_forward,
     gaudi_qwen2_decoder_layer_forward,
-=======
-    gaudi_phi_attention_forward,
-    gaudi_phi_decoder_layer_forward,
-    gaudi_phi_model_forward,
->>>>>>> 44388aa3
     gaudi_rot_matmul,
     gaudi_rot_vec_mul,
     gaudi_SpeechT5Attention_forward,
