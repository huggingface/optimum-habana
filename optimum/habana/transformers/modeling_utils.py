# coding=utf-8
# Copyright 2022 The HuggingFace Team. All rights reserved.
#
# Licensed under the Apache License, Version 2.0 (the "License");
# you may not use this file except in compliance with the License.
# You may obtain a copy of the License at
#
#     http://www.apache.org/licenses/LICENSE-2.0
#
# Unless required by applicable law or agreed to in writing, software
# distributed under the License is distributed on an "AS IS" BASIS,
# WITHOUT WARRANTIES OR CONDITIONS OF ANY KIND, either express or implied.
# See the License for the specific language governing permissions and
# limitations under the License.

import transformers
import transformers.utils.fx

from .generation import (
    GaudiGenerationConfig,
    GaudiGenerationMixin,
    gaudi_EosTokenCriteria_call,
    gaudi_MaxLengthCriteria_call,
    gaudi_MaxNewTokensCriteria_call,
    gaudi_MaxTimeCriteria_call,
    gaudi_StoppingCriteriaList_call,
)
from .models import (
    GaudiBloomForCausalLM,
    GaudiBloomMLP,
    GaudiCodeGenAttention,
    GaudiCodeGenForCausalLM,
    GaudiFalconAttention,
    GaudiFalconDecoderLayer,
    GaudiFalconForCausalLM,
    GaudiFalconMLP,
    GaudiFalconModel,
    GaudiGemmaDecoderLayer,
    GaudiGemmaForCausalLM,
    GaudiGPT2Attention,
    GaudiGPT2Block,
    GaudiGPT2LMHeadModel,
    GaudiGPTBigCodeForCausalLM,
    GaudiGPTJAttention,
    GaudiGPTJBlock,
    GaudiGPTJForCausalLM,
    GaudiGPTNeoXForCausalLM,
    GaudiLlamaAttention,
    GaudiLlamaDecoderLayer,
    GaudiLlamaDynamicNTKScalingRotaryEmbedding,
    GaudiLlamaForCausalLM,
    GaudiLlamaLinearScalingRotaryEmbedding,
    GaudiLlamaMLP,
    GaudiLlamaModel,
    GaudiLlamaRotaryEmbedding,
    GaudiLlavaForConditionalGeneration,
    GaudiMistralAttention,
    GaudiMistralDecoderLayer,
    GaudiMistralForCausalLM,
    GaudiMistralModel,
    GaudiMixtralAttention,
    GaudiMixtralDecoderLayer,
    GaudiMixtralForCausalLM,
    GaudiMixtralModel,
    GaudiMptForCausalLM,
    GaudiMptModel,
    GaudiOPTForCausalLM,
    GaudiOPTLearnedPositionalEmbedding,
    GaudiPersimmonForCausalLM,
    GaudiPhiAttention,
    GaudiPhiDecoderLayer,
    GaudiPhiForCausalLM,
    GaudiPhiModel,
    GaudiQwen2DecoderLayer,
    GaudiQwen2ForCausalLM,
    GaudiStableLmDecoderLayer,
    GaudiStableLmForCausalLM,
<<<<<<< HEAD
    LlamaConfig,
=======
    GaudiStarcoder2DecoderLayer,
    GaudiStarcoder2ForCausalLM,
>>>>>>> aa403eeb
    MistralConfig,
    MixtralConfig,
    _gaudi_wav2vec2_compute_mask_indices,
    _gaudi_wav2vec2_mask_hidden_states,
    gaudi_albert_forward,
    gaudi_BartAttention_forward,
    gaudi_BartDecoder_forward,
    gaudi_BartDecoderLayer_forward,
    gaudi_BartEncoder_forward,
    gaudi_BartEncoderLayer_forward,
    gaudi_BartForConditionalGeneration_forward,
    gaudi_BartForConditionalGeneration_prepare_inputs_for_generation,
    gaudi_BartLearnedPositionalEmbedding,
    gaudi_BartModel_forward,
    gaudi_BlipForConditionalGeneration_generate,
    gaudi_BlipForQuestionAnswering_generate,
    gaudi_BlipTextAttention_forward,
    gaudi_BlipTextEncoder_forward,
    gaudi_BlipTextLayer_forward,
    gaudi_BlipTextLMHead_forward,
    gaudi_BlipTextLMHead_prepare_inputs_for_generation,
    gaudi_BlipTextModel_forward,
    gaudi_BlipTextSelfAttention_forward,
    gaudi_bloom_attention_forward,
    gaudi_bloom_block_forward,
    gaudi_bloom_convert_to_bloom_cache,
    gaudi_bloom_convert_to_standard_cache,
    gaudi_bloom_model_forward,
    gaudi_check_and_enable_sdpa,
    gaudi_codegen_block_forward,
    gaudi_codegen_model_forward,
    gaudi_conv1d_forward,
    gaudi_esm_for_protein_folding_forward,
    gaudi_esmfolding_trunk_forward,
    gaudi_falcon_linear_forward,
    gaudi_gemma_attention_forward,
    gaudi_gemma_model_forward,
    gaudi_generate_speech,
    gaudi_get_extended_attention_mask,
    gaudi_gpt2_forward,
    gaudi_gpt_bigcode_attention_forward,
    gaudi_gpt_bigcode_block_forward,
    gaudi_gpt_bigcode_model_forward,
    gaudi_gpt_neox_attention_forward,
    gaudi_gpt_neox_layer_forward,
    gaudi_gpt_neox_model_forward,
    gaudi_gpt_neox_rotary_embedding_set_cos_sin_cache,
    gaudi_gptj_model_forward,
    gaudi_invert_attention_mask,
    gaudi_llama_rmsnorm_forward,
    gaudi_mistral_rmsnorm_forward,
    gaudi_mixtral_block_sparse_moe_forward,
    gaudi_mixtral_rmsnorm_forward,
    gaudi_mpt_attention_forward,
    gaudi_mpt_block_forward,
    gaudi_opt_attention_forward,
    gaudi_opt_decoder_forward,
    gaudi_opt_decoder_layer_forward,
    gaudi_opt_model_forward,
    gaudi_owlvitclasspredictionhead_forward,
    gaudi_persimmon_attention_forward,
    gaudi_persimmon_decoder_layer_forward,
    gaudi_persimmon_model_forward,
    gaudi_qwen2_attention_forward,
    gaudi_qwen2_model_forward,
    gaudi_rot_matmul,
    gaudi_rot_vec_mul,
    gaudi_SpeechT5Attention_forward,
    gaudi_SpeechT5Decoder_forward,
    gaudi_SpeechT5DecoderLayer_forward,
    gaudi_stablelm_attention_forward,
    gaudi_stablelm_model_forward,
    gaudi_starcoder2_attention_forward,
    gaudi_starcoder2_model_forward,
    gaudi_swin_get_attn_mask,
    gaudi_t5_layernorm_forward,
    gaudi_T5Attention_forward,
    gaudi_T5Block_forward,
    gaudi_T5ForConditionalGeneration_forward,
    gaudi_T5ForConditionalGeneration_prepare_inputs_for_generation,
    gaudi_T5LayerSelfAttention_forward,
    gaudi_T5Stack_forward,
    gaudi_VisionEncoderDecoderModel_prepare_inputs_for_generation,
    gaudi_vit_self_attention_forward,
    gaudi_wav2vec2_encoder_forward,
    gaudi_wav2vec2_forward,
    gaudi_wav2vec2_tdnnlayer_forward,
    gaudi_wav2vec2forctc_forward,
)


def adapt_transformers_to_gaudi():
    """
    Replaces some Transformers' methods for equivalent methods optimized
    for Gaudi.
    """

    # models that support symbolic tracing should be added to this list
    models_with_tracing_support = []

    # optimize Conv1D
    transformers.pytorch_utils.Conv1D.forward = gaudi_conv1d_forward

    # Optimization tweak for ViT
    transformers.models.vit.modeling_vit.ViTSelfAttention.forward = gaudi_vit_self_attention_forward

    # Optimization tweak for Swin
    transformers.models.swin.modeling_swin.SwinLayer.get_attn_mask = gaudi_swin_get_attn_mask

    # Optimization tweak for Wav2Vec2
    transformers.models.wav2vec2.modeling_wav2vec2._compute_mask_indices = _gaudi_wav2vec2_compute_mask_indices
    # transformers.models.wav2vec2.modeling_wav2vec2._sample_negative_indices = _gaudi_wav2vec2_sample_negative_indices
    transformers.models.wav2vec2.modeling_wav2vec2.Wav2Vec2Model._mask_hidden_states = (
        _gaudi_wav2vec2_mask_hidden_states
    )
    transformers.models.wav2vec2.modeling_wav2vec2.Wav2Vec2Model.forward = gaudi_wav2vec2_forward
    transformers.models.wav2vec2.modeling_wav2vec2.Wav2Vec2Encoder.forward = gaudi_wav2vec2_encoder_forward
    transformers.models.wav2vec2.modeling_wav2vec2.Wav2Vec2ForCTC.forward = gaudi_wav2vec2forctc_forward
    transformers.models.wav2vec2.modeling_wav2vec2.TDNNLayer.forward = gaudi_wav2vec2_tdnnlayer_forward

    # Generation is modified to run faster in lazy mode
    transformers.generation.GenerationMixin.generate = GaudiGenerationMixin.generate
    transformers.generation.GenerationMixin._update_model_kwargs_for_generation = (
        GaudiGenerationMixin._update_model_kwargs_for_generation
    )
    transformers.generation.GenerationMixin.update_model_kwargs_for_bucketing = (
        GaudiGenerationMixin.update_model_kwargs_for_bucketing
    )
    transformers.generation.GenerationMixin._get_hpu_graphs_kwargs = GaudiGenerationMixin._get_hpu_graphs_kwargs
    transformers.generation.GenerationMixin._expand_inputs_for_generation = staticmethod(
        GaudiGenerationMixin._expand_inputs_for_generation
    )
    transformers.generation.GenerationMixin._prepare_attention_mask_for_generation = (
        GaudiGenerationMixin._prepare_attention_mask_for_generation
    )
    transformers.generation.GenerationMixin._prepare_decoder_input_ids_for_generation = (
        GaudiGenerationMixin._prepare_decoder_input_ids_for_generation
    )
    transformers.generation.GenerationMixin._prepare_decoder_attention_mask = (
        GaudiGenerationMixin._prepare_decoder_attention_mask
    )
    transformers.generation.GenerationMixin._prepare_generation_config = (
        GaudiGenerationMixin._prepare_generation_config
    )
    transformers.generation.GenerationMixin._prepare_generated_length = GaudiGenerationMixin._prepare_generated_length
    transformers.generation.GenerationMixin._get_stopping_criteria = GaudiGenerationMixin._get_stopping_criteria
    transformers.generation.GenerationMixin._validate_model_kwargs = GaudiGenerationMixin._validate_model_kwargs
    transformers.generation.GenerationMixin._greedy_search = GaudiGenerationMixin._greedy_search
    transformers.generation.GenerationMixin._sample = GaudiGenerationMixin._sample
    transformers.generation.GenerationMixin._beam_search = GaudiGenerationMixin._beam_search
    transformers.generation.GenerationMixin._beam_sample = GaudiGenerationMixin._beam_sample
    transformers.generation.GenerationMixin._group_beam_search = GaudiGenerationMixin._group_beam_search
    transformers.generation.GenerationMixin._constrained_beam_search = GaudiGenerationMixin._constrained_beam_search
    transformers.generation.GenerationMixin._assisted_decoding = GaudiGenerationMixin._assisted_decoding
    transformers.generation.GenerationConfig = GaudiGenerationConfig
    transformers.modeling_utils.GenerationConfig = GaudiGenerationConfig
    transformers.generation.MaxLengthCriteria.__call__ = gaudi_MaxLengthCriteria_call
    transformers.generation.MaxNewTokensCriteria.__call__ = gaudi_MaxNewTokensCriteria_call
    transformers.generation.MaxTimeCriteria.__call__ = gaudi_MaxTimeCriteria_call
    transformers.generation.EosTokenCriteria.__call__ = gaudi_EosTokenCriteria_call
    transformers.generation.StoppingCriteriaList.__call__ = gaudi_StoppingCriteriaList_call

    # Optimization for BLOOM generation on Gaudi
    transformers.models.bloom.modeling_bloom.BloomAttention.forward = gaudi_bloom_attention_forward
    transformers.models.bloom.modeling_bloom.BloomBlock.forward = gaudi_bloom_block_forward
    transformers.models.bloom.modeling_bloom.BloomModel.forward = gaudi_bloom_model_forward
    transformers.models.bloom.modeling_bloom.BloomMLP = GaudiBloomMLP
    transformers.models.bloom.modeling_bloom.BloomForCausalLM = GaudiBloomForCausalLM
    transformers.models.bloom.modeling_bloom.BloomPreTrainedModel._convert_to_standard_cache = (
        gaudi_bloom_convert_to_standard_cache
    )
    transformers.models.bloom.modeling_bloom.BloomPreTrainedModel._convert_to_bloom_cache = (
        gaudi_bloom_convert_to_bloom_cache
    )

    # Optimization for BART generation on Gaudi
    transformers.models.bart.modeling_bart.BartLearnedPositionalEmbedding = gaudi_BartLearnedPositionalEmbedding
    transformers.models.bart.modeling_bart.BartAttention.forward = gaudi_BartAttention_forward
    transformers.models.bart.modeling_bart.BartEncoderLayer.forward = gaudi_BartEncoderLayer_forward
    transformers.models.bart.modeling_bart.BartDecoderLayer.forward = gaudi_BartDecoderLayer_forward
    transformers.models.bart.modeling_bart.BartEncoder.forward = gaudi_BartEncoder_forward
    transformers.models.bart.modeling_bart.BartDecoder.forward = gaudi_BartDecoder_forward
    transformers.models.bart.modeling_bart.BartModel.forward = gaudi_BartModel_forward
    transformers.models.bart.modeling_bart.BartForConditionalGeneration.forward = (
        gaudi_BartForConditionalGeneration_forward
    )
    transformers.models.bart.modeling_bart.BartForConditionalGeneration.prepare_inputs_for_generation = (
        gaudi_BartForConditionalGeneration_prepare_inputs_for_generation
    )

    # Optimization for codegen generation on Gaudi
    transformers.models.codegen.modeling_codegen.CodeGenAttention = GaudiCodeGenAttention
    transformers.models.codegen.modeling_codegen.CodeGenForCausalLM = GaudiCodeGenForCausalLM
    transformers.models.codegen.modeling_codegen.CodeGenModel.forward = gaudi_codegen_model_forward
    transformers.models.codegen.modeling_codegen.CodeGenBlock.forward = gaudi_codegen_block_forward

    # Replace invert_attention_mask and get_extended_attention_mask
    # so that Torch Autocast is disabled for specific parts of the code
    transformers.modeling_utils.ModuleUtilsMixin.invert_attention_mask = gaudi_invert_attention_mask
    transformers.modeling_utils.ModuleUtilsMixin.get_extended_attention_mask = gaudi_get_extended_attention_mask

    # Override sdpa check on Gaudi
    transformers.modeling_utils.PreTrainedModel._check_and_enable_sdpa = gaudi_check_and_enable_sdpa

    # AlbertModel.forward does not rely on get_extended_attention_mask so it also needs to be replaced
    transformers.models.albert.modeling_albert.AlbertModel.forward = gaudi_albert_forward

    # Optimization for GPT2 on Gaudi
    transformers.models.gpt2.modeling_gpt2.GPT2Attention = GaudiGPT2Attention
    transformers.models.gpt2.modeling_gpt2.GPT2Model.forward = gaudi_gpt2_forward
    transformers.models.gpt2.modeling_gpt2.GPT2LMHeadModel = GaudiGPT2LMHeadModel
    transformers.models.gpt2.modeling_gpt2.GPT2Block = GaudiGPT2Block
    models_with_tracing_support.extend((GaudiGPT2Attention, GaudiGPT2LMHeadModel))

    # Optimization for EsmFold on Gaudi
    transformers.models.esm.modeling_esmfold.EsmFoldingTrunk.forward = gaudi_esmfolding_trunk_forward
    transformers.models.esm.modeling_esmfold.EsmForProteinFolding.forward = gaudi_esm_for_protein_folding_forward
    transformers.models.esm.openfold_utils.rigid_utils.rot_matmul = gaudi_rot_matmul
    transformers.models.esm.openfold_utils.rigid_utils.rot_vec_mul = gaudi_rot_vec_mul

    # Optimization for OPT generation on Gaudi
    transformers.models.opt.modeling_opt.OPTAttention.forward = gaudi_opt_attention_forward
    transformers.models.opt.modeling_opt.OPTDecoder.forward = gaudi_opt_decoder_forward
    transformers.models.opt.modeling_opt.OPTForCausalLM = GaudiOPTForCausalLM
    transformers.models.opt.modeling_opt.OPTModel.forward = gaudi_opt_model_forward
    transformers.models.opt.modeling_opt.OPTDecoderLayer.forward = gaudi_opt_decoder_layer_forward
    transformers.models.opt.modeling_opt.OPTLearnedPositionalEmbedding = GaudiOPTLearnedPositionalEmbedding

    # Optimization for GPTJ on Gaudi
    transformers.models.gptj.modeling_gptj.GPTJAttention = GaudiGPTJAttention
    transformers.models.gptj.modeling_gptj.GPTJForCausalLM = GaudiGPTJForCausalLM
    transformers.models.gptj.modeling_gptj.GPTJBlock = GaudiGPTJBlock
    transformers.models.gptj.modeling_gptj.GPTJModel.forward = gaudi_gptj_model_forward

    # Optimization for GPTBigCode on Gaudi
    transformers.models.gpt_bigcode.modeling_gpt_bigcode.GPTBigCodeAttention.forward = (
        gaudi_gpt_bigcode_attention_forward
    )
    transformers.models.gpt_bigcode.modeling_gpt_bigcode.GPTBigCodeForCausalLM = GaudiGPTBigCodeForCausalLM
    transformers.models.gpt_bigcode.modeling_gpt_bigcode.GPTBigCodeBlock.forward = gaudi_gpt_bigcode_block_forward
    transformers.models.gpt_bigcode.modeling_gpt_bigcode.GPTBigCodeModel.forward = gaudi_gpt_bigcode_model_forward

    # Optimization for gpt-neox generation on Gaudi
    transformers.models.gpt_neox.modeling_gpt_neox.GPTNeoXForCausalLM = GaudiGPTNeoXForCausalLM
    transformers.models.gpt_neox.modeling_gpt_neox.GPTNeoXModel.forward = gaudi_gpt_neox_model_forward
    transformers.models.gpt_neox.modeling_gpt_neox.GPTNeoXLayer.forward = gaudi_gpt_neox_layer_forward
    transformers.models.gpt_neox.modeling_gpt_neox.GPTNeoXAttention.forward = gaudi_gpt_neox_attention_forward
    transformers.models.gpt_neox.modeling_gpt_neox.GPTNeoXRotaryEmbedding._set_cos_sin_cache = (
        gaudi_gpt_neox_rotary_embedding_set_cos_sin_cache
    )

    # Optimization for llama generation on Gaudi
    transformers.models.llama.modeling_llama.LlamaForCausalLM = GaudiLlamaForCausalLM
    transformers.models.llama.modeling_llama.LlamaModel = GaudiLlamaModel
    transformers.models.llama.modeling_llama.LlamaAttention = GaudiLlamaAttention
    transformers.models.llama.modeling_llama.LlamaMLP = GaudiLlamaMLP
    transformers.models.llama.modeling_llama.LlamaDecoderLayer = GaudiLlamaDecoderLayer
    transformers.models.llama.modeling_llama.LlamaRotaryEmbedding = GaudiLlamaRotaryEmbedding
    transformers.models.llama.modeling_llama.LlamaLinearScalingRotaryEmbedding = GaudiLlamaLinearScalingRotaryEmbedding
    transformers.models.llama.modeling_llama.LlamaDynamicNTKScalingRotaryEmbedding = (
        GaudiLlamaDynamicNTKScalingRotaryEmbedding
    )
    transformers.models.llama.modeling_llama.LlamaRMSNorm.forward = gaudi_llama_rmsnorm_forward
    transformers.models.llama.configuration_llama.LlamaConfig = LlamaConfig

    # Optimization for llava on Gaudi
    transformers.models.llava.modeling_llava.LlavaForConditionalGeneration = GaudiLlavaForConditionalGeneration

    # Optimization for falcon generation on Gaudi
    transformers.models.falcon.modeling_falcon.FalconAttention = GaudiFalconAttention
    transformers.models.falcon.modeling_falcon.FalconForCausalLM = GaudiFalconForCausalLM
    transformers.models.falcon.modeling_falcon.FalconMLP = GaudiFalconMLP
    transformers.models.falcon.modeling_falcon.FalconModel = GaudiFalconModel
    transformers.models.falcon.modeling_falcon.FalconDecoderLayer = GaudiFalconDecoderLayer
    transformers.models.falcon.modeling_falcon.FalconLinear.forward = gaudi_falcon_linear_forward

    # Optimization for t5 on Gaudi
    transformers.models.t5.modeling_t5.T5LayerNorm.forward = gaudi_t5_layernorm_forward
    transformers.models.t5.modeling_t5.T5Stack.forward = gaudi_T5Stack_forward
    transformers.models.t5.modeling_t5.T5LayerSelfAttention.forward = gaudi_T5LayerSelfAttention_forward
    transformers.models.t5.modeling_t5.T5ForConditionalGeneration.forward = gaudi_T5ForConditionalGeneration_forward
    transformers.models.t5.modeling_t5.T5ForConditionalGeneration.prepare_inputs_for_generation = (
        gaudi_T5ForConditionalGeneration_prepare_inputs_for_generation
    )
    transformers.models.t5.modeling_t5.T5Attention.forward = gaudi_T5Attention_forward
    transformers.models.t5.modeling_t5.T5Block.forward = gaudi_T5Block_forward

    # Optimization for mpt on Gaudi
    transformers.models.mpt.modeling_mpt.MptForCausalLM = GaudiMptForCausalLM
    transformers.models.mpt.modeling_mpt.MptModel = GaudiMptModel
    transformers.models.mpt.modeling_mpt.MptAttention.forward = gaudi_mpt_attention_forward
    transformers.models.mpt.modeling_mpt.MptBlock.forward = gaudi_mpt_block_forward

    # Optimization for mistral on Gaudi
    transformers.models.mistral.modeling_mistral.MistralForCausalLM = GaudiMistralForCausalLM
    transformers.models.mistral.modeling_mistral.MistralAttention = GaudiMistralAttention
    transformers.models.mistral.modeling_mistral.MistralDecoderLayer = GaudiMistralDecoderLayer
    transformers.models.mistral.modeling_mistral.MistralModel = GaudiMistralModel
    transformers.models.mistral.modeling_mistral.MistralRMSNorm.forward = gaudi_mistral_rmsnorm_forward
    transformers.models.mistral.configuration_mistral.MistralConfig = MistralConfig

    # Optimization for phi on Gaudi
    transformers.models.phi.modeling_phi.PhiForCausalLM = GaudiPhiForCausalLM
    transformers.models.phi.modeling_phi.PhiAttention = GaudiPhiAttention
    transformers.models.phi.modeling_phi.PhiDecoderLayer = GaudiPhiDecoderLayer
    transformers.models.phi.modeling_phi.PhiModel = GaudiPhiModel

    # Optimization for gemma on Gaudi
    transformers.models.gemma.modeling_gemma.GemmaForCausalLM = GaudiGemmaForCausalLM
    transformers.models.gemma.modeling_gemma.GemmaAttention.forward = gaudi_gemma_attention_forward
    transformers.models.gemma.modeling_gemma.GemmaDecoderLayer = GaudiGemmaDecoderLayer
    transformers.models.gemma.modeling_gemma.GemmaModel.forward = gaudi_gemma_model_forward

    # Optimization for blip Text model on Gaudi
    transformers.models.blip.BlipTextModel.forward = gaudi_BlipTextModel_forward
    transformers.models.blip.modeling_blip_text.BlipTextLMHeadModel.forward = gaudi_BlipTextLMHead_forward
    transformers.models.blip.modeling_blip_text.BlipTextLMHeadModel.prepare_inputs_for_generation = (
        gaudi_BlipTextLMHead_prepare_inputs_for_generation
    )
    transformers.models.blip.modeling_blip_text.BlipTextEncoder.forward = gaudi_BlipTextEncoder_forward
    transformers.models.blip.modeling_blip_text.BlipTextLayer.forward = gaudi_BlipTextLayer_forward
    transformers.models.blip.modeling_blip_text.BlipTextAttention.forward = gaudi_BlipTextAttention_forward
    transformers.models.blip.modeling_blip_text.BlipTextSelfAttention.forward = gaudi_BlipTextSelfAttention_forward
    transformers.models.blip.BlipForQuestionAnswering.generate = gaudi_BlipForQuestionAnswering_generate
    transformers.models.blip.BlipForConditionalGeneration.generate = gaudi_BlipForConditionalGeneration_generate

    # Optimization for mixtral on Gaudi
    transformers.models.mixtral.modeling_mixtral.MixtralAttention = GaudiMixtralAttention
    transformers.models.mixtral.modeling_mixtral.MixtralForCausalLM = GaudiMixtralForCausalLM
    transformers.models.mixtral.modeling_mixtral.MixtralModel = GaudiMixtralModel
    transformers.models.mixtral.modeling_mixtral.MixtralSparseMoeBlock.forward = gaudi_mixtral_block_sparse_moe_forward
    transformers.models.mixtral.modeling_mixtral.MixtralDecoderLayer = GaudiMixtralDecoderLayer
    transformers.models.mixtral.modeling_mixtral.MixtralRMSNorm.forward = gaudi_mixtral_rmsnorm_forward
    transformers.models.mixtral.configuration_mixtral.MixtralConfig = MixtralConfig

    # Optimization for speecht5 on Gaudi
    transformers.models.speecht5.modeling_speecht5.SpeechT5Decoder.forward = gaudi_SpeechT5Decoder_forward
    transformers.models.speecht5.modeling_speecht5.SpeechT5DecoderLayer.forward = gaudi_SpeechT5DecoderLayer_forward
    transformers.models.speecht5.modeling_speecht5.SpeechT5Attention.forward = gaudi_SpeechT5Attention_forward
    transformers.models.speecht5.modeling_speecht5._generate_speech = gaudi_generate_speech

    # Optimization for persimmon on Gaudi
    transformers.models.persimmon.modeling_persimmon.PersimmonForCausalLM = GaudiPersimmonForCausalLM
    transformers.models.persimmon.modeling_persimmon.PersimmonModel.forward = gaudi_persimmon_model_forward
    transformers.models.persimmon.modeling_persimmon.PersimmonAttention.forward = gaudi_persimmon_attention_forward
    transformers.models.persimmon.modeling_persimmon.PersimmonDecoderLayer.forward = (
        gaudi_persimmon_decoder_layer_forward
    )

    # Optimization for starcoder2 on Gaudi
    transformers.models.starcoder2.modeling_starcoder2.Starcoder2ForCausalLM = GaudiStarcoder2ForCausalLM
    transformers.models.starcoder2.modeling_starcoder2.Starcoder2Model.forward = gaudi_starcoder2_model_forward
    transformers.models.starcoder2.modeling_starcoder2.Starcoder2Attention.forward = gaudi_starcoder2_attention_forward
    transformers.models.starcoder2.modeling_starcoder2.Starcoder2DecoderLayer = GaudiStarcoder2DecoderLayer

    # Optimization for qwen2 on Gaudi
    transformers.models.qwen2.modeling_qwen2.Qwen2ForCausalLM = GaudiQwen2ForCausalLM
    transformers.models.qwen2.modeling_qwen2.Qwen2Model.forward = gaudi_qwen2_model_forward
    transformers.models.qwen2.modeling_qwen2.Qwen2Attention.forward = gaudi_qwen2_attention_forward
    transformers.models.qwen2.modeling_qwen2.Qwen2DecoderLayer = GaudiQwen2DecoderLayer

    # Optimization for stablelm on Gaudi
    transformers.models.stablelm.modeling_stablelm.StableLmForCausalLM = GaudiStableLmForCausalLM
    transformers.models.stablelm.modeling_stablelm.StableLmModel.forward = gaudi_stablelm_model_forward
    transformers.models.stablelm.modeling_stablelm.StableLmAttention.forward = gaudi_stablelm_attention_forward
    transformers.models.stablelm.modeling_stablelm.StableLmDecoderLayer = GaudiStableLmDecoderLayer

    transformers.models.vision_encoder_decoder.modeling_vision_encoder_decoder.VisionEncoderDecoderModel.prepare_inputs_for_generation = gaudi_VisionEncoderDecoderModel_prepare_inputs_for_generation

    # Optimization for Owl ViT model on Gaudi
    transformers.models.owlvit.modeling_owlvit.OwlViTClassPredictionHead.forward = (
        gaudi_owlvitclasspredictionhead_forward
    )

    # Tell transformers which Gaudi models support tracing
    transformers.utils.fx._SUPPORTED_MODELS += tuple(cls.__name__ for cls in models_with_tracing_support)<|MERGE_RESOLUTION|>--- conflicted
+++ resolved
@@ -75,12 +75,9 @@
     GaudiQwen2ForCausalLM,
     GaudiStableLmDecoderLayer,
     GaudiStableLmForCausalLM,
-<<<<<<< HEAD
-    LlamaConfig,
-=======
     GaudiStarcoder2DecoderLayer,
     GaudiStarcoder2ForCausalLM,
->>>>>>> aa403eeb
+    LlamaConfig,
     MistralConfig,
     MixtralConfig,
     _gaudi_wav2vec2_compute_mask_indices,
