--- conflicted
+++ resolved
@@ -37,15 +37,12 @@
     GaudiMptModel,
     GaudiOPTForCausalLM,
     GaudiOPTLearnedPositionalEmbedding,
-<<<<<<< HEAD
     GaudiT5LayerSelfAttention,
     GaudiT5Stack,
     _gaudi_get_resized_embeddings,
     _gaudi_get_resized_lm_head,
-=======
     # _gaudi_wav2vec2_compute_mask_indices,
     # _gaudi_wav2vec2_mask_hidden_states,
->>>>>>> 6fca28eb
     gaudi_albert_forward,
     gaudi_BartAttention_forward,
     gaudi_BartDecoder_forward,
