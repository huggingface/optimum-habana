--- conflicted
+++ resolved
@@ -916,17 +916,7 @@
         elif self.args.should_save and not self.deepspeed:
             # deepspeed.save_checkpoint above saves model/optim/sched
             if self.args.use_habana:
-<<<<<<< HEAD
                 optim_dict = to_device_dtype(self.optimizer.state_dict(), target_device=torch.device("cpu"))
-=======
-                optim_dict = copy.deepcopy(self.optimizer.state_dict())
-                for state in optim_dict["state"].values():
-                    for k, v in state.items():
-                        if isinstance(v, torch.Tensor):
-                            state[k] = v.to("cpu")
-                        else:
-                            state[k] = v
->>>>>>> 99ac1459
                 torch.save(optim_dict, os.path.join(output_dir, OPTIMIZER_NAME))
             else:
                 torch.save(self.optimizer.state_dict(), os.path.join(output_dir, OPTIMIZER_NAME))
@@ -1001,29 +991,19 @@
             os.path.join(checkpoint, SCHEDULER_NAME)
         ):
             # Load in optimizer and scheduler states
-            if is_torch_tpu_available():
-                # On TPU we have to take some extra precautions to properly load the states on the right device.
-                optimizer_state = torch.load(os.path.join(checkpoint, OPTIMIZER_NAME), map_location="cpu")
-                with warnings.catch_warnings(record=True) as caught_warnings:
-                    lr_scheduler_state = torch.load(os.path.join(checkpoint, SCHEDULER_NAME), map_location="cpu")
-                reissue_pt_warnings(caught_warnings)
-
-                xm.send_cpu_data_to_device(optimizer_state, self.args.device)
-                xm.send_cpu_data_to_device(lr_scheduler_state, self.args.device)
-
-                self.optimizer.load_state_dict(optimizer_state)
-                self.lr_scheduler.load_state_dict(lr_scheduler_state)
-            else:
-                map_location = "cpu" if is_sagemaker_mp_enabled() or self.args.use_habana else self.args.device
-                # map_location = torch.device("cpu")
-                self.optimizer.load_state_dict(
-                    torch.load(os.path.join(checkpoint, OPTIMIZER_NAME), map_location=map_location)
-                )
-                with warnings.catch_warnings(record=True) as caught_warnings:
-                    self.lr_scheduler.load_state_dict(torch.load(os.path.join(checkpoint, SCHEDULER_NAME)))
-                reissue_pt_warnings(caught_warnings)
-                if self.do_grad_scaling and os.path.isfile(os.path.join(checkpoint, SCALER_NAME)):
-                    self.scaler.load_state_dict(torch.load(os.path.join(checkpoint, SCALER_NAME)))
+            map_location = "cpu" if is_sagemaker_mp_enabled() or self.args.use_habana else self.args.device
+            self.optimizer.load_state_dict(
+                torch.load(os.path.join(checkpoint, OPTIMIZER_NAME), map_location=map_location)
+            )
+            # Move optimizer states to HPU
+            if self.args.use_habana:
+                to_device_dtype(self.optimizer.state.values(), target_device=torch.device("hpu"))
+
+            with warnings.catch_warnings(record=True) as caught_warnings:
+                self.lr_scheduler.load_state_dict(torch.load(os.path.join(checkpoint, SCHEDULER_NAME)))
+            reissue_pt_warnings(caught_warnings)
+            if self.do_grad_scaling and os.path.isfile(os.path.join(checkpoint, SCALER_NAME)):
+                self.scaler.load_state_dict(torch.load(os.path.join(checkpoint, SCALER_NAME)))
 
     def evaluation_loop(
         self,
@@ -1564,27 +1544,4 @@
         finally:
             if self.args.hub_strategy == HubStrategy.CHECKPOINT:
                 # Move back the checkpoint to its place
-                shutil.move(tmp_checkpoint, checkpoint_folder)
-
-    def _load_optimizer_and_scheduler(self, checkpoint):
-        """If optimizer and scheduler states exist, load them."""
-        if checkpoint is None:
-            return
-
-        if os.path.isfile(os.path.join(checkpoint, OPTIMIZER_NAME)) and os.path.isfile(
-            os.path.join(checkpoint, SCHEDULER_NAME)
-        ):
-            # Load in optimizer and scheduler states
-            map_location = "cpu" if self.args.use_habana else self.args.device
-            self.optimizer.load_state_dict(
-                torch.load(os.path.join(checkpoint, OPTIMIZER_NAME), map_location=map_location)
-            )
-            # Move optimizer states to HPU
-            if self.args.use_habana:
-                to_device_dtype(self.optimizer.state.values(), target_device=torch.device("hpu"))
-
-            with warnings.catch_warnings(record=True) as caught_warnings:
-                self.lr_scheduler.load_state_dict(torch.load(os.path.join(checkpoint, SCHEDULER_NAME)))
-            reissue_pt_warnings(caught_warnings)
-            if self.do_grad_scaling and os.path.isfile(os.path.join(checkpoint, SCALER_NAME)):
-                self.scaler.load_state_dict(torch.load(os.path.join(checkpoint, SCALER_NAME)))+                shutil.move(tmp_checkpoint, checkpoint_folder)