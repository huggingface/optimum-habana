--- conflicted
+++ resolved
@@ -1550,131 +1550,8 @@
         self.state.log_history.append(output)
         self.control = self.callback_handler.on_log(self.args, self.state, self.control, logs)
 
-<<<<<<< HEAD
-    # def training_step(self, model: torch.nn.Module, inputs: Dict[str, Union[torch.Tensor, Any]]) -> torch.Tensor:
-    #     """
-    #     Perform a training step on a batch of inputs.
-    #     Subclass and override to inject custom behavior.
-    #     Args:
-    #         model (`nn.Module`):
-    #             The model to train.
-    #         inputs (`Dict[str, Union[torch.Tensor, Any]]`):
-    #             The inputs and targets of the model.
-    #             The dictionary will be unpacked before being fed to the model. Most models expect the targets under the
-    #             argument `labels`. Check your model's documentation for all accepted arguments.
-    #     Return:
-    #         `torch.Tensor`: The tensor with training loss on this batch.
-    #     """
-    #     # print("XXX111")
-    #     model.train()
-    #     inputs = self._prepare_inputs(inputs)
-    #     # print("XXX222")
-    #     print("INPUTS")
-    #     for key, value in inputs.items():
-    #         print(key, value.shape)
-
-    #     loss = self.compute_loss(model, inputs)
-
-    #     # print("XXX333")
-
-    #     if self.args.n_gpu > 1:
-    #         loss = loss.mean()  # mean() to average on multi-device parallel training
-
-    #     # print("XXX444")
-
-    #     if self.args.gradient_accumulation_steps > 1 and not self.deepspeed:
-    #         # deepspeed handles loss scaling by gradient_accumulation_steps in its `backward`
-    #         loss = loss / self.args.gradient_accumulation_steps
-    #     # print("XXX555")
-
-    #     if self.do_grad_scaling:
-    #         # print("HERE 1")
-    #         self.scaler.scale(loss).backward()
-    #     elif self.deepspeed:
-    #         # print("HERE 2")
-    #         # loss gets scaled under gradient_accumulation_steps in deepspeed
-    #         loss = self.deepspeed.backward(loss)
-    #     else:
-    #         # print("HERE 3")
-    #         loss.backward()
-    #     # print("XXX666")
-
-    #     return loss.detach()
-
-    # def prediction_step(
-    #     self,
-    #     model: torch.nn.Module,
-    #     inputs: Dict[str, Union[torch.Tensor, Any]],
-    #     prediction_loss_only: bool,
-    #     ignore_keys: Optional[List[str]] = None,
-    # ) -> Tuple[Optional[torch.Tensor], Optional[torch.Tensor], Optional[torch.Tensor]]:
-    #     """
-    #     Perform an evaluation step on `model` using `inputs`.
-    #     Subclass and override to inject custom behavior.
-    #     Args:
-    #         model (`nn.Module`):
-    #             The model to evaluate.
-    #         inputs (`Dict[str, Union[torch.Tensor, Any]]`):
-    #             The inputs and targets of the model.
-    #             The dictionary will be unpacked before being fed to the model. Most models expect the targets under the
-    #             argument `labels`. Check your model's documentation for all accepted arguments.
-    #         prediction_loss_only (`bool`):
-    #             Whether or not to return the loss only.
-    #         ignore_keys (`Lst[str]`, *optional*):
-    #             A list of keys in the output of your model (if it is a dictionary) that should be ignored when
-    #             gathering predictions.
-    #     Return:
-    #         Tuple[Optional[torch.Tensor], Optional[torch.Tensor], Optional[torch.Tensor]]: A tuple with the loss,
-    #         logits and labels (each being optional).
-    #     """
-    #     has_labels = all(inputs.get(k) is not None for k in self.label_names)
-    #     inputs = self._prepare_inputs(inputs)
-    #     if ignore_keys is None:
-    #         if hasattr(self.model, "config"):
-    #             ignore_keys = getattr(self.model.config, "keys_to_ignore_at_inference", [])
-    #         else:
-    #             ignore_keys = []
-
-    #     # labels may be popped when computing the loss (label smoothing for instance) so we grab them first.
-    #     if has_labels:
-    #         labels = nested_detach(tuple(inputs.get(name) for name in self.label_names))
-    #         if len(labels) == 1:
-    #             labels = labels[0]
-    #     else:
-    #         labels = None
-
-    #     with torch.no_grad():
-    #         if has_labels:
-    #             loss, outputs = self.compute_loss(model, inputs, return_outputs=True)
-    #             loss = loss.mean().detach()
-
-    #             if isinstance(outputs, dict):
-    #                 logits = tuple(v for k, v in outputs.items() if k not in ignore_keys + ["loss"])
-    #             else:
-    #                 logits = outputs[1:]
-    #         else:
-    #             loss = None
-    #             outputs = model(**inputs)
-    #             if isinstance(outputs, dict):
-    #                 logits = tuple(v for k, v in outputs.items() if k not in ignore_keys)
-    #             else:
-    #                 logits = outputs
-    #             # TODO: this needs to be fixed and made cleaner later.
-    #             if self.args.past_index >= 0:
-    #                 self._past = outputs[self.args.past_index - 1]
-
-    #     if prediction_loss_only:
-    #         return (loss, None, None)
-
-    #     logits = nested_detach(logits)
-    #     if len(logits) == 1:
-    #         logits = logits[0]
-
-    #     return (loss, logits, labels)
-=======
     def _move_model_to_device(self, model, device):
         model = model.to(device)
         # Moving a model to HPU disconnects the tied weights, so we have to retie them.
         if self.args.use_habana and hasattr(model, "tie_weights"):
-            model.tie_weights()
->>>>>>> 15021739
+            model.tie_weights()