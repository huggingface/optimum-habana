--- conflicted
+++ resolved
@@ -13,8 +13,4 @@
 # See the License for the specific language governing permissions and
 # limitations under the License.
 
-<<<<<<< HEAD
-__version__ = "1.11.0"
-=======
-__version__ = "1.12.0.dev0"
->>>>>>> 21afce67
+__version__ = "1.12.0.dev0"