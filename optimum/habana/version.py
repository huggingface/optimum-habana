# coding=utf-8
# Copyright 2022 The HuggingFace Team. All rights reserved.
#
# Licensed under the Apache License, Version 2.0 (the "License");
# you may not use this file except in compliance with the License.
# You may obtain a copy of the License at
#
#     http://www.apache.org/licenses/LICENSE-2.0
#
# Unless required by applicable law or agreed to in writing, software
# distributed under the License is distributed on an "AS IS" BASIS,
# WITHOUT WARRANTIES OR CONDITIONS OF ANY KIND, either express or implied.
# See the License for the specific language governing permissions and
# limitations under the License.

<<<<<<< HEAD
__version__ = "1.10.0"
=======
__version__ = "1.11.0.dev0"
>>>>>>> 88414522
<|MERGE_RESOLUTION|>--- conflicted
+++ resolved
@@ -13,8 +13,5 @@
 # See the License for the specific language governing permissions and
 # limitations under the License.
 
-<<<<<<< HEAD
-__version__ = "1.10.0"
-=======
-__version__ = "1.11.0.dev0"
->>>>>>> 88414522
+
+__version__ = "1.11.0.dev0"