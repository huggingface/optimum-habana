--- conflicted
+++ resolved
@@ -34,7 +34,6 @@
     return result
 
 
-<<<<<<< HEAD
 def GaudiPolyLayerLinearForward(
     self, x: torch.Tensor, *args: Any, task_ids: torch.Tensor = None, **kwargs: Any
 ) -> torch.Tensor:
@@ -75,7 +74,8 @@
 
     result = result.to(previous_dtype)
     return result
-=======
+
+
 class LoRALinear:
     def __init__(self, module):
         has_bias = module.bias is not None
@@ -126,5 +126,4 @@
     @staticmethod
     def replace_forward(module):
         lora_linear = LoRALinear(module)
-        module.forward = lora_linear.forward
->>>>>>> 6be3e99e
+        module.forward = lora_linear.forward