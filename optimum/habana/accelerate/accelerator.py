# coding=utf-8
# Copyright 2023 The HuggingFace Team. All rights reserved.
#
# Licensed under the Apache License, Version 2.0 (the "License");
# you may not use this file except in compliance with the License.
# You may obtain a copy of the License at
#
#     http://www.apache.org/licenses/LICENSE-2.0
#
# Unless required by applicable law or agreed to in writing, software
# distributed under the License is distributed on an "AS IS" BASIS,
# WITHOUT WARRANTIES OR CONDITIONS OF ANY KIND, either express or implied.
# See the License for the specific language governing permissions and
# limitations under the License.

from __future__ import annotations

import functools
import math
import os
from dataclasses import dataclass, make_dataclass
from types import MethodType

<<<<<<< HEAD
import accelerate.utils
=======
import accelerate.utils.other
>>>>>>> c1ae6259
import torch
from accelerate import Accelerator
from accelerate.accelerator import _split_batches
from accelerate.data_loader import prepare_data_loader
from accelerate.logging import get_logger
from accelerate.scheduler import AcceleratedScheduler
from accelerate.tracking import GeneralTracker
from accelerate.utils import (
    DataLoaderConfiguration,
    DeepSpeedPlugin,
    DistributedType,
    DynamoBackend,
    FullyShardedDataParallelPlugin,
    GradientAccumulationPlugin,
    KwargsHandler,
    LoggerType,
    MegatronLMPlugin,
    PrecisionType,
    ProjectConfiguration,
    RNGType,
    TorchDynamoPlugin,
    TorchTensorParallelPlugin,
    convert_outputs_to_fp32,
    is_deepspeed_available,
)
from accelerate.utils.other import is_compiled_module
from torch.optim.lr_scheduler import LRScheduler


if is_deepspeed_available():
    from accelerate.utils import (
        DeepSpeedEngineWrapper,
        DeepSpeedOptimizerWrapper,
        DeepSpeedSchedulerWrapper,
        DummyOptim,
        DummyScheduler,
    )

from ..distributed import parallel_state
from .utils import convert_model


logger = get_logger(__name__)


def compile_regions(model, compile_kwargs):
    if isinstance(model, torch.nn.ModuleList):
        for name, module in model.named_children():
            module = torch.compile(module, **compile_kwargs)
            module.__dict__.pop("_parameters", None)
            setattr(model, name, module)
    else:
        if model._modules:  # If model has submodules, recurse and reassign
            for name, module in model.named_children():
                compiled_module = compile_regions(module, compile_kwargs)
                if compiled_module is not None:  # Only reassign if something is returned
                    setattr(model, name, compiled_module)
        else:  # Leaf node
            model = torch.compile(model, **compile_kwargs)
            model.__dict__.pop("_parameters", None)
            return model


# make these defaults reside somewhere else, like the model's gaudi config
# or upstream these "optimal" defaults to Accelerate
@dataclass
class GaudiTERecipeKwargs(KwargsHandler):
    """
    Use this object in your [`Accelerator`] to customize the initialization of the recipe for FP8 mixed precision training with `transformer-engine`.
    Adapted from: https://github.com/huggingface/accelerate/blob/v0.27.2/src/accelerate/utils/dataclasses.py#L180
    Args:
        margin (`int`, *optional*, defaults to 0):
            The margin to use for the scaling factor computation.
        interval (`int`, *optional*, defaults to 16):
            The interval to use for how often the scaling factor is recomputed.
        fp8_format (`str`, *optional*, defaults to "HYBRID"):
            The format to use for the FP8 recipe. Must be one of `E5M2` or `HYBRID`.
        amax_history_len (`int`, *optional*, defaults to 1):
            The length of the history to use for the scaling factor computation
        amax_compute_algo (`str`, *optional*, defaults to "most_recent"):
            The algorithm to use for the scaling factor computation. Must be one of `max` or `most_recent`.
        reduce_amax (`bool`, *optional*, defaults to "False"):
            By default, if `torch.distributed` is initialized, the `amax` value for FP8
            tensors is reduced across the `fp8_group` (specified in the `fp8_autocast`
            call). This keeps the amaxes and scaling factors synced across the given
            distributed group. If set to `False`, this reduction is skipped and every
            HPU maintains local amaxes and scaling factors. To ensure results are
            numerically identical across checkpointing boundaries in this case, all
            ranks must checkpoint in order to store the local tensors.
    """

    margin: int = 0
    interval: int = 16
    fp8_format: str = "HYBRID"
    amax_compute_algo: str = "most_recent"
    amax_history_len: int = 1
    reduce_amax: bool = False

    def __post_init__(self):
        self.fp8_format = self.fp8_format.upper()
        assert self.fp8_format in ("E5M2", "HYBRID"), "Only E5M2 and HYBRID FP8 formats are currently supported."
        assert self.amax_compute_algo in (
            "max",
            "most_recent",
        ), "Only max and most_recent `amax_compute_algo` modes are currently supported."


accelerate.utils.TERecipeKwargs = GaudiTERecipeKwargs
accelerate.utils.FP8RecipeKwargs = GaudiTERecipeKwargs


class GaudiAccelerator(Accelerator):
    def __init__(
        self,
        device_placement: bool = True,
        split_batches: bool = _split_batches,
        mixed_precision: PrecisionType | str | None = None,
        gradient_accumulation_steps: int = 1,
        cpu: bool = False,
        dataloader_config: DataLoaderConfiguration | None = None,
        deepspeed_plugin: DeepSpeedPlugin | dict[str, DeepSpeedPlugin] | None = None,
        fsdp_plugin: FullyShardedDataParallelPlugin | None = None,
        torch_tp_plugin: TorchTensorParallelPlugin | None = None,
        megatron_lm_plugin: MegatronLMPlugin | None = None,
        rng_types: list[str | RNGType] | None = None,
        log_with: str | LoggerType | GeneralTracker | list[str | LoggerType | GeneralTracker] | None = None,
        project_dir: str | os.PathLike | None = None,
        project_config: ProjectConfiguration | None = None,
        gradient_accumulation_plugin: GradientAccumulationPlugin | None = None,
        step_scheduler_with_optimizer: bool = True,
        kwargs_handlers: list[KwargsHandler] | None = None,
        dynamo_backend: DynamoBackend | str | None = None,
        dynamo_plugin: TorchDynamoPlugin | None = None,
        deepspeed_plugins: DeepSpeedPlugin | dict[str, DeepSpeedPlugin] | None = None,
        # TODO: remove these when the features are upstream or removed
        force_autocast: bool = False,
        distribution_strategy: str = None,
        use_regional_compilation: bool | None = None,
        compiled_autograd_enable: bool = False,
    ):
        self.use_regional_compilation = use_regional_compilation
        self.compiled_autograd_enable = compiled_autograd_enable
        self.distribution_strategy = distribution_strategy
        self.force_autocast = force_autocast
        self.mpu = parallel_state

        mixed_precision = mixed_precision or os.environ.get("ACCELERATE_MIXED_PRECISION", "no")

        super().__init__(
            device_placement=device_placement,
            split_batches=split_batches,
            mixed_precision=mixed_precision,
            gradient_accumulation_steps=gradient_accumulation_steps,
            cpu=cpu,
            dataloader_config=dataloader_config,
            deepspeed_plugin=deepspeed_plugin,
            fsdp_plugin=fsdp_plugin,
            torch_tp_plugin=torch_tp_plugin,
            megatron_lm_plugin=megatron_lm_plugin,
            rng_types=rng_types,
            log_with=log_with,
            project_dir=project_dir,
            project_config=project_config,
            gradient_accumulation_plugin=gradient_accumulation_plugin,
            step_scheduler_with_optimizer=step_scheduler_with_optimizer,
            kwargs_handlers=kwargs_handlers,
            dynamo_backend=dynamo_backend,
            dynamo_plugin=dynamo_plugin,
            deepspeed_plugins=deepspeed_plugins,
        )

    def prepare_model(self, model: torch.nn.Module, device_placement: bool = None, evaluation_mode: bool = False):
        """
        Prepares a PyTorch model for training in any distributed setup. It is recommended to use
        [`Accelerator.prepare`] instead.

        Args:
            model (`torch.nn.Module`):
                A PyTorch model to prepare. You don't need to prepare a model if it is used only for inference without
                any kind of mixed precision
            device_placement (`bool`, *optional*):
                Whether or not to place the model on the proper device. Will default to `self.device_placement`.
            evaluation_mode (`bool`, *optional*, defaults to `False`):
                Whether or not to set the model for evaluation only, by just applying mixed precision and
                `torch.compile` (if configured in the `Accelerator` object).

        Example:

        ```python
        >>> from accelerate import Accelerator

        >>> accelerator = Accelerator()
        >>> # Assume a model is defined
        >>> model = accelerator.prepare_model(model)
        ```
        """
        if device_placement is None:
            device_placement = self.device_placement and self.distributed_type != DistributedType.FSDP
            if not evaluation_mode and self.distributed_type == DistributedType.MULTI_HPU:
                device_placement = None
        self._models.append(model)

        # TODO: Look at enabling native TP training directly with a proper config
        if (
            self.verify_device_map(model)
            and self.distributed_type != DistributedType.NO
            and os.environ.get("ACCELERATE_BYPASS_DEVICE_MAP", "false") != "true"
        ):
            raise ValueError(
                "You can't train a model that has been loaded with `device_map='auto'` in any distributed mode."
                " Please rerun your script specifying `--num_processes=1` or by launching with `python {{myscript.py}}`."
            )

        # The following block is executed only when force_autocast is True
        # because forward+backward+loss is already wrapped with autocast in Trainer
        if self.native_amp and self.force_autocast:
            model._original_forward = model.forward
            model_forward_func = model.forward.__func__ if hasattr(model.forward, "__func__") else model.forward
            new_forward = torch.autocast(device_type=self.state.device.type, dtype=torch.bfloat16)(model_forward_func)
            if hasattr(model.forward, "__func__"):
                model.forward = MethodType(new_forward, model)
                model.forward = MethodType(convert_outputs_to_fp32(model.forward.__func__), model)
            else:
                model.forward = convert_outputs_to_fp32(new_forward)

        if self.state.mixed_precision == "fp8":
            model = convert_model(model)

        if (getattr(model, "is_loaded_in_8bit", False) or getattr(model, "is_loaded_in_4bit", False)) and getattr(
            model, "hf_device_map", False
        ):
            model_devices = set(model.hf_device_map.values())
            if len(model_devices) > 1 and self.distributed_type != DistributedType.NO:
                raise ValueError(
                    "You can't train a model that has been loaded in 8-bit precision on multiple devices in any distributed mode."
                    " In order to use 8-bit models that have been loaded across multiple GPUs the solution is to use Naive Pipeline Parallelism."
                    " Therefore you should not specify that you are under any distributed regime in your accelerate config."
                )
            elif len(model_devices) == 1:
                current_device = list(model_devices)[0]
                current_device_index = (
                    current_device.index if isinstance(current_device, torch.device) else current_device
                )

                if torch.device(current_device_index) != self.device:
                    # if on the first device (GPU 0) we don't care
                    if (self.device.index is not None) or (current_device_index != 0):
                        raise ValueError(
                            "You can't train a model that has been loaded in 8-bit precision on a different device than the one "
                            "you're training on. Make sure you loaded the model on the correct device using for example `device_map={'':torch.cuda.current_device() or device_map={'':torch.xpu.current_device()}"
                        )

            if "cpu" in model_devices or "disk" in model_devices:
                raise ValueError(
                    "You can't train a model that has been loaded in 8-bit precision with CPU or disk offload."
                )
        elif device_placement and not self.verify_device_map(model):
            model = model.to(self.device)
        if not evaluation_mode:
            ###############################################################################################################
            if self.distributed_type == DistributedType.MULTI_HPU and self.distribution_strategy != "fast_ddp":
                if any(p.requires_grad for p in model.parameters()):
                    kwargs = self.ddp_handler.to_kwargs() if self.ddp_handler is not None else {}
                    model = torch.nn.parallel.DistributedDataParallel(model, **kwargs)
                    if self.ddp_handler is not None:
                        self.ddp_handler.register_comm_hook(model)
            ###############################################################################################################
            elif self.distributed_type == DistributedType.FSDP:
                from torch.distributed.fsdp.fully_sharded_data_parallel import FullyShardedDataParallel as FSDP

                # Check if the model is already a FSDP model due to `Manual Wrapping` and if so,
                # don't wrap it again
                # In case the model is already compiled using PyTorch 2.0 and the wrapped model in it
                # is a FSDP model, don't wrap it again
                is_type_fsdp = isinstance(model, FSDP) or (
                    is_compiled_module(model) and isinstance(model._orig_mod, FSDP)
                )

                if not is_type_fsdp:
                    self.state.fsdp_plugin.set_auto_wrap_policy(model)
                    fsdp_plugin = self.state.fsdp_plugin
                    kwargs = {
                        "sharding_strategy": fsdp_plugin.sharding_strategy,
                        "cpu_offload": fsdp_plugin.cpu_offload,
                        "auto_wrap_policy": fsdp_plugin.auto_wrap_policy,
                        "mixed_precision": fsdp_plugin.mixed_precision_policy,
                        "sync_module_states": fsdp_plugin.sync_module_states,
                        "backward_prefetch": fsdp_plugin.backward_prefetch,
                        "forward_prefetch": fsdp_plugin.forward_prefetch,
                        "use_orig_params": fsdp_plugin.use_orig_params,
                        "param_init_fn": fsdp_plugin.param_init_fn,
                        "ignored_modules": fsdp_plugin.ignored_modules,
                        "limit_all_gathers": fsdp_plugin.limit_all_gathers,
                        "device_id": torch.device("hpu", torch.hpu.current_device()),
                    }
                    model = FSDP(model, **kwargs)
                    if fsdp_plugin.activation_checkpointing:
                        from torch.distributed.algorithms._checkpoint.checkpoint_wrapper import (
                            CheckpointImpl,
                            apply_activation_checkpointing,
                            checkpoint_wrapper,
                        )

                        apply_activation_checkpointing(
                            model,
                            checkpoint_wrapper_fn=functools.partial(
                                checkpoint_wrapper,
                                checkpoint_impl=CheckpointImpl.NO_REENTRANT,
                            ),
                            auto_wrap_policy=fsdp_plugin.auto_wrap_policy,
                        )

                """
                TODO: Temporarily disable this upcast due to FSDP graph compile issue.
                Investigate why the parameters are loaded as bf16(autocast?) and why
                graph compile failure is seen due to upcast.
                Original accelerate PR: https://github.com/huggingface/accelerate/pull/2674

                # In the event the model had been loaded in low precision, but
                # mixed precision had also been activated, then we follow DeepSpeed's
                # strategy to hold the parameters in full precision.
                # - assume that trainer.args.bf16 and trainer.args.fp16 are already checked against
                #   fsdp_plugin.mixed_precision_policy.
                # - NOTE: we do not check the mixed_precision attribute on the FSDP root wrapper.
                #   * this attribute will always set by init_utils.init_core_state so its always not None.
                #   * mixed_precision.param_dtype only regards _fwd_bwd_param_dtype
                #   * if model is loaded in 16bit, and even if mixed_precision.param_dtype is None,
                #     we sill want to upcast the flat_param.
                if self.mixed_precision != "no":  # if mixed precision is set
                    upcasted_log = []
                    for module in FSDP.fsdp_modules(model):
                        # Referencing DeepSpeed Zero3
                        # - in Init, params are converted to 16bit while partitioning.
                        # - in accelerator.prepare, deepspeed.initialize is called to:
                        #   * creates the DeepSpeedEngine.
                        #   * since zero_optimization() is True , calls engine._configure_zero_optimizer.
                        #
                        # Inside the DeepSpeed Zero3 optimizer configuration, which initializes
                        # DeepSpeedZeroOptimizer_Stage3, during which:
                        #   * trainable_param_groups are obtained from the attached optimizer
                        #     (already partitioned in 16bit).
                        #   * then _setup_for_real_optimizer -> _create_fp32_partitions
                        #     which performs the fp32 upcasting.

                        # To mimick DeepSeepds's casting in FSDP, we look at the (single) FlatParameter held
                        # within an FSDP wrapper. This FlatParameter will be seen by the optimizer.
                        #  - even though there is a torch.device('meta') guard below, we
                        #    expect _init_utils._init_param_handle_from_module to already
                        #    sync the parameter.

                        if not module._has_params:
                            continue  # skip if FSDP module not managing parameters
                        param = module._flat_param
                        if (
                            param.dtype != torch.float32
                            and param.device != torch.device("meta")
                            and param.requires_grad
                        ):
                            # keep log of names_params that was upcasted
                            # NOTE: resorted to this because warnings.simplefilter("once") is somehow not working
                            name_param_log = (module.module.__class__.__name__, ", ".join(module._flat_param._fqns))
                            if name_param_log not in upcasted_log:
                                upcasted_log.append(name_param_log)

                            # this works because of FSDP's _runtime_utils.lazy_init.
                            # Have to be careful not to call anything before this that
                            # triggers lazy_init (e.g., _is_fsdp_root).
                            param.data = param.data.to(torch.float32)  # upcasting
                            module._handle._orig_param_dtype = torch.float32  # update

                    # report the warnings
                    # some messages can be quite repetitive, especially when reporting about layers that have identical architecture.
                    if self.is_main_process:
                        for name_log, param_log in upcasted_log:
                            warnings.warn(
                                f"Upcasted low precision parameters in {name_log} because mixed precision turned on in FSDP. "
                                f"Affects: {param_log}."
                            )

                        if len(upcasted_log) > 0:
                            warnings.warn(
                                "FSDP upcast of low precision parameters may affect the precision of model checkpoints."
                            )

                """

                # if the previous and current models are same, delete the previous one
                if len(self._models) > 1 and (self._models[-2] is self._models[-1]):
                    del self._models[-2]
                self._models[-1] = model
        # torch.compile should be called last and only if the model isn't already compiled.
        if self.state.dynamo_plugin.backend != DynamoBackend.NO and not is_compiled_module(model):
            compile_kwargs = self.state.dynamo_plugin.to_kwargs()
            ############################################################################################################
            if self.use_regional_compilation:
                compile_regions(model, compile_kwargs)
            else:
                model = torch.compile(model, **compile_kwargs)
            ############################################################################################################
        return model

    # TODO: Remove when compile_regions is removed
    def _prepare_deepspeed(self, *args):
        import deepspeed

        deepspeed_plugin = self.state.deepspeed_plugin

        is_dataloader_present = any(isinstance(obj, torch.utils.data.DataLoader) for obj in args)
        result = [
            self._prepare_one(obj, first_pass=True)
            if isinstance(obj, torch.utils.data.DataLoader)
            else convert_model(obj)
            if isinstance(obj, torch.nn.Module) and self.state.mixed_precision == "fp8"
            else obj
            for obj in args
        ]

        if deepspeed_plugin.is_auto("train_micro_batch_size_per_gpu"):
            if is_dataloader_present:
                batch_sizes = [obj.batch_size for obj in args if hasattr(obj, "batch_size")]
                if any(bs is None for bs in batch_sizes):
                    raise ValueError(
                        "At least one of the dataloaders passed to `accelerate.prepare()` has `None` as batch size. "
                        "Please set an integer value in `train_micro_batch_size_per_gpu` in the deepspeed config file "
                        "or assign integer value to `AcceleratorState().deepspeed_plugin.deepspeed_config['train_micro_batch_size_per_gpu']`."
                    )
                if self.split_batches:
                    batch_sizes = [batch_size // self.num_processes for batch_size in batch_sizes]

                batch_size_per_device = min(batch_sizes) if deepspeed_plugin.is_train_batch_min else max(batch_sizes)
                if len(batch_sizes) > 1:
                    logger.info(
                        "Since you passed both train and evaluation dataloader, `is_train_batch_min` (here "
                        f"{deepspeed_plugin.is_train_batch_min} will decide the `train_batch_size` ({batch_size_per_device})."
                    )
            else:
                raise ValueError(
                    "When using DeepSpeed, `accelerate.prepare()` requires you to pass at least one of training or evaluation dataloaders "
                    "with `batch_size` attribute returning an integer value "
                    "or alternatively set an integer value in `train_micro_batch_size_per_gpu` in the deepspeed config file "
                    "or assign integer value to `AcceleratorState().deepspeed_plugin.deepspeed_config['train_micro_batch_size_per_gpu']`."
                )
        else:
            batch_size_per_device = deepspeed_plugin.get_value("train_micro_batch_size_per_gpu")

        # handle `gradient_accumulation_steps` when the value is `auto`
        deepspeed_plugin.fill_match(
            "gradient_accumulation_steps",
            must_match=False,
            gradient_accumulation_steps=self.gradient_accumulation_steps,
        )

        config_kwargs = {
            "train_micro_batch_size_per_gpu": batch_size_per_device,
            "train_batch_size": batch_size_per_device
            * deepspeed_plugin.get_value("gradient_accumulation_steps")
            * self.num_processes,
            "gradient_clipping": 1.0,
            "zero_optimization.stage3_gather_16bit_weights_on_model_save": False,
        }

        model = None
        optimizer = None
        scheduler = None
        for obj in result:
            if isinstance(obj, torch.nn.Module):
                model = obj
            elif isinstance(obj, (torch.optim.Optimizer, DummyOptim)):
                optimizer = obj
            elif (isinstance(obj, (LRScheduler, DummyScheduler))) or (
                type(obj).__name__ in deepspeed.runtime.lr_schedules.VALID_LR_SCHEDULES
            ):
                scheduler = obj

        if optimizer is not None:
            if "optimizer" in deepspeed_plugin.deepspeed_config and not isinstance(optimizer, (DummyOptim)):
                raise ValueError(
                    "You cannot specify an optimizer in the config file and in the code at the same time. "
                    "Please remove the optimizer from the config file or "
                    "create `accelerate.utils.DummyOptim` in the code."
                )
            elif "optimizer" not in deepspeed_plugin.deepspeed_config and isinstance(optimizer, (DummyOptim)):
                raise ValueError(
                    "You cannot create a `DummyOptim` without specifying an optimizer in the config file."
                )

            if isinstance(optimizer, (torch.optim.Optimizer)):
                deepspeed_plugin.deepspeed_config["zero_allow_untested_optimizer"] = True

        if scheduler is not None:
            if "scheduler" in deepspeed_plugin.deepspeed_config and not isinstance(scheduler, (DummyScheduler)):
                raise ValueError(
                    "You cannot specify a scheduler in the config file and in the code at the same time. "
                    "Please remove the scheduler from the config file or "
                    "create `accelerate.utils.DummyScheduler` in the code."
                )
            elif (
                "scheduler" not in deepspeed_plugin.deepspeed_config
                and isinstance(scheduler, (DummyScheduler))
                and scheduler.lr_scheduler_callable is None
            ):
                raise ValueError(
                    "Either specify a scheduler in the config file or "
                    "pass in the `lr_scheduler_callable` parameter when using `accelerate.utils.DummyScheduler`."
                )

        if optimizer is not None and scheduler is not None:
            if isinstance(optimizer, (DummyOptim)) and not isinstance(scheduler, (DummyScheduler)):
                raise ValueError(
                    "You can only specify `accelerate.utils.DummyScheduler` in the code when using "
                    "`accelerate.utils.DummyOptim`."
                )

        if model is not None:
            # if the model is an MOE, set the appropriate MOE layers as leaf Z3 modules
            deepspeed_plugin.set_moe_leaf_modules(model)
            # deal with config keys that use `auto` value and rely on model's hidden_size
            hidden_size_based_keys = [
                "zero_optimization.reduce_bucket_size",
                "zero_optimization.stage3_prefetch_bucket_size",
                "zero_optimization.stage3_param_persistence_threshold",
            ]
            hidden_size_auto_keys = [x for x in hidden_size_based_keys if deepspeed_plugin.is_auto(x)]
            if len(hidden_size_auto_keys) > 0:
                reasoning = (
                    "therefore it's not possible to automatically fill out the following `auto` entries "
                    + f"in the DeepSpeed config file: {hidden_size_auto_keys}. You can fix that by replacing "
                    + "`auto` values for these keys with an integer value of your choice."
                )
                if not hasattr(model, "config"):
                    raise ValueError("Can't find `model.config` entry, " + reasoning)

                if hasattr(model.config, "hidden_size"):
                    hidden_size = model.config.hidden_size
                elif hasattr(model.config, "hidden_sizes"):
                    # if there are many hidden sizes pick the largest one
                    hidden_size = max(model.config.hidden_sizes)
                else:
                    raise ValueError(
                        "Can find neither `model.config.hidden_size` nor `model.config.hidden_sizes`, " + reasoning
                    )

                config_kwargs.update(
                    {
                        "zero_optimization.reduce_bucket_size": hidden_size * hidden_size,
                        "zero_optimization.stage3_prefetch_bucket_size": int(0.9 * hidden_size * hidden_size),
                        "zero_optimization.stage3_param_persistence_threshold": 10 * hidden_size,
                    }
                )

            if isinstance(optimizer, (DummyOptim)):
                config_kwargs.update(
                    {"optimizer.params.lr": optimizer.lr, "optimizer.params.weight_decay": optimizer.weight_decay}
                )
            if isinstance(scheduler, (DummyScheduler)) and scheduler.lr_scheduler_callable is None:
                max_lr = (
                    getattr(scheduler.optimizer, "lr", None)
                    if getattr(scheduler.optimizer, "defaults", None) is None
                    else scheduler.optimizer.defaults["lr"]
                )
                config_kwargs.update(
                    {
                        "scheduler.params.warmup_min_lr": 0,
                        "scheduler.params.warmup_max_lr": max_lr,
                        "scheduler.params.warmup_num_steps": scheduler.warmup_num_steps,
                    }
                )
                if scheduler.total_num_steps is not None:
                    config_kwargs["scheduler.params.total_num_steps"] = (
                        math.ceil(scheduler.total_num_steps / self.num_processes)
                        if not self.split_batches
                        else scheduler.total_num_steps
                    )
            deepspeed_plugin.deepspeed_config_process(must_match=False, **config_kwargs)
            self.deepspeed_config = deepspeed_plugin.deepspeed_config
            kwargs = {"model": model, "config_params": self.deepspeed_config}
            if optimizer is not None:
                if isinstance(optimizer, (DummyOptim)):
                    kwargs["model_parameters"] = optimizer.params
                    if isinstance(scheduler, (DummyScheduler)) and scheduler.lr_scheduler_callable is not None:
                        kwargs["lr_scheduler"] = scheduler.lr_scheduler_callable
                else:
                    if self.deepspeed_config["zero_optimization"].get("offload_optimizer", {}).get(
                        "device", "none"
                    ) != "none" and self.deepspeed_config.get("zero_force_ds_cpu_optimizer", True):
                        from deepspeed.ops.adam import DeepSpeedCPUAdam

                        defaults = {k: v for k, v in optimizer.defaults.items() if k in ["lr", "weight_decay"]}
                        optimizer = DeepSpeedCPUAdam(optimizer.param_groups, **defaults)
                    kwargs["optimizer"] = optimizer
                    if scheduler is not None:
                        if type(scheduler).__name__ in deepspeed.runtime.lr_schedules.VALID_LR_SCHEDULES:
                            kwargs["lr_scheduler"] = scheduler

            HabanaArgs = make_dataclass("HabanaArgs", [("use_hpu", bool), ("no_cuda", bool)])
            habana_args = HabanaArgs(
                use_hpu=True if self.device.type == "hpu" else False,
                no_cuda=True if self.device.type == "cpu" else False,
            )
            if habana_args.use_hpu:
                # This env variable is initialized here to make sure it is set to "true"
                # It should be done by the launcher but it does not work for multi-node runs
                os.environ["DEEPSPEED_USE_HPU"] = "true"
            engine, optimizer, _, lr_scheduler = deepspeed.initialize(**kwargs)
            # torch.compile should be called if dynamo plugin backend is set and only if the model isn't already compiled.
            if self.state.dynamo_plugin.backend != DynamoBackend.NO and not is_compiled_module(model):
                compile_kwargs = self.state.dynamo_plugin.to_kwargs()
                ###############################################################################################################
                if self.use_regional_compilation:
                    compile_regions(engine.module, compile_kwargs)
                else:
                    engine.compile(
                        backend=compile_kwargs.pop("backend"),
                        compile_kwargs=compile_kwargs,
                        compiled_autograd_enabled=self.compiled_autograd_enable,
                    )
                ###############################################################################################################
            if optimizer is not None:
                optimizer = DeepSpeedOptimizerWrapper(optimizer)
            if scheduler is not None:
                if lr_scheduler is None:
                    scheduler = AcceleratedScheduler(
                        scheduler,
                        optimizer,
                        step_with_optimizer=self.step_scheduler_with_optimizer,
                        split_batches=self.split_batches,
                    )
                else:
                    scheduler = DeepSpeedSchedulerWrapper(lr_scheduler, optimizer)

            for i in range(len(result)):
                if isinstance(result[i], torch.nn.Module):
                    result[i] = engine
                elif isinstance(result[i], (torch.optim.Optimizer, DummyOptim)):
                    result[i] = optimizer
                elif (isinstance(result[i], (LRScheduler, DummyScheduler))) or (
                    type(result[i]).__name__ in deepspeed.runtime.lr_schedules.VALID_LR_SCHEDULES
                ):
                    result[i] = scheduler
            # pointing for deepspeed_engine_wrapped.backward()
            if self.deepspeed_engine_wrapped is None:
                self.deepspeed_engine_wrapped = DeepSpeedEngineWrapper(engine)
            else:
                logger.warning(
                    "A wrapped DeepSpeed engine reference is currently tied for this `Accelerator()` instance. "
                    "If you want to call `accelerator.backward()` referencing a new model/engine, "
                    "please create a separate `Accelerator()` instance and call `accelerator.prepare()` on it."
                )
            self._models.append(engine)
            if optimizer is not None:
                self._optimizers.append(optimizer)
            if scheduler is not None:
                self._schedulers.append(scheduler)
        return tuple(result)

    # TODO: Remove when accelerate supports Sequence/Context parallelism
    def prepare_data_loader(
        self, data_loader: torch.utils.data.DataLoader, device_placement=None, slice_fn_for_dispatch=None
    ):
        """
        Prepares a PyTorch DataLoader for training in any distributed setup. It is recommended to use
        [`Accelerator.prepare`] instead.

        Args:
            data_loader (`torch.utils.data.DataLoader`):
                A vanilla PyTorch DataLoader to prepare
            device_placement (`bool`, *optional*):
                Whether or not to place the batches on the proper device in the prepared dataloader. Will default to
                `self.device_placement`.
            slice_fn_for_dispatch (`Callable`, *optional*`):
                If passed, this function will be used to slice tensors across `num_processes`. Will default to
                [`~utils.slice_tensors`]. This argument is used only when `dispatch_batches` is set to `True` and will
                be ignored otherwise.

        Example:

        ```python
        >>> import torch
        >>> from accelerate import Accelerator

        >>> accelerator = Accelerator()
        >>> data_loader = torch.utils.data.DataLoader(...)
        >>> data_loader = accelerator.prepare_data_loader(data_loader, device_placement=True)
        ```
        """
        # Ensure we can't double wrap a DataLoader due to `find_batch_size`
        if getattr(data_loader, "_is_accelerate_prepared", False):
            if data_loader not in self._dataloaders:
                self._dataloaders.append(data_loader)
            return data_loader
        if device_placement is None:
            device_placement = self.device_placement if self.distributed_type != DistributedType.XLA else False

        ###############################################################################################################
        # Patching the num_processes and process_index for sequence parallelism
        num_processes = self.num_processes
        process_index = self.process_index
        if num_processes is None:
            num_processes = self.state.num_processes
        if process_index is None:
            process_index = self.state.process_index
        if parallel_state.sequence_parallel_is_initialized() and parallel_state.get_sequence_parallel_world_size() > 1:
            num_processes = int(num_processes / parallel_state.get_sequence_parallel_world_size())
        if parallel_state.sequence_parallel_is_initialized() and parallel_state.get_sequence_parallel_world_size() > 1:
            process_index = int(process_index / parallel_state.get_sequence_parallel_world_size())
        ###############################################################################################################

        # To avoid training crash issue SW-207456 when num_worker > 0 in multi-node training tasks
        if int(os.environ.get("WORLD_SIZE", 1)) > 8 and data_loader.num_workers > 0:
            import multiprocessing

            multiprocessing_context = multiprocessing.get_context("spawn")
            data_loader.multiprocessing_context = multiprocessing_context

        prepared_data_loader = prepare_data_loader(
            data_loader,
            self.device,
            num_processes=num_processes,
            process_index=process_index,
            split_batches=self.split_batches,
            put_on_device=device_placement,
            rng_types=self.rng_types.copy(),
            dispatch_batches=self.dispatch_batches,
            even_batches=self.even_batches,
            slice_fn_for_dispatch=slice_fn_for_dispatch,
            use_seedable_sampler=self.use_seedable_sampler,
            data_seed=self.dataloader_config.data_seed,
            non_blocking=self.non_blocking,
            use_stateful_dataloader=self.use_stateful_dataloader,
            torch_device_mesh=self.state.torch_tp_plugin.torch_device_mesh if self.state.torch_tp_plugin else None,
        )
        self._dataloaders.append(prepared_data_loader)
        return prepared_data_loader


def patch_has_compiled_regions(*args, **kwargs):
    return False


accelerate.utils.other.has_compiled_regions = patch_has_compiled_regions<|MERGE_RESOLUTION|>--- conflicted
+++ resolved
@@ -21,11 +21,7 @@
 from dataclasses import dataclass, make_dataclass
 from types import MethodType
 
-<<<<<<< HEAD
 import accelerate.utils
-=======
-import accelerate.utils.other
->>>>>>> c1ae6259
 import torch
 from accelerate import Accelerator
 from accelerate.accelerator import _split_batches
