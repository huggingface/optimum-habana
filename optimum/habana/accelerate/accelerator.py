--- conflicted
+++ resolved
@@ -22,46 +22,7 @@
 from accelerate import Accelerator
 from accelerate.data_loader import prepare_data_loader
 from accelerate.logging import get_logger
-<<<<<<< HEAD
 from accelerate.utils import DistributedType
-=======
-from accelerate.scheduler import AcceleratedScheduler
-from accelerate.tracking import GeneralTracker
-from accelerate.utils import (
-    DataLoaderConfiguration,
-    DeepSpeedPlugin,
-    DistributedType,
-    DynamoBackend,
-    FullyShardedDataParallelPlugin,
-    GradientAccumulationPlugin,
-    KwargsHandler,
-    LoggerType,
-    MegatronLMPlugin,
-    PrecisionType,
-    ProjectConfiguration,
-    RNGType,
-    TorchDynamoPlugin,
-    TorchTensorParallelPlugin,
-    convert_outputs_to_fp32,
-    is_deepspeed_available,
-)
-from torch.optim.lr_scheduler import LRScheduler
-
-from .utils.other import compile_regions, compile_regions_deepspeed, is_compiled_module
-
-
-if is_deepspeed_available():
-    from accelerate.utils import (
-        DeepSpeedEngineWrapper,
-        DeepSpeedOptimizerWrapper,
-        DeepSpeedSchedulerWrapper,
-        DummyOptim,
-        DummyScheduler,
-    )
-
-
-import accelerate.utils.transformer_engine
->>>>>>> 3ded0037
 
 from ..distributed import parallel_state
 from .utils.dataclasses import GaudiTERecipeKwargs
@@ -104,7 +65,7 @@
         if self.has_fp8_handler:
             self.fp8_recipe = get_fp8_recipe(self.te_recipe_handler or self.fp8_recipe_handler)
 
-    # TODO: Remove if ever Gaudi specific fp8 conversion is upstreamed in accelerate
+    # INFO: this adds support for fast_ddp by not applying DDP wrapper
     def prepare_model(self, model: torch.nn.Module, device_placement: bool = None, evaluation_mode: bool = False):
         if self.distribution_strategy == "fast_ddp":
             # with fast_ddp, we just skip ddp and fsdp model preparation
@@ -112,22 +73,6 @@
         else:
             model = super().prepare_model(model, device_placement=device_placement, evaluation_mode=evaluation_mode)
 
-<<<<<<< HEAD
-=======
-                # if the previous and current models are same, delete the previous one
-                if len(self._models) > 1 and (self._models[-2] is self._models[-1]):
-                    del self._models[-2]
-                self._models[-1] = model
-        # torch.compile should be called last and only if the model isn't already compiled.
-        if self.state.dynamo_plugin.backend != DynamoBackend.NO and not is_compiled_module(model):
-            compile_kwargs = self.state.dynamo_plugin.to_kwargs()
-            ############################################################################################################
-            if self.use_regional_compilation:
-                model = compile_regions(model, **compile_kwargs)
-            else:
-                model = torch.compile(model, **compile_kwargs)
-            ############################################################################################################
->>>>>>> 3ded0037
         return model
 
     # INFO: this adds support for autograd compilation to the deepspeed engine
@@ -141,214 +86,6 @@
 
         return prepared_deepspeed
 
-<<<<<<< HEAD
-    # INFO: this adds support for sequence/context parallelism to the dataloader
-=======
-        config_kwargs = {
-            "train_micro_batch_size_per_gpu": batch_size_per_device,
-            "train_batch_size": batch_size_per_device
-            * deepspeed_plugin.get_value("gradient_accumulation_steps")
-            * self.num_processes,
-            "gradient_clipping": 1.0,
-            "zero_optimization.stage3_gather_16bit_weights_on_model_save": False,
-        }
-
-        model = None
-        optimizer = None
-        scheduler = None
-        for obj in result:
-            if isinstance(obj, torch.nn.Module):
-                model = obj
-            elif isinstance(obj, (torch.optim.Optimizer, DummyOptim)):
-                optimizer = obj
-            elif (isinstance(obj, (LRScheduler, DummyScheduler))) or (
-                type(obj).__name__ in deepspeed.runtime.lr_schedules.VALID_LR_SCHEDULES
-            ):
-                scheduler = obj
-
-        if optimizer is not None:
-            if "optimizer" in deepspeed_plugin.deepspeed_config and not isinstance(optimizer, (DummyOptim)):
-                raise ValueError(
-                    "You cannot specify an optimizer in the config file and in the code at the same time. "
-                    "Please remove the optimizer from the config file or "
-                    "create `accelerate.utils.DummyOptim` in the code."
-                )
-            elif "optimizer" not in deepspeed_plugin.deepspeed_config and isinstance(optimizer, (DummyOptim)):
-                raise ValueError(
-                    "You cannot create a `DummyOptim` without specifying an optimizer in the config file."
-                )
-
-            if isinstance(optimizer, (torch.optim.Optimizer)):
-                deepspeed_plugin.deepspeed_config["zero_allow_untested_optimizer"] = True
-
-        if scheduler is not None:
-            if "scheduler" in deepspeed_plugin.deepspeed_config and not isinstance(scheduler, (DummyScheduler)):
-                raise ValueError(
-                    "You cannot specify a scheduler in the config file and in the code at the same time. "
-                    "Please remove the scheduler from the config file or "
-                    "create `accelerate.utils.DummyScheduler` in the code."
-                )
-            elif (
-                "scheduler" not in deepspeed_plugin.deepspeed_config
-                and isinstance(scheduler, (DummyScheduler))
-                and scheduler.lr_scheduler_callable is None
-            ):
-                raise ValueError(
-                    "Either specify a scheduler in the config file or "
-                    "pass in the `lr_scheduler_callable` parameter when using `accelerate.utils.DummyScheduler`."
-                )
-
-        if optimizer is not None and scheduler is not None:
-            if isinstance(optimizer, (DummyOptim)) and not isinstance(scheduler, (DummyScheduler)):
-                raise ValueError(
-                    "You can only specify `accelerate.utils.DummyScheduler` in the code when using "
-                    "`accelerate.utils.DummyOptim`."
-                )
-
-        if model is not None:
-            # if the model is an MOE, set the appropriate MOE layers as leaf Z3 modules
-            deepspeed_plugin.set_moe_leaf_modules(model)
-            # deal with config keys that use `auto` value and rely on model's hidden_size
-            hidden_size_based_keys = [
-                "zero_optimization.reduce_bucket_size",
-                "zero_optimization.stage3_prefetch_bucket_size",
-                "zero_optimization.stage3_param_persistence_threshold",
-            ]
-            hidden_size_auto_keys = [x for x in hidden_size_based_keys if deepspeed_plugin.is_auto(x)]
-            if len(hidden_size_auto_keys) > 0:
-                reasoning = (
-                    "therefore it's not possible to automatically fill out the following `auto` entries "
-                    + f"in the DeepSpeed config file: {hidden_size_auto_keys}. You can fix that by replacing "
-                    + "`auto` values for these keys with an integer value of your choice."
-                )
-                if not hasattr(model, "config"):
-                    raise ValueError("Can't find `model.config` entry, " + reasoning)
-
-                if hasattr(model.config, "hidden_size"):
-                    hidden_size = model.config.hidden_size
-                elif hasattr(model.config, "hidden_sizes"):
-                    # if there are many hidden sizes pick the largest one
-                    hidden_size = max(model.config.hidden_sizes)
-                else:
-                    raise ValueError(
-                        "Can find neither `model.config.hidden_size` nor `model.config.hidden_sizes`, " + reasoning
-                    )
-
-                config_kwargs.update(
-                    {
-                        "zero_optimization.reduce_bucket_size": hidden_size * hidden_size,
-                        "zero_optimization.stage3_prefetch_bucket_size": int(0.9 * hidden_size * hidden_size),
-                        "zero_optimization.stage3_param_persistence_threshold": 10 * hidden_size,
-                    }
-                )
-
-            if isinstance(optimizer, (DummyOptim)):
-                config_kwargs.update(
-                    {"optimizer.params.lr": optimizer.lr, "optimizer.params.weight_decay": optimizer.weight_decay}
-                )
-            if isinstance(scheduler, (DummyScheduler)) and scheduler.lr_scheduler_callable is None:
-                max_lr = (
-                    getattr(scheduler.optimizer, "lr", None)
-                    if getattr(scheduler.optimizer, "defaults", None) is None
-                    else scheduler.optimizer.defaults["lr"]
-                )
-                config_kwargs.update(
-                    {
-                        "scheduler.params.warmup_min_lr": 0,
-                        "scheduler.params.warmup_max_lr": max_lr,
-                        "scheduler.params.warmup_num_steps": scheduler.warmup_num_steps,
-                    }
-                )
-                if scheduler.total_num_steps is not None:
-                    config_kwargs["scheduler.params.total_num_steps"] = (
-                        math.ceil(scheduler.total_num_steps / self.num_processes)
-                        if not self.split_batches
-                        else scheduler.total_num_steps
-                    )
-            deepspeed_plugin.deepspeed_config_process(must_match=False, **config_kwargs)
-            self.deepspeed_config = deepspeed_plugin.deepspeed_config
-            kwargs = {"model": model, "config_params": self.deepspeed_config}
-            if optimizer is not None:
-                if isinstance(optimizer, (DummyOptim)):
-                    kwargs["model_parameters"] = optimizer.params
-                    if isinstance(scheduler, (DummyScheduler)) and scheduler.lr_scheduler_callable is not None:
-                        kwargs["lr_scheduler"] = scheduler.lr_scheduler_callable
-                else:
-                    if self.deepspeed_config["zero_optimization"].get("offload_optimizer", {}).get(
-                        "device", "none"
-                    ) != "none" and self.deepspeed_config.get("zero_force_ds_cpu_optimizer", True):
-                        from deepspeed.ops.adam import DeepSpeedCPUAdam
-
-                        defaults = {k: v for k, v in optimizer.defaults.items() if k in ["lr", "weight_decay"]}
-                        optimizer = DeepSpeedCPUAdam(optimizer.param_groups, **defaults)
-                    kwargs["optimizer"] = optimizer
-                    if scheduler is not None:
-                        if type(scheduler).__name__ in deepspeed.runtime.lr_schedules.VALID_LR_SCHEDULES:
-                            kwargs["lr_scheduler"] = scheduler
-
-            HabanaArgs = make_dataclass("HabanaArgs", [("use_hpu", bool), ("no_cuda", bool)])
-            habana_args = HabanaArgs(
-                use_hpu=True if self.device.type == "hpu" else False,
-                no_cuda=True if self.device.type == "cpu" else False,
-            )
-            if habana_args.use_hpu:
-                # This env variable is initialized here to make sure it is set to "true"
-                # It should be done by the launcher but it does not work for multi-node runs
-                os.environ["DEEPSPEED_USE_HPU"] = "true"
-            engine, optimizer, _, lr_scheduler = deepspeed.initialize(**kwargs)
-            # torch.compile should be called if dynamo plugin backend is set and only if the model isn't already compiled.
-            if self.state.dynamo_plugin.backend != DynamoBackend.NO and not is_compiled_module(model):
-                compile_kwargs = self.state.dynamo_plugin.to_kwargs()
-                ###############################################################################################################
-                if self.use_regional_compilation:
-                    compile_regions_deepspeed(engine.module, **compile_kwargs)
-                else:
-                    engine.compile(
-                        backend=compile_kwargs.pop("backend"),
-                        compile_kwargs=compile_kwargs,
-                        compiled_autograd_enabled=self.compiled_autograd_enable,
-                    )
-                ###############################################################################################################
-            if optimizer is not None:
-                optimizer = DeepSpeedOptimizerWrapper(optimizer)
-            if scheduler is not None:
-                if lr_scheduler is None:
-                    scheduler = AcceleratedScheduler(
-                        scheduler,
-                        optimizer,
-                        step_with_optimizer=self.step_scheduler_with_optimizer,
-                        split_batches=self.split_batches,
-                    )
-                else:
-                    scheduler = DeepSpeedSchedulerWrapper(lr_scheduler, optimizer)
-
-            for i in range(len(result)):
-                if isinstance(result[i], torch.nn.Module):
-                    result[i] = engine
-                elif isinstance(result[i], (torch.optim.Optimizer, DummyOptim)):
-                    result[i] = optimizer
-                elif (isinstance(result[i], (LRScheduler, DummyScheduler))) or (
-                    type(result[i]).__name__ in deepspeed.runtime.lr_schedules.VALID_LR_SCHEDULES
-                ):
-                    result[i] = scheduler
-            # pointing for deepspeed_engine_wrapped.backward()
-            if self.deepspeed_engine_wrapped is None:
-                self.deepspeed_engine_wrapped = DeepSpeedEngineWrapper(engine)
-            else:
-                logger.warning(
-                    "A wrapped DeepSpeed engine reference is currently tied for this `Accelerator()` instance. "
-                    "If you want to call `accelerator.backward()` referencing a new model/engine, "
-                    "please create a separate `Accelerator()` instance and call `accelerator.prepare()` on it."
-                )
-            self._models.append(engine)
-            if optimizer is not None:
-                self._optimizers.append(optimizer)
-            if scheduler is not None:
-                self._schedulers.append(scheduler)
-        return tuple(result)
-
-    # TODO: Remove when accelerate supports Sequence/Context parallelism
->>>>>>> 3ded0037
     def prepare_data_loader(
         self, data_loader: torch.utils.data.DataLoader, device_placement=None, slice_fn_for_dispatch=None
     ):
