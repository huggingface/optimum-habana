--- conflicted
+++ resolved
@@ -49,13 +49,9 @@
 - batching strategy to have less model compilations
 - Added an env var MAX_TOTAL_TOKENS for models that require it to be set during benchmark test.
   It defaults to 0. To change it please add "ENV MAX_TOTAL_TOKENS=512" (512 is an example) to Dockerfile and rebuild the docker.
-<<<<<<< HEAD
   This workaround is needed as max_total_tokens is currently not being passed from rust to python when running launcher app. 
 - Added torch profile with support of envs : "PROF_WARMUPSTEP", "PROF_STEP", "PROF_PATH"
-=======
-  This workaround is needed as max_total_tokens is currently not being passed from Rust to Python when running launcher app.
 
 > The license to use TGI on Habana Gaudi is the one of TGI: https://github.com/huggingface/text-generation-inference/blob/main/LICENSE
 >
-> Please reach out to api-enterprise@huggingface.co if you have any question.
->>>>>>> eae1ad0f
+> Please reach out to api-enterprise@huggingface.co if you have any question.