--- conflicted
+++ resolved
@@ -10,53 +10,9 @@
   group: ${{ github.workflow }}
 
 jobs:
-<<<<<<< HEAD
   example-diff:
     name: Test examples differences
     runs-on: [self-hosted, linux, x64, gaudi-habana] # run the job on the newly created runner
-=======
-  start-runner:
-    name: Start self-hosted EC2 runner
-    runs-on: ubuntu-22.04
-    env:
-      AWS_REGION: us-west-2
-      EC2_AMI_ID: ami-03549026a9aa06f99
-      EC2_INSTANCE_TYPE: dl1.24xlarge
-      EC2_SUBNET_ID: subnet-452c913d
-      EC2_SECURITY_GROUP: sg-0894f4f70dd6bd778
-    outputs:
-      label: ${{ steps.start-ec2-runner.outputs.label }}
-      ec2-instance-id: ${{ steps.start-ec2-runner.outputs.ec2-instance-id }}
-    steps:
-      - name: Configure AWS credentials
-        uses: aws-actions/configure-aws-credentials@v1
-        with:
-          aws-access-key-id: ${{ secrets.AWS_ACCESS_KEY_ID }}
-          aws-secret-access-key: ${{ secrets.AWS_SECRET_ACCESS_KEY }}
-          aws-region: ${{ env.AWS_REGION }}
-      - name: Start EC2 runner
-        id: start-ec2-runner
-        uses: philschmid/philschmid-ec2-github-runner@main
-        with:
-          mode: start
-          github-token: ${{ secrets.GH_PERSONAL_ACCESS_TOKEN }}
-          ec2-image-id: ${{ env.EC2_AMI_ID }}
-          ec2-instance-type: ${{ env.EC2_INSTANCE_TYPE }}
-          subnet-id: ${{ env.EC2_SUBNET_ID }}
-          security-group-id: ${{ env.EC2_SECURITY_GROUP }}
-          aws-resource-tags: > # optional, requires additional permissions
-            [
-              {"Key": "Name", "Value": "optimum-habana-ci-slow-tests"},
-              {"Key": "GitHubRepository", "Value": "${{ github.repository }}"}
-            ]
-  example-diff:
-    name: Test examples differences
-    needs:
-      - start-runner # required to start the main job when the runner is ready
-    runs-on: ${{ needs.start-runner.outputs.label }} # run the job on the newly created runner
->>>>>>> 3c6e508b
-    env:
-      AWS_REGION: us-west-2
     steps:
       - name: Checkout
         uses: actions/checkout@v2
@@ -82,8 +38,6 @@
     needs:
       - example-diff  # run the job when the previous test job is done
     runs-on: [self-hosted, linux, x64, gaudi-habana] # run the job on the newly created runner
-    env:
-      AWS_REGION: us-west-2
     steps:
       - name: Checkout
         uses: actions/checkout@v2
@@ -110,8 +64,6 @@
       - example-diff
       - stable-diffusion  # run the job when the previous test job is done
     runs-on: [self-hosted, linux, x64, gaudi-habana] # run the job on the newly created runner
-    env:
-      AWS_REGION: us-west-2
     steps:
       - name: Checkout
         uses: actions/checkout@v2
@@ -138,8 +90,6 @@
       - example-diff
       - deepspeed  # run the job when the previous test job is done
     runs-on: [self-hosted, linux, x64, gaudi-habana] # run the job on the newly created runner
-    env:
-      AWS_REGION: us-west-2
     steps:
       - name: Checkout
         uses: actions/checkout@v2
@@ -167,8 +117,6 @@
       - deepspeed
       - multi-card  # run the job when the previous test jobs are done
     runs-on: [self-hosted, linux, x64, gaudi-habana] # run the job on the newly created runner
-    env:
-      AWS_REGION: us-west-2
     steps:
       - name: Checkout
         uses: actions/checkout@v2
@@ -197,8 +145,6 @@
       - multi-card
       - single-card  # run the job when the previous test jobs are done
     runs-on: [self-hosted, linux, x64, gaudi-habana] # run the job on the newly created runner
-    env:
-      AWS_REGION: us-west-2
     steps:
       - name: Checkout
         if: github.event.schedule == '0 21 * * 6'
@@ -234,45 +180,36 @@
       - single-card
       - albert-xxl-single-card  # run the job when the previous test jobs are done
     runs-on: [self-hosted, linux, x64, gaudi-habana] # run the job on the newly created runner
-    env:
-      AWS_REGION: us-west-2
-    steps:
-      - name: Checkout
-        uses: actions/checkout@v2
-      - name: Pull image
-        run: |
-            docker pull vault.habana.ai/gaudi-docker/1.15.0/ubuntu22.04/habanalabs/pytorch-installer-2.2.0:latest
-      - name: Run tests
-        run: |
-            docker run \
-            -v $PWD:/root/workspace \
-            --workdir=/root/workspace \
-            --runtime=habana \
-            -e HABANA_VISIBLE_DEVICES=all \
-            -e OMPI_MCA_btl_vader_single_copy_mechanism=none \
-            --cap-add=sys_nice \
-            --net=host \
-            --ipc=host \
-<<<<<<< HEAD
-            vault.habana.ai/gaudi-docker/1.12.0/ubuntu20.04/habanalabs/pytorch-installer-2.0.1:latest \
-            make slow_tests_text_generation_example TOKEN=${{ secrets.TEXT_GENERATION_CI_HUB_TOKEN }}
-=======
+    steps:
+      - name: Checkout
+        uses: actions/checkout@v2
+      - name: Pull image
+        run: |
+            docker pull vault.habana.ai/gaudi-docker/1.15.0/ubuntu22.04/habanalabs/pytorch-installer-2.2.0:latest
+      - name: Run tests
+        run: |
+            docker run \
+            -v $PWD:/root/workspace \
+            --workdir=/root/workspace \
+            --runtime=habana \
+            -e HABANA_VISIBLE_DEVICES=all \
+            -e OMPI_MCA_btl_vader_single_copy_mechanism=none \
+            --cap-add=sys_nice \
+            --net=host \
+            --ipc=host \
             vault.habana.ai/gaudi-docker/1.15.0/ubuntu22.04/habanalabs/pytorch-installer-2.2.0:latest \
             make slow_tests_text_generation_example TOKEN=${{ secrets.TEXT_GENERATION_CI_HUB_TOKEN }}
   trl:
     name: Test TRL integration
     if: ${{ !cancelled() && (success() || failure()) }}
     needs:
-      - start-runner
       - example-diff
       - deepspeed
       - multi-card
       - single-card
       - albert-xxl-single-card
       - text-generation  # run the job when the previous test jobs are done
-    runs-on: ${{ needs.start-runner.outputs.label }} # run the job on the newly created runner
-    env:
-      AWS_REGION: us-west-2
+    runs-on: [self-hosted, linux, x64, gaudi-habana] # run the job on the newly created runner
     steps:
       - name: Checkout
         uses: actions/checkout@v2
@@ -296,7 +233,6 @@
     name: Test Sentence Transformers integration
     if: ${{ !cancelled() && (success() || failure()) }}
     needs:
-      - start-runner
       - example-diff
       - deepspeed
       - multi-card
@@ -304,9 +240,7 @@
       - albert-xxl-single-card
       - text-generation
       - trl  # run the job when the previous test jobs are done
-    runs-on: ${{ needs.start-runner.outputs.label }} # run the job on the newly created runner
-    env:
-      AWS_REGION: us-west-2
+    runs-on: [self-hosted, linux, x64, gaudi-habana] # run the job on the newly created runner
     steps:
       - name: Checkout Optimum Habana
         uses: actions/checkout@v2
@@ -333,35 +267,4 @@
             --net=host \
             --ipc=host \
             vault.habana.ai/gaudi-docker/1.15.0/ubuntu22.04/habanalabs/pytorch-installer-2.2.0:latest \
-            /bin/bash optimum-habana/tests/ci/sentence_transformers.sh
-  stop-runner:
-    name: Stop self-hosted EC2 runner
-    needs:
-      - start-runner # required to get output from the start-runner job
-      - example-diff
-      - deepspeed
-      - multi-card
-      - single-card
-      - albert-xxl-single-card
-      - text-generation
-      - trl
-      - sentence-transformers
-    runs-on: ubuntu-22.04
-    env:
-      AWS_REGION: us-west-2
-    if: ${{ always() }} # required to stop the runner even if the error happened in the previous jobs
-    steps:
-      - name: Configure AWS credentials
-        uses: aws-actions/configure-aws-credentials@v1
-        with:
-          aws-access-key-id: ${{ secrets.AWS_ACCESS_KEY_ID }}
-          aws-secret-access-key: ${{ secrets.AWS_SECRET_ACCESS_KEY }}
-          aws-region: ${{ env.AWS_REGION }}
-      - name: Stop EC2 runner
-        uses: philschmid/philschmid-ec2-github-runner@main
-        with:
-          mode: stop
-          github-token: ${{ secrets.GH_PERSONAL_ACCESS_TOKEN }}
-          label: ${{ needs.start-runner.outputs.label }}
-          ec2-instance-id: ${{ needs.start-runner.outputs.ec2-instance-id }}
->>>>>>> 3c6e508b
+            /bin/bash optimum-habana/tests/ci/sentence_transformers.sh