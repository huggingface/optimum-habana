--- conflicted
+++ resolved
@@ -20,25 +20,6 @@
         uses: actions/checkout@v2
       - name: Pull image
         run: |
-<<<<<<< HEAD
-          docker pull vault.habana.ai/gaudi-docker/1.19.0/ubuntu22.04/habanalabs/pytorch-installer-2.5.1:latest
-      - name: Run tests
-        run: |
-          docker run \
-          --rm \
-          -v $PWD:/root/workspace \
-          -v /scratch-1:/data \
-          --workdir=/root/workspace \
-          --runtime=habana \
-          -e HABANA_VISIBLE_DEVICES=$DOCKER_HABANA_VISIBLE_DEVICES \
-          -e OMPI_MCA_btl_vader_single_copy_mechanism=none \
-          -e HF_HOME=/data \
-          --cap-add=sys_nice \
-          --net=host \
-          --ipc=host \
-          vault.habana.ai/gaudi-docker/1.19.0/ubuntu22.04/habanalabs/pytorch-installer-2.5.1:latest \
-          /bin/bash tests/ci/fast_tests.sh
-=======
             docker pull vault.habana.ai/gaudi-docker/1.20.0/ubuntu22.04/habanalabs/pytorch-installer-2.6.0:latest
       - name: Run tests
         run: |
@@ -56,7 +37,6 @@
             --ipc=host \
             vault.habana.ai/gaudi-docker/1.20.0/ubuntu22.04/habanalabs/pytorch-installer-2.6.0:latest \
             /bin/bash tests/ci/fast_tests.sh
->>>>>>> c70e210c
   diffusers:
     name: Run tests for optimum.habana.diffusers
     runs-on: [self-hosted, linux, x64, gaudi2, fast]
@@ -65,25 +45,6 @@
         uses: actions/checkout@v2
       - name: Pull image
         run: |
-<<<<<<< HEAD
-          docker pull vault.habana.ai/gaudi-docker/1.19.0/ubuntu22.04/habanalabs/pytorch-installer-2.5.1:latest
-      - name: Run tests
-        run: |
-          docker run \
-          --rm \
-          -v $PWD:/root/workspace \
-          -v /scratch-1:/data \
-          --workdir=/root/workspace \
-          --runtime=habana \
-          -e HABANA_VISIBLE_DEVICES=$DOCKER_HABANA_VISIBLE_DEVICES \
-          -e OMPI_MCA_btl_vader_single_copy_mechanism=none \
-          -e HF_HOME=/data \
-          --cap-add=sys_nice \
-          --net=host \
-          --ipc=host \
-          vault.habana.ai/gaudi-docker/1.19.0/ubuntu22.04/habanalabs/pytorch-installer-2.5.1:latest \
-          /bin/bash tests/ci/fast_tests_diffusers.sh
-=======
             docker pull vault.habana.ai/gaudi-docker/1.20.0/ubuntu22.04/habanalabs/pytorch-installer-2.6.0:latest
       - name: Run tests
         run: |
@@ -100,5 +61,4 @@
             --net=host \
             --ipc=host \
             vault.habana.ai/gaudi-docker/1.20.0/ubuntu22.04/habanalabs/pytorch-installer-2.6.0:latest \
-            /bin/bash tests/ci/fast_tests_diffusers.sh
->>>>>>> c70e210c
+            /bin/bash tests/ci/fast_tests_diffusers.sh