--- conflicted
+++ resolved
@@ -6,19 +6,7 @@
   - local: quickstart
     title: Quickstart
   - sections:
-<<<<<<< HEAD
     - local: tutorials/single_hpu
-=======
-    - local: tutorials/accelerate_training
-      title: Accelerating Training
-    - local: tutorials/pretraining
-      title: Pretraining Transformers
-    - local: tutorials/accelerating_inference
-      title: Accelerating Inference
-    title: Tutorials
-  - sections:
-    - local: usage_guides/single_hpu
->>>>>>> 9e721152
       title: Single-HPU Training
     - local: tutorials/distributed
       title: Distributed Training
@@ -30,6 +18,8 @@
       title: Pretraining Transformers
     - local: usage_guides/accelerate_training
       title: Accelerating Training
+    - local: usage_guides/accelerating_inference
+      title: Accelerating Inference
     - local: usage_guides/deepspeed
       title: How to use DeepSpeed
     - local: usage_guides/multi_node_training
