<!---
Copyright 2022 The HuggingFace Team. All rights reserved.

Licensed under the Apache License, Version 2.0 (the "License");
you may not use this file except in compliance with the License.
You may obtain a copy of the License at

    http://www.apache.org/licenses/LICENSE-2.0

Unless required by applicable law or agreed to in writing, software
distributed under the License is distributed on an "AS IS" BASIS,
WITHOUT WARRANTIES OR CONDITIONS OF ANY KIND, either express or implied.
See the License for the specific language governing permissions and
limitations under the License.
-->


# Optimum for Intel Gaudi

Optimum for Intel Gaudi is the interface between the Transformers and Diffusers libraries and [Intel® Gaudi® AI Accelerators (HPUs)](https://docs.habana.ai/en/latest/index.html).
It provides a set of tools that enable easy model loading, training and inference on single- and multi-HPU settings for various downstream tasks as shown in the table below.

HPUs offer fast model training and inference as well as a great price-performance ratio.
Check out [this blog post about BERT pre-training](https://huggingface.co/blog/pretraining-bert) and [this post benchmarking Intel Gaudi 2 with NVIDIA A100 GPUs](https://huggingface.co/blog/habana-gaudi-2-benchmark) for concrete examples.
If you are not familiar with HPUs, we recommend you take a look at [our conceptual guide](./concept_guides/hpu).


The following model architectures, tasks and device distributions have been validated for Optimum for Intel Gaudi:

<Tip>

In the tables below, ✅ means single-card, multi-card and DeepSpeed have all been validated.

</Tip>

- Transformers:

| Architecture | Training | Inference | Tasks |
|--------------|:--------:|:---------:|:------|
| BERT         | ✅       | ✅        | <li>[text classification](https://github.com/huggingface/optimum-habana/tree/main/examples/text-classification)</li><li>[question answering](https://github.com/huggingface/optimum-habana/tree/main/examples/question-answering)</li><li>[language modeling](https://github.com/huggingface/optimum-habana/tree/main/examples/language-modeling)</li><li>[text feature extraction](https://github.com/huggingface/optimum-habana/tree/main/examples/text-feature-extraction)</li> |
| RoBERTa      | ✅       | ✅        | <li>[question answering](https://github.com/huggingface/optimum-habana/tree/main/examples/question-answering)</li><li>[language modeling](https://github.com/huggingface/optimum-habana/tree/main/examples/language-modeling)</li> |
| ALBERT       | ✅       | ✅        | <li>[question answering](https://github.com/huggingface/optimum-habana/tree/main/examples/question-answering)</li><li>[language modeling](https://github.com/huggingface/optimum-habana/tree/main/examples/language-modeling)</li> |
| DistilBERT   | ✅       | ✅        | <li>[question answering](https://github.com/huggingface/optimum-habana/tree/main/examples/question-answering)</li><li>[language modeling](https://github.com/huggingface/optimum-habana/tree/main/examples/language-modeling)</li> |
| GPT2         | ✅       | ✅        | <li>[language modeling](https://github.com/huggingface/optimum-habana/tree/main/examples/language-modeling)</li><li>[text generation](https://github.com/huggingface/optimum-habana/tree/main/examples/text-generation)</li> |
| BLOOM(Z)     |          | <div style="text-align:left"><li>DeepSpeed</li></div> | <li>[text generation](https://github.com/huggingface/optimum-habana/tree/main/examples/text-generation)</li> |
| StarCoder / StarCoder2 | ✅ | <div style="text-align:left"><li>Single card</li></div> | <li>[language modeling](https://github.com/huggingface/optimum-habana/tree/main/examples/language-modeling)</li><li>[text generation](https://github.com/huggingface/optimum-habana/tree/main/examples/text-generation)</li> |
| GPT-J        | <div style="text-align:left"><li>DeepSpeed</li></div> | <div style="text-align:left"><li>Single card</li><li>DeepSpeed</li></div> | <li>[language modeling](https://github.com/huggingface/optimum-habana/tree/main/examples/language-modeling)</li><li>[text generation](https://github.com/huggingface/optimum-habana/tree/main/examples/text-generation)</li> |
| GPT-NeoX     | <div style="text-align:left"><li>DeepSpeed</li></div> | <div style="text-align:left"><li>DeepSpeed</li></div> | <li>[language modeling](https://github.com/huggingface/optimum-habana/tree/main/examples/language-modeling)</li><li>[text generation](https://github.com/huggingface/optimum-habana/tree/main/examples/text-generation)</li> |
| OPT          |          | <div style="text-align:left"><li>DeepSpeed</li></div> | <li>[text generation](https://github.com/huggingface/optimum-habana/tree/main/examples/text-generation)</li> |
| Llama 2 / CodeLlama / Llama 3 / Llama Guard / Granite | ✅ | ✅ | <li>[language modeling](https://github.com/huggingface/optimum-habana/tree/main/examples/language-modeling)</li><li>[text generation](https://github.com/huggingface/optimum-habana/tree/main/examples/text-generation)</li><li>[question answering](https://github.com/huggingface/optimum-habana/tree/main/examples/question-answering)</li><li>[text classification](https://github.com/huggingface/optimum-habana/tree/main/examples/text-classification) (Llama Guard)</li> |
| StableLM     |          | <div style="text-align:left"><li>Single card</li></div> | <li>[text generation](https://github.com/huggingface/optimum-habana/tree/main/examples/text-generation)</li> |
| Falcon       | <div style="text-align:left"><li>LoRA</li></div> | ✅ | <li>[text generation](https://github.com/huggingface/optimum-habana/tree/main/examples/text-generation)</li> |
| CodeGen      |          | <div style="text-align:left"><li>Single card</li></div> | <li>[text generation](https://github.com/huggingface/optimum-habana/tree/main/examples/text-generation)</li> |
| MPT          |          | <div style="text-align:left"><li>Single card</li></div> | <li>[text generation](https://github.com/huggingface/optimum-habana/tree/main/examples/text-generation)</li> |
| Mistral      |          | <div style="text-align:left"><li>Single card</li></div> | <li>[text generation](https://github.com/huggingface/optimum-habana/tree/main/examples/text-generation)</li> |
| Phi          | ✅       | <div style="text-align:left"><li>Single card</li></div> | <li>[language modeling](https://github.com/huggingface/optimum-habana/tree/main/examples/language-modeling)</li><li>[text generation](https://github.com/huggingface/optimum-habana/tree/main/examples/text-generation)</li> |
| Mixtral      |          | <div style="text-align:left"><li>Single card</li></div> | <li>[text generation](https://github.com/huggingface/optimum-habana/tree/main/examples/text-generation)</li> |
| Gemma        | ✅       | <div style="text-align:left"><li>Single card</li></div> | <li>[language modeling](https://github.com/huggingface/optimum-habana/tree/main/examples/language-modeling)</li><li>[text generation](https://github.com/huggingface/optimum-habana/tree/main/examples/text-generation)</li> |
| Qwen2        | <div style="text-align:left"><li>Single card</li></div> | <div style="text-align:left"><li>Single card</li></div> | <li>[language modeling](https://github.com/huggingface/optimum-habana/tree/main/examples/language-modeling)</li><li>[text generation](https://github.com/huggingface/optimum-habana/tree/main/examples/text-generation)</li> |
| Persimmon    |          | <div style="text-align:left"><li>Single card</li></div> | <li>[text generation](https://github.com/huggingface/optimum-habana/tree/main/examples/text-generation)</li> |
| T5 / Flan T5 | ✅       | ✅        | <li>[summarization](https://github.com/huggingface/optimum-habana/tree/main/examples/summarization)</li><li>[translation](https://github.com/huggingface/optimum-habana/tree/main/examples/translation)</li><li>[question answering](https://github.com/huggingface/optimum-habana/tree/main/examples/question-answering#fine-tuning-t5-on-squad20)</li> |
| BART         |          | <div style="text-align:left"><li>Single card</li></div> | <li>[summarization](https://github.com/huggingface/optimum-habana/tree/main/examples/summarization)</li><li>[translation](https://github.com/huggingface/optimum-habana/tree/main/examples/translation)</li><li>[question answering](https://github.com/huggingface/optimum-habana/tree/main/examples/question-answering#fine-tuning-t5-on-squad20)</li> |
| ViT          | ✅       | ✅        | <li>[image classification](https://github.com/huggingface/optimum-habana/tree/main/examples/image-classification)</li> |
| Swin         | ✅       | ✅        | <li>[image classification](https://github.com/huggingface/optimum-habana/tree/main/examples/image-classification)</li> |
| Wav2Vec2     | ✅       | ✅        | <li>[audio classification](https://github.com/huggingface/optimum-habana/tree/main/examples/audio-classification)</li><li>[speech recognition](https://github.com/huggingface/optimum-habana/tree/main/examples/speech-recognition)</li> |
| Whisper      | ✅       | ✅        | <li>[speech recognition](https://github.com/huggingface/optimum-habana/tree/main/examples/speech-recognition)</li> |
| SpeechT5     |          | <div style="text-align:left"><li>Single card</li></div> | <li>[text to speech](https://github.com/huggingface/optimum-habana/tree/main/examples/text-to-speech)</li> |
| CLIP         | ✅       | ✅        | <li>[contrastive image-text training](https://github.com/huggingface/optimum-habana/tree/main/examples/contrastive-image-text)</li> |
| BridgeTower  | ✅       | ✅        | <li>[contrastive image-text training](https://github.com/huggingface/optimum-habana/tree/main/examples/contrastive-image-text)</li> |
| ESMFold      |          | <div style="text-align:left"><li>Single card</li></div> | <li>[protein folding](https://github.com/huggingface/optimum-habana/tree/main/examples/protein-folding)</li> |
| Blip         |          | <div style="text-align:left"><li>Single card</li></div> | <li>[visual question answering](https://github.com/huggingface/optimum-habana/tree/main/examples/visual-question-answering)</li><li>[image to text](https://github.com/huggingface/optimum-habana/tree/main/examples/image-to-text)</li> |
| OWLViT       |          | <div style="text-align:left"><li>Single card</li></div> | <li>[zero shot object detection](https://github.com/huggingface/optimum-habana/tree/main/examples/zero-shot-object-detection)</li> |
| ClipSeg      |          | <div style="text-align:left"><li>Single card</li></div> | <li>[object segmentation](https://github.com/huggingface/optimum-habana/tree/main/examples/object-segementation)</li> |
| Llava / Llava-next |    | <div style="text-align:left"><li>Single card</li></div> | <li>[image to text](https://github.com/huggingface/optimum-habana/tree/main/examples/image-to-text)</li> |
| SAM          |          | <div style="text-align:left"><li>Single card</li></div> | <li>[object segmentation](https://github.com/huggingface/optimum-habana/tree/main/examples/object-segementation)</li> |
| VideoMAE |          | <div style="text-align:left"><li>Single card</li></div> | <li>[Video classification](https://github.com/huggingface/optimum-habana/tree/main/examples/video-classification)</li> |
<<<<<<< HEAD
| TableTransformer |       | <div style="text-align:left"><li>Single card</li></div> | <li>[table object detection](https://github.com/huggingface/optimum-habana/tree/main/examples/table-detection)</li> |
=======
| DETR         |          | <div style="text-align:left"><li>Single card</li></div> | <li>[object detection](https://github.com/huggingface/optimum-habana/tree/main/examples/object-detection)</li> |
>>>>>>> a2466603

- Diffusers

| Architecture        | Training | Inference | Tasks |
|---------------------|:--------:|:---------:|:------|
| Stable Diffusion    | <li>[textual inversion](https://github.com/huggingface/optimum-habana/tree/main/examples/stable-diffusion/training#textual-inversion)</li><li>[ControlNet](https://github.com/huggingface/optimum-habana/tree/main/examples/stable-diffusion/training#controlnet-training)</li> | <div style="text-align:left"><li>Single card</li></div> | <li>[text-to-image generation](https://github.com/huggingface/optimum-habana/tree/main/examples/stable-diffusion)</li> |
| Stable Diffusion XL | <li>[fine-tuning](https://github.com/huggingface/optimum-habana/tree/main/examples/stable-diffusion/training#fine-tuning-for-stable-diffusion-xl)</li> | <div style="text-align:left"><li>Single card</li></div> | <li>[text-to-image generation](https://github.com/huggingface/optimum-habana/tree/main/examples/stable-diffusion)</li> |
| LDM3D               |          | <div style="text-align:left"><li>Single card</li></div> | <li>[text-to-image generation](https://github.com/huggingface/optimum-habana/tree/main/examples/stable-diffusion)</li> |

- PyTorch Image Models/TIMM:

| Architecture        | Training | Inference | Tasks |
|---------------------|:--------:|:---------:|:------|
| FastViT             |          | <div style="text-align:left"><li>Single card</li></div> | <li>[image classification](https://github.com/huggingface/optimum-habana/tree/main/examples/image-classification)</li> |

- TRL:

| Architecture     | Training | Inference            | Tasks |
|------------------|:--------:|:--------------------:|:------|
| Llama 2          | ✅       |           | <li>[DPO Pipeline](https://github.com/huggingface/optimum-habana/tree/main/examples/trl)</li> |
| Llama 2          | ✅       |           | <li>[PPO Pipeline](https://github.com/huggingface/optimum-habana/tree/main/examples/trl)</li> |
| Stable Diffusion | ✅       |           | <li>[DDPO Pipeline](https://github.com/huggingface/optimum-habana/tree/main/examples/trl)</li> |


Other models and tasks supported by the 🤗 Transformers and 🤗 Diffusers library may also work.
You can refer to this [section](https://github.com/huggingface/optimum-habana#how-to-use-it) for using them with 🤗 Optimum Habana.
Besides, [this page](https://github.com/huggingface/optimum-habana/tree/main/examples) explains how to modify any [example](https://github.com/huggingface/transformers/tree/main/examples/pytorch) from the 🤗 Transformers library to make it work with 🤗 Optimum Habana.


<div class="mt-10">
  <div class="w-full flex flex-col space-y-4 md:space-y-0 md:grid md:grid-cols-2 md:gap-y-4 md:gap-x-5">
    <a class="!no-underline border dark:border-gray-700 p-5 rounded-lg shadow hover:shadow-lg" href="./tutorials/overview"
      ><div class="w-full text-center bg-gradient-to-br from-blue-400 to-blue-500 rounded-lg py-1.5 font-semibold mb-5 text-white text-lg leading-relaxed">Tutorials</div>
      <p class="text-gray-700">Learn the basics and become familiar with training transformers on HPUs with 🤗 Optimum. Start here if you are using 🤗 Optimum Habana for the first time!</p>
    </a>
    <a class="!no-underline border dark:border-gray-700 p-5 rounded-lg shadow hover:shadow-lg" href="./usage_guides/overview"
      ><div class="w-full text-center bg-gradient-to-br from-indigo-400 to-indigo-500 rounded-lg py-1.5 font-semibold mb-5 text-white text-lg leading-relaxed">How-to guides</div>
      <p class="text-gray-700">Practical guides to help you achieve a specific goal. Take a look at these guides to learn how to use 🤗 Optimum Habana to solve real-world problems.</p>
    </a>
    <a class="!no-underline border dark:border-gray-700 p-5 rounded-lg shadow hover:shadow-lg" href="./concept_guides/hpu"
      ><div class="w-full text-center bg-gradient-to-br from-pink-400 to-pink-500 rounded-lg py-1.5 font-semibold mb-5 text-white text-lg leading-relaxed">Conceptual guides</div>
      <p class="text-gray-700">High-level explanations for building a better understanding of important topics such as HPUs.</p>
   </a>
    <a class="!no-underline border dark:border-gray-700 p-5 rounded-lg shadow hover:shadow-lg" href="./package_reference/trainer"
      ><div class="w-full text-center bg-gradient-to-br from-purple-400 to-purple-500 rounded-lg py-1.5 font-semibold mb-5 text-white text-lg leading-relaxed">Reference</div>
      <p class="text-gray-700">Technical descriptions of how the Habana classes and methods of 🤗 Optimum Habana work.</p>
    </a>
  </div>
</div><|MERGE_RESOLUTION|>--- conflicted
+++ resolved
@@ -74,11 +74,8 @@
 | Llava / Llava-next |    | <div style="text-align:left"><li>Single card</li></div> | <li>[image to text](https://github.com/huggingface/optimum-habana/tree/main/examples/image-to-text)</li> |
 | SAM          |          | <div style="text-align:left"><li>Single card</li></div> | <li>[object segmentation](https://github.com/huggingface/optimum-habana/tree/main/examples/object-segementation)</li> |
 | VideoMAE |          | <div style="text-align:left"><li>Single card</li></div> | <li>[Video classification](https://github.com/huggingface/optimum-habana/tree/main/examples/video-classification)</li> |
-<<<<<<< HEAD
 | TableTransformer |       | <div style="text-align:left"><li>Single card</li></div> | <li>[table object detection](https://github.com/huggingface/optimum-habana/tree/main/examples/table-detection)</li> |
-=======
 | DETR         |          | <div style="text-align:left"><li>Single card</li></div> | <li>[object detection](https://github.com/huggingface/optimum-habana/tree/main/examples/object-detection)</li> |
->>>>>>> a2466603
 
 - Diffusers
 
