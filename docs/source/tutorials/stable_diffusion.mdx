--- conflicted
+++ resolved
@@ -105,34 +105,7 @@
 </Tip>
 
 
-<<<<<<< HEAD
-## Textual Inversion Fine-Tuning
-
-[Textual Inversion](https://arxiv.org/abs/2208.01618) is a method to personalize text2image models like Stable Diffusion on your own images using just 3-5 examples.
-
-You can find [here](https://github.com/huggingface/optimum-habana/blob/main/examples/stable-diffusion/textual_inversion.py) an example script that implements this training method.
-=======
-## Tips
-
-To accelerate your Stable Diffusion pipeline, you can run it in full *bfloat16* precision.
-This will also save memory.
-You just need to pass `torch_dtype=torch.bfloat16` to `from_pretrained` when instantiating your pipeline.
-Here is how to do it:
-
-```py
-import torch
-
-pipeline = GaudiStableDiffusionPipeline.from_pretrained(
-    "runwayml/stable-diffusion-v1-5",
-    scheduler=scheduler,
-    use_habana=True,
-    use_hpu_graphs=True,
-    gaudi_config="Habana/stable-diffusion",
-    torch_dtype=torch.bfloat16
-)
-```
-
-# Super-resolution
+## Super-resolution
 
 The Stable Diffusion upscaler diffusion model was created by the researchers and engineers from CompVis, Stability AI, and LAION. It is used to enhance the resolution of input images by a factor of 4.
 
@@ -180,4 +153,31 @@
 upscaled_image.save("upsampled_cat.png")
 
 ```
->>>>>>> 168ec87b
+
+
+## Tips
+
+To accelerate your Stable Diffusion pipeline, you can run it in full *bfloat16* precision.
+This will also save memory.
+You just need to pass `torch_dtype=torch.bfloat16` to `from_pretrained` when instantiating your pipeline.
+Here is how to do it:
+
+```py
+import torch
+
+pipeline = GaudiStableDiffusionPipeline.from_pretrained(
+    "runwayml/stable-diffusion-v1-5",
+    scheduler=scheduler,
+    use_habana=True,
+    use_hpu_graphs=True,
+    gaudi_config="Habana/stable-diffusion",
+    torch_dtype=torch.bfloat16
+)
+```
+
+
+## Textual Inversion Fine-Tuning
+
+[Textual Inversion](https://arxiv.org/abs/2208.01618) is a method to personalize text2image models like Stable Diffusion on your own images using just 3-5 examples.
+
+You can find [here](https://github.com/huggingface/optimum-habana/blob/main/examples/stable-diffusion/textual_inversion.py) an example script that implements this training method.