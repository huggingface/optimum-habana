--- conflicted
+++ resolved
@@ -44,12 +44,9 @@
 # Run single-card non-regression tests
 slow_tests_1x: test_installs
 	python -m pytest tests/test_examples.py -v -s -k "single_card"
-<<<<<<< HEAD
 	python -m pip install peft==0.10.0
 	python -m pytest tests/test_peft_inference.py
-=======
 	python -m pytest tests/test_pipeline.py
->>>>>>> 9e1319f2
 
 # Run multi-card non-regression tests
 slow_tests_8x: test_installs
