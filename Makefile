--- conflicted
+++ resolved
@@ -41,18 +41,16 @@
 	python -m pip install .[tests]
 	python -m pytest tests/test_diffusers.py
 
-<<<<<<< HEAD
 # Run single-card non-regression tests on image classification models
 fast_tests_image_classifications:
 	pip install timm
 	python -m pip install .[tests]
 	python -m pytest tests/test_image_classification.py
-=======
+
 # Run unit and integration tests related to Image segmentation
 fast_tests_image_segmentation:
 	python -m pip install .[tests]
 	python -m pytest tests/test_image_segmentation.py
->>>>>>> 7f98923d
 
 # Run single-card non-regression tests
 slow_tests_1x: test_installs
