#  Copyright 2022 The HuggingFace Team. All rights reserved.
#
#  Licensed under the Apache License, Version 2.0 (the "License");
#  you may not use this file except in compliance with the License.
#  You may obtain a copy of the License at
#
#      http://www.apache.org/licenses/LICENSE-2.0
#
#  Unless required by applicable law or agreed to in writing, software
#  distributed under the License is distributed on an "AS IS" BASIS,
#  WITHOUT WARRANTIES OR CONDITIONS OF ANY KIND, either express or implied.
#  See the License for the specific language governing permissions and
#  limitations under the License.
SHELL := /bin/bash
CURRENT_DIR = $(shell pwd)
DEFAULT_CLONE_URL := https://github.com/huggingface/optimum-habana.git
# If CLONE_URL is empty, revert to DEFAULT_CLONE_URL
REAL_CLONE_URL = $(if $(CLONE_URL),$(CLONE_URL),$(DEFAULT_CLONE_URL))


.PHONY:	style test

# Run code quality checks
style_check: clean
	pip install -U pip ruff
	ruff check . setup.py
	ruff format --check . setup.py

style: clean
	pip install -U pip ruff
	ruff check . setup.py --fix
	ruff format . setup.py

# Run unit and integration tests
fast_tests:
	python -m pip install .[tests]
	python -m pytest tests/test_gaudi_configuration.py tests/test_trainer_distributed.py tests/test_trainer.py tests/test_trainer_seq2seq.py
# TODO enable when CI has more servers
#	python -m pytest test_functional_text_generation_example.py

# Run unit and integration tests related to Diffusers
fast_tests_diffusers:
	python -m pip install .[tests]
	python -m pip install -r examples/stable-diffusion/requirements.txt
	python -m pytest tests/test_diffusers.py

# Run single-card non-regression tests on image classification models
fast_tests_image_classifications:
	pip install timm
	python -m pip install .[tests]
	python -m pytest tests/test_image_classification.py

# Run unit and integration tests related to Image segmentation
fast_tests_image_segmentation:
	python -m pip install .[tests]
	python -m pytest tests/test_image_segmentation.py

# Run unit and integration tests related to text feature extraction
fast_tests_feature_extraction:
	python -m pip install .[tests]
	python -m pytest tests/test_feature_extraction.py

# Run unit and integration tests related to VideoMAE
fast_test_videomae:
	python -m pip install .[tests]
	python -m pytest tests/test_video_mae.py

# Run unit and integration tests related to Image segmentation
fast_tests_object_detection:
	python -m pip install .[tests]
	python -m pytest tests/test_object_detection.py

# Run integration tests related to table transformers
fast_tests_table_transformers:
	python -m pip install .[tests]
	python -m pytest tests/test_table_transformer.py

# Run non-performance regressions
slow_tests_custom_file_input: test_installs
	python -m pip install -r examples/language-modeling/requirements.txt
	python -m pytest tests/test_custom_file_input.py

# Run single-card non-regression tests
slow_tests_1x: test_installs
<<<<<<< HEAD
	python -m pytest tests/test_examples.py -v -s -k "single_card"
	python -m pip install peft==0.12.0
	python -m pytest tests/test_peft_inference.py
	python -m pytest tests/test_pipeline.py
=======
	@status1=0; status2=0; status3=0; \
	python -m pytest tests/test_examples.py -v -s -k "single_card" || status1=$$?; \
	python -m pip install peft==0.10.0 \
	python -m pytest tests/test_peft_inference.py || status2=$$?; \
	python -m pytest tests/test_pipeline.py || status3=$$?; \
	exit $$((status1 + status2 + status3))
>>>>>>> 336592f2

# Run multi-card non-regression tests
slow_tests_8x: test_installs
	python -m pytest tests/test_examples.py -v -s -k "multi_card"

# Run DeepSpeed non-regression tests
slow_tests_deepspeed: test_installs
	python -m pip install git+https://github.com/HabanaAI/DeepSpeed.git@1.20.0
	python -m pytest tests/test_examples.py -v -s -k "deepspeed"

slow_tests_diffusers: test_installs
<<<<<<< HEAD
	python -m pip install -r examples/stable-diffusion/requirements.txt
	python -m pytest tests/test_diffusers.py -v -s -k "textual_inversion"
	python -m pip install peft==0.12.0
	python -m pytest tests/test_diffusers.py -v -s -k "test_train_text_to_image_"
	python -m pytest tests/test_diffusers.py -v -s -k "test_train_controlnet"
	python -m pytest tests/test_diffusers.py -v -s -k "test_deterministic_image_generation"
	python -m pytest tests/test_diffusers.py -v -s -k "test_no_"
=======
	@status1=0; status2=0; status3=0; status4=0; status5=0; \
	python -m pip install -r examples/stable-diffusion/requirements.txt \
	python -m pytest tests/test_diffusers.py -v -s -k "textual_inversion" || status1=$$?; \
	python -m pip install peft==0.7.0 \
	python -m pytest tests/test_diffusers.py -v -s -k "test_train_text_to_image_" || status2=$$?; \
	python -m pytest tests/test_diffusers.py -v -s -k "test_train_controlnet" || status3=$$?; \
	python -m pytest tests/test_diffusers.py -v -s -k "test_deterministic_image_generation" || status4=$$?; \
	python -m pytest tests/test_diffusers.py -v -s -k "test_no_" || status5=$$?; \
	exit $$((status1 + status2 + status3 + status4 + status5))
>>>>>>> 336592f2

# Run all text-generation non-regression tests
slow_tests_text_generation_example: test_installs
	python -m pip install -r examples/text-generation/requirements_awq.txt
	BUILD_CUDA_EXT=0 python -m pip install -vvv --no-build-isolation git+https://github.com/HabanaAI/AutoGPTQ.git
	python -m pip install git+https://github.com/HabanaAI/DeepSpeed.git@1.20.0
	python -m pip install tiktoken blobfile
	python -m pytest tests/test_text_generation_example.py tests/test_encoder_decoder.py -v -s --token $(TOKEN)

# Run subset of text-generation non-regression tests that require 1 Gaudi card
slow_tests_text_generation_example_1x: test_installs
	python -m pip install -r examples/text-generation/requirements_awq.txt
	BUILD_CUDA_EXT=0 python -m pip install -vvv --no-build-isolation git+https://github.com/HabanaAI/AutoGPTQ.git
	python -m pytest tests/test_text_generation_example.py tests/test_encoder_decoder.py -m "(not x2) and (not x4) and (not x8)" -v -s --token $(TOKEN)

# Run subset of text-generation non-regression tests that require 2 Gaudi cards
slow_tests_text_generation_example_2x: test_installs
	python -m pip install git+https://github.com/HabanaAI/DeepSpeed.git@1.20.0
	python -m pytest tests/test_text_generation_example.py -m x2 -v -s --token $(TOKEN)

# Run subset of text-generation non-regression tests that require 4 Gaudi cards
slow_tests_text_generation_example_4x: test_installs
	python -m pip install git+https://github.com/HabanaAI/DeepSpeed.git@1.20.0
	python -m pytest tests/test_text_generation_example.py -m x4 -v -s --token $(TOKEN)

# Run subset of text-generation non-regression tests that require 8 Gaudi cards
slow_tests_text_generation_example_8x: test_installs
	python -m pip install git+https://github.com/HabanaAI/DeepSpeed.git@1.20.0
	python -m pytest tests/test_text_generation_example.py -m x8 -v -s --token $(TOKEN)

# Run image-to-text non-regression tests
slow_tests_image_to_text_example: test_installs
	python -m pytest tests/test_image_to_text_example.py -v -s --token $(TOKEN)

slow_tests_image_to_text_example_1x: test_installs
	python -m pytest tests/test_image_to_text_example.py -m "not x8" -v -s --token $(TOKEN)

slow_tests_image_to_text_example_8x: test_installs
	python -m pytest tests/test_image_to_text_example.py -m x8 -v -s --token $(TOKEN)

# Run visual question answering tests
slow_tests_openclip_vqa_example: test_installs
	python -m pip install -r examples/visual-question-answering/openclip_requirements.txt
	python -m pytest tests/test_openclip_vqa.py

# Run video comprehension tests
slow_tests_video_llava_example: test_installs
	python -m pip install -r examples/video-comprehension/requirements.txt
	python -m pytest tests/test_video_llava.py

slow_tests_fsdp: test_installs
	python -m pytest tests/test_fsdp_examples.py -v -s --token $(TOKEN)

slow_tests_trl: test_installs
	python -m pip install trl==0.9.6
	python -m pip install peft==0.12.0
	python -m pytest tests/test_trl.py -v -s -k "test_calculate_loss"

slow_tests_object_segmentation: test_installs
	python -m pytest tests/test_object_segmentation.py

# Check if examples are up to date with the Transformers library
example_diff_tests: test_installs
	python -m pytest tests/test_examples_match_transformers.py

# Utilities to release to PyPi
build_dist_install_tools:
	python -m pip install build
	python -m pip install twine

build_dist:
	rm -fr build
	rm -fr dist
	python -m build

pypi_upload: build_dist
	python -m twine upload dist/*

build_doc_docker_image:
	docker build -t doc_maker --build-arg commit_sha=$(COMMIT_SHA_SUBPACKAGE) --build-arg clone_url=$(REAL_CLONE_URL) ./docs

doc: build_doc_docker_image
	@test -n "$(BUILD_DIR)" || (echo "BUILD_DIR is empty." ; exit 1)
	@test -n "$(VERSION)" || (echo "VERSION is empty." ; exit 1)
	docker run -v $(CURRENT_DIR):/doc_folder --workdir=/doc_folder doc_maker \
	doc-builder build optimum.habana /optimum-habana/docs/source/ \
		--repo_name optimum-habana \
		--build_dir $(BUILD_DIR) \
		--version $(VERSION) \
		--version_tag_suffix "" \
		--html \
		--clean

clean:
	find . -name "habana_log.livealloc.log_*" -type f -delete
	find . -name "hl-smi_log*" -type f -delete
	find . -name .lock -type f -delete
	find . -name .graph_dumps -type d -exec rm -r {} +
	find . -name save-hpu.pdb -type f -delete
	find . -name checkpoints.json -type f -delete
	find . -name hpu_profile -type d -exec rm -r {} +
	rm -rf regression/
	rm -rf tmp_trainer/
	rm -rf test/
	rm -rf build/
	rm -rf dist/
	rm -rf optimum_habana.egg-info/

test_installs:
	python -m pip install .[tests]<|MERGE_RESOLUTION|>--- conflicted
+++ resolved
@@ -82,19 +82,12 @@
 
 # Run single-card non-regression tests
 slow_tests_1x: test_installs
-<<<<<<< HEAD
-	python -m pytest tests/test_examples.py -v -s -k "single_card"
-	python -m pip install peft==0.12.0
-	python -m pytest tests/test_peft_inference.py
-	python -m pytest tests/test_pipeline.py
-=======
 	@status1=0; status2=0; status3=0; \
 	python -m pytest tests/test_examples.py -v -s -k "single_card" || status1=$$?; \
-	python -m pip install peft==0.10.0 \
+	python -m pip install peft==0.12.0 \
 	python -m pytest tests/test_peft_inference.py || status2=$$?; \
 	python -m pytest tests/test_pipeline.py || status3=$$?; \
 	exit $$((status1 + status2 + status3))
->>>>>>> 336592f2
 
 # Run multi-card non-regression tests
 slow_tests_8x: test_installs
@@ -106,25 +99,15 @@
 	python -m pytest tests/test_examples.py -v -s -k "deepspeed"
 
 slow_tests_diffusers: test_installs
-<<<<<<< HEAD
-	python -m pip install -r examples/stable-diffusion/requirements.txt
-	python -m pytest tests/test_diffusers.py -v -s -k "textual_inversion"
-	python -m pip install peft==0.12.0
-	python -m pytest tests/test_diffusers.py -v -s -k "test_train_text_to_image_"
-	python -m pytest tests/test_diffusers.py -v -s -k "test_train_controlnet"
-	python -m pytest tests/test_diffusers.py -v -s -k "test_deterministic_image_generation"
-	python -m pytest tests/test_diffusers.py -v -s -k "test_no_"
-=======
 	@status1=0; status2=0; status3=0; status4=0; status5=0; \
 	python -m pip install -r examples/stable-diffusion/requirements.txt \
 	python -m pytest tests/test_diffusers.py -v -s -k "textual_inversion" || status1=$$?; \
-	python -m pip install peft==0.7.0 \
+	python -m pip install peft==0.12.0 \
 	python -m pytest tests/test_diffusers.py -v -s -k "test_train_text_to_image_" || status2=$$?; \
 	python -m pytest tests/test_diffusers.py -v -s -k "test_train_controlnet" || status3=$$?; \
 	python -m pytest tests/test_diffusers.py -v -s -k "test_deterministic_image_generation" || status4=$$?; \
 	python -m pytest tests/test_diffusers.py -v -s -k "test_no_" || status5=$$?; \
 	exit $$((status1 + status2 + status3 + status4 + status5))
->>>>>>> 336592f2
 
 # Run all text-generation non-regression tests
 slow_tests_text_generation_example: test_installs
