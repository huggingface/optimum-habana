#  Copyright 2022 The HuggingFace Team. All rights reserved.
#
#  Licensed under the Apache License, Version 2.0 (the "License");
#  you may not use this file except in compliance with the License.
#  You may obtain a copy of the License at
#
#      http://www.apache.org/licenses/LICENSE-2.0
#
#  Unless required by applicable law or agreed to in writing, software
#  distributed under the License is distributed on an "AS IS" BASIS,
#  WITHOUT WARRANTIES OR CONDITIONS OF ANY KIND, either express or implied.
#  See the License for the specific language governing permissions and
#  limitations under the License.
SHELL := /bin/bash
CURRENT_DIR = $(shell pwd)
DEFAULT_CLONE_URL := https://github.com/huggingface/optimum-habana.git
# If CLONE_URL is empty, revert to DEFAULT_CLONE_URL
REAL_CLONE_URL = $(if $(CLONE_URL),$(CLONE_URL),$(DEFAULT_CLONE_URL))

export PT_HPU_LAZY_MODE=1
# will be removed when lazy is disabled

.PHONY:	style test

# Run code quality checks
style_check: clean
	pip install -U pip ruff
	ruff check . setup.py
	ruff format --check . setup.py

style: clean
	pip install -U pip ruff
	ruff check . setup.py --fix
	ruff format . setup.py

# Run unit and integration tests
fast_tests:
	python -m pip install .[tests]
	PT_HPU_LAZY_MODE=1 python -m pytest tests/test_gaudi_configuration.py tests/test_trainer_distributed.py tests/test_trainer.py tests/test_trainer_seq2seq.py tests/test_habana_profiler_unit.py
# TODO enable when CI has more servers
#	python -m pytest test_functional_text_generation_example.py

# Run unit and integration tests related to Diffusers
fast_tests_diffusers:
	python -m pip install .[tests]
	python -m pip install -r examples/stable-diffusion/requirements.txt
	python -m pytest tests/test_diffusers.py

# Run single-card non-regression tests on image classification models
fast_tests_image_classifications:
	pip install timm
	python -m pip install .[tests]
	python -m pytest tests/test_image_classification.py

# Run unit and integration tests related to Image segmentation
fast_tests_image_segmentation:
	python -m pip install .[tests]
	python -m pytest tests/test_image_segmentation.py

# Run unit and integration tests related to text feature extraction
fast_tests_feature_extraction:
	python -m pip install .[tests]
	python -m pytest tests/test_feature_extraction.py

# Run unit and integration tests related to VideoMAE
fast_test_videomae:
	python -m pip install .[tests]
	python -m pytest tests/test_video_mae.py

# Run unit and integration tests related to Image segmentation
fast_tests_object_detection:
	python -m pip install .[tests]
	python -m pytest tests/test_object_detection.py

# Run integration tests related to table transformers
fast_tests_table_transformers:
	python -m pip install .[tests]
	python -m pytest tests/test_table_transformer.py

# Run non-performance regressions
slow_tests_custom_file_input: test_installs
	python -m pip install -r examples/language-modeling/requirements.txt
	python -m pytest tests/test_custom_file_input.py

# Run single-card non-regression tests
slow_tests_1x: test_installs
	@status1=0; status2=0; status3=0; status4=0;\
	python -m pytest tests/test_examples.py -v -s -k "single_card" --token $(TOKEN)  || status1=$$?; \
	python -m pip install peft==0.10.0; \
	python -m pytest tests/test_peft_inference.py || status2=$$?; \
	python -m pytest tests/test_pipeline.py || status3=$$?; \
	python -m pytest tests/test_habana_profiler_integration.py -v -s -m "not x8"  || status4=$$?; \
	exit $$((status1 + status2 + status3 + status4))

# Run multi-card non-regression tests
slow_tests_8x: test_installs
	DATA_CACHE=$(DATA_CACHE) python -m pytest tests/test_examples.py -v -s -k "multi_card"

# Run DeepSpeed non-regression tests
slow_tests_deepspeed: test_installs
	python -m pip install git+https://github.com/HabanaAI/DeepSpeed.git@1.21.0
	python -m pytest tests/test_examples.py -v -s -k "deepspeed"

slow_tests_diffusers: test_installs
<<<<<<< HEAD
	python -m pip install -r examples/stable-diffusion/requirements.txt; \
	python -m pytest tests/test_diffusers.py -v -s
=======
	@status1=0; status2=0; status3=0; status4=0; status5=0; \
	python -m pip install -r examples/stable-diffusion/requirements.txt; \
	python -m pytest tests/test_diffusers.py -v -s -k "textual_inversion" || status1=$$?; \
	python -m pip install peft==0.7.0; \
	PT_HPU_LAZY_MODE=1 python -m pytest tests/test_diffusers.py -v -s -k "test_train_text_to_image_" || status2=$$?; \
	PT_HPU_LAZY_MODE=1 python -m pytest tests/test_diffusers.py -v -s -k "test_train_controlnet" || status3=$$?; \
	PT_HPU_LAZY_MODE=1 python -m pytest tests/test_diffusers.py -v -s -k "test_deterministic_image_generation" || status4=$$?; \
	PT_HPU_LAZY_MODE=1 python -m pytest tests/test_diffusers.py -v -s -k "test_no_" || status5=$$?; \
	exit $$((status1 + status2 + status3 + status4 + status5))
>>>>>>> c2b2c7a1

slow_tests_sentence_transformers: test_installs
	python -m pytest tests/test_sentence_transformers.py -v -s

# Run all text-generation non-regression tests
slow_tests_text_generation_example: test_installs
	python -m pip install -r examples/text-generation/requirements_awq.txt
	BUILD_CUDA_EXT=0 python -m pip install -vvv --no-build-isolation git+https://github.com/HabanaAI/AutoGPTQ.git
	python -m pip install git+https://github.com/HabanaAI/DeepSpeed.git@1.21.0
	python -m pip install tiktoken blobfile
	python -m pytest tests/test_text_generation_example.py tests/test_encoder_decoder.py -v -s --token $(TOKEN)

# Run subset of text-generation non-regression tests that require 1 Gaudi card
slow_tests_text_generation_example_1x: test_installs
	python -m pip install -r examples/text-generation/requirements_awq.txt
	BUILD_CUDA_EXT=0 python -m pip install -vvv --no-build-isolation git+https://github.com/HabanaAI/AutoGPTQ.git
	python -m pytest tests/test_text_generation_example.py tests/test_encoder_decoder.py -m "(not x2) and (not x4) and (not x8)" -v -s --token $(TOKEN)

# Run subset of text-generation non-regression tests that require 2 Gaudi cards
slow_tests_text_generation_example_2x: test_installs
	python -m pip install git+https://github.com/HabanaAI/DeepSpeed.git@1.21.0
	python -m pytest tests/test_text_generation_example.py -m x2 -v -s --token $(TOKEN)

# Run subset of text-generation non-regression tests that require 4 Gaudi cards
slow_tests_text_generation_example_4x: test_installs
	python -m pip install git+https://github.com/HabanaAI/DeepSpeed.git@1.21.0
	python -m pytest tests/test_text_generation_example.py -m x4 -v -s --token $(TOKEN)

# Run subset of text-generation non-regression tests that require 8 Gaudi cards
slow_tests_text_generation_example_8x: test_installs
	python -m pip install git+https://github.com/HabanaAI/DeepSpeed.git@1.21.0
	python -m pytest tests/test_text_generation_example.py -m x8 -v -s --token $(TOKEN)

# Run image-to-text non-regression tests
slow_tests_image_to_text_example: test_installs
	python -m pytest tests/test_image_to_text_example.py -v -s --token $(TOKEN)

slow_tests_image_to_text_example_1x: test_installs
	python -m pytest tests/test_image_to_text_example.py -m "(not x2) and (not x8)" -v -s --token $(TOKEN)

slow_tests_image_to_text_example_2x: test_installs
	python -m pytest tests/test_image_to_text_example.py -m x2 -v -s --token $(TOKEN)

slow_tests_image_to_text_example_8x: test_installs
	python -m pytest tests/test_image_to_text_example.py -m x8 -v -s --token $(TOKEN)

# Run visual question answering tests
slow_tests_openclip_vqa_example: test_installs
	python -m pip install -r examples/visual-question-answering/openclip_requirements.txt
	python -m pytest tests/test_openclip_vqa.py

# Run video comprehension tests
slow_tests_video_llava_example: test_installs
	python -m pip install -r examples/video-comprehension/requirements.txt
	python -m pytest tests/test_video_llava.py

slow_tests_fsdp: test_installs
	python -m pytest tests/test_fsdp_examples.py -v -s --token $(TOKEN)

slow_tests_trl: test_installs
	python -m pip install trl==0.9.6
	python -m pip install peft==0.12.0
	python -m pytest tests/test_trl.py -v -s -k "test_calculate_loss"

slow_tests_object_segmentation: test_installs
	python -m pytest tests/test_object_segmentation.py

# Check if examples are up to date with the Transformers library
example_diff_tests: test_installs
	python -m pytest tests/test_examples_match_transformers.py

# Utilities to release to PyPi
build_dist_install_tools:
	python -m pip install build
	python -m pip install twine

build_dist:
	rm -fr build
	rm -fr dist
	python -m build

pypi_upload: build_dist
	python -m twine upload dist/*

build_doc_docker_image:
	docker build -t doc_maker --build-arg commit_sha=$(COMMIT_SHA_SUBPACKAGE) --build-arg clone_url=$(REAL_CLONE_URL) ./docs

doc: build_doc_docker_image
	@test -n "$(BUILD_DIR)" || (echo "BUILD_DIR is empty." ; exit 1)
	@test -n "$(VERSION)" || (echo "VERSION is empty." ; exit 1)
	docker run -v $(CURRENT_DIR):/doc_folder --workdir=/doc_folder doc_maker \
	doc-builder build optimum.habana /optimum-habana/docs/source/ \
		--repo_name optimum-habana \
		--build_dir $(BUILD_DIR) \
		--version $(VERSION) \
		--version_tag_suffix "" \
		--html \
		--clean

clean:
	find . -name "habana_log.livealloc.log_*" -type f -delete
	find . -name "hl-smi_log*" -type f -delete
	find . -name .lock -type f -delete
	find . -name .graph_dumps -type d -exec rm -r {} +
	find . -name save-hpu.pdb -type f -delete
	find . -name checkpoints.json -type f -delete
	find . -name hpu_profile -type d -exec rm -r {} +
	rm -rf regression/
	rm -rf tmp_trainer/
	rm -rf test/
	rm -rf build/
	rm -rf dist/
	rm -rf optimum_habana.egg-info/

test_installs:
	python -m pip install .[tests]<|MERGE_RESOLUTION|>--- conflicted
+++ resolved
@@ -102,20 +102,8 @@
 	python -m pytest tests/test_examples.py -v -s -k "deepspeed"
 
 slow_tests_diffusers: test_installs
-<<<<<<< HEAD
 	python -m pip install -r examples/stable-diffusion/requirements.txt; \
 	python -m pytest tests/test_diffusers.py -v -s
-=======
-	@status1=0; status2=0; status3=0; status4=0; status5=0; \
-	python -m pip install -r examples/stable-diffusion/requirements.txt; \
-	python -m pytest tests/test_diffusers.py -v -s -k "textual_inversion" || status1=$$?; \
-	python -m pip install peft==0.7.0; \
-	PT_HPU_LAZY_MODE=1 python -m pytest tests/test_diffusers.py -v -s -k "test_train_text_to_image_" || status2=$$?; \
-	PT_HPU_LAZY_MODE=1 python -m pytest tests/test_diffusers.py -v -s -k "test_train_controlnet" || status3=$$?; \
-	PT_HPU_LAZY_MODE=1 python -m pytest tests/test_diffusers.py -v -s -k "test_deterministic_image_generation" || status4=$$?; \
-	PT_HPU_LAZY_MODE=1 python -m pytest tests/test_diffusers.py -v -s -k "test_no_" || status5=$$?; \
-	exit $$((status1 + status2 + status3 + status4 + status5))
->>>>>>> c2b2c7a1
 
 slow_tests_sentence_transformers: test_installs
 	python -m pytest tests/test_sentence_transformers.py -v -s
